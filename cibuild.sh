--- conflicted
+++ resolved
@@ -60,11 +60,7 @@
 
 restore_nuget()
 {
-<<<<<<< HEAD
-    local package_name="nuget.30.zip"
-=======
-    local package_name="nuget.stabilization.27.zip"
->>>>>>> 15b927eb
+    local package_name="nuget.31.zip"
     local target="/tmp/$package_name"
     echo "Installing NuGet Packages $target"
     if [ -f $target ]; then
