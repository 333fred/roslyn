--- conflicted
+++ resolved
@@ -21,23 +21,14 @@
     jobName: Build_Windows_Debug
     testArtifactName: Transport_Artifacts_Windows_Debug
     configuration: Debug
-<<<<<<< HEAD
-    queueName: Build.Windows.10.Amd64.Open
-=======
     queueName: Build.Windows.Amd64.VS2022.Pre.Open
->>>>>>> 1fa6e45d
 
 - template: eng/pipelines/build-windows-job.yml
   parameters:
     jobName: Build_Windows_Release
     testArtifactName: Transport_Artifacts_Windows_Release
     configuration: Release
-<<<<<<< HEAD
-    queueName: Build.Windows.10.Amd64.Open
-    buildArguments: "/p:Features=run-nullable-analysis=never"
-=======
     queueName: Build.Windows.Amd64.VS2022.Pre.Open
->>>>>>> 1fa6e45d
 
 - template: eng/pipelines/test-windows-job.yml
   parameters:
@@ -163,11 +154,7 @@
 - job: Correctness_Determinism
   pool:
     name: NetCore1ESPool-Svc-Public
-<<<<<<< HEAD
-    demands: ImageOverride -equals Build.Windows.10.Amd64.VS2017.Open
-=======
     demands: ImageOverride -equals Build.Windows.Amd64.VS2022.Pre.Open
->>>>>>> 1fa6e45d
   timeoutInMinutes: 90
   steps:
     - template: eng/pipelines/checkout-windows-task.yml
@@ -183,11 +170,7 @@
 - job: Correctness_Build
   pool:
     name: NetCore1ESPool-Svc-Public
-<<<<<<< HEAD
-    demands: ImageOverride -equals Build.Windows.10.Amd64.VS2017.Open
-=======
     demands: ImageOverride -equals Build.Windows.Amd64.VS2022.Pre.Open
->>>>>>> 1fa6e45d
   timeoutInMinutes: 90
   steps:
     - template: eng/pipelines/checkout-windows-task.yml
@@ -216,41 +199,10 @@
         publishLocation: Container
       condition: succeeded()
 
-<<<<<<< HEAD
-- job: Correctness_SourceBuild
-  pool:
-   name: NetCore1ESPool-Svc-Public
-   demands: ImageOverride -equals Build.Ubuntu.1804.amd64.Open
-  timeoutInMinutes: 90
-  steps:
-    - template: eng/pipelines/checkout-unix-task.yml
-
-    - script: ./eng/cibuild.sh --configuration Debug --prepareMachine --binaryLog --sourceBuild
-      displayName: Build
-
-    - template: eng/pipelines/publish-logs.yml
-      parameters:
-        jobName: Correctness_SourceBuild
-        configuration: Release
-    - task: PublishBuildArtifacts@1
-      displayName: Publish Logs
-      inputs:
-        PathtoPublish: '$(Build.SourcesDirectory)/artifacts/log/Debug'
-        ArtifactName: 'SourceBuild_Test'
-        publishLocation: Container
-      continueOnError: true
-      condition: not(succeeded())
-
-- job: Correctness_Rebuild
-  pool:
-    name: NetCore1ESPool-Svc-Public
-    demands: ImageOverride -equals Build.Windows.10.Amd64.Open
-=======
 - job: Correctness_Rebuild
   pool:
     name: NetCore1ESPool-Svc-Public
     demands: ImageOverride -equals Build.Windows.Amd64.VS2022.Pre.Open
->>>>>>> 1fa6e45d
   timeoutInMinutes: 90
   steps:
     - template: eng/pipelines/checkout-windows-task.yml
