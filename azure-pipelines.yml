# Branches that trigger a build on commit
trigger:
- main
- main-vs-deps
- release/*
- features/*
- demos/*

# Branches that trigger builds on PR
pr:
  branches:
    include:
    - main
    - main-vs-deps
    - release/*
    - features/*
    - demos/*
  paths:
    exclude:
      - docs/*
      - eng/config/PublishData.json
      - .vscode/*
      - .github/*
      - .devcontainer/*
      - .git-blame-ignore-revs
      - .vsconfig
      - CODE-OF-CONDUCT.md
      - CONTRIBUTING.md
      - README.md

stages:
- stage: Windows_Debug_Build
  dependsOn: []
  jobs:
  - template: eng/pipelines/build-windows-job.yml
    parameters:
      jobName: Build_Windows_Debug
      testArtifactName: Transport_Artifacts_Windows_Debug
      configuration: Debug
      queueName: windows.vs2022preview.amd64.open
      restoreArguments: -msbuildEngine dotnet /p:UsingToolPdbConverter=false /p:UsingToolVSSDK=false /p:GenerateSatelliteAssemblies=false
      buildArguments: -msbuildEngine dotnet /p:UsingToolPdbConverter=false /p:UsingToolVSSDK=false /p:GenerateSatelliteAssemblies=false /p:PublishReadyToRun=false

- stage: Windows_Release_Build
  dependsOn: []
  jobs:
  - template: eng/pipelines/build-windows-job.yml
    parameters:
      jobName: Build_Windows_Release
      testArtifactName: Transport_Artifacts_Windows_Release
      configuration: Release
      queueName: windows.vs2022preview.amd64.open
      restoreArguments: -msbuildEngine dotnet /p:UsingToolPdbConverter=false /p:UsingToolVSSDK=false /p:GenerateSatelliteAssemblies=false
      buildArguments: -msbuildEngine dotnet /p:UsingToolPdbConverter=false /p:UsingToolVSSDK=false /p:GenerateSatelliteAssemblies=false /p:PublishReadyToRun=false

- stage: Unix_Build
  dependsOn: []
  jobs:
  - template: eng/pipelines/build-unix-job.yml
    parameters:
      jobName: Build_Unix_Debug
      testArtifactName: Transport_Artifacts_Unix_Debug
      configuration: Debug
      queueName: Build.Ubuntu.1804.Amd64.Open

- stage: Source_Build
  dependsOn: []
  jobs:
  - template: eng/common/templates/jobs/source-build.yml

- stage: Windows_Debug_Desktop
  dependsOn: Windows_Debug_Build
  jobs:
  - ${{ if ne(variables['Build.Reason'], 'PullRequest') }}:
    - template: eng/pipelines/test-windows-job.yml
      parameters:
        testRunName: 'Test Windows Desktop Debug 32'
        jobName: Test_Windows_Desktop_Debug_32
        testArtifactName: Transport_Artifacts_Windows_Debug
        configuration: Debug
        testArguments: -testDesktop -testArch x86

  - template: eng/pipelines/test-windows-job.yml
    parameters:
      testRunName: 'Test Windows Desktop Debug 64'
      jobName: Test_Windows_Desktop_Debug_64
      testArtifactName: Transport_Artifacts_Windows_Debug
      configuration: Debug
      testArguments: -testDesktop -testArch x64

- stage: Windows_Release_Desktop
  dependsOn: Windows_Release_Build
  jobs:
  - template: eng/pipelines/test-windows-job.yml
    parameters:
      testRunName: 'Test Windows Desktop Release 32'
      jobName: Test_Windows_Desktop_Release_32
      testArtifactName: Transport_Artifacts_Windows_Release
      configuration: Release
      testArguments: -testDesktop -testArch x86

  - ${{ if ne(variables['Build.Reason'], 'PullRequest') }}:
    - template: eng/pipelines/test-windows-job.yml
      parameters:
        testRunName: 'Test Windows Desktop Release 64'
        jobName: Test_Windows_Desktop_Release_64
        testArtifactName: Transport_Artifacts_Windows_Release
        configuration: Release
        testArguments: -testDesktop -testArch x64

  - template: eng/pipelines/test-windows-job.yml
    parameters:
      testRunName: 'Test Windows Desktop Spanish Release 64'
      jobName: Test_Windows_Desktop_Spanish_Release_64
      testArtifactName: Transport_Artifacts_Windows_Release
      configuration: Release
      testArguments: -testDesktop -testArch x64 -helixQueueName Windows.10.Amd64.Server2022.ES.Open

- stage: Windows_Debug_CoreClr
  dependsOn: Windows_Debug_Build
  jobs:
  - template: eng/pipelines/test-windows-job.yml
    parameters:
      testRunName: 'Test Windows CoreClr Debug'
      jobName: Test_Windows_CoreClr_Debug
      testArtifactName: Transport_Artifacts_Windows_Debug
      configuration: Debug
      testArguments: -testCoreClr

<<<<<<< HEAD
- template: eng/pipelines/test-unix-job.yml
  parameters:
    testRunName: 'Test macOS Debug'
    jobName: Test_macOS_Debug
    buildJobName: Build_Unix_Debug
    testArtifactName: Transport_Artifacts_Unix_Debug
    configuration: Debug
    testArguments: --testCoreClr --helixQueueName OSX.13.Amd64.Open
=======
  - ${{ if ne(variables['Build.Reason'], 'PullRequest') }}:
    - template: eng/pipelines/test-windows-job-single-machine.yml
      parameters:
        testRunName: 'Test Windows CoreClr Debug Single Machine'
        jobName: Test_Windows_CoreClr_Debug_Single_Machine
        testArtifactName: Transport_Artifacts_Windows_Debug
        configuration: Debug
        testArguments: -testCoreClr
>>>>>>> 7b01ef76

  - template: eng/pipelines/test-windows-job.yml
    parameters:
      testRunName: 'Test Windows CoreCLR IOperation Debug'
      jobName: Test_Windows_CoreClr_IOperation_Debug
      testArtifactName: Transport_Artifacts_Windows_Debug
      configuration: Debug
      testArguments: -testCoreClr -testIOperation -testCompilerOnly

  # This leg runs almost all the compiler tests supported on CoreCLR, but
  #  with additional validation for used assemblies and GetEmitDiagnostics
  - template: eng/pipelines/test-windows-job.yml
    parameters:
      testRunName: 'Test Windows CoreCLR UsedAssemblies Debug'
      jobName: Test_Windows_CoreClr_UsedAssemblies_Debug
      testArtifactName: Transport_Artifacts_Windows_Debug
      configuration: Debug
      testArguments: -testCoreClr -testUsedAssemblies -testCompilerOnly

- stage: Windows_Release_CoreClr
  dependsOn: Windows_Release_Build
  jobs:
  - template: eng/pipelines/test-windows-job.yml
    parameters:
      testRunName: 'Test Windows CoreClr Release'
      jobName: Test_Windows_CoreClr_Release
      testArtifactName: Transport_Artifacts_Windows_Release
      configuration: Release
      testArguments: -testCoreClr

- stage: Unix_Debug_CoreClr
  dependsOn: Unix_Build
  jobs:
  - template: eng/pipelines/test-unix-job.yml
    parameters:
      testRunName: 'Test Linux Debug'
      jobName: Test_Linux_Debug
      testArtifactName: Transport_Artifacts_Unix_Debug
      configuration: Debug
      testArguments: --testCoreClr --helixQueueName Ubuntu.1804.Amd64.Open

  - ${{ if ne(variables['Build.Reason'], 'PullRequest') }}:
    - template: eng/pipelines/test-unix-job-single-machine.yml
      parameters:
        testRunName: 'Test Linux Debug Single Machine'
        jobName: Test_Linux_Debug_Single_Machine
        testArtifactName: Transport_Artifacts_Unix_Debug
        configuration: Debug
        testArguments: --testCoreClr
        queueName: Build.Ubuntu.1804.Amd64.Open

  - template: eng/pipelines/test-unix-job.yml
    parameters:
      testRunName: 'Test macOS Debug'
      jobName: Test_macOS_Debug
      testArtifactName: Transport_Artifacts_Unix_Debug
      configuration: Debug
      testArguments: --testCoreClr --helixQueueName OSX.1015.Amd64.Open

- stage: Correctness
  dependsOn: []
  jobs:
  - template: eng/pipelines/evaluate-changed-files.yml
    parameters:
      jobName: Determine_Changes
      vmImageName: ubuntu-latest
      paths:
        - subset: compilers
          include:
          - src/Compilers/*
          - src/Dependencies/*

  - job: Correctness_Build_Artifacts
    dependsOn: Determine_Changes
    pool:
      name: NetCore-Public
      demands: ImageOverride -equals windows.vs2022preview.amd64.open
    timeoutInMinutes: 90
    variables:
      compilerChange: $[dependencies.Determine_Changes.outputs['SetPathVars_compilers.containsChange']]
    steps:
      - template: eng/pipelines/checkout-windows-task.yml

      - task: PowerShell@2
        displayName: Restore
        inputs:
          filePath: eng/build.ps1
          arguments: -configuration Release -prepareMachine -ci -restore -binaryLog -binaryLogName Restore.binlog

      - task: PowerShell@2
        displayName: Build
        inputs:
          filePath: eng/build.ps1
          arguments: -configuration Release -prepareMachine -ci -build -pack -publish -sign -binaryLog

      - script: $(Build.SourcesDirectory)\artifacts\bin\BuildBoss\Release\net472\BuildBoss.exe  -r "$(Build.SourcesDirectory)/" -c Release -p Roslyn.sln
        displayName: Validate Build Artifacts

      - task: PowerShell@2
        displayName: Generate Syntax Files
        inputs:
          filePath: eng/generate-compiler-code.ps1
          arguments: -test -configuration Release
        condition: or(ne(variables['Build.Reason'], 'PullRequest'), eq(variables['compilerChange'], 'true'))

      - script: $(Build.SourcesDirectory)\.dotnet\dotnet.exe tool run dotnet-format whitespace  $(Build.SourcesDirectory)\src --folder --include-generated --include $(Build.SourcesDirectory)\src\Compilers\CSharp\Portable\Generated\ $(Build.SourcesDirectory)\src\Compilers\VisualBasic\Portable\Generated\ $(Build.SourcesDirectory)\src\ExpressionEvaluator\VisualBasic\Source\ResultProvider\Generated\ --verify-no-changes
        displayName: Validate Generated Syntax Files
        condition: or(ne(variables['Build.Reason'], 'PullRequest'), eq(variables['compilerChange'], 'true'))

      - template: eng/pipelines/publish-logs.yml
        parameters:
          jobName: Correctness_Build_Artifacts
          configuration: Release

  - job: Correctness_Determinism
    dependsOn: Determine_Changes
    condition: or(ne(variables['Build.Reason'], 'PullRequest'), eq(dependencies.Determine_Changes.outputs['SetPathVars_compilers.containsChange'], 'true'))
    pool:
      name: NetCore-Public
      demands: ImageOverride -equals windows.vs2022preview.amd64.open
    timeoutInMinutes: 90
    steps:
      - template: eng/pipelines/checkout-windows-task.yml

      - script: eng/test-determinism.cmd -configuration Debug
        displayName: Build - Validate determinism

      - template: eng/pipelines/publish-logs.yml
        parameters:
          jobName: Correctness_Determinism
          configuration: Debug

  - job: Correctness_Bootstrap_Build
    dependsOn: Determine_Changes
    condition: or(ne(variables['Build.Reason'], 'PullRequest'), eq(dependencies.Determine_Changes.outputs['SetPathVars_compilers.containsChange'], 'true'))
    pool:
      name: NetCore-Public
      demands: ImageOverride -equals windows.vs2022preview.amd64.open
    timeoutInMinutes: 90
    steps:
      - template: eng/pipelines/checkout-windows-task.yml

      - script: eng/test-build-correctness.cmd -configuration Release -enableDumps
        displayName: Build - Validate correctness

      - template: eng/pipelines/publish-logs.yml
        parameters:
          jobName: Correctness_Bootstrap_Build
          configuration: Release

      - task: PublishBuildArtifacts@1
        displayName: Publish Artifact Packages
        inputs:
          PathtoPublish: '$(Build.SourcesDirectory)\artifacts\packages\Release\PreRelease'
          ArtifactName: 'Bootstrap Packages - PreRelease'
          publishLocation: Container

      - task: PublishBuildArtifacts@1
        displayName: Publish VSIX Packages
        inputs:
          PathtoPublish: '$(Build.SourcesDirectory)\artifacts\VSSetup\Release\Installer'
          ArtifactName: 'Bootstrap VSIX - PreRelease'
          publishLocation: Container

  - job: Correctness_TodoCheck
    pool:
      vmImage: ubuntu-20.04
    timeoutInMinutes: 10
    steps:
      - template: eng/pipelines/checkout-unix-task.yml

      - pwsh: eng/todo-check.ps1
        displayName: Validate TODO/PROTOTYPE comments are not present

  - job: Correctness_Rebuild
    dependsOn: Determine_Changes
    condition: or(ne(variables['Build.Reason'], 'PullRequest'), eq(dependencies.Determine_Changes.outputs['SetPathVars_compilers.containsChange'], 'true'))
    pool:
      name: NetCore-Public
      demands: ImageOverride -equals windows.vs2022preview.amd64.open
    timeoutInMinutes: 90
    steps:
      - template: eng/pipelines/checkout-windows-task.yml

      - task: PowerShell@2
        displayName: Restore
        inputs:
          filePath: eng/build.ps1
          arguments: -configuration Debug -prepareMachine -ci -restore -binaryLog

      - powershell: .\eng\test-rebuild.ps1 -ci -configuration Release
        displayName: Run BuildValidator

      - task: PublishBuildArtifacts@1
        displayName: Publish BuildValidator debug outputs
        inputs:
          PathtoPublish: '$(Build.SourcesDirectory)/artifacts/BuildValidator'
          ArtifactName: 'BuildValidator_DebugOut'
          publishLocation: Container
        continueOnError: true
        condition: failed()

      - template: eng/pipelines/publish-logs.yml
        parameters:
          jobName: Correctness_Rebuild
          configuration: Release

  - job: Correctness_Analyzers
    pool:
      name: NetCore-Public
      demands: ImageOverride -equals Build.Ubuntu.1804.Amd64.Open
    timeoutInMinutes: 35
    steps:
      - template: eng/pipelines/checkout-unix-task.yml

      - script: ./eng/build.sh --solution Roslyn.sln --restore --build --configuration Debug --prepareMachine --ci --binaryLog --runanalyzers --warnaserror /p:RoslynEnforceCodeStyle=true
        displayName: Build with analyzers<|MERGE_RESOLUTION|>--- conflicted
+++ resolved
@@ -127,16 +127,6 @@
       configuration: Debug
       testArguments: -testCoreClr
 
-<<<<<<< HEAD
-- template: eng/pipelines/test-unix-job.yml
-  parameters:
-    testRunName: 'Test macOS Debug'
-    jobName: Test_macOS_Debug
-    buildJobName: Build_Unix_Debug
-    testArtifactName: Transport_Artifacts_Unix_Debug
-    configuration: Debug
-    testArguments: --testCoreClr --helixQueueName OSX.13.Amd64.Open
-=======
   - ${{ if ne(variables['Build.Reason'], 'PullRequest') }}:
     - template: eng/pipelines/test-windows-job-single-machine.yml
       parameters:
@@ -145,7 +135,6 @@
         testArtifactName: Transport_Artifacts_Windows_Debug
         configuration: Debug
         testArguments: -testCoreClr
->>>>>>> 7b01ef76
 
   - template: eng/pipelines/test-windows-job.yml
     parameters:
@@ -203,7 +192,7 @@
       jobName: Test_macOS_Debug
       testArtifactName: Transport_Artifacts_Unix_Debug
       configuration: Debug
-      testArguments: --testCoreClr --helixQueueName OSX.1015.Amd64.Open
+      testArguments: --testCoreClr --helixQueueName OSX.13.Amd64.Open
 
 - stage: Correctness
   dependsOn: []
