--- conflicted
+++ resolved
@@ -5,31 +5,18 @@
     <!-- Currently we version IW the same as Roslyn. -->
     <MicrosoftVisualStudioInteractiveWindowVersion>$(RoslynSemanticVersion)</MicrosoftVisualStudioInteractiveWindowVersion>
     <!-- These are the versions of dependencies we insert into VS -->
-<<<<<<< HEAD
     <SystemReflectionMetadataVersion>1.3.0-rc3-24102-00</SystemReflectionMetadataVersion>
     <SystemCollectionsImmutableVersion>1.2.0-rc3-24102-00</SystemCollectionsImmutableVersion>
     <MicrosoftDiaSymReaderVersion>1.0.8-rc3-60429-03</MicrosoftDiaSymReaderVersion>
     <MicrosoftDiaSymReaderNativeVersion>1.4.0-rc2</MicrosoftDiaSymReaderNativeVersion>
-=======
-    <SystemReflectionMetadataVersion>1.2.0</SystemReflectionMetadataVersion>
-    <SystemCollectionsImmutableVersion>1.1.37</SystemCollectionsImmutableVersion>
-    <MicrosoftDiaSymReaderVersion>1.0.7</MicrosoftDiaSymReaderVersion>
-    <MicrosoftDiaSymReaderNativeVersion>1.4.0-rc2</MicrosoftDiaSymReaderNativeVersion>
     <MicrosoftDiaSymReaderPortablePdbVersion>1.0.0</MicrosoftDiaSymReaderPortablePdbVersion>
->>>>>>> e937e5e7
     <MicrosoftCodeAnalysisElfieVersion>0.10.6-rc2</MicrosoftCodeAnalysisElfieVersion>
     <ManagedEsentVersion>1.9.2</ManagedEsentVersion>
     <CodeAnalysisAnalyzersVersion>1.1.0</CodeAnalysisAnalyzersVersion>
     <!-- Pre-release version of CoreFX dependencies (empty for release). Used e.g. in used in .nuspec files. -->
-<<<<<<< HEAD
     <CoreFXVersionSuffix>-rc3-24128-00</CoreFXVersionSuffix>
     <!-- Pre-release version of CoreCLR dependencies (empty for release). Used e.g. to find crossgen. -->
     <CoreClrVersionSuffix>-rc3-24128-00</CoreClrVersionSuffix>
-=======
-    <CoreFXVersionSuffix>-rc3-24210-10</CoreFXVersionSuffix>
-    <!-- Pre-release version of CoreCLR dependencies (empty for release). Used e.g. to find crossgen. -->
-    <CoreClrVersionSuffix>-rc3-24210-10</CoreClrVersionSuffix>
->>>>>>> e937e5e7
   </PropertyGroup>
   
   <Choose>
