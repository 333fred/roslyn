#
# This script controls the Roslyn build process. This encompasess everything from build, testing to
# publishing of NuGet packages. The intent is to structure it to allow for a simple flow of logic
# between the following phases:
#
#   - restore
#   - build
#   - sign
#   - pack
#   - test
#   - publish
#
# Each of these phases has a separate command which can be executed independently. For instance
# it's fine to call `build.ps1 -build -testDesktop` followed by repeated calls to
# `.\build.ps1 -testDesktop`.

[CmdletBinding(PositionalBinding=$false)]
param (
    # Configuration
    [switch]$restore = $false,
    [switch]$release = $false,
    [switch]$official = $false,
    [switch]$cibuild = $false,
    [switch]$build = $false,
    [switch]$buildCoreClr = $false,
    [switch]$bootstrap = $false,
    [switch]$sign = $false,
    [switch]$pack = $false,
    [switch]$packAll = $false,
    [switch]$binaryLog = $false,
    [switch]$deployExtensions = $false,
    [switch]$launch = $false,
    [switch]$procdump = $false,
    [string]$signType = "",
    [switch]$skipBuildExtras = $false,
    [switch]$skipAnalyzers = $false,
    [switch]$checkLoc = $false,

    # Test options
    [switch]$test32 = $false,
    [switch]$test64 = $false,
    [switch]$testVsi = $false,
    [switch]$testVsiNetCore = $false,
    [switch]$testDesktop = $false,
    [switch]$testCoreClr = $false,
    [switch]$testIOperation = $false,

    # Special test options
    [switch]$testDeterminism = $false,

    [parameter(ValueFromRemainingArguments=$true)] $badArgs)

Set-StrictMode -version 2.0
$ErrorActionPreference = "Stop"

function Print-Usage() {
    Write-Host "Usage: build.ps1"
    Write-Host "  -release                  Perform release build (default is debug)"
    Write-Host "  -restore                  Restore packages"
    Write-Host "  -build                    Build Roslyn.sln"
    Write-Host "  -official                 Perform an official build"
    Write-Host "  -bootstrap                Build using a bootstrap Roslyn"
    Write-Host "  -sign                     Sign our binaries"
    Write-Host "  -signType                 Type of sign: real, test, verify"
    Write-Host "  -pack                     Create our NuGet packages"
    Write-Host "  -deployExtensions         Deploy built vsixes"
    Write-Host "  -binaryLog                Create binary log for every MSBuild invocation"
    Write-Host "  -procdump                 Monitor test runs with procdump"
    Write-Host "  -skipAnalyzers            Do not run analyzers during build operations"
    Write-Host "  -skipBuildExtras          Do not build insertion items"
    Write-Host "  -checkLoc                 Check that all resources are localized"
    Write-Host ""
    Write-Host "Test options"
    Write-Host "  -test32                   Run unit tests in the 32-bit runner"
    Write-Host "  -test64                   Run units tests in the 64-bit runner"
    Write-Host "  -testDesktop              Run desktop unit tests"
    Write-Host "  -testCoreClr              Run CoreClr unit tests"
    Write-Host "  -testVsi                  Run all integration tests"
    Write-Host "  -testVsiNetCore           Run just dotnet core integration tests"
    Write-Host "  -testIOperation           Run extra checks to validate IOperations"
    Write-Host ""
    Write-Host "Special Test options"
    Write-Host "  -testDeterminism          Run determinism tests"
}

# Process the command line arguments and establish defaults for the values which are not
# specified.
#
# In this function it's okay to use two arguments to extend the effect of another. For
# example it's okay to look at $buildCoreClr and infer $build. It's not okay though to infer
# $build based on say $testDesktop. It's possible the developer wanted only for testing
# to execute, not any build.
function Process-Arguments() {
    if ($badArgs -ne $null) {
        Write-Host "Unsupported argument $badArgs"
        Print-Usage
        exit 1
    }

    if ($test32 -and $test64) {
        Write-Host "Cannot combine -test32 and -test64"
        exit 1
    }

    $anyVsi = $testVsi -or $testVsiNetCore
    $anyUnit = $testDesktop -or $testCoreClr
    if ($anyUnit -and $anyVsi) {
        Write-Host "Cannot combine unit and VSI testing"
        exit 1
    }

    if (($cibuild -and $anyVsi)) {
        # Avoid spending time in analyzers when requested, and also in the slowest integration test builds
        $script:skipAnalyzers = $true
    }

    if ($testDeterminism -and ($anyUnit -or $anyVsi)) {
        Write-Host "Cannot combine special testing with any other action"
        exit 1
    }

    if ($build -and $launch -and -not $deployExtensions) {
        Write-Host -ForegroundColor Red "Cannot combine -build and -launch without -deployExtensions"
        exit 1
    }

    $script:pack = $pack -or $packAll
    $script:packAll = $packAll -or ($pack -and $official)

    if ($buildCoreClr) {
        $script:build = $true
    }

    $script:test32 = -not $test64
    $script:debug = -not $release
}

function Run-MSBuild([string]$projectFilePath, [string]$buildArgs = "", [string]$logFileName = "", [switch]$parallel = $true, [switch]$useDotnetBuild = $false, [switch]$summary = $true) {
    # Because we override the C#/VB toolset to build against our LKG package, it is important
    # that we do not reuse MSBuild nodes from other jobs/builds on the machine. Otherwise,
    # we'll run into issues such as https://github.com/dotnet/roslyn/issues/6211.
    # MSBuildAdditionalCommandLineArgs=
    $args = "/p:TreatWarningsAsErrors=true /warnaserror /nologo /nodeReuse:false /p:Configuration=$buildConfiguration";

    if ($summary) {
        $args += " /consoleloggerparameters:Verbosity=minimal;summary"
    } else {        
        $args += " /consoleloggerparameters:Verbosity=minimal"
    }

    if ($parallel) {
        $args += " /m"
    }

    if ($skipAnalyzers) {
        $args += " /p:UseRoslynAnalyzers=false"
    }

    if ($binaryLog) {
        if ($logFileName -eq "") {
            $logFileName = [IO.Path]::GetFileNameWithoutExtension($projectFilePath)
        }
        $logFileName = [IO.Path]::ChangeExtension($logFileName, ".binlog")
        $logFilePath = Join-Path $logsDir $logFileName
        $args += " /bl:$logFilePath"
    }

    if ($official) {
        $args += " /p:OfficialBuild=true"
    }

    if ($bootstrapDir -ne "") {
        $args += " /p:BootstrapBuildPath=$bootstrapDir"
    }

    $args += " $buildArgs"
    $args += " $projectFilePath"

    if ($useDotnetBuild) {
        $args = " msbuild $args"
        Exec-Console $dotnet $args
    }
    else {
        Exec-Console $msbuild $args
    }
}

# Restore all of the projects that the repo consumes
function Restore-Packages() {
    Write-Host "Restore using dotnet at $dotnet"

    Write-Host "Restoring Roslyn Toolset"
    $logFilePath = if ($binaryLog) { Join-Path $logsDir "Restore-RoslynToolset.binlog" } else { "" }
    Restore-Project $dotnet "build\ToolsetPackages\RoslynToolset.csproj" $logFilePath

    Write-Host "Restoring RepoToolset"
    $logFilePath = if ($binaryLog) { Join-Path $logsDir "Restore-RepoToolset.binlog" } else { "" }
    Run-MSBuild "build\Targets\RepoToolset\Build.proj" "/p:Restore=true /bl:$logFilePath" -summary:$false

    Write-Host "Restoring Roslyn"
    $logFilePath = if ($binaryLog) { Join-Path $logsDir "Restore-Roslyn.binlog" } else { "" }
    Restore-Project $dotnet "Roslyn.sln" $logFilePath
}

# Create a bootstrap build of the compiler.  Returns the directory where the bootstrap build
# is located.
#
# Important to not set $script:bootstrapDir here yet as we're actually in the process of
# building the bootstrap.
function Make-BootstrapBuild() {
    $dir = Join-Path $binariesDir "Bootstrap"
    Write-Host "Building Bootstrap compiler"
    $bootstrapArgs = "/p:UseShippingAssemblyVersion=true /p:InitialDefineConstants=BOOTSTRAP"
    Remove-Item -re $dir -ErrorAction SilentlyContinue
    Create-Directory $dir
    if ($buildCoreClr) {
        $bootstrapFramework = "netcoreapp2.0"
        $projectFiles = @(
            'src/Compilers/CSharp/csc/csc.csproj',
            'src/Compilers/VisualBasic/vbc/vbc.csproj',
            'src/Compilers/Server/VBCSCompiler/VBCSCompiler.csproj',
            'src/Compilers/Core/MSBuildTask/Microsoft.Build.Tasks.CodeAnalysis.csproj'
        )

        foreach ($projectFilePath in $projectFiles) {
            $fileName = [IO.Path]::GetFileNameWithoutExtension((Split-Path -leaf $projectFilePath))
            $logFileName = "Bootstrap$($fileName)"
            Run-MSBuild $projectFilePath "/t:Publish /p:TargetFramework=netcoreapp2.0 $bootstrapArgs" -logFileName $logFileName -useDotnetBuild
        }

        Pack-One "Microsoft.NetCore.Compilers.nuspec" "Bootstrap" $dir
        Unzip-File "$dir\Microsoft.NETCore.Compilers.42.42.42.42-bootstrap.nupkg" "$dir\Microsoft.NETCore.Compilers\42.42.42.42"

        Write-Host "Cleaning Bootstrap compiler artifacts"
        Run-MSBuild "Compilers.sln" "/t:Clean"
        Stop-BuildProcesses
    }
    else {
        Run-MSBuild "build\Toolset\Toolset.csproj" $bootstrapArgs -logFileName "Bootstrap"
        Remove-Item -re $dir -ErrorAction SilentlyContinue
        Create-Directory $dir

        Pack-One "Microsoft.Net.Compilers.nuspec" "Bootstrap" $dir
        Unzip-File "$dir\Microsoft.Net.Compilers.42.42.42.42-bootstrap.nupkg" "$dir\Microsoft.Net.Compilers\42.42.42.42"

        Write-Host "Cleaning Bootstrap compiler artifacts"
        Run-MSBuild "build\Toolset\Toolset.csproj" "/t:Clean" -logFileName "BootstrapClean"
        Stop-BuildProcesses
    }

    return $dir
}

function Build-Artifacts() {
    if ($buildCoreClr) {
        Run-MSBuild "Compilers.sln" -useDotnetBuild
    }
    elseif ($build) {
        Run-MSBuild "Roslyn.sln" $(if (-not $deployExtensions) {"/p:DeployExtension=false"})
        if (-not $skipBuildExtras) {
            Build-ExtraSignArtifacts
        }
    }

    if ($pack) {
        Build-NuGetPackages
    }

    if ($sign) {
        Run-SignTool
    }

    if ($pack -and ($cibuild -or $official)) {
        Build-DeployToSymStore
    }

    if ($build -and (-not $skipBuildExtras) -and (-not $buildCoreClr)) {
        Build-InsertionItems
        Build-Installer
    }
}

# Not all of our artifacts needed for signing are included inside Roslyn.sln. Need to
# finish building these before we can run signing.
function Build-ExtraSignArtifacts() {

    Push-Location (Join-Path $repoDir "src\Setup")
    try {
        # Publish the CoreClr projects (CscCore and VbcCore) and dependencies for later NuGet packaging.
        Write-Host "Publishing csc"
        Run-MSBuild "..\Compilers\CSharp\csc\csc.csproj" "/p:TargetFramework=netcoreapp2.0 /t:PublishWithoutBuilding"
        Write-Host "Publishing vbc"
        Run-MSBuild "..\Compilers\VisualBasic\vbc\vbc.csproj" "/p:TargetFramework=netcoreapp2.0 /t:PublishWithoutBuilding"
        Write-Host "Publishing VBCSCompiler"
        Run-MSBuild "..\Compilers\Server\VBCSCompiler\VBCSCompiler.csproj" "/p:TargetFramework=netcoreapp2.0 /t:PublishWithoutBuilding"
        Write-Host "Publishing Microsoft.Build.Tasks.CodeAnalysis"
        Run-MSBuild "..\Compilers\Core\MSBuildTask\Microsoft.Build.Tasks.CodeAnalysis.csproj" "/p:TargetFramework=netcoreapp2.0 /t:PublishWithoutBuilding"
        Write-Host "Building PortableFacades Swix"
        Run-MSBuild "DevDivVsix\PortableFacades\PortableFacades.swixproj"
        Write-Host "Building CompilersCodeAnalysis Swix"
        Run-MSBuild "DevDivVsix\CompilersPackage\Microsoft.CodeAnalysis.Compilers.swixproj"

        $dest = @($configDir)
        foreach ($dir in $dest) {
            Copy-Item "PowerShell\*.ps1" $dir
        }

        Copy-Item -Force "Vsix\myget_org-extensions.config" $configDir
    }
    finally {
        Pop-Location
    }
}

function Build-InsertionItems() {

    # Create the PerfTests directory under Binaries\$(Configuration).  There are still a number
    # of tools (in roslyn and roslyn-internal) that depend on this combined directory.
    function Create-PerfTests() {
        $target = Join-Path $configDir "PerfTests"
        Write-Host "PerfTests: $target"
        Create-Directory $target

        Push-Location $configDir
        foreach ($subDir in @("Dlls", "UnitTests")) {
            Push-Location $subDir
            foreach ($path in Get-ChildItem -re -in "PerfTests") {
                Write-Host "`tcopying $path"
                Copy-Item -force -recurse "$path\*" $target
            }
            Pop-Location
        }
        Pop-Location
    }

    $setupDir = Join-Path $repoDir "src\Setup"
    Push-Location $setupDir
    try {
        Create-PerfTests
        Exec-Console (Join-Path $configDir "Exes\Roslyn.BuildDevDivInsertionFiles\Roslyn.BuildDevDivInsertionFiles.exe") "$configDir $repoDir $(Get-PackagesDir)"

        # In non-official builds need to supply values for a few MSBuild properties. The actual value doesn't
        # matter, just that it's provided some value.
        $extraArgs = ""
        if (-not $official) {
            $extraArgs = " /p:FinalizeValidate=false /p:ManifestPublishUrl=https://vsdrop.corp.microsoft.com/file/v1/Products/DevDiv/dotnet/roslyn/master/20160729.6"
        }

        $insertionDir = Join-Path $configDir "DevDivInsertionFiles"
        $vsToolsDir = Join-Path $insertionDir "VS.Tools.Roslyn"
        $packageOutDir = Join-Path $configDir "DevDivPackages\Roslyn"
        $packArgs = "/p:NoPackageAnalysis=true"
        Create-Directory $packageOutDir
        Pack-One (Join-Path $insertionDir "VS.ExternalAPIs.Roslyn.nuspec") "PerBuildPreRelease" $packageOutDir $packArgs
        Pack-One (Join-Path $vsToolsDir "VS.Tools.Roslyn.nuspec") "PerBuildPreRelease" $packageOutDir $packArgs -basePath $vsToolsDir

        $netfx20Dir = Join-Path $repoDir "src\Dependencies\Microsoft.NetFX20"
        Pack-One (Join-Path $netfx20Dir "Microsoft.NetFX20.nuspec") "PerBuildPreRelease" -packageOutDir (Join-Path $configDir "NuGet\NetFX20") -basePath $netfx20Dir -extraArgs "$packArgs /p:CurrentVersion=4.3.0"

        Run-MSBuild "DevDivVsix\PortableFacades\PortableFacades.vsmanproj" -buildArgs $extraArgs
        Run-MSBuild "DevDivVsix\CompilersPackage\Microsoft.CodeAnalysis.Compilers.vsmanproj" -buildArgs $extraArgs
        Run-MSBuild "DevDivVsix\MicrosoftCodeAnalysisLanguageServices\Microsoft.CodeAnalysis.LanguageServices.vsmanproj" -buildArgs "$extraArgs"
    }
    finally {
        Pop-Location
    }
}

function Build-Installer () {
    #  Copying Artifacts
    $installerDir = Join-Path $configDir "Installer"
    if (Test-Path $installerDir) {
        Remove-Item -Path $installerDir -Recurse -Force
    }
    Create-Directory $installerDir

    $intermidateDirectory = Join-Path $env:TEMP "InstallerTemp"
    if (Test-Path $intermidateDirectory) {
        Remove-Item -Path $intermidateDirectory -Recurse -Force
    }
    Create-Directory $intermidateDirectory

    ## Copying VsixExpInstaller.exe
    $vsixExpInstallerDir = Get-PackageDir "RoslynTools.Microsoft.VSIXExpInstaller"
    $vsixExpInstallerExe = Join-Path $vsixExpInstallerDir "tools\*"
    $vsixExpInstallerExeDestination = Join-Path $intermidateDirectory "tools\vsixexpinstaller"
    Create-Directory $vsixExpInstallerExeDestination
    Copy-Item $vsixExpInstallerExe -Destination $vsixExpInstallerExeDestination -Recurse

    ## Copying VsWhere.exe
    $vswhere = Join-Path (Ensure-BasicTool "vswhere") "tools\*"
    $vswhereDestination = Join-Path $intermidateDirectory "tools\vswhere"
    Create-Directory $vswhereDestination
    Copy-Item $vswhere -Destination $vswhereDestination -Recurse

    ## Copying scripts
    $installerScriptsFolder = Join-Path $repoDir "src\Setup\InstallerScripts\*.bat"
    Copy-Item $installerScriptsFolder -Destination $intermidateDirectory -Recurse

    $installerScriptsFolder = Join-Path $repoDir "src\Setup\InstallerScripts\tools\*.ps1"
    $intermidatePowershellScriptsDirectory = Join-Path $intermidateDirectory "tools"
    Copy-Item $installerScriptsFolder -Destination $intermidatePowershellScriptsDirectory -Recurse

    ## Copying VSIXes
    $vsixDir = Join-Path $configDir "Vsix"
    $vsixDirDestination = Join-Path $intermidateDirectory "vsix"
    if (-not (Test-Path $vsixDirDestination)) {
        New-Item -ItemType Directory -Force -Path $vsixDirDestination
    }
    $RoslynDeploymentVsix = Join-Path $vsixDir "RoslynDeployment\RoslynDeployment.vsix"
    Copy-Item $RoslynDeploymentVsix -Destination $vsixDirDestination

    #  Zip Folder
    $installerZip = Join-Path $installerDir "Roslyn_Preview"
    $intermidateDirectory = Join-Path $intermidateDirectory "*"
    Compress-Archive -Path $intermidateDirectory -DestinationPath $installerZip
}

function Pack-One([string]$nuspecFilePath, [string]$packageKind, [string]$packageOutDir = "", [string]$extraArgs = "", [string]$basePath = "", [switch]$useConsole = $true) {
    $nugetDir = Join-Path $repoDir "src\Nuget"
    if ($packageOutDir -eq "") {
        $packageOutDir = Join-Path $configDir "NuGet\$packageKind"
    }

    if ($basePath -eq "") {
        $basePath = $configDir
    }

    if (-not ([IO.Path]::IsPathRooted($nuspecFilePath))) {
        $nuspecFilePath = Join-Path $nugetDir $nuspecFilePath
    }

    Create-Directory $packageOutDir
    $nuspecFileName = Split-Path -leaf $nuspecFilePath
    $projectFilePath = Join-Path $nugetDir "NuGetProjectPackUtil.csproj"
    $packArgs = "pack -nologo --no-build $projectFilePath $extraArgs /p:NugetPackageKind=$packageKind /p:NuspecFile=$nuspecFilePath /p:NuspecBasePath=$basePath -o $packageOutDir"

    if ($official) {
        $packArgs = "$packArgs /p:OfficialBuild=true"
    }

    if ($useConsole) {
        Exec-Console $dotnet $packArgs
    }
    else {
        Exec-Command $dotnet $packArgs
    }
}

function Build-NuGetPackages() {

    function Pack-All([string]$packageKind, $extraArgs) {

        Write-Host "Packing for $packageKind"
        foreach ($item in Get-ChildItem *.nuspec) {
            $name = Split-Path -leaf $item
            Pack-One $name $packageKind -extraArgs $extraArgs
        }
    }

    Push-Location (Join-Path $repoDir "src\NuGet")
    try {
        $extraArgs = ""

        # Empty directory for packing explicit empty items in the nuspec
        $emptyDir = Join-Path ([IO.Path]::GetTempPath()) ([IO.Path]::GetRandomFileName())
        Create-Directory $emptyDir
        New-Item -Path (Join-Path $emptyDir "_._") -Type File | Out-Null
        $extraArgs += " /p:EmptyDir=$emptyDir"

        Pack-All "PreRelease" $extraArgs
        if ($packAll) {
            Pack-All "Release" $extraArgs
            Pack-All "PerBuildPreRelease" $extraArgs
        }
    }
    finally {
        Pop-Location
    }
}

function Build-DeployToSymStore() {
    Run-MSBuild "Roslyn.sln" "/t:DeployToSymStore" -logFileName "RoslynDeployToSymStore"
}

function Build-CheckLocStatus() {
    Run-MSBuild "Roslyn.sln" "/t:CheckLocStatus" -logFileName "RoslynCheckLocStatus"
}

# These are tests that don't follow our standard restore, build, test pattern. They customize
# the processes in order to test specific elements of our build and hence are handled
# separately from our other tests
function Test-Determinism() {
    $bootstrapDir = Make-BootstrapBuild
    Exec-Block { & ".\build\scripts\test-determinism.ps1" -bootstrapDir $bootstrapDir } | Out-Host
}

function Test-XUnitCoreClr() {
    Write-Host "Publishing ILAsm.csproj"
    $toolsDir = Join-Path $binariesDir "Tools"
    $ilasmDir = Join-Path $toolsDir "ILAsm"
    Exec-Console $dotnet "publish src\Tools\ILAsm --no-restore --runtime win-x64 --self-contained -o $ilasmDir"

    $unitDir = Join-Path $configDir "UnitTests"
    $tf = "netcoreapp2.0"
    $xunitResultDir = Join-Path $unitDir "xUnitResults"
    Create-Directory $xunitResultDir
    $xunitConsole = Join-Path (Get-PackageDir "xunit.runner.console") "tools\$tf\xunit.console.dll"

    $dlls = @()
    $allGood = $true
    foreach ($dir in Get-ChildItem $unitDir) {
        $testDir = Join-Path $unitDir (Join-Path $dir $tf)
        if (Test-Path $testDir) {
            $dllName = Get-ChildItem -name "*.UnitTests.dll" -path $testDir
            $dllPath = Join-Path $testDir $dllName

            $args = "exec"
            $args += " --depsfile " + [IO.Path]::ChangeExtension($dllPath, ".deps.json")
            $args += " --runtimeconfig " + [IO.Path]::ChangeExtension($dllPath, ".runtimeconfig.json")
            $args += " $xunitConsole"
            $args += " $dllPath"
            $args += " -xml " + (Join-Path $xunitResultDir ([IO.Path]::ChangeExtension($dllName, ".xml")))

            # https://github.com/dotnet/roslyn/issues/25049
            # Disable parallel runs everywhere until we get assembly specific settings working again
            $args += " -parallel none"

            try {
                Write-Host "Running $dllName"
                Exec-Console $dotnet $args
            }
            catch {
                Write-Host "Failed"
                $allGood = $false
            }
        }
    }

    if (-not $allGood) {
        throw "Unit tests failed"
    }
}

# Core function for running our unit / integration tests tests
function Test-XUnit() {

    # Used by tests to locate dotnet CLI
    $env:DOTNET_INSTALL_DIR = Split-Path $dotnet -Parent

    if ($testCoreClr) {
        Test-XUnitCoreClr
        return
    }

    if ($testVsi -or $testVsiNetCore) {
        Deploy-VsixViaTool
    }

    if ($testIOperation) {
        $env:ROSLYN_TEST_IOPERATION = "true"
    }

    $unitDir = Join-Path $configDir "UnitTests"
    $runTests = Join-Path $configDir "Exes\RunTests\RunTests.exe"
    $xunitDir = Join-Path (Get-PackageDir "xunit.runner.console") "tools\net452"
    $args = "$xunitDir"
    $args += " -logpath:$logsDir"
    $args += " -nocache"

    if ($testDesktop -or $testIOperation) {
        if ($test32) {
            $dlls = Get-ChildItem -re -in "*.UnitTests.dll" $unitDir
        }
        else {
            $dlls = Get-ChildItem -re -in "*.UnitTests.dll" -ex "*InteractiveHost*" $unitDir
        }
    }
    elseif ($testVsi) {
        # Since they require Visual Studio to be installed, ensure that the MSBuildWorkspace tests run along with our VS
        # integration tests in CI.
        if ($cibuild) {
            $dlls += @(Get-Item (Join-Path $unitDir "Microsoft.CodeAnalysis.Workspaces.MSBuild.UnitTests\Microsoft.CodeAnalysis.Workspaces.MSBuild.UnitTests.dll"))
        }

        $dlls += @(Get-ChildItem -re -in "*.IntegrationTests.dll" $unitDir)
    }
    else {
        $dlls = Get-ChildItem -re -in "*.IntegrationTests.dll" $unitDir
        $args += " -trait:Feature=NetCore"
    }

    # Exclude out the multi-targetted netcore app projects
    $dlls = $dlls | ?{ -not ($_.FullName -match ".*netcoreapp.*") }

    # Exclude out the ref assemblies
    $dlls = $dlls | ?{ -not ($_.FullName -match ".*\\ref\\.*") }
    $dlls = $dlls | ?{ -not ($_.FullName -match ".*/ref/.*") }

    if ($cibuild -or $official) {
        # Use a 50 minute timeout on CI
        $args += " -xml -timeout:50"
    }

    if ($procdump) {
        $procdumpPath = Ensure-ProcDump
        $args += " -procdumppath:$procDumpPath"
    }

    if ($test64) {
        $args += " -test64"
    }

    foreach ($dll in $dlls) {
        $args += " $dll"
    }

    try {
        Exec-Console $runTests $args
    }
    finally {
        Get-Process "xunit*" -ErrorAction SilentlyContinue | Stop-Process
        if ($testIOperation) {
            Remove-Item env:\ROSLYN_TEST_IOPERATION
        }
    }
}

# Deploy our core VSIX libraries to Visual Studio via the Roslyn VSIX tool.  This is an alternative to
# deploying at build time.
function Deploy-VsixViaTool() {
    $vsixDir = Get-PackageDir "RoslynTools.Microsoft.VSIXExpInstaller"
    $vsixExe = Join-Path $vsixDir "tools\VsixExpInstaller.exe"
    $both = Get-VisualStudioDirAndId
    $vsDir = $both[0].Trim("\")
    $vsId = $both[1]
    $hive = "RoslynDev"
    Write-Host "Using VS Instance $vsId at `"$vsDir`""
    $baseArgs = "/rootSuffix:$hive /vsInstallDir:`"$vsDir`""
    $all = @(
        "Vsix\Roslyn.Compilers.Extension\Roslyn.Compilers.Extension.vsix",
        "Vsix\Roslyn.VisualStudio.Setup\Roslyn.VisualStudio.Setup.vsix",
        "Vsix\Roslyn.VisualStudio.InteractiveComponents\Roslyn.VisualStudio.InteractiveComponents.vsix",
        "Vsix\ExpressionEvaluatorPackage\ExpressionEvaluatorPackage.vsix",
<<<<<<< HEAD
        "Vsix\VisualStudioDiagnosticsWindow\Roslyn.VisualStudio.DiagnosticsWindow.vsix",
        "Vsix\VisualStudioSetup.Dependencies\Roslyn.VisualStudio.Setup.Dependencies.vsix",
        "Vsix\VisualStudioIntegrationTestSetup\Microsoft.VisualStudio.IntegrationTest.Setup.vsix")
=======
        "Vsix\Roslyn.VisualStudio.DiagnosticsWindow\Roslyn.VisualStudio.DiagnosticsWindow.vsix",
        "Vsix\Microsoft.VisualStudio.IntegrationTest.Setup\Microsoft.VisualStudio.IntegrationTest.Setup.vsix")
>>>>>>> e3ced36b

    Write-Host "Uninstalling old Roslyn VSIX"

    # Actual uninstall is failing at the moment using the uninstall options. Temporarily using
    # wildfire to uninstall our VSIX extensions
    $extDir = Join-Path ${env:USERPROFILE} "AppData\Local\Microsoft\VisualStudio\15.0_$($vsid)$($hive)"
    if (Test-Path $extDir) {
        foreach ($dir in Get-ChildItem -Directory $extDir) {
            $name = Split-Path -leaf $dir
            Write-Host "`tUninstalling $name"
        }
        Remove-Item -re -fo $extDir
    }

    Write-Host "Installing all Roslyn VSIX"
    foreach ($e in $all) {
        $name = Split-Path -leaf $e
        $filePath = Join-Path $configDir $e
        $fullArg = "$baseArgs $filePath"
        Write-Host "`tInstalling $name"
        Exec-Console $vsixExe $fullArg
    }
}

# Sign all of our binaries that need to be signed
function Run-SignTool() {
    Push-Location $repoDir
    try {
        $signTool = Join-Path (Get-PackageDir "RoslynTools.SignTool") "tools\SignTool.exe"
        $signToolArgs = "-msbuildPath `"$msbuild`""
        if ($binaryLog) {
            $signToolArgs += " -msbuildBinaryLog $logsDir\Signing.binlog"
        }
        switch ($signType) {
            "real" { break; }
            "test" { $signToolArgs += " -testSign"; break; }
            default { $signToolArgs += " -test"; break; }
        }

        $signToolArgs += " `"$configDir`""
        Exec-Console $signTool $signToolArgs
    }
    finally {
        Pop-Location
    }
}

# Ensure that procdump is available on the machine.  Returns the path to the directory that contains
# the procdump binaries (both 32 and 64 bit)
function Ensure-ProcDump() {

    # Jenkins images default to having procdump installed in the root.  Use that if available to avoid
    # an unnecessary download.
    if (Test-Path "c:\SysInternals\procdump.exe") {
        return "c:\SysInternals";
    }

    $toolsDir = Join-Path $binariesDir "Tools"
    $outDir = Join-Path $toolsDir "ProcDump"
    $filePath = Join-Path $outDir "procdump.exe"
    if (-not (Test-Path $filePath)) {
        Remove-Item -Re $filePath -ErrorAction SilentlyContinue
        Create-Directory $outDir
        $zipFilePath = Join-Path $toolsDir "procdump.zip"
        Invoke-WebRequest "https://download.sysinternals.com/files/Procdump.zip" -UseBasicParsing -outfile $zipFilePath | Out-Null
        Add-Type -AssemblyName System.IO.Compression.FileSystem
        [IO.Compression.ZipFile]::ExtractToDirectory($zipFilePath, $outDir)
    }

    return $outDir
}

# The Jenkins images used to execute our tests can live for a very long time.  Over the course
# of hundreds of runs this can cause the %TEMP% folder to fill up.  To avoid this we redirect
# %TEMP% into the binaries folder which is deleted at the end of every run as a part of cleaning
# up the workspace.
function Redirect-Temp() {
    $temp = Join-Path $binariesDir "Temp"
    Create-Directory $temp
    Copy-Item (Join-Path $repoDir "src\Workspaces\CoreTestUtilities\Resources\.editorconfig") $temp
    Copy-Item (Join-Path $repoDir "src\Workspaces\CoreTestUtilities\Resources\Directory.Build.props") $temp
    Copy-Item (Join-Path $repoDir "src\Workspaces\CoreTestUtilities\Resources\Directory.Build.targets") $temp
    Copy-Item (Join-Path $repoDir "src\Workspaces\CoreTestUtilities\Resources\Directory.Build.rsp") $temp
    Copy-Item (Join-Path $repoDir "src\Workspaces\CoreTestUtilities\Resources\NuGet.Config") $temp
    ${env:TEMP} = $temp
    ${env:TMP} = $temp
}

function List-BuildProcesses() {
    Write-Host "Listing running build processes..."
    Get-Process -Name "msbuild" -ErrorAction SilentlyContinue | Out-Host
    Get-Process -Name "vbcscompiler" -ErrorAction SilentlyContinue | Out-Host
    Get-Process -Name "dotnet" -ErrorAction SilentlyContinue | where { $_.Modules | select { $_.ModuleName -eq "VBCSCompiler.dll" } } | Out-Host
}

function List-VSProcesses() {
    Write-Host "Listing running vs processes..."
    Get-Process -Name "devenv" -ErrorAction SilentlyContinue | Out-Host
}

# Kill any instances VBCSCompiler.exe to release locked files, ignoring stderr if process is not open
# This prevents future CI runs from failing while trying to delete those files.
# Kill any instances of msbuild.exe to ensure that we never reuse nodes (e.g. if a non-roslyn CI run
# left some floating around).
function Stop-BuildProcesses() {
    Write-Host "Killing running build processes..."
    Get-Process -Name "msbuild" -ErrorAction SilentlyContinue | Stop-Process
    Get-Process -Name "vbcscompiler" -ErrorAction SilentlyContinue | Stop-Process
    Get-Process -Name "dotnet" -ErrorAction SilentlyContinue | where { $_.Modules | select { $_.ModuleName -eq "VBCSCompiler.dll" } } | Stop-Process
}

# Kill any instances of devenv.exe to ensure VSIX install/uninstall works in future runs and to ensure
# that any locked files don't prevent future CI runs from failing.
# Also call Stop-BuildProcesses
function Stop-VSProcesses() {
    Write-Host "Killing running vs processes..."
    Get-Process -Name "devenv" -ErrorAction SilentlyContinue | Stop-Process
}

try {
    . (Join-Path $PSScriptRoot "build-utils.ps1")
    Push-Location $repoDir

    Write-Host "Repo Dir $repoDir"
    Write-Host "Binaries Dir $binariesDir"

    Process-Arguments

    $msbuild = Ensure-MSBuild
    $dotnet = Ensure-DotnetSdk
    $buildConfiguration = if ($release) { "Release" } else { "Debug" }
    $configDir = Join-Path $binariesDir $buildConfiguration
    $logsDir = Join-Path $configDir "Logs"
    $bootstrapDir = ""

    # Ensure the main output directories exist as a number of tools will fail when they don't exist.
    Create-Directory $binariesDir
    Create-Directory $configDir
    Create-Directory $logsDir

    if ($cibuild) {
        List-VSProcesses
        List-BuildProcesses
        Redirect-Temp
    }

    if ($restore) {
        Write-Host "Running restore"
        Restore-Packages
    }

    if ($testDeterminism) {
        Test-Determinism
        exit 0
    }

    if ($bootstrap) {
        $bootstrapDir = Make-BootstrapBuild
    }

    if ($build -or $pack) {
        Build-Artifacts
    }

    if ($checkLoc) {
        Build-CheckLocStatus
    }

    if ($testDesktop -or $testCoreClr -or $testVsi -or $testVsiNetCore -or $testIOperation) {
        Test-XUnit
    }

    if ($launch) {
        $devenvExe = Get-VisualStudioDir
        $devenvExe = Join-Path $devenvExe 'Common7\IDE\devenv.exe'
        &$devenvExe /rootSuffix RoslynDev
    }

    exit 0
}
catch {
    Write-Host $_
    Write-Host $_.Exception
    Write-Host $_.ScriptStackTrace
    exit 1
}
finally {
    Pop-Location
    if ($cibuild) {
        Stop-VSProcesses
        Stop-BuildProcesses
    }
}<|MERGE_RESOLUTION|>--- conflicted
+++ resolved
@@ -640,16 +640,11 @@
     $all = @(
         "Vsix\Roslyn.Compilers.Extension\Roslyn.Compilers.Extension.vsix",
         "Vsix\Roslyn.VisualStudio.Setup\Roslyn.VisualStudio.Setup.vsix",
+        "Vsix\Roslyn.VisualStudio.Setup.Dependencies\Roslyn.VisualStudio.Setup.Dependencies.vsix",
         "Vsix\Roslyn.VisualStudio.InteractiveComponents\Roslyn.VisualStudio.InteractiveComponents.vsix",
         "Vsix\ExpressionEvaluatorPackage\ExpressionEvaluatorPackage.vsix",
-<<<<<<< HEAD
-        "Vsix\VisualStudioDiagnosticsWindow\Roslyn.VisualStudio.DiagnosticsWindow.vsix",
-        "Vsix\VisualStudioSetup.Dependencies\Roslyn.VisualStudio.Setup.Dependencies.vsix",
-        "Vsix\VisualStudioIntegrationTestSetup\Microsoft.VisualStudio.IntegrationTest.Setup.vsix")
-=======
         "Vsix\Roslyn.VisualStudio.DiagnosticsWindow\Roslyn.VisualStudio.DiagnosticsWindow.vsix",
         "Vsix\Microsoft.VisualStudio.IntegrationTest.Setup\Microsoft.VisualStudio.IntegrationTest.Setup.vsix")
->>>>>>> e3ced36b
 
     Write-Host "Uninstalling old Roslyn VSIX"
 
