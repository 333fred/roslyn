--- conflicted
+++ resolved
@@ -79,11 +79,7 @@
   displayName: Build and Test
   pool:
     name: NetCore1ESPool-Svc-Internal
-<<<<<<< HEAD
-    demands: ImageOverride -equals windows.vs2019.amd64
-=======
     demands: ImageOverride -equals windows.vs2022.amd64
->>>>>>> d4c3b995
 
   jobs:
   - ${{ if eq(variables['Build.SourceBranch'], 'refs/heads/release/dev17.1-vs-deps') }}:
