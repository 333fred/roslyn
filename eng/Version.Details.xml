<?xml version="1.0" encoding="utf-8"?>
<Dependencies>
  <ProductDependencies>
    <!-- Intermediate is necessary for source build. -->
<<<<<<< HEAD
    <Dependency Name="Microsoft.SourceBuild.Intermediate.source-build-externals" Version="9.0.0-alpha.1.24263.2">
      <Uri>https://github.com/dotnet/source-build-externals</Uri>
      <Sha>59204e5b14e6e197b3c942f992f6e3ec9196e50b</Sha>
      <SourceBuild RepoName="source-build-externals" ManagedOnly="true" />
    </Dependency>
    <!-- Intermediate is necessary for source build. -->
    <Dependency Name="Microsoft.SourceBuild.Intermediate.source-build-reference-packages" Version="9.0.0-alpha.1.24162.2">
      <Uri>https://github.com/dotnet/source-build-reference-packages</Uri>
      <Sha>c0b5d69a1a1513528c77fffff708c7502d57c35c</Sha>
=======
    <Dependency Name="Microsoft.SourceBuild.Intermediate.source-build-externals" Version="8.0.0-alpha.1.24256.1">
      <Uri>https://github.com/dotnet/source-build-externals</Uri>
      <Sha>2b7510ccda2be01e2a2b48598498dca24fb69c3a</Sha>
      <SourceBuild RepoName="source-build-externals" ManagedOnly="true" />
    </Dependency>
    <!-- Intermediate is necessary for source build. -->
    <Dependency Name="Microsoft.SourceBuild.Intermediate.source-build-reference-packages" Version="8.0.0-alpha.1.24257.1">
      <Uri>https://github.com/dotnet/source-build-reference-packages</Uri>
      <Sha>2ae84974a931d184c92865610453a65903118796</Sha>
>>>>>>> 2ab34d51
      <SourceBuild RepoName="source-build-reference-packages" ManagedOnly="true" />
    </Dependency>
    <Dependency Name="System.CommandLine" Version="2.0.0-beta4.24209.3">
      <Uri>https://github.com/dotnet/command-line-api</Uri>
      <Sha>963d34b1fb712c673bfb198133d7e988182c9ef4</Sha>
    </Dependency>
    <!-- Intermediate is necessary for source build. -->
    <Dependency Name="Microsoft.SourceBuild.Intermediate.command-line-api" Version="0.1.520903">
      <Uri>https://github.com/dotnet/command-line-api</Uri>
      <Sha>963d34b1fb712c673bfb198133d7e988182c9ef4</Sha>
      <SourceBuild RepoName="command-line-api" ManagedOnly="true" />
    </Dependency>
    <!-- Necessary for source-build. This allows the live version of the package to be used by source-build. -->
    <Dependency Name="Microsoft.Bcl.AsyncInterfaces" Version="8.0.0">
      <Uri>https://github.com/dotnet/runtime</Uri>
      <Sha>5535e31a712343a63f5d7d796cd874e563e5ac14</Sha>
    </Dependency>
    <Dependency Name="Microsoft.Extensions.Configuration" Version="8.0.0">
      <Uri>https://github.com/dotnet/runtime</Uri>
      <Sha>5535e31a712343a63f5d7d796cd874e563e5ac14</Sha>
    </Dependency>
    <Dependency Name="Microsoft.Extensions.DependencyInjection" Version="8.0.0">
      <Uri>https://github.com/dotnet/runtime</Uri>
      <Sha>5535e31a712343a63f5d7d796cd874e563e5ac14</Sha>
    </Dependency>
    <Dependency Name="Microsoft.Extensions.Logging" Version="8.0.0">
      <Uri>https://github.com/dotnet/runtime</Uri>
      <Sha>5535e31a712343a63f5d7d796cd874e563e5ac14</Sha>
    </Dependency>
    <Dependency Name="Microsoft.Extensions.Logging.Abstractions" Version="8.0.0">
      <Uri>https://github.com/dotnet/runtime</Uri>
      <Sha>5535e31a712343a63f5d7d796cd874e563e5ac14</Sha>
    </Dependency>
    <Dependency Name="Microsoft.Extensions.Logging.Console" Version="8.0.0">
      <Uri>https://github.com/dotnet/runtime</Uri>
      <Sha>5535e31a712343a63f5d7d796cd874e563e5ac14</Sha>
    </Dependency>
    <Dependency Name="Microsoft.Extensions.Options.ConfigurationExtension" Version="8.0.0">
      <Uri>https://github.com/dotnet/runtime</Uri>
      <Sha>5535e31a712343a63f5d7d796cd874e563e5ac14</Sha>
    </Dependency>
    <Dependency Name="Microsoft.Extensions.Options" Version="8.0.0">
      <Uri>https://github.com/dotnet/runtime</Uri>
      <Sha>5535e31a712343a63f5d7d796cd874e563e5ac14</Sha>
    </Dependency>
    <Dependency Name="Microsoft.Extensions.Primitives" Version="8.0.0">
      <Uri>https://github.com/dotnet/runtime</Uri>
      <Sha>5535e31a712343a63f5d7d796cd874e563e5ac14</Sha>
    </Dependency>
    <Dependency Name="System.Collections.Immutable" Version="8.0.0">
      <Uri>https://github.com/dotnet/runtime</Uri>
      <Sha>5535e31a712343a63f5d7d796cd874e563e5ac14</Sha>
    </Dependency>
    <Dependency Name="System.Diagnostics.DiagnosticSource" Version="8.0.0">
      <Uri>https://github.com/dotnet/runtime</Uri>
      <Sha>5535e31a712343a63f5d7d796cd874e563e5ac14</Sha>
    </Dependency>
    <Dependency Name="System.IO.Pipelines" Version="8.0.0">
      <Uri>https://github.com/dotnet/runtime</Uri>
      <Sha>5535e31a712343a63f5d7d796cd874e563e5ac14</Sha>
    </Dependency>
    <Dependency Name="System.Resources.Extensions" Version="8.0.0">
      <Uri>https://github.com/dotnet/runtime</Uri>
      <Sha>5535e31a712343a63f5d7d796cd874e563e5ac14</Sha>
    </Dependency>
    <Dependency Name="System.Text.Encodings.Web" Version="8.0.0">
      <Uri>https://github.com/dotnet/runtime</Uri>
      <Sha>5535e31a712343a63f5d7d796cd874e563e5ac14</Sha>
    </Dependency>
    <Dependency Name="System.Text.Json" Version="8.0.0">
      <Uri>https://github.com/dotnet/runtime</Uri>
      <Sha>5535e31a712343a63f5d7d796cd874e563e5ac14</Sha>
    </Dependency>
    <Dependency Name="System.Threading.Tasks.Dataflow" Version="8.0.0">
      <Uri>https://github.com/dotnet/runtime</Uri>
      <Sha>5535e31a712343a63f5d7d796cd874e563e5ac14</Sha>
    </Dependency>
    <Dependency Name="System.Reflection.Metadata" Version="8.0.0">
      <Uri>https://github.com/dotnet/runtime</Uri>
      <Sha>5535e31a712343a63f5d7d796cd874e563e5ac14</Sha>
    </Dependency>
    <Dependency Name="System.Configuration.ConfigurationManager" Version="8.0.0">
      <Uri>https://github.com/dotnet/runtime</Uri>
      <Sha>5535e31a712343a63f5d7d796cd874e563e5ac14</Sha>
    </Dependency>
    <Dependency Name="System.Diagnostics.EventLog" Version="8.0.0">
      <Uri>https://github.com/dotnet/runtime</Uri>
      <Sha>5535e31a712343a63f5d7d796cd874e563e5ac14</Sha>
    </Dependency>
    <Dependency Name="System.Security.Cryptography.ProtectedData" Version="8.0.0">
      <Uri>https://github.com/dotnet/runtime</Uri>
      <Sha>5535e31a712343a63f5d7d796cd874e563e5ac14</Sha>
    </Dependency>
    <Dependency Name="System.Security.Permissions" Version="8.0.0">
      <Uri>https://github.com/dotnet/runtime</Uri>
      <Sha>5535e31a712343a63f5d7d796cd874e563e5ac14</Sha>
    </Dependency>
    <Dependency Name="System.Windows.Extensions" Version="8.0.0">
      <Uri>https://github.com/dotnet/runtime</Uri>
      <Sha>5535e31a712343a63f5d7d796cd874e563e5ac14</Sha>
    </Dependency>
  </ProductDependencies>
  <ToolsetDependencies>
<<<<<<< HEAD
    <Dependency Name="Microsoft.DotNet.Arcade.Sdk" Version="9.0.0-beta.24270.3">
      <Uri>https://github.com/dotnet/arcade</Uri>
      <Sha>1cf3eaa1f6ada43ab988145a3f3efddb1ffa3b10</Sha>
    </Dependency>
    <!-- Intermediate is necessary for source build. -->
    <Dependency Name="Microsoft.SourceBuild.Intermediate.arcade" Version="9.0.0-beta.24270.3">
      <Uri>https://github.com/dotnet/arcade</Uri>
      <Sha>1cf3eaa1f6ada43ab988145a3f3efddb1ffa3b10</Sha>
=======
    <Dependency Name="Microsoft.DotNet.Arcade.Sdk" Version="8.0.0-beta.24266.3">
      <Uri>https://github.com/dotnet/arcade</Uri>
      <Sha>e6f70c7dd528f05cd28cec2a179d58c22e91d9ac</Sha>
    </Dependency>
    <!-- Intermediate is necessary for source build. -->
    <Dependency Name="Microsoft.SourceBuild.Intermediate.arcade" Version="8.0.0-beta.24266.3">
      <Uri>https://github.com/dotnet/arcade</Uri>
      <Sha>e6f70c7dd528f05cd28cec2a179d58c22e91d9ac</Sha>
>>>>>>> 2ab34d51
      <SourceBuild RepoName="arcade" ManagedOnly="true" />
    </Dependency>
    <Dependency Name="Microsoft.DotNet.XliffTasks" Version="1.0.0-beta.23475.1" CoherentParentDependency="Microsoft.DotNet.Arcade.Sdk">
      <Uri>https://github.com/dotnet/xliff-tasks</Uri>
      <Sha>73f0850939d96131c28cf6ea6ee5aacb4da0083a</Sha>
    </Dependency>
    <!-- Intermediate is necessary for source build. -->
    <Dependency Name="Microsoft.SourceBuild.Intermediate.xliff-tasks" Version="1.0.0-beta.23475.1">
      <Uri>https://github.com/dotnet/xliff-tasks</Uri>
      <Sha>73f0850939d96131c28cf6ea6ee5aacb4da0083a</Sha>
      <SourceBuild RepoName="xliff-tasks" ManagedOnly="true" />
    </Dependency>
    <Dependency Name="Microsoft.DiaSymReader" Version="2.0.0">
      <Uri>https://github.com/dotnet/symreader</Uri>
      <Sha>27e584661980ee6d82c419a2a471ae505b7d122e</Sha>
    </Dependency>
    <!-- Intermediate is necessary for source build. -->
    <Dependency Name="Microsoft.SourceBuild.Intermediate.symreader" Version="2.0.0-beta-23228-04">
      <Uri>https://github.com/dotnet/symreader</Uri>
      <Sha>27e584661980ee6d82c419a2a471ae505b7d122e</Sha>
      <SourceBuild RepoName="symreader" ManagedOnly="true" />
    </Dependency>
    <Dependency Name="Microsoft.Net.Compilers.Toolset" Version="4.10.0-1.24061.4">
      <Uri>https://github.com/dotnet/roslyn</Uri>
      <Sha>5d10d428050c0d6afef30a072c4ae68776621877</Sha>
    </Dependency>
<<<<<<< HEAD
    <Dependency Name="Microsoft.DotNet.Helix.Sdk" Version="9.0.0-beta.24270.3">
      <Uri>https://github.com/dotnet/arcade</Uri>
      <Sha>1cf3eaa1f6ada43ab988145a3f3efddb1ffa3b10</Sha>
=======
    <Dependency Name="Microsoft.DotNet.Helix.Sdk" Version="8.0.0-beta.24266.3">
      <Uri>https://github.com/dotnet/arcade</Uri>
      <Sha>e6f70c7dd528f05cd28cec2a179d58c22e91d9ac</Sha>
>>>>>>> 2ab34d51
    </Dependency>
    <Dependency Name="Microsoft.CodeAnalysis.NetAnalyzers" Version="8.0.0-preview.23468.1">
      <Uri>https://github.com/dotnet/roslyn-analyzers</Uri>
      <Sha>2c9a20b6706b8a9ad650b41bff30980cf5af67ed</Sha>
    </Dependency>
    <!-- Entries below are necessary for source-build. This allows the packages to be retrieved from previously-source-built
         artifacts and flow in as dependencies of the packages produced by roslyn. -->
    <Dependency Name="System.Composition" Version="8.0.0">
      <Uri>https://github.com/dotnet/runtime</Uri>
      <Sha>5535e31a712343a63f5d7d796cd874e563e5ac14</Sha>
    </Dependency>
    <Dependency Name="Microsoft.CodeAnalysis.Analyzers" Version="3.3.4">
      <Uri>https://github.com/dotnet/roslyn-analyzers</Uri>
      <Sha>22ea6422f85b05ca0793cc3b76375487be407f5d</Sha>
    </Dependency>
    <Dependency Name="Microsoft.CodeAnalysis.AnalyzerUtilities" Version="3.3.0">
      <Uri>https://github.com/dotnet/roslyn-analyzers</Uri>
      <Sha>596f8f422003d89b65e2bd50dc5a1aea7ce4ce91</Sha>
    </Dependency>
  </ToolsetDependencies>
</Dependencies><|MERGE_RESOLUTION|>--- conflicted
+++ resolved
@@ -2,7 +2,6 @@
 <Dependencies>
   <ProductDependencies>
     <!-- Intermediate is necessary for source build. -->
-<<<<<<< HEAD
     <Dependency Name="Microsoft.SourceBuild.Intermediate.source-build-externals" Version="9.0.0-alpha.1.24263.2">
       <Uri>https://github.com/dotnet/source-build-externals</Uri>
       <Sha>59204e5b14e6e197b3c942f992f6e3ec9196e50b</Sha>
@@ -12,17 +11,6 @@
     <Dependency Name="Microsoft.SourceBuild.Intermediate.source-build-reference-packages" Version="9.0.0-alpha.1.24162.2">
       <Uri>https://github.com/dotnet/source-build-reference-packages</Uri>
       <Sha>c0b5d69a1a1513528c77fffff708c7502d57c35c</Sha>
-=======
-    <Dependency Name="Microsoft.SourceBuild.Intermediate.source-build-externals" Version="8.0.0-alpha.1.24256.1">
-      <Uri>https://github.com/dotnet/source-build-externals</Uri>
-      <Sha>2b7510ccda2be01e2a2b48598498dca24fb69c3a</Sha>
-      <SourceBuild RepoName="source-build-externals" ManagedOnly="true" />
-    </Dependency>
-    <!-- Intermediate is necessary for source build. -->
-    <Dependency Name="Microsoft.SourceBuild.Intermediate.source-build-reference-packages" Version="8.0.0-alpha.1.24257.1">
-      <Uri>https://github.com/dotnet/source-build-reference-packages</Uri>
-      <Sha>2ae84974a931d184c92865610453a65903118796</Sha>
->>>>>>> 2ab34d51
       <SourceBuild RepoName="source-build-reference-packages" ManagedOnly="true" />
     </Dependency>
     <Dependency Name="System.CommandLine" Version="2.0.0-beta4.24209.3">
@@ -126,7 +114,6 @@
     </Dependency>
   </ProductDependencies>
   <ToolsetDependencies>
-<<<<<<< HEAD
     <Dependency Name="Microsoft.DotNet.Arcade.Sdk" Version="9.0.0-beta.24270.3">
       <Uri>https://github.com/dotnet/arcade</Uri>
       <Sha>1cf3eaa1f6ada43ab988145a3f3efddb1ffa3b10</Sha>
@@ -135,16 +122,6 @@
     <Dependency Name="Microsoft.SourceBuild.Intermediate.arcade" Version="9.0.0-beta.24270.3">
       <Uri>https://github.com/dotnet/arcade</Uri>
       <Sha>1cf3eaa1f6ada43ab988145a3f3efddb1ffa3b10</Sha>
-=======
-    <Dependency Name="Microsoft.DotNet.Arcade.Sdk" Version="8.0.0-beta.24266.3">
-      <Uri>https://github.com/dotnet/arcade</Uri>
-      <Sha>e6f70c7dd528f05cd28cec2a179d58c22e91d9ac</Sha>
-    </Dependency>
-    <!-- Intermediate is necessary for source build. -->
-    <Dependency Name="Microsoft.SourceBuild.Intermediate.arcade" Version="8.0.0-beta.24266.3">
-      <Uri>https://github.com/dotnet/arcade</Uri>
-      <Sha>e6f70c7dd528f05cd28cec2a179d58c22e91d9ac</Sha>
->>>>>>> 2ab34d51
       <SourceBuild RepoName="arcade" ManagedOnly="true" />
     </Dependency>
     <Dependency Name="Microsoft.DotNet.XliffTasks" Version="1.0.0-beta.23475.1" CoherentParentDependency="Microsoft.DotNet.Arcade.Sdk">
@@ -171,15 +148,9 @@
       <Uri>https://github.com/dotnet/roslyn</Uri>
       <Sha>5d10d428050c0d6afef30a072c4ae68776621877</Sha>
     </Dependency>
-<<<<<<< HEAD
     <Dependency Name="Microsoft.DotNet.Helix.Sdk" Version="9.0.0-beta.24270.3">
       <Uri>https://github.com/dotnet/arcade</Uri>
       <Sha>1cf3eaa1f6ada43ab988145a3f3efddb1ffa3b10</Sha>
-=======
-    <Dependency Name="Microsoft.DotNet.Helix.Sdk" Version="8.0.0-beta.24266.3">
-      <Uri>https://github.com/dotnet/arcade</Uri>
-      <Sha>e6f70c7dd528f05cd28cec2a179d58c22e91d9ac</Sha>
->>>>>>> 2ab34d51
     </Dependency>
     <Dependency Name="Microsoft.CodeAnalysis.NetAnalyzers" Version="8.0.0-preview.23468.1">
       <Uri>https://github.com/dotnet/roslyn-analyzers</Uri>
