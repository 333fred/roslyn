--- conflicted
+++ resolved
@@ -62,11 +62,7 @@
     <MicrosoftBuildTasksCoreVersion>$(MicrosoftBuildPackagesVersion)</MicrosoftBuildTasksCoreVersion>
     <NuGetVisualStudioContractsVersion>5.7.0</NuGetVisualStudioContractsVersion>
     <!-- This is working around Microsoft.VisualStudio.Shell.15.0 having an unstated conflicting reference on this with NuGet.VisualStudio.Contracts -->
-<<<<<<< HEAD
-    <MicrosoftVisualStudioRpcContractsVersion>16.10.11-alpha</MicrosoftVisualStudioRpcContractsVersion>
-=======
     <MicrosoftVisualStudioRpcContractsVersion>16.10.14-alpha</MicrosoftVisualStudioRpcContractsVersion>
->>>>>>> 595dde55
     <!--
       Since the Microsoft.CodeAnalysis.Analyzers package is a public dependency of our NuGet
       packages we will keep it untied to the RoslynDiagnosticsNugetPackageVersion we use for
