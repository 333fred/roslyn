--- conflicted
+++ resolved
@@ -214,13 +214,6 @@
       "vsBranch": "rel/d16.9",
       "vsMajorVersion": 16
     },
-<<<<<<< HEAD
-    "master-vs-deps": {
-      "nugetKind": ["Shipping", "NonShipping"],
-      "version": "3.10.*",
-      "packageFeeds": "default",
-      "channels": [ "dev16.10", "dev16.10p1" ],
-=======
     "release/dev16.10-vs-deps": {
       "nugetKind": ["Shipping", "NonShipping"],
       "version": "3.10.*",
@@ -234,7 +227,6 @@
       "version": "3.10.*",
       "packageFeeds": "default",
       "channels": [ "dev16.10", "dev16.10p2" ],
->>>>>>> beffac2b
       "vsBranch": "main",
       "vsMajorVersion": 16
     },
