﻿<?xml version="1.0" encoding="utf-8"?>
<!-- Licensed to the .NET Foundation under one or more agreements. The .NET Foundation licenses this file to you under the MIT license. See the LICENSE file in the project root for more information. -->
<Project>
  <PropertyGroup>
    <Copyright>$(CopyrightMicrosoft)</Copyright>
    <PackageLicenseExpression>MIT</PackageLicenseExpression>

    <PackageTags>Roslyn CodeAnalysis Compiler CSharp VB VisualBasic Parser Scanner Lexer Emit CodeGeneration Metadata IL Compilation Scripting Syntax Semantics</PackageTags>
    <ThirdPartyNoticesFilePath>$(MSBuildThisFileDirectory)..\..\src\NuGet\ThirdPartyNotices.rtf</ThirdPartyNoticesFilePath>

    <VSSDKTargetPlatformRegRootSuffix>RoslynDev</VSSDKTargetPlatformRegRootSuffix>

    <!-- Workaround for old Microsoft.VisualStudio.Progression.* packages -->
    <NoWarn>$(NoWarn);VSIXCompatibility1001</NoWarn>

    <!-- TODO: https://github.com/dotnet/roslyn/issues/71667 -->
    <NoWarn>$(NoWarn);NU1507</NoWarn>

    <CommonExtensionInstallationRoot>CommonExtensions</CommonExtensionInstallationRoot>
    <LanguageServicesExtensionInstallationFolder>Microsoft\VBCSharp\LanguageServices</LanguageServicesExtensionInstallationFolder>

    <RestoreUseStaticGraphEvaluation>true</RestoreUseStaticGraphEvaluation>

    <!-- Disable the implicit nuget fallback folder as it makes it hard to locate and copy ref assemblies to the test output folder -->
    <DisableImplicitNuGetFallbackFolder>true</DisableImplicitNuGetFallbackFolder>
    <ToolsetPackagesDir>$(RepoRoot)build\ToolsetPackages\</ToolsetPackagesDir>
    <UseSharedCompilation>true</UseSharedCompilation>

    <Features>strict</Features>
    <ProduceReferenceAssembly>true</ProduceReferenceAssembly>
    <GenerateDocumentationFile>true</GenerateDocumentationFile>
    <GenerateFullPaths>true</GenerateFullPaths>
    <EnableWindowsTargeting Condition="'$(DotNetBuildFromSource)' != 'true'">true</EnableWindowsTargeting>

    <!-- Set to non-existent file to prevent common targets from importing Microsoft.CodeAnalysis.targets -->
    <CodeAnalysisTargets>NON_EXISTENT_FILE</CodeAnalysisTargets>

    <VisualStudioVersion Condition="'$(VisualStudioVersion)' == ''">15.0</VisualStudioVersion>
    <VisualStudioReferenceMajorVersion Condition="'$(VisualStudioReferenceMajorVersion)' == ''">$(VisualStudioVersion.Substring($([System.Convert]::ToInt32(0)), $(VisualStudioVersion.IndexOf('.'))))</VisualStudioReferenceMajorVersion>
    <VisualStudioReferenceAssemblyVersion Condition="'$(VisualStudioReferenceAssemblyVersion)' == ''">$(VisualStudioReferenceMajorVersion).0.0.0</VisualStudioReferenceAssemblyVersion>
    <MinimumVisualStudioVersion>$(VisualStudioVersion)</MinimumVisualStudioVersion>
    <MinimumMSBuildVersion>15.7.0</MinimumMSBuildVersion>

    <!-- Disable AppX packaging for the Roslyn source. Not setting this to false has the side effect
         that any builds of portable projects end up in a sub folder of $(OutputPath). Search for this flag in
         Microsoft.Common.CurrentVersion.targets to see how it is consumed -->
    <WindowsAppContainer>false</WindowsAppContainer>

    <!-- Used to control the running of the GenerateSatelliteAssemblies and CoreGenerateSatelliteAssemblies targets -->
    <GenerateSatelliteAssemblies>true</GenerateSatelliteAssemblies>

    <EnableDefaultNoneItems>false</EnableDefaultNoneItems>
    <Nullable>enable</Nullable>
    <DiscoverEditorConfigFiles>true</DiscoverEditorConfigFiles>

    <!-- VS does not require Windows PDBs to be published anymore. -->
    <PublishWindowsPdb>false</PublishWindowsPdb>
    <EnforceExtendedAnalyzerRules>false</EnforceExtendedAnalyzerRules>
    <EnforceExtendedAnalyzerRules Condition="'$(IsAnalyzer)' == 'true'">true</EnforceExtendedAnalyzerRules>

    <!-- TODO --> 
    <_SkipUpgradeNetAnalyzersNuGetWarning>true</_SkipUpgradeNetAnalyzersNuGetWarning>

<<<<<<< HEAD
=======
    <!--
      Needed to avoid error NU1010: The PackageReference items Microsoft.Net.Compilers.Toolset.Framework do not have corresponding PackageVersion.
      Related to https://github.com/dotnet/sdk/issues/41791.
    -->
    <BuildWithNetFrameworkHostedCompiler>false</BuildWithNetFrameworkHostedCompiler>

>>>>>>> e274a3d7
    <!-- https://github.com/dotnet/msbuild/issues/10306 -->
    <CoreCompileDependsOn>$(CoreCompileDependsOn);ResolveKeySource</CoreCompileDependsOn> 
  </PropertyGroup>

  <Import Project="$(MSBuildThisFileDirectory)TargetFrameworks.props" />

  <!--
    Disable Source Link and Xliff in WPF temp projects to avoid generating non-deterministic file names to obj dir.
    The project name is non-deterministic and is included in the Source Link json file name and xlf directory names.
    It's also not necessary to generate these assets.
  -->
  <PropertyGroup Condition="'$(IsWpfTempProject)' == 'true'">
    <EnableSourceLink>false</EnableSourceLink>
    <DeterministicSourcePaths>false</DeterministicSourcePaths>
    <EnableXlfLocalization>false</EnableXlfLocalization>
  </PropertyGroup>
  
  <!--
    Disable Xliff if it's not necessary to generate satellite assemblies.
  -->
  <PropertyGroup Condition="'$(GenerateSatelliteAssemblies)' == 'false'">
    <EnableXlfLocalization>false</EnableXlfLocalization>
  </PropertyGroup>

  <PropertyGroup Condition="'$(IsTestProject)' == 'true'" >
    <!--
      Choose default target frameworks to use for testing on Mono and Core.
      These may be overridden by projects that need to be skipped.
    -->
    <TestTargetFrameworks Condition="'$(TestRuntime)' == 'Mono'">net46;net472</TestTargetFrameworks>
    <TestTargetFrameworks Condition="'$(TestRuntime)' == 'Core'">$(NetRoslyn)</TestTargetFrameworks>

    <XUnitDesktopSettingsFile>$(MSBuildThisFileDirectory)..\config\xunit.runner.json</XUnitDesktopSettingsFile>
    <XUnitCoreSettingsFile>$(MSBuildThisFileDirectory)..\config\xunit.runner.json</XUnitCoreSettingsFile>
  </PropertyGroup>

  <!-- Keys used by InternalsVisibleTo attributes. -->
  <PropertyGroup>
    <MoqPublicKey>0024000004800000940000000602000000240000525341310004000001000100c547cac37abd99c8db225ef2f6c8a3602f3b3606cc9891605d02baa56104f4cfc0734aa39b93bf7852f7d9266654753cc297e7d2edfe0bac1cdcf9f717241550e0a7b191195b7667bb4f64bcb8e2121380fd1d9d46ad2d92d2d15605093924cceaf74c4861eff62abf69b9291ed0a340e113be11e6a7d3113e92484cf7045cc7</MoqPublicKey>
    <VisualStudioKey>002400000480000094000000060200000024000052534131000400000100010007d1fa57c4aed9f0a32e84aa0faefd0de9e8fd6aec8f87fb03766c834c99921eb23be79ad9d5dcc1dd9ad236132102900b723cf980957fc4e177108fc607774f29e8320e92ea05ece4e821c0a5efe8f1645c4c0c93c1ab99285d622caa652c1dfad63d745d6f2de5f17e5eaf0fc4963d261c8a12436518206dc093344d5ad293</VisualStudioKey>
    <RazorKey>0024000004800000940000000602000000240000525341310004000001000100f33a29044fa9d740c9b3213a93e57c84b472c84e0b8a0e1ae48e67a9f8f6de9d5f7f3d52ac23e48ac51801f1dc950abe901da34d2a9e3baadb141a17c77ef3c565dd5ee5054b91cf63bb3c6ab83f72ab3aafe93d0fc3c2348b764fafb0b1c0733de51459aeab46580384bf9d74c4e28164b7cde247f891ba07891c9d872ad2bb</RazorKey>
    <MicrosoftSharedPublicKey>0024000004800000940000000602000000240000525341310004000001000100b5fc90e7027f67871e773a8fde8938c81dd402ba65b9201d60593e96c492651e889cc13f1415ebb53fac1131ae0bd333c5ee6021672d9718ea31a8aebd0da0072f25d87dba6fc90ffd598ed4da35e44c398c454307e8e33b8426143daec9f596836f97c8f74750e5975c64e2189f45def46b2a2b1247adc3652bf5c308055da9</MicrosoftSharedPublicKey>
    <AspNetCoreKey>$(RazorKey)</AspNetCoreKey>
    <IntelliCodeCSharpKey>$(MicrosoftSharedPublicKey)</IntelliCodeCSharpKey>
    <IntelliCodeKey>002400000480000094000000060200000024000052534131000400000100010007d1fa57c4aed9f0a32e84aa0faefd0de9e8fd6aec8f87fb03766c834c99921eb23be79ad9d5dcc1dd9ad236132102900b723cf980957fc4e177108fc607774f29e8320e92ea05ece4e821c0a5efe8f1645c4c0c93c1ab99285d622caa652c1dfad63d745d6f2de5f17e5eaf0fc4963d261c8a12436518206dc093344d5ad293</IntelliCodeKey>
    <FSharpKey>$(VisualStudioKey)</FSharpKey>
    <TypeScriptKey>$(VisualStudioKey)</TypeScriptKey>
    <VisualStudioDebuggerKey>$(VisualStudioKey)</VisualStudioDebuggerKey>
    <XamarinKey>002400000480000094000000060200000024000052534131000400000100010079159977d2d03a8e6bea7a2e74e8d1afcc93e8851974952bb480a12c9134474d04062447c37e0e68c080536fcf3c3fbe2ff9c979ce998475e506e8ce82dd5b0f350dc10e93bf2eeecf874b24770c5081dbea7447fddafa277b22de47d6ffea449674a4f9fccf84d15069089380284dbdd35f46cdff12a1bd78e4ef0065d016df</XamarinKey>
    <UnitTestingKey>$(VisualStudioKey)</UnitTestingKey>
    <OmniSharpKey>0024000004800000940000000602000000240000525341310004000001000100917302efc152e6464679d4625bd9989e12d4662a9eaadf284d04992881c0e7b16e756e63ef200a02c4054d4d31e21b9aa0b0b873bcefca8cd42ec583a3db509665c9b22318ceceec581663fc07e2422bb2135539ba8a517c209ac175fff07c5af10cef636e04cae91d28f51fcde5d14c1a9bfed06e096cf977fd0d60002a3ea6</OmniSharpKey>
    <UnitTestGeneratorKey>0024000004800000940000000602000000240000525341310004000001000100e1e4cc8a3ceffcaef02f890a17745185d807f26eae1d31b1b69b84f97a1f57812a999f0f8a624147378c09db1ca669e7f3717ef3710f8ded8067c3b83f24506fae54f18f4e18e1d0df0f21862b58d35aec0917873e92ce8d61ec6b72ba2ebfc418b9ae7da8aa41e0602d5ccc1cf63af0b6cebf3f14f7ca3553233dab3a5eaeab</UnitTestGeneratorKey>
    <MicrosoftCodeAnalysisLanguageServerKey>002400000480000094000000060200000024000052534131000400000100010009f3c8fcb7cb2592cc6e6d3646d4d9a2bda9e7a243d357bc17a5a06f50ed0dae74a343cd9538fe45bbc90a3f7cbecb23558205e3b246b69f7f7730e520460d560da1c68cda9e2256e3b801629e2dc1fd588b1681aaf4f2c98abcfc50086ecbcd55f76f7dbaf018e708527d8ae3a2714b3ec9b62bd9aaf56cf55b3ffc9eee31aa</MicrosoftCodeAnalysisLanguageServerKey>
    <MicrosoftCodeAnalysisCompilerDeveloperSDKKey>00240000048000009400000006020000002400005253413100040000010001005984d9e99e5722bb74ddbb59972bff1a2fd9e0ccb2d50e09ef85e39ec4a4e4bf2de896997de1af164be0558cdd5a50a283b9353fc4e5ccc1c87363e6e7d87af7bec8ca40281596fc8f5b5aad9904230f6f3892f8dde382cee7ba9854004d86ce93834a86b42ebdd0faf86d9fa6d935e05aed68cb4d828cea77df028739aaa9dc</MicrosoftCodeAnalysisCompilerDeveloperSDKKey>
    <CopilotKey>002400000480000094000000060200000024000052534131000400000100010007d1fa57c4aed9f0a32e84aa0faefd0de9e8fd6aec8f87fb03766c834c99921eb23be79ad9d5dcc1dd9ad236132102900b723cf980957fc4e177108fc607774f29e8320e92ea05ece4e821c0a5efe8f1645c4c0c93c1ab99285d622caa652c1dfad63d745d6f2de5f17e5eaf0fc4963d261c8a12436518206dc093344d5ad293</CopilotKey>
  </PropertyGroup>

  <!--
       Enable hard links for the build. This is not done by default due to fears about
       inadvertently corrupting the NuGet cache (hard links in the output directory will
       point into the cache). The build itself will not due this but a developer directly
       modifying this directory could cause it to happen.

       Developers who do not modify the output directory directly can enable this safely

       Related discussion in https://github.com/dotnet/roslyn/issues/30005
  -->
  <PropertyGroup Condition="'$(ROSLYNUSEHARDLINKS)' != ''">
    <CreateHardLinksForCopyFilesToOutputDirectoryIfPossible>true</CreateHardLinksForCopyFilesToOutputDirectoryIfPossible>
    <CreateHardLinksForCopyAdditionalFilesIfPossible>true</CreateHardLinksForCopyAdditionalFilesIfPossible>
    <CreateHardLinksForCopyLocalIfPossible>true</CreateHardLinksForCopyLocalIfPossible>
    <CreateHardLinksForPublishFilesIfPossible>true</CreateHardLinksForPublishFilesIfPossible>
  </PropertyGroup>

  <!-- Windows specific settings -->
  <PropertyGroup Condition="'$(OS)' == 'Windows_NT'">
    <DeployExtension Condition="'$(VisualStudioVersion)' != '15.0' and '$(VisualStudioVersion)' != '16.0'">false</DeployExtension>
  </PropertyGroup>

  <PropertyGroup Condition="'$(DevEnvDir)' == ''">
    <DevEnvDir>$([System.Environment]::ExpandEnvironmentVariables("%VS$(VisualStudioReferenceMajorVersion)0COMNTOOLS%"))</DevEnvDir>
    <DevEnvDir>$(DevEnvDir)\..\IDE</DevEnvDir>
    <DevEnvDir>$([System.IO.Path]::GetFullPath('$(DevEnvDir)'))</DevEnvDir>
  </PropertyGroup>

  <!--
    Bootstrapping compilers
  -->
  <Import Project="Bootstrap.props" Condition="'$(BootstrapBuildPath)' != ''" />

  <!--
    Analyzers
  -->
  <ItemGroup Condition="'$(DotNetBuildFromSource)' != 'true'">
    <PackageReference Include="Microsoft.CodeAnalysis.NetAnalyzers" PrivateAssets="all" />
    <PackageReference Include="Roslyn.Diagnostics.Analyzers" PrivateAssets="all" />
    <PackageReference Include="Microsoft.VisualStudio.Threading.Analyzers" PrivateAssets="all" />
    <PackageReference Include="Microsoft.CodeAnalysis.PerformanceSensitiveAnalyzers" PrivateAssets="all" />
  </ItemGroup>

  <!-- Disable SDK supplied netanalyzers as we reference them from nugets instead -->
  <PropertyGroup>
    <EnableNetAnalyzers>false</EnableNetAnalyzers>
  </PropertyGroup>

  <!--
     Code indexing targets to help generating LSIF from indexing builds.
  -->
  <ItemGroup Condition="'$(DotNetBuildFromSource)' != 'true'">
    <PackageReference Include="RichCodeNav.EnvVarDump" PrivateAssets="all" />
  </ItemGroup>

  <!--
    Don't inject PerformanceSensitiveAttribute source by default to avoid duplicate definitions caused by IVT.
    This needs to be set to true in projects at the root of IVT trees, in order for PerformanceSensitiveAnalyzers to work.
  -->
  <PropertyGroup Condition="'$(GeneratePerformanceSensitiveAttribute)' == ''">
    <GeneratePerformanceSensitiveAttribute>false</GeneratePerformanceSensitiveAttribute>
  </PropertyGroup>

  <!-- Language-specific analyzer packages -->
  <Choose>
    <When Condition="'$(Language)' == 'VB'">
      <ItemGroup Condition="'$(RoslynCheckCodeStyle)' == 'true'">
        <PackageReference Include="Microsoft.CodeAnalysis.VisualBasic.CodeStyle" PrivateAssets="all" />
      </ItemGroup>
    </When>

    <When Condition="'$(Language)' == 'C#'">
      <ItemGroup Condition="'$(RoslynCheckCodeStyle)' == 'true'">
        <PackageReference Include="Microsoft.CodeAnalysis.CSharp.CodeStyle" PrivateAssets="all" />
      </ItemGroup>
    </When>
  </Choose>

  <PropertyGroup Condition="'$(RoslynEnforceCodeStyle)' != 'true'">
    <!-- Don't treat FormattingAnalyzer as an error, even when TreatWarningsAsErrors is specified. -->
    <WarningsNotAsErrors>$(WarningsNotAsErrors);IDE0055</WarningsNotAsErrors>
  </PropertyGroup>

  <!--
    Language specific settings
  -->
  <Choose>
    <!-- VB specific settings -->
    <When Condition="'$(Language)' == 'VB'">
      <PropertyGroup>
        <LangVersion>latest</LangVersion>
        <NoWarn>$(NoWarn);40057</NoWarn>
        <VBRuntime>Embed</VBRuntime>
      </PropertyGroup>
      <ItemGroup>
        <Import Include="Microsoft.VisualBasic" />
        <Import Include="System" />
        <Import Include="System.Collections" />
        <Import Include="System.Collections.Generic" />
        <Import Include="System.Diagnostics" />
        <Import Include="System.Linq" />
      </ItemGroup>
      <PropertyGroup>
        <DefineConstants Condition="'$(InitialDefineConstants)' != ''">$(InitialDefineConstants)</DefineConstants>
      </PropertyGroup>
    </When>

    <!-- C# specific settings -->
    <When Condition="'$(Language)' == 'C#'">
      <PropertyGroup>
        <LangVersion>preview</LangVersion>
        <WarningLevel>9999</WarningLevel>
        <ErrorReport>prompt</ErrorReport>

        <!-- Suppress the following warnings by default for C# projects
                1573: Suppressed in order to allow documentation for some but not all parameters.
                      A warning will still be reported if the documentation defines/references a
                      parameter which does not exist.
                1591: So far we've chosen to implicitly implement interfaces and as a consequence
                      the methods are public.  We don't want to duplicate documentation for them
                      and hence suppress this warning until we get closer to release and a more
                      thorough documentation story
        -->
        <NoWarn>$(NoWarn);1573;1591;1701</NoWarn>
      </PropertyGroup>
      <PropertyGroup>
        <DefineConstants Condition="'$(InitialDefineConstants)' != ''">$(DefineConstants);$(InitialDefineConstants)</DefineConstants>
      </PropertyGroup>
    </When>
  </Choose>

  <PropertyGroup Condition="'$(DotNetBuildFromSource)' == 'true'">
    <!-- https://github.com/dotnet/roslyn/issues/38433 Vbc does not like the extra semicolon -->
    <DefineConstants Condition="'$(DefineConstants)' != ''">DOTNET_BUILD_FROM_SOURCE;$(DefineConstants)</DefineConstants>
    <DefineConstants Condition="'$(DefineConstants)' == ''">DOTNET_BUILD_FROM_SOURCE</DefineConstants>
  </PropertyGroup>
</Project><|MERGE_RESOLUTION|>--- conflicted
+++ resolved
@@ -61,15 +61,12 @@
     <!-- TODO --> 
     <_SkipUpgradeNetAnalyzersNuGetWarning>true</_SkipUpgradeNetAnalyzersNuGetWarning>
 
-<<<<<<< HEAD
-=======
     <!--
       Needed to avoid error NU1010: The PackageReference items Microsoft.Net.Compilers.Toolset.Framework do not have corresponding PackageVersion.
       Related to https://github.com/dotnet/sdk/issues/41791.
     -->
     <BuildWithNetFrameworkHostedCompiler>false</BuildWithNetFrameworkHostedCompiler>
 
->>>>>>> e274a3d7
     <!-- https://github.com/dotnet/msbuild/issues/10306 -->
     <CoreCompileDependsOn>$(CoreCompileDependsOn);ResolveKeySource</CoreCompileDependsOn> 
   </PropertyGroup>
