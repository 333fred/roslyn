--- conflicted
+++ resolved
@@ -221,21 +221,6 @@
             public Task<Stream?> ReadStreamAsync(Document document, string name, CancellationToken cancellationToken)
                 => _storage.Target.ReadStreamAsync(document, name, cancellationToken);
 
-<<<<<<< HEAD
-            public Task<Stream> ReadStreamAsync(string name, Checksum? checksum, CancellationToken cancellationToken)
-                => _storage.Target.ReadStreamAsync(name, checksum, cancellationToken);
-
-            public Task<Stream> ReadStreamAsync(Project project, string name, Checksum? checksum, CancellationToken cancellationToken)
-                => _storage.Target.ReadStreamAsync(project, name, checksum, cancellationToken);
-
-            public Task<Stream> ReadStreamAsync(Document document, string name, Checksum? checksum, CancellationToken cancellationToken)
-                => _storage.Target.ReadStreamAsync(document, name, checksum, cancellationToken);
-
-            public Task<Stream> ReadStreamAsync(ProjectKey project, string name, Checksum? checksum, CancellationToken cancellationToken)
-                => _storage.Target.ReadStreamAsync(project, name, checksum, cancellationToken);
-
-            public Task<Stream> ReadStreamAsync(DocumentKey document, string name, Checksum? checksum, CancellationToken cancellationToken)
-=======
             public Task<Stream?> ReadStreamAsync(string name, Checksum? checksum, CancellationToken cancellationToken)
                 => _storage.Target.ReadStreamAsync(name, checksum, cancellationToken);
 
@@ -249,7 +234,6 @@
                 => _storage.Target.ReadStreamAsync(project, name, checksum, cancellationToken);
 
             public Task<Stream?> ReadStreamAsync(DocumentKey document, string name, Checksum? checksum, CancellationToken cancellationToken)
->>>>>>> a247140f
                 => _storage.Target.ReadStreamAsync(document, name, checksum, cancellationToken);
 
             public Task<bool> WriteStreamAsync(string name, Stream stream, CancellationToken cancellationToken)
