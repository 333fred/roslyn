--- conflicted
+++ resolved
@@ -50,24 +50,13 @@
 
         public static Task<Checksum> GetSourceSymbolsChecksumAsync(Project project, CancellationToken cancellationToken)
         {
-<<<<<<< HEAD
-            var workspace = project.Solution.Workspace;
-            var lazy = s_projectToSourceChecksum.GetValue(
-                project.State, p => new AsyncLazy<Checksum>(c => ComputeSourceSymbolsChecksumAsync(workspace, p, c), cacheResult: true));
-=======
             var lazy = s_projectToSourceChecksum.GetValue(
                 project.State, p => new AsyncLazy<Checksum>(c => ComputeSourceSymbolsChecksumAsync(p, c), cacheResult: true));
->>>>>>> ab56a4a6
 
             return lazy.GetValueAsync(cancellationToken);
         }
 
-<<<<<<< HEAD
-        private static async Task<Checksum> ComputeSourceSymbolsChecksumAsync(
-            Workspace workspace, ProjectState projectState, CancellationToken cancellationToken)
-=======
         private static async Task<Checksum> ComputeSourceSymbolsChecksumAsync(ProjectState projectState, CancellationToken cancellationToken)
->>>>>>> ab56a4a6
         {
             // The SymbolTree for source is built from the source-symbols from the project's compilation's
             // assembly.  Specifically, we only get the name, kind and parent/child relationship of all the
@@ -75,20 +64,12 @@
             // changed.  The only thing that can make those source-symbols change in that manner are if
             // the text of any document changes, or if options for the project change.  So we build our
             // checksum out of that data.
-<<<<<<< HEAD
-            var serializer = new Serializer(workspace);
-=======
             var serializer = new Serializer(projectState.LanguageServices.WorkspaceServices);
->>>>>>> ab56a4a6
             var projectStateChecksums = await projectState.GetStateChecksumsAsync(cancellationToken).ConfigureAwait(false);
 
             // Order the documents by FilePath.  Default ordering in the RemoteWorkspace is
             // to be ordered by Guid (which is not consistent across VS sessions).
-<<<<<<< HEAD
             var textChecksumsTasks = projectState.DocumentStates.OrderBy(d => d.Value.FilePath, StringComparer.Ordinal).Select(async d =>
-=======
-            var textChecksumsTasks = projectState.DocumentStates.OrderBy(d => d.Value.FilePath).Select(async d =>
->>>>>>> ab56a4a6
             {
                 var documentStateChecksum = await d.Value.GetStateChecksumsAsync(cancellationToken).ConfigureAwait(false);
                 return documentStateChecksum.Text;
