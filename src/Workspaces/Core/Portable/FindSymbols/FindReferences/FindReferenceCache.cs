﻿// Licensed to the .NET Foundation under one or more agreements.
// The .NET Foundation licenses this file to you under the MIT license.
// See the LICENSE file in the project root for more information.

using System;
using System.Collections.Concurrent;
using System.Collections.Generic;
using System.Collections.Immutable;
using System.Diagnostics;
using System.Linq;
using System.Runtime.CompilerServices;
using System.Threading;
using Microsoft.CodeAnalysis.LanguageServices;
using Microsoft.CodeAnalysis.PooledObjects;
using Microsoft.CodeAnalysis.Shared.Extensions;
using Microsoft.CodeAnalysis.Text;
using Roslyn.Utilities;

namespace Microsoft.CodeAnalysis.FindSymbols
{
    internal static class FindReferenceCache
    {
        private static readonly ConditionalWeakTable<SemanticModel, Entry> s_cache = new();

        private static Entry GetEntry(SemanticModel model)
            => s_cache.GetValue(model, static _ => new());

        public static SymbolInfo GetSymbolInfo(SemanticModel model, SyntaxNode node, CancellationToken cancellationToken)
        {
            var entry = GetEntry(model);
            var nodeCache = entry.SymbolInfoCache;

            return nodeCache.GetOrAdd(node, static (n, arg) => arg.model.GetSymbolInfo(n, arg.cancellationToken), (model, cancellationToken));
        }

        public static IAliasSymbol? GetAliasInfo(
            ISemanticFactsService semanticFacts, SemanticModel model, SyntaxToken token, CancellationToken cancellationToken)
        {
            if (semanticFacts == null)
                return model.GetAliasInfo(token.GetRequiredParent(), cancellationToken);

            var entry = GetEntry(model);

            if (entry.AliasNameSet == null)
            {
                var set = semanticFacts.GetAliasNameSet(model, cancellationToken);
                Interlocked.CompareExchange(ref entry.AliasNameSet, set, null);
            }

            if (entry.AliasNameSet.Contains(token.ValueText))
                return model.GetAliasInfo(token.GetRequiredParent(), cancellationToken);

            return null;
        }

        public static ImmutableArray<SyntaxToken> GetIdentifierTokensWithText(
            ISyntaxFactsService syntaxFacts,
            SemanticModel model,
            SyntaxNode root,
            SourceText sourceText,
            string text,
            CancellationToken cancellationToken)
        {
            var normalized = syntaxFacts.IsCaseSensitive ? text : text.ToLowerInvariant();
<<<<<<< HEAD
            var entry = GetEntry(model);
=======

            var entry = GetCachedEntry(model);
            if (entry == null)
            {
                return GetIdentifierTokensWithText(syntaxFacts, root, sourceText, normalized, cancellationToken);
            }
>>>>>>> 573926df

            return entry.IdentifierCache.GetOrAdd(normalized,
                key => GetIdentifierTokensWithText(syntaxFacts, root, sourceText, key, cancellationToken));
        }

        [PerformanceSensitive("https://devdiv.visualstudio.com/DevDiv/_workitems/edit/1224834", AllowCaptures = false)]
<<<<<<< HEAD
        private static ImmutableArray<SyntaxToken> GetIdentifierOrGlobalNamespaceTokensWithText(
            ISyntaxFactsService syntaxFacts, SyntaxNode root, SourceText? sourceText,
=======
        private static ImmutableArray<SyntaxToken> GetIdentifierTokensWithText(
            ISyntaxFactsService syntaxFacts, SyntaxNode root, SourceText sourceText,
>>>>>>> 573926df
            string text, CancellationToken cancellationToken)
        {
            if (sourceText != null)
            {
                // identifier is not escaped
                Func<SyntaxToken, ISyntaxFactsService, string, bool> isCandidate = static (t, syntaxFacts, text) => IsCandidate(t, syntaxFacts, text);
                return GetTokensFromText(syntaxFacts, root, sourceText, text, isCandidate, cancellationToken);
            }
            else
            {
                // identifier is escaped
                using var _ = PooledDelegates.GetPooledFunction<SyntaxToken, (ISyntaxFactsService syntaxFacts, string text), bool>(
                    static (t, arg) => IsCandidate(t, arg.syntaxFacts, arg.text),
                    (syntaxFacts, text),
                    out var isCandidate);

                return root.DescendantTokens(descendIntoTrivia: true).Where(isCandidate).ToImmutableArray();
            }

            static bool IsCandidate(SyntaxToken t, ISyntaxFactsService syntaxFacts, string text)
                => syntaxFacts.IsIdentifier(t) && syntaxFacts.TextMatch(t.ValueText, text);
        }

        private static ImmutableArray<SyntaxToken> GetTokensFromText(
            ISyntaxFactsService syntaxFacts, SyntaxNode root, SourceText content, string text, Func<SyntaxToken, ISyntaxFactsService, string, bool> candidate, CancellationToken cancellationToken)
        {
            if (text.Length == 0)
            {
                return ImmutableArray<SyntaxToken>.Empty;
            }

            var result = ImmutableArray.CreateBuilder<SyntaxToken>();

            var index = 0;
            while ((index = content.IndexOf(text, index, syntaxFacts.IsCaseSensitive)) >= 0)
            {
                cancellationToken.ThrowIfCancellationRequested();

                var nextIndex = index + text.Length;

                var token = root.FindToken(index, findInsideTrivia: true);
                var span = token.Span;
                if (!token.IsMissing && span.Start == index && span.Length == text.Length && candidate(token, syntaxFacts, text))
                {
                    result.Add(token);
                }

                nextIndex = Math.Max(nextIndex, token.SpanStart);
                index = nextIndex;
            }

            return result.ToImmutable();
        }

        public static IEnumerable<SyntaxToken> GetConstructorInitializerTokens(
            ISyntaxFactsService syntaxFacts, SemanticModel model, SyntaxNode root, CancellationToken cancellationToken)
        {
            // this one will only get called when we know given document contains constructor initializer.
            // no reason to use text to check whether it exist first.
            var entry = GetEntry(model);

            if (entry.ConstructorInitializerCache == null)
            {
                var initializers = GetConstructorInitializerTokens(syntaxFacts, root, cancellationToken);
                Interlocked.CompareExchange(ref entry.ConstructorInitializerCache, initializers, null);
            }

            return entry.ConstructorInitializerCache;
        }

        private static List<SyntaxToken> GetConstructorInitializerTokens(
            ISyntaxFactsService syntaxFacts, SyntaxNode root, CancellationToken cancellationToken)
        {
            var initializers = new List<SyntaxToken>();
            foreach (var constructor in syntaxFacts.GetConstructors(root, cancellationToken))
            {
                foreach (var token in constructor.DescendantTokens(descendIntoTrivia: false))
                {
                    if (!syntaxFacts.IsThisConstructorInitializer(token) && !syntaxFacts.IsBaseConstructorInitializer(token))
                    {
                        continue;
                    }

                    initializers.Add(token);
                }
            }

            return initializers;
        }

        private sealed class Entry
        {
            public ImmutableHashSet<string>? AliasNameSet;
            public List<SyntaxToken>? ConstructorInitializerCache;

            public readonly ConcurrentDictionary<string, ImmutableArray<SyntaxToken>> IdentifierCache = new();
            public readonly ConcurrentDictionary<SyntaxNode, SymbolInfo> SymbolInfoCache = new();
        }
    }
}<|MERGE_RESOLUTION|>--- conflicted
+++ resolved
@@ -57,34 +57,20 @@
             ISyntaxFactsService syntaxFacts,
             SemanticModel model,
             SyntaxNode root,
-            SourceText sourceText,
+            SourceText? sourceText,
             string text,
             CancellationToken cancellationToken)
         {
             var normalized = syntaxFacts.IsCaseSensitive ? text : text.ToLowerInvariant();
-<<<<<<< HEAD
             var entry = GetEntry(model);
-=======
-
-            var entry = GetCachedEntry(model);
-            if (entry == null)
-            {
-                return GetIdentifierTokensWithText(syntaxFacts, root, sourceText, normalized, cancellationToken);
-            }
->>>>>>> 573926df
 
             return entry.IdentifierCache.GetOrAdd(normalized,
                 key => GetIdentifierTokensWithText(syntaxFacts, root, sourceText, key, cancellationToken));
         }
 
         [PerformanceSensitive("https://devdiv.visualstudio.com/DevDiv/_workitems/edit/1224834", AllowCaptures = false)]
-<<<<<<< HEAD
-        private static ImmutableArray<SyntaxToken> GetIdentifierOrGlobalNamespaceTokensWithText(
+        private static ImmutableArray<SyntaxToken> GetIdentifierTokensWithText(
             ISyntaxFactsService syntaxFacts, SyntaxNode root, SourceText? sourceText,
-=======
-        private static ImmutableArray<SyntaxToken> GetIdentifierTokensWithText(
-            ISyntaxFactsService syntaxFacts, SyntaxNode root, SourceText sourceText,
->>>>>>> 573926df
             string text, CancellationToken cancellationToken)
         {
             if (sourceText != null)
