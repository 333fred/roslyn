--- conflicted
+++ resolved
@@ -65,11 +65,7 @@
             result.AddRange(await FindDocumentsAsync(
                 project, documents, containingType.SpecialType.ToPredefinedType(), cancellationToken).ConfigureAwait(false));
 
-<<<<<<< HEAD
-            result.AddRange(await FindDocumentsWithGlobalAttributesAsync(
-=======
             result.AddRange(await FindDocumentsWithGlobalSuppressMessageAttributeAsync(
->>>>>>> 67d940c4
                 project, documents, cancellationToken).ConfigureAwait(false));
 
             result.AddRange(symbol.MethodKind == MethodKind.Constructor
