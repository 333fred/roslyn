﻿// Licensed to the .NET Foundation under one or more agreements.
// The .NET Foundation licenses this file to you under the MIT license.
// See the LICENSE file in the project root for more information.

using System;
using System.Collections.Generic;
using System.Collections.Immutable;
using System.Diagnostics;
using System.Linq;
using System.Threading;
using System.Threading.Tasks;
using Microsoft.CodeAnalysis.LanguageServices;
using Microsoft.CodeAnalysis.PooledObjects;
using Microsoft.CodeAnalysis.Shared.Extensions;
using Microsoft.CodeAnalysis.Text;

namespace Microsoft.CodeAnalysis.FindSymbols.Finders
{
    using SymbolsMatchAsync = Func<SyntaxNode, SemanticModel, ValueTask<(bool matched, CandidateReason reason)>>;

    internal sealed class PropertySymbolReferenceFinder : AbstractMethodOrPropertyOrEventSymbolReferenceFinder<IPropertySymbol>
    {
        protected override bool CanFind(IPropertySymbol symbol)
            => true;

        protected override Task<ImmutableArray<ISymbol>> DetermineCascadedSymbolsAsync(
            IPropertySymbol symbol,
            Solution solution,
            FindReferencesSearchOptions options,
            CancellationToken cancellationToken)
        {
            var backingFields = symbol.ContainingType.GetMembers()
                                      .OfType<IFieldSymbol>()
                                      .Where(f => symbol.Equals(f.AssociatedSymbol))
                                      .ToImmutableArray<ISymbol>();

            var result = backingFields;

            if (symbol.GetMethod != null)
                result = result.Add(symbol.GetMethod);

            if (symbol.SetMethod != null)
                result = result.Add(symbol.SetMethod);

            return Task.FromResult(result);
        }

        protected sealed override async Task<ImmutableArray<Document>> DetermineDocumentsToSearchAsync(
            IPropertySymbol symbol,
            HashSet<string>? globalAliases,
            Project project,
            IImmutableSet<Document>? documents,
            FindReferencesSearchOptions options,
            CancellationToken cancellationToken)
        {
            var ordinaryDocuments = await FindDocumentsAsync(project, documents, cancellationToken, symbol.Name).ConfigureAwait(false);

            var forEachDocuments = IsForEachProperty(symbol)
                ? await FindDocumentsWithForEachStatementsAsync(project, documents, cancellationToken).ConfigureAwait(false)
                : ImmutableArray<Document>.Empty;

            var elementAccessDocument = symbol.IsIndexer
                ? await FindDocumentWithElementAccessExpressionsAsync(project, documents, cancellationToken).ConfigureAwait(false)
                : ImmutableArray<Document>.Empty;

            var indexerMemberCrefDocument = symbol.IsIndexer
                ? await FindDocumentWithIndexerMemberCrefAsync(project, documents, cancellationToken).ConfigureAwait(false)
                : ImmutableArray<Document>.Empty;

<<<<<<< HEAD
            var documentsWithGlobalAttributes = await FindDocumentsWithGlobalAttributesAsync(project, documents, cancellationToken).ConfigureAwait(false);
=======
            var documentsWithGlobalAttributes = await FindDocumentsWithGlobalSuppressMessageAttributeAsync(project, documents, cancellationToken).ConfigureAwait(false);
>>>>>>> 67d940c4
            return ordinaryDocuments.Concat(forEachDocuments, elementAccessDocument, indexerMemberCrefDocument, documentsWithGlobalAttributes);
        }

        private static bool IsForEachProperty(IPropertySymbol symbol)
            => symbol.Name == WellKnownMemberNames.CurrentPropertyName;

        protected sealed override async ValueTask<ImmutableArray<FinderLocation>> FindReferencesInDocumentAsync(
            IPropertySymbol symbol,
            HashSet<string>? globalAliases,
            Document document,
            SemanticModel semanticModel,
            FindReferencesSearchOptions options,
            CancellationToken cancellationToken)
        {
            var nameReferences = await FindReferencesInDocumentUsingSymbolNameAsync(
                symbol, document, semanticModel, cancellationToken).ConfigureAwait(false);

            if (options.AssociatePropertyReferencesWithSpecificAccessor)
            {
                // We want to associate property references to a specific accessor (if an accessor
                // is being referenced).  Check if this reference would match an accessor. If so, do
                // not add it.  It will be added by PropertyAccessorSymbolReferenceFinder.
                var syntaxFacts = document.GetRequiredLanguageService<ISyntaxFactsService>();
                var semanticFacts = document.GetRequiredLanguageService<ISemanticFactsService>();

                nameReferences = nameReferences.WhereAsArray(loc =>
                {
                    var accessors = GetReferencedAccessorSymbols(
                        syntaxFacts, semanticFacts, semanticModel, symbol, loc.Node, cancellationToken);
                    return accessors.IsEmpty;
                });
            }

            var forEachReferences = IsForEachProperty(symbol)
                ? await FindReferencesInForEachStatementsAsync(symbol, document, semanticModel, cancellationToken).ConfigureAwait(false)
                : ImmutableArray<FinderLocation>.Empty;

            var indexerReferences = symbol.IsIndexer
                ? await FindIndexerReferencesAsync(symbol, document, semanticModel, options, cancellationToken).ConfigureAwait(false)
                : ImmutableArray<FinderLocation>.Empty;

            var suppressionReferences = await FindReferencesInDocumentInsideGlobalSuppressionsAsync(document, semanticModel, symbol, cancellationToken).ConfigureAwait(false);
            return nameReferences.Concat(forEachReferences, indexerReferences, suppressionReferences);
        }

        private static Task<ImmutableArray<Document>> FindDocumentWithElementAccessExpressionsAsync(
            Project project, IImmutableSet<Document>? documents, CancellationToken cancellationToken)
        {
            return FindDocumentsWithPredicateAsync(project, documents, info => info.ContainsElementAccessExpression, cancellationToken);
        }

        private static Task<ImmutableArray<Document>> FindDocumentWithIndexerMemberCrefAsync(
            Project project, IImmutableSet<Document>? documents, CancellationToken cancellationToken)
        {
            return FindDocumentsWithPredicateAsync(project, documents, info => info.ContainsIndexerMemberCref, cancellationToken);
        }

        private static async Task<ImmutableArray<FinderLocation>> FindIndexerReferencesAsync(
            IPropertySymbol symbol, Document document, SemanticModel semanticModel,
            FindReferencesSearchOptions options, CancellationToken cancellationToken)
        {
            if (options.AssociatePropertyReferencesWithSpecificAccessor)
            {
                // Looking for individual get/set references.  Don't find anything here. 
                // these results will be provided by the PropertyAccessorSymbolReferenceFinder
                return ImmutableArray<FinderLocation>.Empty;
            }

            var syntaxFacts = document.GetRequiredLanguageService<ISyntaxFactsService>();
            var semanticFacts = document.GetRequiredLanguageService<ISemanticFactsService>();

            var syntaxTree = await document.GetRequiredSyntaxTreeAsync(cancellationToken).ConfigureAwait(false);
            var syntaxRoot = await document.GetRequiredSyntaxRootAsync(cancellationToken).ConfigureAwait(false);

            var indexerReferenceExpresssions = syntaxRoot.DescendantNodes(descendIntoTrivia: true)
                .Where(node =>
                    syntaxFacts.IsElementAccessExpression(node) ||
                    syntaxFacts.IsConditionalAccessExpression(node) ||
                    syntaxFacts.IsIndexerMemberCRef(node));
            using var _ = ArrayBuilder<FinderLocation>.GetInstance(out var locations);

            foreach (var node in indexerReferenceExpresssions)
            {
                cancellationToken.ThrowIfCancellationRequested();

                var (matched, candidateReason, indexerReference) = await ComputeIndexerInformationAsync(
                    symbol, document, semanticModel, node, cancellationToken).ConfigureAwait(false);
                if (!matched)
                    continue;

                var location = syntaxTree.GetLocation(new TextSpan(indexerReference.SpanStart, 0));
                var symbolUsageInfo = GetSymbolUsageInfo(
                    node, semanticModel, syntaxFacts, semanticFacts, cancellationToken);

                locations.Add(new FinderLocation(node,
                    new ReferenceLocation(
                        document, alias: null, location, isImplicit: false, symbolUsageInfo,
                        GetAdditionalFindUsagesProperties(node, semanticModel, syntaxFacts),
                        candidateReason)));
            }

            return locations.ToImmutable();
        }

        private static ValueTask<(bool matched, CandidateReason reason, SyntaxNode indexerReference)> ComputeIndexerInformationAsync(
            IPropertySymbol symbol, Document document, SemanticModel semanticModel,
            SyntaxNode node, CancellationToken cancellationToken)
        {
            var syntaxFacts = document.GetRequiredLanguageService<ISyntaxFactsService>();
            var symbolsMatchAsync = GetStandardSymbolsNodeMatchFunction(symbol, document.Project.Solution, cancellationToken);

            if (syntaxFacts.IsElementAccessExpression(node))
            {
                // The indexerReference for an element access expression will not be null
                return ComputeElementAccessInformationAsync(
                    semanticModel, node, syntaxFacts, symbolsMatchAsync)!;
            }
            else if (syntaxFacts.IsConditionalAccessExpression(node))
            {
                return ComputeConditionalAccessInformationAsync(
                    semanticModel, node, syntaxFacts, symbolsMatchAsync);
            }
            else
            {
                Debug.Assert(syntaxFacts.IsIndexerMemberCRef(node));

                return ComputeIndexerMemberCRefInformationAsync(
                    semanticModel, node, symbolsMatchAsync);
            }
        }

        private static async ValueTask<(bool matched, CandidateReason reason, SyntaxNode indexerReference)> ComputeIndexerMemberCRefInformationAsync(
            SemanticModel semanticModel, SyntaxNode node, SymbolsMatchAsync symbolsMatchAsync)
        {
            var (matched, reason) = await symbolsMatchAsync(node, semanticModel).ConfigureAwait(false);

            // For an IndexerMemberCRef the node itself is the indexer we are looking for.
            return (matched, reason, node);
        }

        private static async ValueTask<(bool matched, CandidateReason reason, SyntaxNode indexerReference)> ComputeConditionalAccessInformationAsync(
            SemanticModel semanticModel, SyntaxNode node, ISyntaxFactsService syntaxFacts, SymbolsMatchAsync symbolsMatchAsync)
        {
            // For a ConditionalAccessExpression the whenNotNull component is the indexer reference we are looking for
            syntaxFacts.GetPartsOfConditionalAccessExpression(node, out _, out var indexerReference);

            if (syntaxFacts.IsInvocationExpression(indexerReference))
            {
                // call to something like: goo?.bar(1)
                //
                // this will already be handled by the existing method ref finder.
                return default;
            }

            var (matched, reason) = await symbolsMatchAsync(indexerReference, semanticModel).ConfigureAwait(false);
            return (matched, reason, indexerReference);
        }

        private static async ValueTask<(bool matched, CandidateReason reason, SyntaxNode? indexerReference)> ComputeElementAccessInformationAsync(
            SemanticModel semanticModel, SyntaxNode node,
            ISyntaxFactsService syntaxFacts, SymbolsMatchAsync symbolsMatchAsync)
        {
            // For an ElementAccessExpression the indexer we are looking for is the argumentList component.
            syntaxFacts.GetPartsOfElementAccessExpression(node, out var expression, out var indexerReference);
            if (expression != null && (await symbolsMatchAsync(expression, semanticModel).ConfigureAwait(false)).matched)
            {
                // Element access with explicit member name (allowed in VB). We will have
                // already added a reference location for the member name identifier, so skip
                // this one.
                return default;
            }

            var (matched, reason) = await symbolsMatchAsync(node, semanticModel).ConfigureAwait(false);
            return (matched, reason, indexerReference);
        }
    }
}<|MERGE_RESOLUTION|>--- conflicted
+++ resolved
@@ -67,11 +67,7 @@
                 ? await FindDocumentWithIndexerMemberCrefAsync(project, documents, cancellationToken).ConfigureAwait(false)
                 : ImmutableArray<Document>.Empty;
 
-<<<<<<< HEAD
-            var documentsWithGlobalAttributes = await FindDocumentsWithGlobalAttributesAsync(project, documents, cancellationToken).ConfigureAwait(false);
-=======
             var documentsWithGlobalAttributes = await FindDocumentsWithGlobalSuppressMessageAttributeAsync(project, documents, cancellationToken).ConfigureAwait(false);
->>>>>>> 67d940c4
             return ordinaryDocuments.Concat(forEachDocuments, elementAccessDocument, indexerMemberCrefDocument, documentsWithGlobalAttributes);
         }
 
