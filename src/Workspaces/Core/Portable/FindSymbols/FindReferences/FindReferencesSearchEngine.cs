--- conflicted
+++ resolved
@@ -34,16 +34,12 @@
         private readonly TaskScheduler _scheduler;
         private static readonly TaskScheduler s_exclusiveScheduler = new ConcurrentExclusiveSchedulerPair().ExclusiveScheduler;
 
-<<<<<<< HEAD
-        private readonly ConcurrentDictionary<ISymbol, SymbolGroup> _symbolToGroup = new();
-=======
         /// <summary>
         /// Mapping from symbols (unified across metadata/retargeting) and the set of symbols that was produced for 
         /// them in the case of linked files across projects.  This allows references to be found to any of the unified
         /// symbols, while the user only gets a single reported group back that corresponds to that entire set.
         /// </summary>
         private readonly ConcurrentDictionary<ISymbol, SymbolGroup> _symbolToGroup = new(MetadataUnifyingEquivalenceComparer.Instance);
->>>>>>> 67d940c4
 
         public FindReferencesSearchEngine(
             Solution solution,
@@ -85,11 +81,7 @@
 
                 // Determine the set of projects we actually have to walk to find results in.  If the caller provided a
                 // set of documents to search, we only bother with those.
-<<<<<<< HEAD
-                var projectsToSearch = await GetProjectIdsToSearchAsync(symbolSet.GetAllSymbols(), cancellationToken).ConfigureAwait(false);
-=======
                 var projectsToSearch = await GetProjectIdsToSearchAsync(allSymbols, cancellationToken).ConfigureAwait(false);
->>>>>>> 67d940c4
 
                 // We need to process projects in order when updating our symbol set.  Say we have three projects (A, B
                 // and C), we cannot necessarily find inherited symbols in C until we have searched B.  Importantly,
