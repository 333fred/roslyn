--- conflicted
+++ resolved
@@ -17,11 +17,7 @@
     internal partial class AbstractSyntaxIndex<TIndex> : IObjectWritable
     {
         private static readonly string s_persistenceName = typeof(TIndex).Name;
-<<<<<<< HEAD
-        private static readonly Checksum s_serializationFormatChecksum = Checksum.Create("36");
-=======
-        private static readonly Checksum s_serializationFormatChecksum = Checksum.Create("37");
->>>>>>> 834823cd
+        private static readonly Checksum s_serializationFormatChecksum = Checksum.Create("38");
 
         /// <summary>
         /// Cache of ParseOptions to a checksum for the <see cref="ParseOptions.PreprocessorSymbolNames"/> contained
