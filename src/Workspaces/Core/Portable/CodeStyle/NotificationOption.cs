﻿// Copyright (c) Microsoft.  All Rights Reserved.  Licensed under the Apache License, Version 2.0.  See License.txt in the project root for license information.

using System;
using Microsoft.CodeAnalysis.Diagnostics;

namespace Microsoft.CodeAnalysis.CodeStyle
{
    /// <summary>
    /// Offers different notification styles for enforcing
    /// a code style. Under the hood, it simply maps to <see cref="DiagnosticSeverity"/>
    /// </summary>
    /// <remarks>
    /// This also supports various properties for databinding.
    /// </remarks>
    /// <completionlist cref="NotificationOption"/>
    public class NotificationOption
    {
        public string Name { get; set; }

        public ReportDiagnostic Severity
        {
            get;
            set;
        }

        [Obsolete("Use " + nameof(Severity) + " instead.")]
        public DiagnosticSeverity Value
        {
            get => Severity.ToDiagnosticSeverity() ?? DiagnosticSeverity.Hidden;
            set => Severity = value.ToReportDiagnostic();
        }

        public static readonly NotificationOption None = new NotificationOption(WorkspacesResources.None, ReportDiagnostic.Suppress);
<<<<<<< HEAD
        public static readonly NotificationOption Silent = new NotificationOption(WorkspacesResources.None, ReportDiagnostic.Hidden);
=======
        public static readonly NotificationOption Silent = new NotificationOption(WorkspacesResources.Refactoring_Only, ReportDiagnostic.Hidden);
>>>>>>> 47eb6505
        public static readonly NotificationOption Suggestion = new NotificationOption(WorkspacesResources.Suggestion, ReportDiagnostic.Info);
        public static readonly NotificationOption Warning = new NotificationOption(WorkspacesResources.Warning, ReportDiagnostic.Warn);
        public static readonly NotificationOption Error = new NotificationOption(WorkspacesResources.Error, ReportDiagnostic.Error);

        private NotificationOption(string name, ReportDiagnostic severity)
        {
            Name = name;
            Severity = severity;
        }

        public override string ToString() => Name;
    }
}<|MERGE_RESOLUTION|>--- conflicted
+++ resolved
@@ -31,11 +31,7 @@
         }
 
         public static readonly NotificationOption None = new NotificationOption(WorkspacesResources.None, ReportDiagnostic.Suppress);
-<<<<<<< HEAD
-        public static readonly NotificationOption Silent = new NotificationOption(WorkspacesResources.None, ReportDiagnostic.Hidden);
-=======
         public static readonly NotificationOption Silent = new NotificationOption(WorkspacesResources.Refactoring_Only, ReportDiagnostic.Hidden);
->>>>>>> 47eb6505
         public static readonly NotificationOption Suggestion = new NotificationOption(WorkspacesResources.Suggestion, ReportDiagnostic.Info);
         public static readonly NotificationOption Warning = new NotificationOption(WorkspacesResources.Warning, ReportDiagnostic.Warn);
         public static readonly NotificationOption Error = new NotificationOption(WorkspacesResources.Error, ReportDiagnostic.Error);
