--- conflicted
+++ resolved
@@ -184,15 +184,10 @@
 
         Contract.ThrowIfFalse(nodesAndTokensToReduce.Any());
 
-<<<<<<< HEAD
+        var semanticModel = await document.GetRequiredSemanticModelAsync(cancellationToken).ConfigureAwait(false);
+
         // Reduce each node or token in the given list by running it through each reducer.
-        var simplifyTasks = new Task[nodesAndTokensToReduce.Length];
-        var semanticModel = await document.GetRequiredSemanticModelAsync(cancellationToken).ConfigureAwait(false);
-
-        for (var i = 0; i < nodesAndTokensToReduce.Length; i++)
-=======
         if (executeSerially)
->>>>>>> fe5edeba
         {
             foreach (var nodeOrTokenToReduce in nodesAndTokensToReduce)
                 await ReduceOneNodeOrTokenAsync(nodeOrTokenToReduce, cancellationToken).ConfigureAwait(false);
@@ -214,8 +209,8 @@
 
             var nodeOrToken = nodeOrTokenToReduce.OriginalNodeOrToken;
             var simplifyAllDescendants = nodeOrTokenToReduce.SimplifyAllDescendants;
+            var currentNodeOrToken = nodeOrTokenToReduce.NodeOrToken;
             var semanticModelForReduce = semanticModel;
-            var currentNodeOrToken = nodeOrTokenToReduce.NodeOrToken;
             var isNode = nodeOrToken.IsNode;
 
             foreach (var reducer in reducers)
