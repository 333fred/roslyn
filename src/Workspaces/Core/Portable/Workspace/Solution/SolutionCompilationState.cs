--- conflicted
+++ resolved
@@ -1253,13 +1253,8 @@
                     // Project doesn't have this document, attempt to fork it with the document added.
                     currentState = currentState.AddDocumentsToMultipleProjects(
                         [(oldProjectState, [newDocumentState])],
-<<<<<<< HEAD
-                        static (oldProjectState, newDocumentStates) => new TranslationAction.AddDocumentsAction(
-                            oldProjectState, oldProjectState.AddDocuments(newDocumentStates), newDocumentStates));
-=======
                         static (oldProjectState, newDocumentStates) =>
                             new TranslationAction.AddDocumentsAction(oldProjectState, oldProjectState.AddDocuments(newDocumentStates), newDocumentStates));
->>>>>>> 67a17978
                 }
                 else
                 {
