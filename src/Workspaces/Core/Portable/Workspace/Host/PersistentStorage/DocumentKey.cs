﻿// Licensed to the .NET Foundation under one or more agreements.
// The .NET Foundation licenses this file to you under the MIT license.
// See the LICENSE file in the project root for more information.

#nullable disable

using System.Runtime.Serialization;
using Microsoft.CodeAnalysis.Host;

namespace Microsoft.CodeAnalysis.PersistentStorage
{
    /// <summary>
    /// Handle that can be used with <see cref="IChecksummedPersistentStorage"/> to read data for a
    /// <see cref="Document"/> without needing to have the entire <see cref="Document"/> snapshot available.
    /// This is useful for cases where acquiring an entire snapshot might be expensive (for example, during 
    /// solution load), but querying the data is still desired.
    /// </summary>
    internal readonly struct DocumentKey
    {
        public readonly ProjectKey Project;

        public readonly DocumentId Id;
        public readonly string FilePath;
        public readonly string Name;

        public DocumentKey(ProjectKey project, DocumentId id, string filePath, string name)
        {
            Project = project;
            Id = id;
            FilePath = filePath;
            Name = name;
        }

<<<<<<< HEAD
        public static DocumentKey ToDocumentKey(Document document, CancellationToken cancellation)
            => ToDocumentKey(ProjectKey.ToProjectKey(document.Project, cancellation), document.State);

        public static DocumentKey ToDocumentKey(ProjectKey projectKey, TextDocumentState state)
            => new(projectKey, state.Id, state.FilePath, state.Name);
=======
        public static DocumentKey ToDocumentKey(Document document)
            => new(ProjectKey.ToProjectKey(document.Project), document.Id, document.FilePath, document.Name);
>>>>>>> 61f36358

        public SerializableDocumentKey Dehydrate()
            => new(Project.Dehydrate(), Id, FilePath, Name);
    }

    [DataContract]
    internal readonly struct SerializableDocumentKey
    {
        [DataMember(Order = 0)]
        public readonly SerializableProjectKey Project;

        [DataMember(Order = 1)]
        public readonly DocumentId Id;

        [DataMember(Order = 2)]
        public readonly string FilePath;

        [DataMember(Order = 3)]
        public readonly string Name;

        public SerializableDocumentKey(SerializableProjectKey project, DocumentId id, string filePath, string name)
        {
            Project = project;
            Id = id;
            FilePath = filePath;
            Name = name;
        }

        public DocumentKey Rehydrate()
            => new(Project.Rehydrate(), Id, FilePath, Name);
    }
}<|MERGE_RESOLUTION|>--- conflicted
+++ resolved
@@ -31,16 +31,11 @@
             Name = name;
         }
 
-<<<<<<< HEAD
-        public static DocumentKey ToDocumentKey(Document document, CancellationToken cancellation)
-            => ToDocumentKey(ProjectKey.ToProjectKey(document.Project, cancellation), document.State);
+        public static DocumentKey ToDocumentKey(Document document)
+            => ToDocumentKey(ProjectKey.ToProjectKey(document.Project), document.State);
 
         public static DocumentKey ToDocumentKey(ProjectKey projectKey, TextDocumentState state)
             => new(projectKey, state.Id, state.FilePath, state.Name);
-=======
-        public static DocumentKey ToDocumentKey(Document document)
-            => new(ProjectKey.ToProjectKey(document.Project), document.Id, document.FilePath, document.Name);
->>>>>>> 61f36358
 
         public SerializableDocumentKey Dehydrate()
             => new(Project.Dehydrate(), Id, FilePath, Name);
