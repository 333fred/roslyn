﻿// Licensed to the .NET Foundation under one or more agreements.
// The .NET Foundation licenses this file to you under the MIT license.
// See the LICENSE file in the project root for more information.

namespace Microsoft.CodeAnalysis
{
    /// <summary>
    ///  Known workspace kinds
    /// </summary>
    public static class WorkspaceKind
    {
        public const string Host = nameof(Host);
        public const string Debugger = nameof(Debugger);
        public const string Interactive = nameof(Interactive);
        public const string MetadataAsSource = nameof(MetadataAsSource);
        public const string MiscellaneousFiles = nameof(MiscellaneousFiles);
        public const string Preview = nameof(Preview);
        public const string MSBuild = "MSBuildWorkspace"; // This string is specifically used to avoid a breaking change.

        /// <summary>
        /// <see cref="AdhocWorkspace"/> kind.
        /// </summary>
        internal const string Custom = "Custom";

<<<<<<< HEAD
        internal const string Test = nameof(Test);
=======
>>>>>>> b7913a66
        internal const string CloudEnvironmentClientWorkspace = nameof(CloudEnvironmentClientWorkspace);
        internal const string RemoteWorkspace = nameof(RemoteWorkspace);
        internal const string RemoteTemporaryWorkspace = nameof(RemoteTemporaryWorkspace);
    }
}<|MERGE_RESOLUTION|>--- conflicted
+++ resolved
@@ -22,10 +22,6 @@
         /// </summary>
         internal const string Custom = "Custom";
 
-<<<<<<< HEAD
-        internal const string Test = nameof(Test);
-=======
->>>>>>> b7913a66
         internal const string CloudEnvironmentClientWorkspace = nameof(CloudEnvironmentClientWorkspace);
         internal const string RemoteWorkspace = nameof(RemoteWorkspace);
         internal const string RemoteTemporaryWorkspace = nameof(RemoteTemporaryWorkspace);
