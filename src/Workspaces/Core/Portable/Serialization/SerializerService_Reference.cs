--- conflicted
+++ resolved
@@ -371,7 +371,6 @@
     {
         cancellationToken.ThrowIfCancellationRequested();
 
-<<<<<<< HEAD
         Contract.ThrowIfFalse(kind is SerializationKinds.Bits or SerializationKinds.MemoryMapFile);
 
         return kind == SerializationKinds.Bits
@@ -386,28 +385,6 @@
             var storageHandle = _storageService.GetHandle(storageIdentifier);
             return ReadModuleMetadataFromStorage(storageHandle);
         }
-=======
-        var (storage, length) = GetTemporaryStorage(reader, kind, cancellationToken);
-
-        var storageStream = storage.ReadStream(cancellationToken);
-        Contract.ThrowIfFalse(length == storageStream.Length);
-
-        // For an unmanaged memory stream, ModuleMetadata can take ownership directly.  Stream will be kept alive as
-        // long as the ModuleMetadata is alive due to passing its .Dispose method in as the onDispose callback of
-        // the metadata.
-        unsafe
-        {
-            var metadata = ModuleMetadata.CreateFromMetadata(
-                (IntPtr)storageStream.PositionPointer, (int)storageStream.Length, storageStream.Dispose);
-            return (metadata, storage);
-        }
-    }
-
-    private (TemporaryStorageService.TemporaryStreamStorage storage, long length) GetTemporaryStorage(
-        ObjectReader reader, SerializationKinds kind, CancellationToken cancellationToken)
-    {
-        Contract.ThrowIfFalse(kind is SerializationKinds.Bits or SerializationKinds.MemoryMapFile);
->>>>>>> cd2fa5c7
 
         (ModuleMetadata metadata, TemporaryStorageHandle storageHandle) ReadModuleMetadataFromBits()
         {
@@ -423,7 +400,6 @@
             return ReadModuleMetadataFromStorage(storageHandle);
         }
 
-<<<<<<< HEAD
         (ModuleMetadata metadata, TemporaryStorageHandle storageHandle) ReadModuleMetadataFromStorage(
             TemporaryStorageHandle storageHandle)
         {
@@ -442,14 +418,6 @@
                     (IntPtr)unmanagedStream.PositionPointer, (int)unmanagedStream.Length, unmanagedStream.Dispose);
                 return (metadata, storageHandle);
             }
-=======
-#pragma warning disable CA1416 // Validate platform compatibility
-            var storage = service2.AttachTemporaryStreamStorage(name, offset, size);
-#pragma warning restore CA1416 // Validate platform compatibility
-            var length = size;
-
-            return (storage, length);
->>>>>>> cd2fa5c7
         }
     }
 
