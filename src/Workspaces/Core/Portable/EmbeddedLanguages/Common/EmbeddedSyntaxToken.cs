﻿// Copyright (c) Microsoft.  All Rights Reserved.  Licensed under the Apache License, Version 2.0.  See License.txt in the project root for license information.

using System.Collections.Immutable;
using Microsoft.CodeAnalysis.EmbeddedLanguages.VirtualChars;

namespace Microsoft.CodeAnalysis.EmbeddedLanguages.Common
{
    internal struct EmbeddedSyntaxToken<TSyntaxKind> where TSyntaxKind : struct
    {
        public readonly TSyntaxKind Kind;
        public readonly ImmutableArray<EmbeddedSyntaxTrivia> LeadingTrivia;
        public readonly ImmutableArray<VirtualChar> VirtualChars;
        public readonly ImmutableArray<EmbeddedSyntaxTrivia> TrailingTrivia;
        internal readonly ImmutableArray<EmbeddedDiagnostic> Diagnostics;
        public readonly object Value;

        public EmbeddedSyntaxToken(
            TSyntaxKind kind,
            ImmutableArray<EmbeddedSyntaxTrivia> leadingTrivia,
            ImmutableArray<VirtualChar> virtualChars,
<<<<<<< HEAD
=======
            ImmutableArray<EmbeddedSyntaxTrivia> trailingTrivia)
            : this(kind, leadingTrivia, virtualChars, trailingTrivia, ImmutableArray<EmbeddedDiagnostic>.Empty)
        {
        }

        public EmbeddedSyntaxToken(
            TSyntaxKind kind,
            ImmutableArray<EmbeddedSyntaxTrivia> leadingTrivia,
            ImmutableArray<VirtualChar> virtualChars,
            ImmutableArray<EmbeddedSyntaxTrivia> trailingTrivia,
            ImmutableArray<EmbeddedDiagnostic> diagnostics)
            : this(kind, leadingTrivia, virtualChars, trailingTrivia, diagnostics, value: null)
        {
        }

        public EmbeddedSyntaxToken(
            TSyntaxKind kind,
            ImmutableArray<EmbeddedSyntaxTrivia> leadingTrivia,
            ImmutableArray<VirtualChar> virtualChars,
>>>>>>> be593fc8
            ImmutableArray<EmbeddedSyntaxTrivia> trailingTrivia,
            ImmutableArray<EmbeddedDiagnostic> diagnostics,
            object value)
        {
            Kind = kind;
            LeadingTrivia = leadingTrivia;
            VirtualChars = virtualChars;
            TrailingTrivia = trailingTrivia;
            Diagnostics = diagnostics;
            Value = value;
        }

<<<<<<< HEAD
=======
        public static EmbeddedSyntaxToken<TSyntaxKind> CreateMissing(TSyntaxKind kind)
            => new EmbeddedSyntaxToken<TSyntaxKind>(kind, ImmutableArray<EmbeddedSyntaxTrivia>.Empty, ImmutableArray<VirtualChar>.Empty, ImmutableArray<EmbeddedSyntaxTrivia>.Empty);

>>>>>>> be593fc8
        public bool IsMissing => VirtualChars.IsEmpty;

        public EmbeddedSyntaxToken<TSyntaxKind> AddDiagnosticIfNone(EmbeddedDiagnostic diagnostic)
            => Diagnostics.Length > 0 ? this : WithDiagnostics(ImmutableArray.Create(diagnostic));

        public EmbeddedSyntaxToken<TSyntaxKind> WithDiagnostics(ImmutableArray<EmbeddedDiagnostic> diagnostics)
            => With(diagnostics: diagnostics);

        public EmbeddedSyntaxToken<TSyntaxKind> With(
            Optional<TSyntaxKind> kind = default,
            Optional<ImmutableArray<EmbeddedSyntaxTrivia>> leadingTrivia = default,
            Optional<ImmutableArray<VirtualChar>> virtualChars = default,
            Optional<ImmutableArray<EmbeddedSyntaxTrivia>> trailingTrivia = default,
            Optional<ImmutableArray<EmbeddedDiagnostic>> diagnostics = default,
            Optional<object> value = default)
        {
            return new EmbeddedSyntaxToken<TSyntaxKind>(
                kind.HasValue ? kind.Value : Kind,
                leadingTrivia.HasValue ? leadingTrivia.Value : LeadingTrivia,
                virtualChars.HasValue ? virtualChars.Value : VirtualChars,
                trailingTrivia.HasValue ? trailingTrivia.Value : TrailingTrivia,
                diagnostics.HasValue ? diagnostics.Value : Diagnostics,
                value.HasValue ? value.Value : Value);
        }
    }
}<|MERGE_RESOLUTION|>--- conflicted
+++ resolved
@@ -18,28 +18,6 @@
             TSyntaxKind kind,
             ImmutableArray<EmbeddedSyntaxTrivia> leadingTrivia,
             ImmutableArray<VirtualChar> virtualChars,
-<<<<<<< HEAD
-=======
-            ImmutableArray<EmbeddedSyntaxTrivia> trailingTrivia)
-            : this(kind, leadingTrivia, virtualChars, trailingTrivia, ImmutableArray<EmbeddedDiagnostic>.Empty)
-        {
-        }
-
-        public EmbeddedSyntaxToken(
-            TSyntaxKind kind,
-            ImmutableArray<EmbeddedSyntaxTrivia> leadingTrivia,
-            ImmutableArray<VirtualChar> virtualChars,
-            ImmutableArray<EmbeddedSyntaxTrivia> trailingTrivia,
-            ImmutableArray<EmbeddedDiagnostic> diagnostics)
-            : this(kind, leadingTrivia, virtualChars, trailingTrivia, diagnostics, value: null)
-        {
-        }
-
-        public EmbeddedSyntaxToken(
-            TSyntaxKind kind,
-            ImmutableArray<EmbeddedSyntaxTrivia> leadingTrivia,
-            ImmutableArray<VirtualChar> virtualChars,
->>>>>>> be593fc8
             ImmutableArray<EmbeddedSyntaxTrivia> trailingTrivia,
             ImmutableArray<EmbeddedDiagnostic> diagnostics,
             object value)
@@ -52,12 +30,6 @@
             Value = value;
         }
 
-<<<<<<< HEAD
-=======
-        public static EmbeddedSyntaxToken<TSyntaxKind> CreateMissing(TSyntaxKind kind)
-            => new EmbeddedSyntaxToken<TSyntaxKind>(kind, ImmutableArray<EmbeddedSyntaxTrivia>.Empty, ImmutableArray<VirtualChar>.Empty, ImmutableArray<EmbeddedSyntaxTrivia>.Empty);
-
->>>>>>> be593fc8
         public bool IsMissing => VirtualChars.IsEmpty;
 
         public EmbeddedSyntaxToken<TSyntaxKind> AddDiagnosticIfNone(EmbeddedDiagnostic diagnostic)
