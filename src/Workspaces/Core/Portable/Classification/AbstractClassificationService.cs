--- conflicted
+++ resolved
@@ -50,11 +50,10 @@
             if (remoteSuccess)
                 return;
 
-            var temp = ArrayBuilder<ClassifiedSpan>.GetInstance();
+            using var _ = ArrayBuilder<ClassifiedSpan>.GetInstance(out var temp);
             await AddSemanticClassificationsInCurrentProcessAsync(
                 document, textSpan, temp, cancellationToken).ConfigureAwait(false);
             AddRange(temp, result);
-            temp.Free();
         }
 
         /// <returns><see langword="true"/> if the remote call was made successfully and we should
@@ -90,13 +89,7 @@
             var getNodeClassifiers = extensionManager.CreateNodeExtensionGetter(classifiers, c => c.SyntaxNodeTypes);
             var getTokenClassifiers = extensionManager.CreateTokenExtensionGetter(classifiers, c => c.SyntaxTokenKinds);
 
-<<<<<<< HEAD
             await classificationService.AddSemanticClassificationsAsync(document, textSpan, getNodeClassifiers, getTokenClassifiers, result, cancellationToken).ConfigureAwait(false);
-=======
-            using var _ = ArrayBuilder<ClassifiedSpan>.GetInstance(out var temp);
-            await classificationService.AddSemanticClassificationsAsync(document, textSpan, getNodeClassifiers, getTokenClassifiers, temp, cancellationToken).ConfigureAwait(false);
-            AddRange(temp, result);
->>>>>>> 00933030
         }
 
         public async Task AddSyntacticClassificationsAsync(Document document, TextSpan textSpan, List<ClassifiedSpan> result, CancellationToken cancellationToken)
@@ -130,6 +123,10 @@
             AddRange(temp, result);
         }
 
+        /// <summary>
+        /// Helper to add all the values of <paramref name="temp"/> into <paramref name="result"/>
+        /// without causing any allocations or boxing of enumerators.
+        /// </summary>
         protected static void AddRange(ArrayBuilder<ClassifiedSpan> temp, List<ClassifiedSpan> result)
         {
             foreach (var span in temp)
