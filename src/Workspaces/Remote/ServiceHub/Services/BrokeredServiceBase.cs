--- conflicted
+++ resolved
@@ -55,13 +55,9 @@
 
         protected BrokeredServiceBase(in ServiceConstructionArguments arguments)
         {
-<<<<<<< HEAD
-            TraceLogger = (TraceSource)arguments.ServiceProvider.GetService(typeof(TraceSource));
-=======
             var traceSource = (TraceSource?)arguments.ServiceProvider.GetService(typeof(TraceSource));
             Contract.ThrowIfNull(traceSource);
             TraceLogger = traceSource;
->>>>>>> 67d940c4
 
             TestData = (RemoteHostTestData?)arguments.ServiceProvider.GetService(typeof(RemoteHostTestData));
             WorkspaceManager = TestData?.WorkspaceManager ?? RemoteWorkspaceManager.Default;
