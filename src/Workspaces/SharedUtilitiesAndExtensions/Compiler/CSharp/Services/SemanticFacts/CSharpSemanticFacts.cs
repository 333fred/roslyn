﻿// Licensed to the .NET Foundation under one or more agreements.
// The .NET Foundation licenses this file to you under the MIT license.
// See the LICENSE file in the project root for more information.

using System;
using System.Collections.Generic;
using System.Collections.Immutable;
using System.Diagnostics;
using System.Diagnostics.CodeAnalysis;
using System.Linq;
using System.Threading;
using Microsoft.CodeAnalysis;
using Microsoft.CodeAnalysis.CSharp.Extensions;
using Microsoft.CodeAnalysis.CSharp.LanguageService;
using Microsoft.CodeAnalysis.CSharp.Syntax;
using Microsoft.CodeAnalysis.LanguageService;
using Microsoft.CodeAnalysis.PooledObjects;
using Microsoft.CodeAnalysis.Shared.Collections;
using Microsoft.CodeAnalysis.Shared.Extensions;
using Roslyn.Utilities;

namespace Microsoft.CodeAnalysis.CSharp
{
    internal sealed partial class CSharpSemanticFacts : ISemanticFacts
    {
        internal static readonly CSharpSemanticFacts Instance = new();

        private CSharpSemanticFacts()
        {
        }

        public ISyntaxFacts SyntaxFacts => CSharpSyntaxFacts.Instance;

        public bool SupportsImplicitInterfaceImplementation => true;

        public bool ExposesAnonymousFunctionParameterNames => false;

        public bool IsWrittenTo(SemanticModel semanticModel, [NotNullWhen(true)] SyntaxNode? node, CancellationToken cancellationToken)
            => (node as ExpressionSyntax).IsWrittenTo(semanticModel, cancellationToken);

        public bool IsOnlyWrittenTo(SemanticModel semanticModel, [NotNullWhen(true)] SyntaxNode? node, CancellationToken cancellationToken)
            => (node as ExpressionSyntax).IsOnlyWrittenTo();

        public bool IsInOutContext(SemanticModel semanticModel, [NotNullWhen(true)] SyntaxNode? node, CancellationToken cancellationToken)
            => (node as ExpressionSyntax).IsInOutContext();

        public bool IsInRefContext(SemanticModel semanticModel, [NotNullWhen(true)] SyntaxNode? node, CancellationToken cancellationToken)
            => (node as ExpressionSyntax).IsInRefContext();

        public bool IsInInContext(SemanticModel semanticModel, [NotNullWhen(true)] SyntaxNode? node, CancellationToken cancellationToken)
            => (node as ExpressionSyntax).IsInInContext();

        public bool CanReplaceWithRValue(SemanticModel semanticModel, [NotNullWhen(true)] SyntaxNode? expression, CancellationToken cancellationToken)
            => (expression as ExpressionSyntax).CanReplaceWithRValue(semanticModel, cancellationToken);

        public ISymbol? GetDeclaredSymbol(SemanticModel semanticModel, SyntaxToken token, CancellationToken cancellationToken)
        {
            var location = token.GetLocation();

            foreach (var ancestor in token.GetAncestors<SyntaxNode>())
            {
                var symbol = semanticModel.GetDeclaredSymbol(ancestor, cancellationToken);
                if (symbol != null)
                {
                    if (symbol is IMethodSymbol { MethodKind: MethodKind.Conversion })
                    {
                        // The token may be part of a larger name (for example, `int` in `public static operator int[](Goo g);`.
                        // So check if the symbol's location encompasses the span of the token we're asking about.
                        if (symbol.Locations.Any(static (loc, location) => loc.SourceTree == location.SourceTree && loc.SourceSpan.Contains(location.SourceSpan), location))
                            return symbol;
                    }
                    else
                    {
                        // For any other symbols, we only care if the name directly matches the span of the token
                        if (symbol.Locations.Contains(location))
                            return symbol;
                    }

                    // We found some symbol, but it defined something else. We're not going to have a higher node defining _another_ symbol with this token, so we can stop now.
                    return null;
                }

                // If we hit an executable statement syntax and didn't find anything yet, we can just stop now -- anything higher would be a member declaration which won't be defined by something inside a statement.
                if (CSharpSyntaxFacts.Instance.IsExecutableStatement(ancestor))
                    return null;
            }

            return null;
        }

        public bool LastEnumValueHasInitializer(INamedTypeSymbol namedTypeSymbol)
        {
            var enumDecl = namedTypeSymbol.DeclaringSyntaxReferences.Select(r => r.GetSyntax()).OfType<EnumDeclarationSyntax>().FirstOrDefault();
            if (enumDecl != null)
            {
                var lastMember = enumDecl.Members.LastOrDefault();
                if (lastMember != null)
                {
                    return lastMember.EqualsValue != null;
                }
            }

            return false;
        }

        public bool SupportsParameterizedProperties => false;

        public bool TryGetSpeculativeSemanticModel(
            SemanticModel oldSemanticModel,
            SyntaxNode oldNode,
            SyntaxNode newNode,
            [NotNullWhen(true)] out SemanticModel? speculativeModel)
        {
            Debug.Assert(oldNode.Kind() == newNode.Kind());

            var model = oldSemanticModel;
            if (oldNode is not BaseMethodDeclarationSyntax oldMethod || newNode is not BaseMethodDeclarationSyntax newMethod || oldMethod.Body == null)
            {
                speculativeModel = null;
                return false;
            }

            return model.TryGetSpeculativeSemanticModelForMethodBody(oldMethod.Body.OpenBraceToken.Span.End, newMethod, out speculativeModel);
        }

        public ImmutableHashSet<string> GetAliasNameSet(SemanticModel model, CancellationToken cancellationToken)
        {
            var original = model.GetOriginalSemanticModel();
            if (!original.SyntaxTree.HasCompilationUnitRoot)
            {
                return [];
            }

            var root = original.SyntaxTree.GetCompilationUnitRoot(cancellationToken);
            var builder = ImmutableHashSet.CreateBuilder<string>(StringComparer.Ordinal);

            AppendAliasNames(root.Usings, builder);
            AppendAliasNames(root.Members.OfType<BaseNamespaceDeclarationSyntax>(), builder, cancellationToken);

            return builder.ToImmutable();
        }

        private static void AppendAliasNames(SyntaxList<UsingDirectiveSyntax> usings, ImmutableHashSet<string>.Builder builder)
        {
            foreach (var @using in usings)
            {
                if (@using.Alias == null || @using.Alias.Name == null)
                {
                    continue;
                }

                @using.Alias.Name.Identifier.ValueText.AppendToAliasNameSet(builder);
            }
        }

        private static void AppendAliasNames(IEnumerable<BaseNamespaceDeclarationSyntax> namespaces, ImmutableHashSet<string>.Builder builder, CancellationToken cancellationToken)
        {
            foreach (var @namespace in namespaces)
            {
                cancellationToken.ThrowIfCancellationRequested();

                AppendAliasNames(@namespace.Usings, builder);
                AppendAliasNames(@namespace.Members.OfType<BaseNamespaceDeclarationSyntax>(), builder, cancellationToken);
            }
        }

        public ForEachSymbols GetForEachSymbols(SemanticModel semanticModel, SyntaxNode forEachStatement)
        {
            if (forEachStatement is CommonForEachStatementSyntax csforEachStatement)
            {
                var info = semanticModel.GetForEachStatementInfo(csforEachStatement);
                return new ForEachSymbols(
                    info.GetEnumeratorMethod,
                    info.MoveNextMethod,
                    info.CurrentProperty,
                    info.DisposeMethod,
                    info.ElementType);
            }
            else
            {
                return default;
            }
        }

        public SymbolInfo GetCollectionInitializerSymbolInfo(SemanticModel semanticModel, SyntaxNode node, CancellationToken cancellationToken)
            => semanticModel.GetCollectionInitializerSymbolInfo((ExpressionSyntax)node, cancellationToken);

        public IMethodSymbol? GetGetAwaiterMethod(SemanticModel semanticModel, SyntaxNode node)
        {
            if (node is AwaitExpressionSyntax awaitExpression)
            {
                var info = semanticModel.GetAwaitExpressionInfo(awaitExpression);
                return info.GetAwaiterMethod;
            }

            return null;
        }

        public ImmutableArray<IMethodSymbol> GetDeconstructionAssignmentMethods(SemanticModel semanticModel, SyntaxNode node)
        {
            if (node is AssignmentExpressionSyntax assignment && assignment.IsDeconstruction())
            {
                using var builder = TemporaryArray<IMethodSymbol>.Empty;
                FlattenDeconstructionMethods(semanticModel.GetDeconstructionInfo(assignment), ref builder.AsRef());
                return builder.ToImmutableAndClear();
            }

            return [];
        }

        public ImmutableArray<IMethodSymbol> GetDeconstructionForEachMethods(SemanticModel semanticModel, SyntaxNode node)
        {
            if (node is ForEachVariableStatementSyntax @foreach)
            {
                using var builder = TemporaryArray<IMethodSymbol>.Empty;
                FlattenDeconstructionMethods(semanticModel.GetDeconstructionInfo(@foreach), ref builder.AsRef());
                return builder.ToImmutableAndClear();
            }

            return [];
        }

        private static void FlattenDeconstructionMethods(DeconstructionInfo deconstruction, ref TemporaryArray<IMethodSymbol> builder)
        {
            var method = deconstruction.Method;
            builder.AddIfNotNull(method);

            foreach (var nested in deconstruction.Nested)
                FlattenDeconstructionMethods(nested, ref builder);
        }

        public bool IsPartial(INamedTypeSymbol typeSymbol, CancellationToken cancellationToken)
        {
            var syntaxRefs = typeSymbol.DeclaringSyntaxReferences;
            foreach (var syntaxRef in syntaxRefs)
            {
                var node = syntaxRef.GetSyntax(cancellationToken);
                if (node is BaseTypeDeclarationSyntax { Modifiers: { } modifiers } &&
                    modifiers.Any(SyntaxKind.PartialKeyword))
                {
                    return true;
                }
            }

            return false;
        }

        public IEnumerable<ISymbol> GetDeclaredSymbols(
            SemanticModel semanticModel, SyntaxNode memberDeclaration, CancellationToken cancellationToken)
        {
            switch (memberDeclaration)
            {
                case FieldDeclarationSyntax field:
                    return field.Declaration.Variables.Select(
                        v => semanticModel.GetRequiredDeclaredSymbol(v, cancellationToken));

                case EventFieldDeclarationSyntax eventField:
                    return eventField.Declaration.Variables.Select(
                        v => semanticModel.GetRequiredDeclaredSymbol(v, cancellationToken));

                default:
                    return SpecializedCollections.SingletonEnumerable(
                        semanticModel.GetRequiredDeclaredSymbol(memberDeclaration, cancellationToken));
            }
        }

        public IParameterSymbol? FindParameterForArgument(SemanticModel semanticModel, SyntaxNode argument, bool allowUncertainCandidates, bool allowParams, CancellationToken cancellationToken)
            => ((ArgumentSyntax)argument).DetermineParameter(semanticModel, allowUncertainCandidates, allowParams, cancellationToken);

        public IParameterSymbol? FindParameterForAttributeArgument(SemanticModel semanticModel, SyntaxNode argument, bool allowUncertainCandidates, bool allowParams, CancellationToken cancellationToken)
            => ((AttributeArgumentSyntax)argument).DetermineParameter(semanticModel, allowUncertainCandidates, allowParams, cancellationToken);

        // Normal arguments can't reference fields/properties in c#
        public ISymbol? FindFieldOrPropertyForArgument(SemanticModel semanticModel, SyntaxNode argument, CancellationToken cancellationToken)
            => null;

        public ISymbol? FindFieldOrPropertyForAttributeArgument(SemanticModel semanticModel, SyntaxNode argument, CancellationToken cancellationToken)
            => argument is AttributeArgumentSyntax { NameEquals.Name: var name }
                ? semanticModel.GetSymbolInfo(name, cancellationToken).GetAnySymbol()
                : null;

        public ImmutableArray<ISymbol> GetBestOrAllSymbols(SemanticModel semanticModel, SyntaxNode? node, SyntaxToken token, CancellationToken cancellationToken)
        {
            if (node == null)
                return [];

            return node switch
            {
                AssignmentExpressionSyntax _ when token.Kind() == SyntaxKind.EqualsToken => GetDeconstructionAssignmentMethods(semanticModel, node).As<ISymbol>(),
                ForEachVariableStatementSyntax _ when token.Kind() == SyntaxKind.InKeyword => GetDeconstructionForEachMethods(semanticModel, node).As<ISymbol>(),
                FunctionPointerUnmanagedCallingConventionSyntax syntax => GetCallingConventionSymbols(semanticModel, syntax),
                _ => GetSymbolInfo(semanticModel, node, token, cancellationToken),
            };

            static ImmutableArray<ISymbol> GetCallingConventionSymbols(SemanticModel model, FunctionPointerUnmanagedCallingConventionSyntax syntax)
            {
                var type = model.Compilation.TryGetCallingConventionSymbol(syntax.Name.ValueText);
<<<<<<< HEAD
                if (type is null)
                {
                    return ImmutableArray<ISymbol>.Empty;
                }

                return [type];
=======
                return type is null ? [] : [type];
>>>>>>> 970a7043
            }
        }

        /// <summary>
        /// Returns the best symbols found that the provided token binds to.  This is similar to <see
        /// cref="ModelExtensions.GetSymbolInfo(SemanticModel, SyntaxNode, CancellationToken)"/>, but sometimes employs
        /// heuristics to provide a better result for tokens that users conceptually think bind to things, but which the
        /// compiler does not necessarily return results for.
        /// </summary>
        private static ImmutableArray<ISymbol> GetSymbolInfo(SemanticModel semanticModel, SyntaxNode node, SyntaxToken token, CancellationToken cancellationToken)
        {
            switch (node)
            {
                case OrderByClauseSyntax orderByClauseSyntax:
                    if (token.Kind() == SyntaxKind.CommaToken)
                    {
                        // Returning SymbolInfo for a comma token is the last resort
                        // in an order by clause if no other tokens to bind to a are present.
                        // See also the proposal at https://github.com/dotnet/roslyn/issues/23394
                        var separators = orderByClauseSyntax.Orderings.GetSeparators().ToImmutableList();
                        var index = separators.IndexOf(token);
                        if (index >= 0 && (index + 1) < orderByClauseSyntax.Orderings.Count)
                        {
                            var ordering = orderByClauseSyntax.Orderings[index + 1];
                            if (ordering.AscendingOrDescendingKeyword.Kind() == SyntaxKind.None)
                                return semanticModel.GetSymbolInfo(ordering, cancellationToken).GetBestOrAllSymbols();
                        }
                    }
                    else if (orderByClauseSyntax.Orderings[0].AscendingOrDescendingKeyword.Kind() == SyntaxKind.None)
                    {
                        // The first ordering is displayed on the "orderby" keyword itself if there isn't a 
                        // ascending/descending keyword.
                        return semanticModel.GetSymbolInfo(orderByClauseSyntax.Orderings[0], cancellationToken).GetBestOrAllSymbols();
                    }

                    return default;
                case QueryClauseSyntax queryClauseSyntax:
                    var queryInfo = semanticModel.GetQueryClauseInfo(queryClauseSyntax, cancellationToken);
                    var hasCastInfo = queryInfo.CastInfo.Symbol != null;
                    var hasOperationInfo = queryInfo.OperationInfo.Symbol != null;

                    if (hasCastInfo && hasOperationInfo)
                    {
                        // In some cases a single clause binds to more than one method. In those cases 
                        // the tokens in the clause determine which of the two SymbolInfos are returned.
                        // See also the proposal at https://github.com/dotnet/roslyn/issues/23394
                        return token.IsKind(SyntaxKind.InKeyword) ? queryInfo.CastInfo.GetBestOrAllSymbols() : queryInfo.OperationInfo.GetBestOrAllSymbols();
                    }

                    if (hasCastInfo)
                        return queryInfo.CastInfo.GetBestOrAllSymbols();

                    return queryInfo.OperationInfo.GetBestOrAllSymbols();
                case IdentifierNameSyntax { Parent: PrimaryConstructorBaseTypeSyntax baseType }:
                    return semanticModel.GetSymbolInfo(baseType, cancellationToken).GetBestOrAllSymbols();
            }

            //Only in the orderby clause a comma can bind to a symbol.
            if (token.IsKind(SyntaxKind.CommaToken))
                return [];

            // If we're on 'var' then asking for the symbol-info will get us the symbol *without* nullability
            // information. Check for that, and try to return the type with nullability info if it has it.
            if (node is IdentifierNameSyntax { IsVar: true })
            {
                var symbol = semanticModel.GetSymbolInfo(node, cancellationToken).GetAnySymbol();
                var type = semanticModel.GetTypeInfo(node, cancellationToken).Type;
                if (type != null &&
                    type.Equals(symbol, SymbolEqualityComparer.Default) &&
                    !type.Equals(symbol, SymbolEqualityComparer.IncludeNullability))
                {
                    return [type];
                }
            }

            return semanticModel.GetSymbolInfo(node, cancellationToken).GetBestOrAllSymbols();
        }

        public bool IsInsideNameOfExpression(SemanticModel semanticModel, [NotNullWhen(true)] SyntaxNode? node, CancellationToken cancellationToken)
            => (node as ExpressionSyntax).IsInsideNameOfExpression(semanticModel, cancellationToken);

        public ImmutableArray<IMethodSymbol> GetLocalFunctionSymbols(Compilation compilation, ISymbol symbol, CancellationToken cancellationToken)
        {
            using var _ = ArrayBuilder<IMethodSymbol>.GetInstance(out var builder);
            foreach (var syntaxReference in symbol.DeclaringSyntaxReferences)
            {
                var semanticModel = compilation.GetSemanticModel(syntaxReference.SyntaxTree);
                var node = syntaxReference.GetSyntax(cancellationToken);

                foreach (var localFunction in node.DescendantNodes().Where(CSharpSyntaxFacts.Instance.IsLocalFunctionStatement))
                {
                    var localFunctionSymbol = semanticModel.GetDeclaredSymbol(localFunction, cancellationToken);
                    if (localFunctionSymbol is IMethodSymbol methodSymbol)
                    {
                        builder.Add(methodSymbol);
                    }
                }
            }

            return builder.ToImmutable();
        }

        public bool IsInExpressionTree(SemanticModel semanticModel, SyntaxNode node, [NotNullWhen(true)] INamedTypeSymbol? expressionType, CancellationToken cancellationToken)
            => node.IsInExpressionTree(semanticModel, expressionType, cancellationToken);

        public string GenerateNameForExpression(SemanticModel semanticModel, SyntaxNode expression, bool capitalize, CancellationToken cancellationToken)
            => semanticModel.GenerateNameForExpression((ExpressionSyntax)expression, capitalize, cancellationToken);
    }
}<|MERGE_RESOLUTION|>--- conflicted
+++ resolved
@@ -295,16 +295,7 @@
             static ImmutableArray<ISymbol> GetCallingConventionSymbols(SemanticModel model, FunctionPointerUnmanagedCallingConventionSyntax syntax)
             {
                 var type = model.Compilation.TryGetCallingConventionSymbol(syntax.Name.ValueText);
-<<<<<<< HEAD
-                if (type is null)
-                {
-                    return ImmutableArray<ISymbol>.Empty;
-                }
-
-                return [type];
-=======
                 return type is null ? [] : [type];
->>>>>>> 970a7043
             }
         }
 
