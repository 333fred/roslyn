--- conflicted
+++ resolved
@@ -199,20 +199,6 @@
             return false;
         }
 
-<<<<<<< HEAD
-        /// <summary>
-        /// Determines if there is preprocessor trivia *between* any of the <paramref name="tokens"/>
-        /// provided.  The <paramref name="tokens"/> will be deduped and then ordered by position.
-        /// Specifically, the first token will not have its leading trivia checked, and the last
-        /// token will not have its trailing trivia checked.  All other trivia will be checked to
-        /// see if it contains a preprocessor directive.
-        /// </summary>
-        public static bool SpansPreprocessorDirective(this ISyntaxFacts syntaxFacts, IEnumerable<SyntaxToken> tokens)
-        {
-            // we want to check all leading trivia of all tokens (except the 
-            // first one), and all trailing trivia of all tokens (except the
-            // last one).
-=======
         return SpansPreprocessorDirective(syntaxFacts, nodes.SelectMany(n => n.DescendantTokens()));
     }
 
@@ -228,7 +214,6 @@
         // we want to check all leading trivia of all tokens (except the 
         // first one), and all trailing trivia of all tokens (except the
         // last one).
->>>>>>> 7f3fb334
 
         var first = true;
         var previousToken = default(SyntaxToken);
