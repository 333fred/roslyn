--- conflicted
+++ resolved
@@ -12,12 +12,8 @@
 
 namespace Microsoft.CodeAnalysis.UnitTests
 {
-<<<<<<< HEAD
+    [UseExportProvider]
     public class WorkspaceTestBase : TestBase
-=======
-    [UseExportProvider]
-    public partial class WorkspaceTestBase : TestBase
->>>>>>> d5216b53
     {
         protected readonly TempDirectory SolutionDirectory;
 
