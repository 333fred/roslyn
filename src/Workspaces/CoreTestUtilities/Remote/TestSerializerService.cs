--- conflicted
+++ resolved
@@ -57,17 +57,11 @@
             }
         }
 
-<<<<<<< HEAD
-        protected override MetadataReference ReadMetadataReferenceFrom(ObjectReader reader, CancellationToken cancellationToken)
-
-=======
         protected override MetadataReference ReadMetadataReferenceFrom(ObjectReader reader)
->>>>>>> c63e7b69
             => reader.ReadBoolean()
                 ? s_wellKnownReferences[reader.ReadRequiredString()]
                 : base.ReadMetadataReferenceFrom(reader);
 
-<<<<<<< HEAD
         protected override Checksum CreateChecksum(AnalyzerReference reference, bool forTesting)
         {
 #if NET
@@ -84,16 +78,7 @@
                 : base.CreateChecksum(reference, forTesting);
         }
 
-        protected override void WriteAnalyzerReferenceTo(
-            AnalyzerReference reference, ObjectWriter writer, bool _, CancellationToken cancellationToken)
-=======
-        protected override Checksum CreateChecksum(AnalyzerReference reference)
-            => reference is TestGeneratorReference generatorReference
-                ? generatorReference.Checksum
-                : base.CreateChecksum(reference);
-
-        protected override void WriteAnalyzerReferenceTo(AnalyzerReference reference, ObjectWriter writer)
->>>>>>> c63e7b69
+        protected override void WriteAnalyzerReferenceTo(AnalyzerReference reference, ObjectWriter writer, bool _)
         {
             if (reference is TestGeneratorReference generatorReference)
             {
@@ -104,13 +89,9 @@
             else
             {
                 writer.WriteGuid(Guid.Empty);
-<<<<<<< HEAD
 
                 // During testing, write out analyzer guids when writing out serialized references.
-                base.WriteAnalyzerReferenceTo(reference, writer, forTesting: true, cancellationToken);
-=======
-                base.WriteAnalyzerReferenceTo(reference, writer);
->>>>>>> c63e7b69
+                base.WriteAnalyzerReferenceTo(reference, writer, forTesting: true);
             }
         }
 
