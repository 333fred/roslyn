﻿// Copyright (c) Microsoft.  All Rights Reserved.  Licensed under the Apache License, Version 2.0.  See License.txt in the project root for license information.

using System;
using System.Collections.Generic;
using System.IO;
using System.Linq;
using System.Reflection;
using System.Text;
using System.Threading;
using System.Threading.Tasks;
using System.Xml.Linq;
using Microsoft.CodeAnalysis.CSharp.Syntax;
using Microsoft.CodeAnalysis.Diagnostics;
using Microsoft.CodeAnalysis.MSBuild;
using Microsoft.CodeAnalysis.Test.Utilities;
using Microsoft.CodeAnalysis.Text;
using Roslyn.Test.Utilities;
using Roslyn.Utilities;
using Xunit;
using CS = Microsoft.CodeAnalysis.CSharp;
using VB = Microsoft.CodeAnalysis.VisualBasic;

using static Microsoft.CodeAnalysis.UnitTests.SolutionGeneration;

namespace Microsoft.CodeAnalysis.UnitTests
{
    public class MSBuildWorkspaceTests : MSBuildWorkspaceTestBase
    {
        [Fact, Trait(Traits.Feature, Traits.Features.Workspace)]
        public void TestCreateMSBuildWorkspace()
        {
            var workspace = MSBuildWorkspace.Create();

            Assert.NotNull(workspace);
            Assert.NotNull(workspace.Services);
            Assert.NotNull(workspace.Services.Workspace);
            Assert.Equal(workspace, workspace.Services.Workspace);
            Assert.NotNull(workspace.Services.HostServices);
            Assert.NotNull(workspace.Services.PersistentStorage);
            Assert.NotNull(workspace.Services.TemporaryStorage);
            Assert.NotNull(workspace.Services.TextFactory);
        }

        [Fact, Trait(Traits.Feature, Traits.Features.Workspace)]
        public void TestOpenSolution_SingleProjectSolution()
        {
            CreateFiles(GetSimpleCSharpSolutionFiles());

            var sol = MSBuildWorkspace.Create().OpenSolutionAsync(GetSolutionFileName("TestSolution.sln")).Result;
            var project = sol.Projects.First();
            var document = project.Documents.First();
            var tree = document.GetSyntaxTreeAsync().Result;
            var type = tree.GetRoot().DescendantTokens().First(t => t.ToString() == "class").Parent;
            Assert.NotNull(type);
            Assert.Equal(true, type.ToString().StartsWith("public class CSharpClass", StringComparison.Ordinal));
        }

        [Fact, Trait(Traits.Feature, Traits.Features.Workspace)]
        public void TestOpenSolution_MultiProjectSolution()
        {
            CreateFiles(GetMultiProjectSolutionFiles());

            var sol = MSBuildWorkspace.Create().OpenSolutionAsync(GetSolutionFileName("TestSolution.sln")).Result;
            var vbProject = sol.Projects.First(p => p.Language == LanguageNames.VisualBasic);

            // verify the dependent project has the correct metadata references (and does not include the output for the project references)
            var references = vbProject.MetadataReferences.ToList();
            Assert.Equal(4, references.Count);
            var fileNames = new HashSet<string>(references.Select(r => Path.GetFileName(((PortableExecutableReference)r).FilePath)));
            Assert.Equal(true, fileNames.Contains("System.Core.dll"));
            Assert.Equal(true, fileNames.Contains("System.dll"));
            Assert.Equal(true, fileNames.Contains("Microsoft.VisualBasic.dll"));
            Assert.Equal(true, fileNames.Contains("mscorlib.dll"));

            // the compilation references should have the metadata reference to the csharp project skeleton assembly
            var compReferences = vbProject.GetCompilationAsync().Result.References.ToList();
            Assert.Equal(5, compReferences.Count);
        }

        [WorkItem(552981, "DevDiv")]
        [Fact, Trait(Traits.Feature, Traits.Features.Workspace)]
        public void TestOpenSolution_DuplicateProjectGuids()
        {
            CreateFiles(GetSolutionWithDuplicatedGuidFiles());

            var solution = MSBuildWorkspace.Create().OpenSolutionAsync(GetSolutionFileName("DuplicatedGuids.sln")).Result;
        }

        [Fact, Trait(Traits.Feature, Traits.Features.Workspace)]
        public void TestOutputFilePaths()
        {
            CreateFiles(GetMultiProjectSolutionFiles());

            var sol = MSBuildWorkspace.Create().OpenSolutionAsync(GetSolutionFileName("TestSolution.sln")).Result;
            var p1 = sol.Projects.First(p => p.Language == LanguageNames.CSharp);
            var p2 = sol.Projects.First(p => p.Language == LanguageNames.VisualBasic);

            Assert.Equal("CSharpProject.dll", Path.GetFileName(p1.OutputFilePath));
            Assert.Equal("VisualBasicProject.dll", Path.GetFileName(p2.OutputFilePath));
        }

        [Fact, Trait(Traits.Feature, Traits.Features.Workspace)]
        public void TestCrossLanguageReferencesUsesInMemoryGeneratedMetadata()
        {
            CreateFiles(GetMultiProjectSolutionFiles());

            var sol = MSBuildWorkspace.Create().OpenSolutionAsync(GetSolutionFileName("TestSolution.sln")).Result;
            var p1 = sol.Projects.First(p => p.Language == LanguageNames.CSharp);
            var p2 = sol.Projects.First(p => p.Language == LanguageNames.VisualBasic);

            // prove there is no existing metadata on disk for this project
            Assert.Equal("CSharpProject.dll", Path.GetFileName(p1.OutputFilePath));
            Assert.Equal(false, File.Exists(p1.OutputFilePath));

            // prove that vb project refers to csharp project via generated metadata (skeleton) assembly. 
            // it should be a MetadataImageReference
            var c2 = p2.GetCompilationAsync().Result;
            var pref = c2.References.OfType<PortableExecutableReference>().FirstOrDefault(r => r.Display == "CSharpProject");
            Assert.NotNull(pref);
        }

        [Fact, Trait(Traits.Feature, Traits.Features.Workspace)]
        public void TestCrossLanguageReferencesWithOutOfDateMetadataOnDiskUsesInMemoryGeneratedMetadata()
        {
            PrepareCrossLanguageProjectWithEmittedMetadata();

            // recreate the solution so it will reload from disk
            var sol = MSBuildWorkspace.Create().OpenSolutionAsync(GetSolutionFileName("TestSolution.sln")).Result;
            var p1 = sol.Projects.First(p => p.Language == LanguageNames.CSharp);

            // update project with top level change that should now invalidate use of metadata from disk
            var d1 = p1.Documents.First();
            var root = d1.GetSyntaxRootAsync().Result;
            var decl = root.DescendantNodes().OfType<ClassDeclarationSyntax>().First();
            var newDecl = decl.WithIdentifier(CS.SyntaxFactory.Identifier("Pogrom").WithLeadingTrivia(decl.Identifier.LeadingTrivia).WithTrailingTrivia(decl.Identifier.TrailingTrivia));
            var newRoot = root.ReplaceNode(decl, newDecl);
            var newDoc = d1.WithSyntaxRoot(newRoot);
            p1 = newDoc.Project;
            var p2 = p1.Solution.Projects.First(p => p.Language == LanguageNames.VisualBasic);

            // we should now find a MetadataImageReference that was generated instead of a MetadataFileReference
            var c2 = p2.GetCompilationAsync().Result;
            var pref = c2.References.OfType<PortableExecutableReference>().FirstOrDefault(r => r.Display == "EmittedCSharpProject");
            Assert.NotNull(pref);
        }

        [Fact, Trait(Traits.Feature, Traits.Features.Workspace)]
        public void TestInternalsVisibleToSigned()
        {
            var solution = Solution(
                Project(
                    ProjectName("Project1"),
                    Sign,
                    Document(string.Format(
@"using System.Runtime.CompilerServices;
[assembly:InternalsVisibleTo(""Project2, PublicKey={0}"")]
class C1
{{
}}", PublicKey))),
                Project(
                    ProjectName("Project2"),
                    Sign,
                    ProjectReference("Project1"),
                    Document(@"class C2 : C1 { }")));

            var project2 = solution.GetProjectsByName("Project2").First();
            var compilation = project2.GetCompilationAsync().Result;
            var diagnostics = compilation.GetDiagnostics()
                .Where(d => d.Severity == DiagnosticSeverity.Error || d.Severity == DiagnosticSeverity.Warning)
                .ToArray();

            Assert.Equal(Enumerable.Empty<Diagnostic>(), diagnostics);
        }

        [Fact, Trait(Traits.Feature, Traits.Features.Workspace)]
        public void TestVersions()
        {
            CreateFiles(GetSimpleCSharpSolutionFiles());

            var solution = MSBuildWorkspace.Create().OpenSolutionAsync(GetSolutionFileName("TestSolution.sln")).Result;
            var sversion = solution.Version;
            var latestPV = solution.GetLatestProjectVersion();
            var project = solution.Projects.First();
            var pversion = project.Version;
            var document = project.Documents.First();
            var dversion = document.GetTextVersionAsync().Result;
            var latestDV = project.GetLatestDocumentVersionAsync().Result;

            // update document
            var solution1 = solution.WithDocumentText(document.Id, SourceText.From("using test;"));
            var document1 = solution1.GetDocument(document.Id);
            var dversion1 = document1.GetTextVersionAsync().Result;
            Assert.NotEqual(dversion, dversion1); // new document version
            Assert.Equal(true, dversion1.TestOnly_IsNewerThan(dversion));
            Assert.Equal(solution.Version, solution1.Version); // updating document should not have changed solution version
            Assert.Equal(project.Version, document1.Project.Version); // updating doc should not have changed project version
            var latestDV1 = document1.Project.GetLatestDocumentVersionAsync().Result;
            Assert.NotEqual(latestDV, latestDV1);
            Assert.Equal(true, latestDV1.TestOnly_IsNewerThan(latestDV));
            Assert.Equal(latestDV1, document1.GetTextVersionAsync().Result); // projects latest doc version should be this doc's version

            // update project
            var solution2 = solution1.WithProjectCompilationOptions(project.Id, project.CompilationOptions.WithOutputKind(OutputKind.NetModule));
            var document2 = solution2.GetDocument(document.Id);
            var dversion2 = document2.GetTextVersionAsync().Result;
            Assert.Equal(dversion1, dversion2); // document didn't change, so version should be the same.
            Assert.NotEqual(document1.Project.Version, document2.Project.Version); // project did change, so project versions should be different
            Assert.Equal(true, document2.Project.Version.TestOnly_IsNewerThan(document1.Project.Version));
            Assert.Equal(solution1.Version, solution2.Version); // solution didn't change, just individual project.

            // update solution
            var pid2 = ProjectId.CreateNewId();
            var solution3 = solution2.AddProject(pid2, "foo", "foo", LanguageNames.CSharp);
            Assert.NotEqual(solution2.Version, solution3.Version); // solution changed, added project.
            Assert.Equal(true, solution3.Version.TestOnly_IsNewerThan(solution2.Version));
        }

        [Fact, Trait(Traits.Feature, Traits.Features.Workspace)]
        public void TestOpenSolution_LoadMetadataForReferencedProjects()
        {
            CreateFiles(GetSimpleCSharpSolutionFiles());

            var ws = MSBuildWorkspace.Create();
            ws.LoadMetadataForReferencedProjects = true;
            var project = ws.OpenProjectAsync(GetSolutionFileName(@"CSharpProject\CSharpProject.csproj")).Result;
            var document = project.Documents.First();
            var tree = document.GetSyntaxTreeAsync().Result;
            var expectedFileName = GetSolutionFileName(@"CSharpProject\CSharpClass.cs");
            Assert.Equal(expectedFileName, tree.FilePath);
            var type = tree.GetRoot().DescendantTokens().First(t => t.ToString() == "class").Parent;
            Assert.NotNull(type);
            Assert.Equal(true, type.ToString().StartsWith("public class CSharpClass", StringComparison.Ordinal));
        }

        [Fact, Trait(Traits.Feature, Traits.Features.Workspace)]
        [WorkItem(739043, "DevDiv")]
        public void TestOpenProject_CSharp_WithoutPrefer32BitAndConsoleApplication()
        {
            CreateFiles(GetSimpleCSharpSolutionFiles()
                .WithFile(@"CSharpProject\CSharpProject.csproj", GetResourceText("CSharpProject_CSharpProject_WithoutPrefer32Bit.csproj")));

            var project = MSBuildWorkspace.Create().OpenProjectAsync(GetSolutionFileName(@"CSharpProject\CSharpProject.csproj")).Result;
            var compilation = project.GetCompilationAsync().Result;
            Assert.Equal(Platform.AnyCpu32BitPreferred, compilation.Options.Platform);
        }

        [Fact, Trait(Traits.Feature, Traits.Features.Workspace)]
        [WorkItem(739043, "DevDiv")]
        public void TestOpenProject_CSharp_WithoutPrefer32BitAndLibrary()
        {
            CreateFiles(GetSimpleCSharpSolutionFiles()
                .WithFile(@"CSharpProject\CSharpProject.csproj", GetResourceText("CSharpProject_CSharpProject_WithoutPrefer32Bit.csproj"))
                .ReplaceFileElement(@"CSharpProject\CSharpProject.csproj", "OutputType", "Library"));

            var project = MSBuildWorkspace.Create().OpenProjectAsync(GetSolutionFileName(@"CSharpProject\CSharpProject.csproj")).Result;
            var compilation = project.GetCompilationAsync().Result;
            Assert.Equal(Platform.AnyCpu, compilation.Options.Platform);
        }

        [Fact, Trait(Traits.Feature, Traits.Features.Workspace)]
        [WorkItem(739043, "DevDiv")]
        public void TestOpenProject_CSharp_WithPrefer32BitAndConsoleApplication()
        {
            CreateFiles(GetSimpleCSharpSolutionFiles()
                .WithFile(@"CSharpProject\CSharpProject.csproj", GetResourceText("CSharpProject_CSharpProject_WithPrefer32Bit.csproj")));

            var project = MSBuildWorkspace.Create().OpenProjectAsync(GetSolutionFileName(@"CSharpProject\CSharpProject.csproj")).Result;
            var compilation = project.GetCompilationAsync().Result;
            Assert.Equal(Platform.AnyCpu32BitPreferred, compilation.Options.Platform);
        }

        [Fact, Trait(Traits.Feature, Traits.Features.Workspace)]
        [WorkItem(739043, "DevDiv")]
        public void TestOpenProject_CSharp_WithPrefer32BitAndLibrary()
        {
            CreateFiles(GetSimpleCSharpSolutionFiles()
                .WithFile(@"CSharpProject\CSharpProject.csproj", GetResourceText("CSharpProject_CSharpProject_WithPrefer32Bit.csproj"))
                .ReplaceFileElement(@"CSharpProject\CSharpProject.csproj", "OutputType", "Library"));

            var project = MSBuildWorkspace.Create().OpenProjectAsync(GetSolutionFileName(@"CSharpProject\CSharpProject.csproj")).Result;
            var compilation = project.GetCompilationAsync().Result;
            Assert.Equal(Platform.AnyCpu, compilation.Options.Platform);
        }

        [Fact, Trait(Traits.Feature, Traits.Features.Workspace)]
        [WorkItem(739043, "DevDiv")]
        public void TestOpenProject_CSharp_WithPrefer32BitAndWinMDObj()
        {
            CreateFiles(GetSimpleCSharpSolutionFiles()
                .WithFile(@"CSharpProject\CSharpProject.csproj", GetResourceText("CSharpProject_CSharpProject_WithPrefer32Bit.csproj"))
                .ReplaceFileElement(@"CSharpProject\CSharpProject.csproj", "OutputType", "winmdobj"));

            var project = MSBuildWorkspace.Create().OpenProjectAsync(GetSolutionFileName(@"CSharpProject\CSharpProject.csproj")).Result;
            var compilation = project.GetCompilationAsync().Result;
            Assert.Equal(Platform.AnyCpu, compilation.Options.Platform);
        }

        [Fact, Trait(Traits.Feature, Traits.Features.Workspace)]
        public void TestOpenProject_CSharp_WithoutOutputPath()
        {
            CreateFiles(GetSimpleCSharpSolutionFiles()
                .ReplaceFileElement(@"CSharpProject\CSharpProject.csproj", "OutputPath", ""));

            var project = MSBuildWorkspace.Create().OpenProjectAsync(GetSolutionFileName(@"CSharpProject\CSharpProject.csproj")).Result;
            Assert.NotEmpty(project.OutputFilePath);
        }

        [Fact, Trait(Traits.Feature, Traits.Features.Workspace)]
        public void TestOpenProject_CSharp_WithoutAssemblyName()
        {
            CreateFiles(GetSimpleCSharpSolutionFiles()
                .ReplaceFileElement(@"CSharpProject\CSharpProject.csproj", "AssemblyName", ""));

            var project = MSBuildWorkspace.Create().OpenProjectAsync(GetSolutionFileName(@"CSharpProject\CSharpProject.csproj")).Result;
            Assert.NotEmpty(project.OutputFilePath);
        }

        [Fact, Trait(Traits.Feature, Traits.Features.Workspace)]
        public void TestOpenProject_CSharp_WithoutCSharpTargetsImported_Succeeds()
        {
            CreateFiles(GetSimpleCSharpSolutionFiles()
                .WithFile(@"CSharpProject\CSharpProject.csproj", GetResourceText("CSharpProject_CSharpProject_WithoutCSharpTargetsImported.csproj")));

            var solution = MSBuildWorkspace.Create().OpenSolutionAsync(GetSolutionFileName(@"TestSolution.sln")).Result;
            var project = solution.Projects.First();
            var documents = project.Documents.ToList();
        }

        [Fact, Trait(Traits.Feature, Traits.Features.Workspace)]
        public void TestOpenProject_CSharp_WithoutCSharpTargetsImported_DocumentsArePickedUp()
        {
            CreateFiles(GetSimpleCSharpSolutionFiles()
                .WithFile(@"CSharpProject\CSharpProject.csproj", GetResourceText("CSharpProject_CSharpProject_WithoutCSharpTargetsImported.csproj")));

            var solution = MSBuildWorkspace.Create().OpenSolutionAsync(GetSolutionFileName(@"TestSolution.sln")).Result;
            var project = solution.Projects.First();
            Assert.True(project.Documents.ToList().Any());
        }

        [Fact, Trait(Traits.Feature, Traits.Features.Workspace)]
        public void TestOpenProject_VisualBasic_WithoutVBTargetsImported_Succeeds()
        {
            CreateFiles(GetSimpleCSharpSolutionFiles()
                .WithFile(@"VisualBasicProject\VisualBasicProject.vbproj", GetResourceText("VisualBasicProject_VisualBasicProject_WithoutVBTargetsImported.vbproj")));

            var project = MSBuildWorkspace.Create().OpenProjectAsync(GetSolutionFileName(@"VisualBasicProject\VisualBasicProject.vbproj")).Result;
            var documents = project.Documents.ToList();
        }

        [Fact, Trait(Traits.Feature, Traits.Features.Workspace)]
        public void TestOpenProject_VisualBasic_WithoutVBTargetsImported_DocumentsArePickedUp()
        {
            CreateFiles(GetSimpleCSharpSolutionFiles()
                .WithFile(@"VisualBasicProject\VisualBasicProject.vbproj", GetResourceText("VisualBasicProject_VisualBasicProject_WithoutVBTargetsImported.vbproj")));

            var project = MSBuildWorkspace.Create().OpenProjectAsync(GetSolutionFileName(@"VisualBasicProject\VisualBasicProject.vbproj")).Result;
            var documents = project.Documents.ToList();
            Assert.True(project.Documents.ToList().Any());
        }

        [Fact, Trait(Traits.Feature, Traits.Features.Workspace)]
        [WorkItem(739043, "DevDiv")]
        public void TestOpenProject_VisualBasic_WithoutPrefer32BitAndConsoleApplication()
        {
            CreateFiles(GetSimpleCSharpSolutionFiles()
                .WithFile(@"VisualBasicProject\VisualBasicProject.vbproj", GetResourceText("VisualBasicProject_VisualBasicProject_WithoutPrefer32Bit.vbproj")));

            var project = MSBuildWorkspace.Create().OpenProjectAsync(GetSolutionFileName(@"VisualBasicProject\VisualBasicProject.vbproj")).Result;
            var compilation = project.GetCompilationAsync().Result;
            Assert.Equal(Platform.AnyCpu32BitPreferred, compilation.Options.Platform);
        }

        [Fact, Trait(Traits.Feature, Traits.Features.Workspace)]
        [WorkItem(739043, "DevDiv")]
        public void TestOpenProject_VisualBasic_WithoutPrefer32BitAndLibrary()
        {
            CreateFiles(GetSimpleCSharpSolutionFiles()
                .WithFile(@"VisualBasicProject\VisualBasicProject.vbproj", GetResourceText("VisualBasicProject_VisualBasicProject_WithoutPrefer32Bit.vbproj"))
                .ReplaceFileElement(@"VisualBasicProject\VisualBasicProject.vbproj", "OutputType", "Library"));

            var project = MSBuildWorkspace.Create().OpenProjectAsync(GetSolutionFileName(@"VisualBasicProject\VisualBasicProject.vbproj")).Result;
            var compilation = project.GetCompilationAsync().Result;
            Assert.Equal(Platform.AnyCpu, compilation.Options.Platform);
        }

        [Fact, Trait(Traits.Feature, Traits.Features.Workspace)]
        [WorkItem(739043, "DevDiv")]
        public void TestOpenProject_VisualBasic_WithPrefer32BitAndConsoleApplication()
        {
            CreateFiles(GetSimpleCSharpSolutionFiles()
                .WithFile(@"VisualBasicProject\VisualBasicProject.vbproj", GetResourceText("VisualBasicProject_VisualBasicProject_WithPrefer32Bit.vbproj")));

            var project = MSBuildWorkspace.Create().OpenProjectAsync(GetSolutionFileName(@"VisualBasicProject\VisualBasicProject.vbproj")).Result;
            var compilation = project.GetCompilationAsync().Result;
            Assert.Equal(Platform.AnyCpu32BitPreferred, compilation.Options.Platform);
        }

        [Fact, Trait(Traits.Feature, Traits.Features.Workspace)]
        [WorkItem(739043, "DevDiv")]
        public void TestOpenProject_VisualBasic_WithPrefer32BitAndLibrary()
        {
            CreateFiles(GetSimpleCSharpSolutionFiles()
                .WithFile(@"VisualBasicProject\VisualBasicProject.vbproj", GetResourceText("VisualBasicProject_VisualBasicProject_WithPrefer32Bit.vbproj"))
                .ReplaceFileElement(@"VisualBasicProject\VisualBasicProject.vbproj", "OutputType", "Library"));

            var project = MSBuildWorkspace.Create().OpenProjectAsync(GetSolutionFileName(@"VisualBasicProject\VisualBasicProject.vbproj")).Result;
            var compilation = project.GetCompilationAsync().Result;
            Assert.Equal(Platform.AnyCpu, compilation.Options.Platform);
        }

        [Fact, Trait(Traits.Feature, Traits.Features.Workspace)]
        [WorkItem(739043, "DevDiv")]
        public void TestOpenProject_VisualBasic_WithPrefer32BitAndWinMDObj()
        {
            CreateFiles(GetSimpleCSharpSolutionFiles()
                .WithFile(@"VisualBasicProject\VisualBasicProject.vbproj", GetResourceText("VisualBasicProject_VisualBasicProject_WithPrefer32Bit.vbproj"))
                .ReplaceFileElement(@"VisualBasicProject\VisualBasicProject.vbproj", "OutputType", "winmdobj"));

            var project = MSBuildWorkspace.Create().OpenProjectAsync(GetSolutionFileName(@"VisualBasicProject\VisualBasicProject.vbproj")).Result;
            var compilation = project.GetCompilationAsync().Result;
            Assert.Equal(Platform.AnyCpu, compilation.Options.Platform);
        }

        [Fact, Trait(Traits.Feature, Traits.Features.Workspace)]
        public void TestOpenProject_VisualBasic_WithoutOutputPath()
        {
            CreateFiles(GetSimpleCSharpSolutionFiles()
                .WithFile(@"VisualBasicProject\VisualBasicProject.vbproj", GetResourceText("VisualBasicProject_VisualBasicProject_WithPrefer32Bit.vbproj"))
                .ReplaceFileElement(@"VisualBasicProject\VisualBasicProject.vbproj", "OutputPath", ""));

            var project = MSBuildWorkspace.Create().OpenProjectAsync(GetSolutionFileName(@"VisualBasicProject\VisualBasicProject.vbproj")).Result;
            Assert.NotEmpty(project.OutputFilePath);
        }

        [Fact, Trait(Traits.Feature, Traits.Features.Workspace)]
        public void TestOpenProject_VisualBasic_WithoutAssemblyName()
        {
            CreateFiles(GetSimpleCSharpSolutionFiles()
                .WithFile(@"VisualBasicProject\VisualBasicProject.vbproj", GetResourceText("VisualBasicProject_VisualBasicProject_WithPrefer32Bit.vbproj"))
                .ReplaceFileElement(@"VisualBasicProject\VisualBasicProject.vbproj", "AssemblyName", ""));

            var project = MSBuildWorkspace.Create().OpenProjectAsync(GetSolutionFileName(@"VisualBasicProject\VisualBasicProject.vbproj")).Result;
            Assert.NotEmpty(project.OutputFilePath);
        }

        [Fact, Trait(Traits.Feature, Traits.Features.Workspace)]
        public async Task Test_Respect_ReferenceOutputassembly_Flag()
        {
            const string top = @"VisualBasicProject_Circular_Top.vbproj";
            const string target = @"VisualBasicProject_Circular_Target.vbproj";
            var projFile = GetSolutionFileName(@"VisualBasicProject\VisualBasicProject.vbproj");
            CreateFiles(GetSimpleCSharpSolutionFiles()
                .WithFile(top, GetResourceText(top))
                .WithFile(target, GetResourceText(target)));

            var project = await MSBuildWorkspace.Create().OpenProjectAsync(GetSolutionFileName(top)).ConfigureAwait(false);
            Assert.Empty(project.ProjectReferences);
        }

        [Fact(Skip = "707107"), Trait(Traits.Feature, Traits.Features.Workspace)]
        public void TestOpenProject_WithXaml()
        {
            CreateFiles(GetSimpleCSharpSolutionFiles()
                .WithFile(@"CSharpProject\CSharpProject.csproj", GetResourceText("CSharpProject_CSharpProject_WithXaml.csproj"))
                .WithFile(@"CSharpProject\App.xaml", GetResourceText("CSharpProject_App.xaml"))
                .WithFile(@"CSharpProject\App.xaml.cs", GetResourceText("CSharpProject_App.xaml.cs"))
                .WithFile(@"CSharpProject\MainWindow.xaml", GetResourceText("CSharpProject_MainWindow.xaml"))
                .WithFile(@"CSharpProject\MainWindow.xaml.cs", GetResourceText("CSharpProject_MainWindow.xaml.cs")));

            var project = MSBuildWorkspace.Create().OpenProjectAsync(GetSolutionFileName(@"CSharpProject\CSharpProject.csproj")).Result;
            var documents = project.Documents.ToList();

            // AssemblyInfo.cs, App.xaml.cs, MainWindow.xaml.cs, App.g.cs, MainWindow.g.cs, + unusual AssemblyAttributes.cs
            Assert.Equal(6, documents.Count);

            // both xaml code behind files are documents
            Assert.Equal(true, documents.Contains(d => d.Name == "App.xaml.cs"));
            Assert.Equal(true, documents.Contains(d => d.Name == "MainWindow.xaml.cs"));

            // prove no xaml files are documents
            Assert.Equal(false, documents.Contains(d => d.Name.EndsWith(".xaml", StringComparison.OrdinalIgnoreCase)));

            // prove that generated source files for xaml files are included in documents list
            Assert.Equal(true, documents.Contains(d => d.Name == "App.g.cs"));
            Assert.Equal(true, documents.Contains(d => d.Name == "MainWindow.g.cs"));
        }

        [Fact, Trait(Traits.Feature, Traits.Features.Workspace)]
        public void TestMetadataReferenceHasBadHintPath()
        {
            // prove that even with bad hint path for metadata reference the workspace can succeed at finding the correct metadata reference.
            CreateFiles(GetSimpleCSharpSolutionFiles()
                .WithFile(@"CSharpProject\CSharpProject.csproj", GetResourceText("CSharpProject_CSharpProject_BadHintPath.csproj")));

            var solution = MSBuildWorkspace.Create().OpenSolutionAsync(GetSolutionFileName(@"TestSolution.sln")).Result;
            var project = solution.Projects.First();
            var refs = project.MetadataReferences.ToList();
            var csharpLib = refs.OfType<PortableExecutableReference>().FirstOrDefault(r => r.FilePath.Contains("Microsoft.CSharp"));
            Assert.NotNull(csharpLib);
        }

        [Fact, Trait(Traits.Feature, Traits.Features.Workspace)]
        [WorkItem(531631, "DevDiv")]
        public void TestOpenProject_AssemblyNameIsPath()
        {
            // prove that even if assembly name is specified as a path instead of just a name, workspace still succeeds at opening project.
            CreateFiles(GetSimpleCSharpSolutionFiles()
                .WithFile(@"CSharpProject\CSharpProject.csproj", GetResourceText("CSharpProject_CSharpProject_AssemblyNameIsPath.csproj")));

            var solution = MSBuildWorkspace.Create().OpenSolutionAsync(GetSolutionFileName(@"TestSolution.sln")).Result;
            var project = solution.Projects.First();
            var comp = project.GetCompilationAsync().Result;
            Assert.Equal("ReproApp", comp.AssemblyName);
            string expectedOutputPath = GetParentDirOfParentDirOfContainingDir(project.FilePath);
            Assert.Equal(expectedOutputPath, Path.GetDirectoryName(project.OutputFilePath));
        }

        [Fact, Trait(Traits.Feature, Traits.Features.Workspace)]
        [WorkItem(531631, "DevDiv")]
        public void TestOpenProject_AssemblyNameIsPath2()
        {
            CreateFiles(GetSimpleCSharpSolutionFiles()
                .WithFile(@"CSharpProject\CSharpProject.csproj", GetResourceText("CSharpProject_CSharpProject_AssemblyNameIsPath2.csproj")));

            var solution = MSBuildWorkspace.Create().OpenSolutionAsync(GetSolutionFileName(@"TestSolution.sln")).Result;
            var project = solution.Projects.First();
            var comp = project.GetCompilationAsync().Result;
            Assert.Equal("ReproApp", comp.AssemblyName);
            string expectedOutputPath = Path.Combine(Path.GetDirectoryName(project.FilePath), @"bin");
            Assert.Equal(expectedOutputPath, Path.GetDirectoryName(Path.GetFullPath(project.OutputFilePath)));
        }

        [Fact, Trait(Traits.Feature, Traits.Features.Workspace)]
        public void TestOpenProject_WithDuplicateFile()
        {
            // Verify that we don't throw in this case
            CreateFiles(GetSimpleCSharpSolutionFiles()
                .WithFile(@"CSharpProject\CSharpProject.csproj", GetResourceText("CSharpProject_CSharpProject_DuplicateFile.csproj")));

            var solution = MSBuildWorkspace.Create().OpenSolutionAsync(GetSolutionFileName(@"TestSolution.sln")).Result;
            var project = solution.Projects.First();
            var documents = project.Documents.ToList();
        }

        [Fact, Trait(Traits.Feature, Traits.Features.Workspace)]
        public void TestOpenProject_WithInvalidFileExtension()
        {
            // make sure the file does in fact exist, but with an unrecognized exstension
            CreateFiles(GetSimpleCSharpSolutionFiles()
                .WithFile(@"CSharpProject\CSharpProject.csproj.nyi", GetResourceText("CSharpProject_CSharpProject.csproj")));

            AssertThrows<InvalidOperationException>(delegate
            {
                MSBuildWorkspace.Create().OpenProjectAsync(GetSolutionFileName(@"CSharpProject\CSharpProject.csproj.nyi")).Wait();
            },
            (e) =>
            {
                Assert.Equal(true, e.Message.Contains("extension"));
            });
        }

        [Fact, Trait(Traits.Feature, Traits.Features.Workspace)]
        public void TestOpenProject_ProjectFileExtensionAssociatedWithUnknownLanguage()
        {
            CreateFiles(GetSimpleCSharpSolutionFiles());

            AssertThrows<InvalidOperationException>(delegate
            {
                var ws = MSBuildWorkspace.Create();
                ws.AssociateFileExtensionWithLanguage("csproj", "lingo"); // non-existent language
                ws.OpenProjectAsync(GetSolutionFileName(@"CSharpProject\CSharpProject.csproj")).Wait();
            },
            (e) =>
            {
                // the exception should tell us something about the language being unrecognized.
                Assert.Equal(true, e.Message.Contains("language"));
            });
        }

        [Fact, Trait(Traits.Feature, Traits.Features.Workspace)]
        public void TestOpenProject_WithAssociatedLanguageExtension()
        {
            CreateFiles(GetSimpleCSharpSolutionFiles());
            var ws = MSBuildWorkspace.Create();

            // convince workspace that csharp projects are really visual basic (should cause lots of syntax errors)
            ws.AssociateFileExtensionWithLanguage("csproj", LanguageNames.VisualBasic);

            var project = ws.OpenProjectAsync(GetSolutionFileName(@"CSharpProject\CSharpProject.csproj")).Result;
            var document = project.Documents.First();
            var tree = document.GetSyntaxTreeAsync().Result;
            Assert.NotEqual(0, tree.GetDiagnostics().Count());
        }

        [Fact, Trait(Traits.Feature, Traits.Features.Workspace)]
        public void TestOpenProject_WithAssociatedLanguageExtension2()
        {
            // make a CSharp solution with a project file having the incorrect extension 'vbproj', and then load it using the overload the lets us
            // specify the language directly, instead of inferring from the extension
            CreateFiles(GetSimpleCSharpSolutionFiles()
                .WithFile(@"CSharpProject\CSharpProject.vbproj", GetResourceText("CSharpProject_CSharpProject.csproj")));

            var ws = MSBuildWorkspace.Create();
            ws.AssociateFileExtensionWithLanguage("vbproj", LanguageNames.CSharp);
            var project = ws.OpenProjectAsync(GetSolutionFileName(@"CSharpProject\CSharpProject.vbproj")).Result;
            var document = project.Documents.First();
            var tree = document.GetSyntaxTreeAsync().Result;
            var diagnostics = tree.GetDiagnostics().ToList();
            Assert.Equal(0, diagnostics.Count);
        }

        [Fact, Trait(Traits.Feature, Traits.Features.Workspace)]
        public void TestOpenProject_WithAssociatedLanguageExtension3_IgnoreCase()
        {
            // make a CSharp solution with a project file having the incorrect extension 'anyproj', and then load it using the overload the lets us
            // specify the language directly, instead of inferring from the extension
            CreateFiles(GetSimpleCSharpSolutionFiles()
                .WithFile(@"CSharpProject\CSharpProject.anyproj", GetResourceText("CSharpProject_CSharpProject.csproj")));

            var ws = MSBuildWorkspace.Create();

            // prove that the association works even if the case is different
            ws.AssociateFileExtensionWithLanguage("ANYPROJ", LanguageNames.CSharp);
            var project = ws.OpenProjectAsync(GetSolutionFileName(@"CSharpProject\CSharpProject.anyproj")).Result;
            var document = project.Documents.First();
            var tree = document.GetSyntaxTreeAsync().Result;
            var diagnostics = tree.GetDiagnostics().ToList();
            Assert.Equal(0, diagnostics.Count);
        }

        [Fact, Trait(Traits.Feature, Traits.Features.Workspace)]
        public void TestOpenSolution_WithNonExistentSolutionFile_Fails()
        {
            CreateFiles(GetSimpleCSharpSolutionFiles());

            AssertThrows<FileNotFoundException>(() =>
            {
                var solution = MSBuildWorkspace.Create().OpenSolutionAsync(GetSolutionFileName("NonExistentSolution.sln")).Result;
            });
        }

        [Fact, Trait(Traits.Feature, Traits.Features.Workspace)]
        public void TestOpenSolution_WithInvalidSolutionFile_Fails()
        {
            CreateFiles(GetSimpleCSharpSolutionFiles());

            AssertThrows<InvalidOperationException>(() =>
            {
                var solution = MSBuildWorkspace.Create().OpenSolutionAsync(GetSolutionFileName(@"http://localhost/Invalid/InvalidSolution.sln")).Result;
            });
        }

        [Fact, Trait(Traits.Feature, Traits.Features.Workspace)]
        public void TestOpenSolution_WithInvalidProjectPath_SkipTrue_SucceedsWithFailureEvent()
        {
            // when skipped we should see a diagnostic for the invalid project

            CreateFiles(GetSimpleCSharpSolutionFiles()
                .WithFile(@"TestSolution.sln", GetResourceText("TestSolution_InvalidProjectPath.sln")));

            var ws = MSBuildWorkspace.Create();

            var diagnostics = new List<WorkspaceDiagnostic>();
            ws.WorkspaceFailed += (s, args) =>
            {
                diagnostics.Add(args.Diagnostic);
            };

            var solution = ws.OpenSolutionAsync(GetSolutionFileName(@"TestSolution.sln")).Result;

            Assert.Equal(1, diagnostics.Count);
        }

        [WorkItem(985906)]
        [Fact, Trait(Traits.Feature, Traits.Features.Workspace)]
        public void HandleSolutionProjectTypeSolutionFolder()
        {
            CreateFiles(GetSimpleCSharpSolutionFiles()
                .WithFile(@"TestSolution.sln", GetResourceText("TestSolution_SolutionFolder.sln")));
            var ws = MSBuildWorkspace.Create();
            ws.WorkspaceFailed += (s, args) =>
            {
                Assert.True(false, "There should be no failure");
            };

            var sol = ws.OpenSolutionAsync(GetSolutionFileName(@"TestSolution.sln")).Result;
        }

        [Fact, Trait(Traits.Feature, Traits.Features.Workspace)]
        public void TestOpenSolution_WithInvalidProjectPath_SkipFalse_Fails()
        {
            // when not skipped we should get an exception for the invalid project

            CreateFiles(GetSimpleCSharpSolutionFiles()
                .WithFile(@"TestSolution.sln", GetResourceText("TestSolution_InvalidProjectPath.sln")));

            var ws = MSBuildWorkspace.Create();
            ws.SkipUnrecognizedProjects = false;

            AssertThrows<InvalidOperationException>(() =>
            {
                var solution = ws.OpenSolutionAsync(GetSolutionFileName(@"TestSolution.sln")).Result;
            });
        }

        [Fact, Trait(Traits.Feature, Traits.Features.Workspace)]
        public void TestOpenSolution_WithNonExistentProject_SkipTrue_SucceedsWithFailureEvent()
        {
            // when skipped we should see a diagnostic for the non-existent project

            CreateFiles(GetSimpleCSharpSolutionFiles()
                .WithFile(@"TestSolution.sln", GetResourceText("TestSolution_NonExistentProject.sln")));

            var ws = MSBuildWorkspace.Create();

            var diagnostics = new List<WorkspaceDiagnostic>();
            ws.WorkspaceFailed += (s, args) =>
            {
                diagnostics.Add(args.Diagnostic);
            };

            var solution = ws.OpenSolutionAsync(GetSolutionFileName(@"TestSolution.sln")).Result;

            Assert.Equal(1, diagnostics.Count);
        }

        [Fact, Trait(Traits.Feature, Traits.Features.Workspace)]
        public void TestOpenSolution_WithNonExistentProject_SkipFalse_Fails()
        {
            // when skipped we should see an exception for the non-existent project

            CreateFiles(GetSimpleCSharpSolutionFiles()
                .WithFile(@"TestSolution.sln", GetResourceText("TestSolution_NonExistentProject.sln")));

            var ws = MSBuildWorkspace.Create();
            ws.SkipUnrecognizedProjects = false;

            AssertThrows<FileNotFoundException>(() =>
            {
                var solution = ws.OpenSolutionAsync(GetSolutionFileName(@"TestSolution.sln")).Result;
            });
        }

#if !MSBUILD12
        [Fact, Trait(Traits.Feature, Traits.Features.Workspace)]
        public void TestOpenSolution_WithUnrecognizedProjectFileExtension_Fails()
        {
            // proves that for solution open, project type guid and extension are both necessary
            CreateFiles(GetSimpleCSharpSolutionFiles()
                .WithFile(@"TestSolution.sln", GetResourceText("TestSolution_CSharp_UnknownProjectExtension.sln"))
                .WithFile(@"CSharpProject\CSharpProject.noproj", GetResourceText("CSharpProject_CSharpProject.csproj")));

            var solution = MSBuildWorkspace.Create().OpenSolutionAsync(GetSolutionFileName(@"TestSolution.sln")).Result;
            Assert.Equal(0, solution.ProjectIds.Count);
        }
#else
        [Fact, Trait(Traits.Feature, Traits.Features.Workspace)]
        public void TestOpenSolution_WithUnrecognizedProjectFileExtension_Succeeds()
        {
            // proves that for solution open, project type guid is all that is necessary
            CreateFiles(GetSimpleCSharpSolutionFiles()
                .WithFile(@"TestSolution.sln", GetResourceText("TestSolution_CSharp_UnknownProjectExtension.sln"))
                .WithFile(@"CSharpProject\CSharpProject.noproj", GetResourceText("CSharpProject_CSharpProject.csproj")));

            var solution = MSBuildWorkspace.Create().OpenSolutionAsync(GetSolutionFileName(@"TestSolution.sln")).Result;
            Assert.Equal(1, solution.ProjectIds.Count);
        }
#endif

        [Fact, Trait(Traits.Feature, Traits.Features.Workspace)]
        public void TestOpenSolution_WithUnrecognizedProjectTypeGuidButRecognizedExtension_Succeeds()
        {
            // proves that if project type guid is not recognized, a known project file extension is all we need.
            CreateFiles(GetSimpleCSharpSolutionFiles()
                .WithFile(@"TestSolution.sln", GetResourceText("TestSolution_CSharp_UnknownProjectTypeGuid.sln")));

            var solution = MSBuildWorkspace.Create().OpenSolutionAsync(GetSolutionFileName(@"TestSolution.sln")).Result;
            Assert.Equal(1, solution.ProjectIds.Count);
        }

        [Fact, Trait(Traits.Feature, Traits.Features.Workspace)]
        public void TestOpenSolution_WithUnrecognizedProjectTypeGuidAndUnrecognizedExtension_WithSkipTrue_SucceedsWithFailureEvent()
        {
            // proves that if both project type guid and file extension are unrecognized, then project is skipped.
            CreateFiles(GetSimpleCSharpSolutionFiles()
                .WithFile(@"TestSolution.sln", GetResourceText("TestSolution_CSharp_UnknownProjectTypeGuidAndUnknownExtension.sln"))
                .WithFile(@"CSharpProject\CSharpProject.noproj", GetResourceText("CSharpProject_CSharpProject.csproj")));

            var ws = MSBuildWorkspace.Create();

            var diagnostics = new List<WorkspaceDiagnostic>();
            ws.WorkspaceFailed += (s, args) =>
            {
                diagnostics.Add(args.Diagnostic);
            };

            var solution = ws.OpenSolutionAsync(GetSolutionFileName(@"TestSolution.sln")).Result;

            Assert.Equal(1, diagnostics.Count);
            Assert.Equal(0, solution.ProjectIds.Count);
        }

        [Fact, Trait(Traits.Feature, Traits.Features.Workspace)]
        public void TestOpenSolution_WithUnrecognizedProjectTypeGuidAndUnrecognizedExtension_WithSkipFalse_Fails()
        {
            // proves that if both project type guid and file extension are unrecognized, then open project fails.
            CreateFiles(GetSimpleCSharpSolutionFiles()
                .WithFile(@"TestSolution.sln", GetResourceText("TestSolution_CSharp_UnknownProjectTypeGuidAndUnknownExtension.sln"))
                .WithFile(@"CSharpProject\CSharpProject.noproj", GetResourceText("CSharpProject_CSharpProject.csproj")));

            AssertThrows<InvalidOperationException>(() =>
            {
                var ws = MSBuildWorkspace.Create();
                ws.SkipUnrecognizedProjects = false;
                var solution = ws.OpenSolutionAsync(GetSolutionFileName(@"TestSolution.sln")).Result;
            },
            e =>
            {
                Assert.Equal(true, e.Message.Contains("extension"));
            });
        }

        [Fact, Trait(Traits.Feature, Traits.Features.Workspace)]
        public void TestOpenProject_WithInvalidFilePath_Fails()
        {
            CreateFiles(GetSimpleCSharpSolutionFiles());

            AssertThrows<InvalidOperationException>(() =>
            {
                var project = MSBuildWorkspace.Create().OpenProjectAsync(GetSolutionFileName(@"http://localhost/Invalid/InvalidProject.csproj")).Result;
            });
        }

        [Fact, Trait(Traits.Feature, Traits.Features.Workspace)]
        public void TestOpenProject_WithNonExistentProjectFile_Fails()
        {
            CreateFiles(GetSimpleCSharpSolutionFiles());

            AssertThrows<FileNotFoundException>(() =>
            {
                var project = MSBuildWorkspace.Create().OpenProjectAsync(GetSolutionFileName(@"CSharpProject\NonExistentProject.csproj")).Result;
            });
        }

        [Fact, Trait(Traits.Feature, Traits.Features.Workspace)]
        public void TestOpenProject_WithInvalidProjectReference_SkipTrue_SucceedsWithEvent()
        {
            CreateFiles(GetMultiProjectSolutionFiles()
                .WithFile(@"VisualBasicProject\VisualBasicProject.vbproj", GetResourceText(@"VisualBasicProject_VisualBasicProject_InvalidProjectReference.vbproj")));

            var ws = MSBuildWorkspace.Create();

            var diagnostics = new List<WorkspaceDiagnostic>();
            ws.WorkspaceFailed += (s, args) =>
            {
                diagnostics.Add(args.Diagnostic);
            };

            var project = ws.OpenProjectAsync(GetSolutionFileName(@"VisualBasicProject\VisualBasicProject.vbproj")).Result;

            Assert.Equal(1, project.Solution.ProjectIds.Count); // didn't really open referenced project due to invalid file path.
            Assert.Equal(0, project.ProjectReferences.Count()); // no resolved project references
            Assert.Equal(1, project.AllProjectReferences.Count); // dangling project reference 
        }

        [Fact, Trait(Traits.Feature, Traits.Features.Workspace)]
        public void TestOpenProject_WithInvalidProjectReference_SkipFalse_Fails()
        {
            CreateFiles(GetMultiProjectSolutionFiles()
                .WithFile(@"VisualBasicProject\VisualBasicProject.vbproj", GetResourceText(@"VisualBasicProject_VisualBasicProject_InvalidProjectReference.vbproj")));

            AssertThrows<InvalidOperationException>(() =>
            {
                var ws = MSBuildWorkspace.Create();
                ws.SkipUnrecognizedProjects = false;
                var project = ws.OpenProjectAsync(GetSolutionFileName(@"VisualBasicProject\VisualBasicProject.vbproj")).Result;
            });
        }

        [Fact, Trait(Traits.Feature, Traits.Features.Workspace)]
        public void TestOpenProject_WithNonExistentProjectReference_SkipTrue_SucceedsWithEvent()
        {
            CreateFiles(GetMultiProjectSolutionFiles()
                .WithFile(@"VisualBasicProject\VisualBasicProject.vbproj", GetResourceText(@"VisualBasicProject_VisualBasicProject_NonExistentProjectReference.vbproj")));

            var ws = MSBuildWorkspace.Create();

            var diagnostics = new List<WorkspaceDiagnostic>();
            ws.WorkspaceFailed += (s, args) =>
            {
                diagnostics.Add(args.Diagnostic);
            };

            var project = ws.OpenProjectAsync(GetSolutionFileName(@"VisualBasicProject\VisualBasicProject.vbproj")).Result;

            Assert.Equal(1, project.Solution.ProjectIds.Count); // didn't really open referenced project due to invalid file path.
            Assert.Equal(0, project.ProjectReferences.Count()); // no resolved project references
            Assert.Equal(1, project.AllProjectReferences.Count); // dangling project reference 
        }

        [Fact, Trait(Traits.Feature, Traits.Features.Workspace)]
        public void TestOpenProject_WithNonExistentProjectReference_SkipFalse_Fails()
        {
            CreateFiles(GetMultiProjectSolutionFiles()
                .WithFile(@"VisualBasicProject\VisualBasicProject.vbproj", GetResourceText(@"VisualBasicProject_VisualBasicProject_NonExistentProjectReference.vbproj")));

            AssertThrows<FileNotFoundException>(() =>
            {
                var ws = MSBuildWorkspace.Create();
                ws.SkipUnrecognizedProjects = false;
                var project = ws.OpenProjectAsync(GetSolutionFileName(@"VisualBasicProject\VisualBasicProject.vbproj")).Result;
            });
        }

        [Fact, Trait(Traits.Feature, Traits.Features.Workspace)]
        public void TestOpenProject_WithUnrecognizedProjectReferenceFileExtension_SkipTrue_SucceedsWithEvent()
        {
            CreateFiles(GetMultiProjectSolutionFiles()
                .WithFile(@"VisualBasicProject\VisualBasicProject.vbproj", GetResourceText(@"VisualBasicProject_VisualBasicProject_UnknownProjectExtension.vbproj"))
                .WithFile(@"CSharpProject\CSharpProject.noproj", GetResourceText(@"CSharpProject_CSharpProject.csproj")));

            var ws = MSBuildWorkspace.Create();

            var diagnostics = new List<WorkspaceDiagnostic>();
            ws.WorkspaceFailed += (s, args) =>
            {
                diagnostics.Add(args.Diagnostic);
            };

            var project = ws.OpenProjectAsync(GetSolutionFileName(@"VisualBasicProject\VisualBasicProject.vbproj")).Result;

            Assert.Equal(1, project.Solution.ProjectIds.Count); // didn't really open referenced project due to unrecognized extension.
            Assert.Equal(0, project.ProjectReferences.Count()); // no resolved project references
            Assert.Equal(1, project.AllProjectReferences.Count); // dangling project reference 
        }

        [Fact, Trait(Traits.Feature, Traits.Features.Workspace)]
        public void TestOpenProject_WithUnrecognizedProjectReferenceFileExtension_SkipFalse_Fails()
        {
            CreateFiles(GetMultiProjectSolutionFiles()
                .WithFile(@"VisualBasicProject\VisualBasicProject.vbproj", GetResourceText(@"VisualBasicProject_VisualBasicProject_UnknownProjectExtension.vbproj"))
                .WithFile(@"CSharpProject\CSharpProject.noproj", GetResourceText(@"CSharpProject_CSharpProject.csproj")));

            AssertThrows<InvalidOperationException>(() =>
            {
                var ws = MSBuildWorkspace.Create();
                ws.SkipUnrecognizedProjects = false;
                var project = ws.OpenProjectAsync(GetSolutionFileName(@"VisualBasicProject\VisualBasicProject.vbproj")).Result;
            });
        }

        [Fact, Trait(Traits.Feature, Traits.Features.Workspace)]
        public void TestOpenProject_WithUnrecognizedProjectReferenceFileExtension_WithMetadata_SkipTrue_SucceedsByLoadingMetadata()
        {
            CreateFiles(GetMultiProjectSolutionFiles()
                .WithFile(@"VisualBasicProject\VisualBasicProject.vbproj", GetResourceText(@"VisualBasicProject_VisualBasicProject_UnknownProjectExtension.vbproj"))
                .WithFile(@"CSharpProject\CSharpProject.noproj", GetResourceText(@"CSharpProject_CSharpProject.csproj"))
                .WithFile(@"CSharpProject\bin\Debug\CSharpProject.dll", GetResourceBytes("CSharpProject.dll")));

            // keep metadata reference from holding files open
            Workspace.TestHookStandaloneProjectsDoNotHoldReferences = true;

            var project = MSBuildWorkspace.Create().OpenProjectAsync(GetSolutionFileName(@"VisualBasicProject\VisualBasicProject.vbproj")).Result;

            Assert.Equal(1, project.Solution.ProjectIds.Count);
            Assert.Equal(0, project.ProjectReferences.Count());
            Assert.Equal(0, project.AllProjectReferences.Count());

            var metaRefs = project.MetadataReferences.ToList();
            Assert.Equal(true, metaRefs.Any(r => r is PortableExecutableReference && ((PortableExecutableReference)r).Display.Contains("CSharpProject.dll")));
        }

        [Fact, Trait(Traits.Feature, Traits.Features.Workspace)]
        public void TestOpenProject_WithUnrecognizedProjectReferenceFileExtension_WithMetadata_SkipFalse_SucceedsByLoadingMetadata()
        {
            CreateFiles(GetMultiProjectSolutionFiles()
                .WithFile(@"VisualBasicProject\VisualBasicProject.vbproj", GetResourceText(@"VisualBasicProject_VisualBasicProject_UnknownProjectExtension.vbproj"))
                .WithFile(@"CSharpProject\CSharpProject.noproj", GetResourceText(@"CSharpProject_CSharpProject.csproj"))
                .WithFile(@"CSharpProject\bin\Debug\CSharpProject.dll", GetResourceBytes("CSharpProject.dll")));

            // keep metadata reference from holding files open
            Workspace.TestHookStandaloneProjectsDoNotHoldReferences = true;

            var ws = MSBuildWorkspace.Create();
            ws.SkipUnrecognizedProjects = false;
            var project = ws.OpenProjectAsync(GetSolutionFileName(@"VisualBasicProject\VisualBasicProject.vbproj")).Result;

            Assert.Equal(1, project.Solution.ProjectIds.Count);
            Assert.Equal(0, project.ProjectReferences.Count());
            Assert.Equal(0, project.AllProjectReferences.Count());

            var metaRefs = project.MetadataReferences.ToList();
            Assert.Equal(true, metaRefs.Any(r => r is PortableExecutableReference && ((PortableExecutableReference)r).Display.Contains("CSharpProject.dll")));
        }

        [Fact, Trait(Traits.Feature, Traits.Features.Workspace)]
<<<<<<< HEAD
=======
        public void TestOpenProject_WithUnrecognizedProjectReferenceFileExtension_BadMsbuildProject_SkipTrue_SucceedsWithDanglingProjectReference()
        {
            CreateFiles(GetMultiProjectSolutionFiles()
                .WithFile(@"VisualBasicProject\VisualBasicProject.vbproj", GetResourceText(@"VisualBasicProject_VisualBasicProject_UnknownProjectExtension.vbproj"))
                .WithFile(@"CSharpProject\CSharpProject.noproj", GetResourceBytes("CSharpProject.dll"))); // use metadata file as stand-in for bad project file

            // keep metadata reference from holding files open
            Workspace.TestHookStandaloneProjectsDoNotHoldReferences = true;

            var ws = MSBuildWorkspace.Create();

            var diags = new List<WorkspaceDiagnostic>();
            ws.WorkspaceFailed += (s, args) =>            
            {
                diags.Add(args.Diagnostic);
            };

            ws.SkipUnrecognizedProjects = true;
            var project = ws.OpenProjectAsync(GetSolutionFileName(@"VisualBasicProject\VisualBasicProject.vbproj")).Result;

            Assert.Equal(1, project.Solution.ProjectIds.Count);
            Assert.Equal(0, project.ProjectReferences.Count());
            Assert.Equal(1, project.AllProjectReferences.Count());
            Assert.Equal(2, diags.Count);
        }

        [Fact(Skip = "https://roslyn.codeplex.com/workitem/451"), Trait(Traits.Feature, Traits.Features.Workspace)]
>>>>>>> 9dd256f4
        public void TestOpenProject_WithReferencedProject_LoadMetadata_ExistingMetadata_Succeeds()
        {
            CreateFiles(GetMultiProjectSolutionFiles()
                .WithFile(@"CSharpProject\bin\Debug\CSharpProject.dll", GetResourceBytes("CSharpProject.dll")));

            // keep metadata reference from holding files open
            Workspace.TestHookStandaloneProjectsDoNotHoldReferences = true;

            var ws = MSBuildWorkspace.Create();
            ws.LoadMetadataForReferencedProjects = true;
            var project = ws.OpenProjectAsync(GetSolutionFileName(@"VisualBasicProject\VisualBasicProject.vbproj")).Result;

            // referenced project got converted to a metadata reference
            var projRefs = project.ProjectReferences.ToList();
            var metaRefs = project.MetadataReferences.ToList();
            Assert.Equal(0, projRefs.Count);
            Assert.Equal(true, metaRefs.Any(r => r is PortableExecutableReference && ((PortableExecutableReference)r).Display.Contains("CSharpProject.dll")));
        }

        [Fact, Trait(Traits.Feature, Traits.Features.Workspace)]
        public void TestOpenProject_WithReferencedProject_LoadMetadata_NonExistentMetadata_LoadsProjectInstead()
        {
            CreateFiles(GetMultiProjectSolutionFiles());

            // keep metadata reference from holding files open
            Workspace.TestHookStandaloneProjectsDoNotHoldReferences = true;

            var ws = MSBuildWorkspace.Create();
            ws.LoadMetadataForReferencedProjects = true;
            var project = MSBuildWorkspace.Create().OpenProjectAsync(GetSolutionFileName(@"VisualBasicProject\VisualBasicProject.vbproj")).Result;

            // referenced project is still a project ref, did not get converted to metadata ref
            var projRefs = project.ProjectReferences.ToList();
            var metaRefs = project.MetadataReferences.ToList();
            Assert.Equal(1, projRefs.Count);
            Assert.False(metaRefs.Any(r => r.Properties.Aliases.Contains("CSharpProject")));
        }

        [Fact, Trait(Traits.Feature, Traits.Features.Workspace)]
        public void TestOpenProject_UpdateExistingReferences()
        {
            CreateFiles(GetMultiProjectSolutionFiles()
                .WithFile(@"CSharpProject\bin\Debug\CSharpProject.dll", GetResourceBytes("CSharpProject.dll")));

            // keep metadata reference from holding files open
            Workspace.TestHookStandaloneProjectsDoNotHoldReferences = true;

            // first open vb project that references c# project, but only reference the c# project's built metadata
            var ws = MSBuildWorkspace.Create();
            ws.LoadMetadataForReferencedProjects = true;
            var vbproject = ws.OpenProjectAsync(GetSolutionFileName(@"VisualBasicProject\VisualBasicProject.vbproj")).Result;

            // prove vb project references c# project as a metadata reference
            Assert.Equal(0, vbproject.ProjectReferences.Count());
            Assert.Equal(true, vbproject.MetadataReferences.Any(r => r is PortableExecutableReference && ((PortableExecutableReference)r).Display.Contains("CSharpProject.dll")));

            // now expliticly open the c# project that got referenced as metadata
            var csproject = ws.OpenProjectAsync(GetSolutionFileName(@"CSharpProject\CSharpProject.csproj")).Result;

            // show that the vb project now references the c# project directly (not as metadata)
            vbproject = ws.CurrentSolution.GetProject(vbproject.Id);
            Assert.Equal(1, vbproject.ProjectReferences.Count());
            Assert.False(vbproject.MetadataReferences.Any(r => r.Properties.Aliases.Contains("CSharpProject")));
        }

        [ConditionalFact(typeof(Framework35Installed))]
        [Trait(Traits.Feature, Traits.Features.Workspace)]
        [WorkItem(528984, "DevDiv")]
        public void TestOpenProject_AddVBDefaultReferences()
        {
            string projectFile = "VisualBasicProject_VisualBasicProject_3_5.vbproj";
            CreateFiles(projectFile, "VisualBasicProject_VisualBasicClass.vb");

            // keep metadata reference from holding files open
            Workspace.TestHookStandaloneProjectsDoNotHoldReferences = true;

            var project = MSBuildWorkspace.Create().OpenProjectAsync(GetSolutionFileName(projectFile)).Result;
            var compilation = project.GetCompilationAsync().Result;
            var diagnostics = compilation.GetDiagnostics();
        }

        [Fact, Trait(Traits.Feature, Traits.Features.Workspace)]
        public void TTestCompilationOptions_CSharp_DebugType_Full()
        {
            CreateCSharpFilesWith("DebugType", "full");
            AssertOptions(0, options => options.Errors.Length);
        }

        [Fact, Trait(Traits.Feature, Traits.Features.Workspace)]
        public void TestCompilationOptions_CSharp_DebugType_None()
        {
            CreateCSharpFilesWith("DebugType", "none");
            AssertOptions(0, options => options.Errors.Length);
        }

        [Fact, Trait(Traits.Feature, Traits.Features.Workspace)]
        public void TestCompilationOptions_CSharp_DebugType_PDBOnly()
        {
            CreateCSharpFilesWith("DebugType", "pdbonly");
            AssertOptions(0, options => options.Errors.Length);
        }

        [Fact, Trait(Traits.Feature, Traits.Features.Workspace)]
        public void TestCompilationOptions_CSharp_OutputKind_DynamicallyLinkedLibrary()
        {
            CreateCSharpFilesWith("OutputType", "Library");
            AssertOptions(OutputKind.DynamicallyLinkedLibrary, options => options.OutputKind);
        }

        [Fact, Trait(Traits.Feature, Traits.Features.Workspace)]
        public void TestCompilationOptions_CSharp_OutputKind_ConsoleAppliaction()
        {
            CreateCSharpFilesWith("OutputType", "Exe");
            AssertOptions(OutputKind.ConsoleApplication, options => options.OutputKind);
        }

        [Fact, Trait(Traits.Feature, Traits.Features.Workspace)]
        public void TestCompilationOptions_CSharp_OutputKind_WindowsApplication()
        {
            CreateCSharpFilesWith("OutputType", "WinExe");
            AssertOptions(OutputKind.WindowsApplication, options => options.OutputKind);
        }

        [Fact, Trait(Traits.Feature, Traits.Features.Workspace)]
        public void TestCompilationOptions_CSharp_OutputKind_NetModule()
        {
            CreateCSharpFilesWith("OutputType", "Module");
            AssertOptions(OutputKind.NetModule, options => options.OutputKind);
        }

        [Fact, Trait(Traits.Feature, Traits.Features.Workspace)]
        public void TestCompilationOptions_CSharp_OptimizationLevel_Release()
        {
            CreateCSharpFilesWith("Optimize", "True");
            AssertOptions(OptimizationLevel.Release, options => options.OptimizationLevel);
        }

        [Fact, Trait(Traits.Feature, Traits.Features.Workspace)]
        public void TestCompilationOptions_CSharp_OptimizationLevel_Debug()
        {
            CreateCSharpFilesWith("Optimize", "False");
            AssertOptions(OptimizationLevel.Debug, options => options.OptimizationLevel);
        }

        [Fact, Trait(Traits.Feature, Traits.Features.Workspace)]
        public void TestCompilationOptions_CSharp_MainFileName()
        {
            CreateCSharpFilesWith("StartupObject", "Foo");
            AssertOptions("Foo", options => options.MainTypeName);
        }

        [Fact, Trait(Traits.Feature, Traits.Features.Workspace)]
        public void TestCompilationOptions_CSharp_AssemblyOriginatorKeyFile_SignAssembly_Missing()
        {
            CreateCSharpFiles();
            AssertOptions(null, options => options.CryptoKeyFile);
        }

        [Fact, Trait(Traits.Feature, Traits.Features.Workspace)]
        public void TestCompilationOptions_CSharp_AssemblyOriginatorKeyFile_SignAssembly_False()
        {
            CreateCSharpFilesWith("SignAssembly", "false");
            AssertOptions(null, options => options.CryptoKeyFile);
        }

        [Fact, Trait(Traits.Feature, Traits.Features.Workspace)]
        public void TestCompilationOptions_CSharp_AssemblyOriginatorKeyFile_SignAssembly_True()
        {
            CreateCSharpFilesWith("SignAssembly", "true");
            AssertOptions("snKey.snk", options => Path.GetFileName(options.CryptoKeyFile));
        }

        [Fact, Trait(Traits.Feature, Traits.Features.Workspace)]
        public void TestCompilationOptions_CSharp_AssemblyOriginatorKeyFile_DelaySign_False()
        {
            CreateCSharpFilesWith("DelaySign", "false");
            AssertOptions(null, options => options.DelaySign);
        }

        [Fact, Trait(Traits.Feature, Traits.Features.Workspace)]
        public void TestCompilationOptions_CSharp_AssemblyOriginatorKeyFile_DelaySign_True()
        {
            CreateCSharpFilesWith("DelaySign", "true");
            AssertOptions(true, options => options.DelaySign);
        }

        [Fact, Trait(Traits.Feature, Traits.Features.Workspace)]
        public void TestCompilationOptions_CSharp_CheckOverflow_True()
        {
            CreateCSharpFilesWith("CheckForOverflowUnderflow", "true");
            AssertOptions(true, options => options.CheckOverflow);
        }

        [Fact, Trait(Traits.Feature, Traits.Features.Workspace)]
        public void TestCompilationOptions_CSharp_CheckOverflow_False()
        {
            CreateCSharpFilesWith("CheckForOverflowUnderflow", "false");
            AssertOptions(false, options => options.CheckOverflow);
        }

        [Fact, Trait(Traits.Feature, Traits.Features.Workspace)]
        public void TestParseOptions_CSharp_Compatibility_ECMA1()
        {
            CreateCSharpFilesWith("LangVersion", "ISO-1");
            AssertOptions(Microsoft.CodeAnalysis.CSharp.LanguageVersion.CSharp1, options => options.LanguageVersion);
        }

        [Fact, Trait(Traits.Feature, Traits.Features.Workspace)]
        public void TestParseOptions_CSharp_Compatibility_ECMA2()
        {
            CreateCSharpFilesWith("LangVersion", "ISO-2");
            AssertOptions(Microsoft.CodeAnalysis.CSharp.LanguageVersion.CSharp2, options => options.LanguageVersion);
        }

        [Fact, Trait(Traits.Feature, Traits.Features.Workspace)]
        public void TestParseOptions_CSharp_Compatibility_None()
        {
            CreateCSharpFilesWith("LangVersion", "3");
            AssertOptions(Microsoft.CodeAnalysis.CSharp.LanguageVersion.CSharp3, options => options.LanguageVersion);
        }

        [Fact, Trait(Traits.Feature, Traits.Features.Workspace)]
        public void TestParseOptions_CSharp_LanguageVersion_Latest()
        {
            CreateCSharpFiles();
            AssertOptions(Microsoft.CodeAnalysis.CSharp.LanguageVersion.CSharp6, options => options.LanguageVersion);
        }

        [Fact, Trait(Traits.Feature, Traits.Features.Workspace)]
        public void TestParseOptions_CSharp_PreprocessorSymbols()
        {
            CreateCSharpFilesWith("DefineConstants", "DEBUG;TRACE;X;Y");
            AssertOptions("DEBUG,TRACE,X,Y", options => string.Join(",", options.PreprocessorSymbolNames));
        }

        [Fact, Trait(Traits.Feature, Traits.Features.Workspace)]
        public void TestConfigurationDebug()
        {
            CreateCSharpFiles();
            AssertOptions("DEBUG,TRACE", options => string.Join(",", options.PreprocessorSymbolNames));
        }

        [Fact, Trait(Traits.Feature, Traits.Features.Workspace)]
        public void TestConfigurationRelease()
        {
            CreateFiles(GetSimpleCSharpSolutionFiles());

            var sol = MSBuildWorkspace.Create(properties: new Dictionary<string, string> { { "Configuration", "Release" } })
                                      .OpenSolutionAsync(GetSolutionFileName("TestSolution.sln")).Result;
            var project = sol.Projects.First();
            var options = project.ParseOptions;

            Assert.False(options.PreprocessorSymbolNames.Any(name => name == "DEBUG"), "DEBUG symbol not expected");
            Assert.True(options.PreprocessorSymbolNames.Any(name => name == "TRACE"), "TRACE symbol expected");
        }

        [Fact, Trait(Traits.Feature, Traits.Features.Workspace)]
        public void TestCompilationOptions_VisualBasic_DebugType_Full()
        {
            CreateVBFilesWith("DebugType", "full");
            AssertVBOptions(0, options => options.Errors.Length);
        }

        [Fact, Trait(Traits.Feature, Traits.Features.Workspace)]
        public void TestCompilationOptions_VisualBasic_DebugType_None()
        {
            CreateVBFilesWith("DebugType", "none");
            AssertVBOptions(0, options => options.Errors.Length);
        }

        [Fact, Trait(Traits.Feature, Traits.Features.Workspace)]
        public void TestCompilationOptions_VisualBasic_DebugType_PDBOnly()
        {
            CreateVBFilesWith("DebugType", "pdbonly");
            AssertVBOptions(0, options => options.Errors.Length);
        }

        [Fact, Trait(Traits.Feature, Traits.Features.Workspace)]
        public void TestCompilationOptions_VisualBasic_VBRuntime_Embed()
        {
            CreateFiles(GetMultiProjectSolutionFiles()
                .WithFile(@"VisualBasicProject\VisualBasicProject.vbproj", GetResourceText("VisualBasicProject_VisualBasicProject_Embed.vbproj")));
            AssertVBOptions(true, options => options.EmbedVbCoreRuntime);
        }

        [Fact, Trait(Traits.Feature, Traits.Features.Workspace)]
        public void TestCompilationOptions_VisualBasic_OutputKind_DynamicallyLinkedLibrary()
        {
            CreateVBFilesWith("OutputType", "Library");
            AssertVBOptions(OutputKind.DynamicallyLinkedLibrary, options => options.OutputKind);
        }

        [Fact, Trait(Traits.Feature, Traits.Features.Workspace)]
        public void TestCompilationOptions_VisualBasic_OutputKind_ConsoleApplication()
        {
            CreateVBFilesWith("OutputType", "Exe");
            AssertVBOptions(OutputKind.ConsoleApplication, options => options.OutputKind);
        }

        [Fact, Trait(Traits.Feature, Traits.Features.Workspace)]
        public void TestCompilationOptions_VisualBasic_OutputKind_WindowsApplication()
        {
            CreateVBFilesWith("OutputType", "WinExe");
            AssertVBOptions(OutputKind.WindowsApplication, options => options.OutputKind);
        }

        [Fact, Trait(Traits.Feature, Traits.Features.Workspace)]
        public void TestCompilationOptions_VisualBasic_OutputKind_NetModule()
        {
            CreateVBFilesWith("OutputType", "Module");
            AssertVBOptions(OutputKind.NetModule, options => options.OutputKind);
        }

        [Fact, Trait(Traits.Feature, Traits.Features.Workspace)]
        public void TestCompilationOptions_VisualBasic_RootNamespace()
        {
            CreateVBFilesWith("RootNamespace", "Foo.Bar");
            AssertVBOptions("Foo.Bar", options => options.RootNamespace);
        }

        [Fact, Trait(Traits.Feature, Traits.Features.Workspace)]
        public void TestCompilationOptions_VisualBasic_OptionStrict_On()
        {
            CreateVBFilesWith("OptionStrict", "On");
            AssertVBOptions(Microsoft.CodeAnalysis.VisualBasic.OptionStrict.On, options => options.OptionStrict);
        }

        [Fact, Trait(Traits.Feature, Traits.Features.Workspace)]
        public void TestCompilationOptions_VisualBasic_OptionStrict_Off()
        {
            CreateVBFilesWith("OptionStrict", "Off");
            AssertVBOptions(Microsoft.CodeAnalysis.VisualBasic.OptionStrict.Custom, options => options.OptionStrict);
        }

        [Fact, Trait(Traits.Feature, Traits.Features.Workspace)]
        public void TestCompilationOptions_VisualBasic_OptionInfer_True()
        {
            CreateVBFilesWith("OptionInfer", "On");
            AssertVBOptions(true, options => options.OptionInfer);
        }

        [Fact, Trait(Traits.Feature, Traits.Features.Workspace)]
        public void TestCompilationOptions_VisualBasic_OptionInfer_False()
        {
            CreateVBFilesWith("OptionInfer", "Off");
            AssertVBOptions(false, options => options.OptionInfer);
        }

        [Fact, Trait(Traits.Feature, Traits.Features.Workspace)]
        public void TestCompilationOptions_VisualBasic_OptionExplicit_True()
        {
            CreateVBFilesWith("OptionExplicit", "On");
            AssertVBOptions(true, options => options.OptionExplicit);
        }

        [Fact, Trait(Traits.Feature, Traits.Features.Workspace)]
        public void TestCompilationOptions_VisualBasic_OptionExplicit_False()
        {
            CreateVBFilesWith("OptionExplicit", "Off");
            AssertVBOptions(false, options => options.OptionExplicit);
        }

        [Fact, Trait(Traits.Feature, Traits.Features.Workspace)]
        public void TestCompilationOptions_VisualBasic_OptionCompareText_True()
        {
            CreateVBFilesWith("OptionCompare", "Text");
            AssertVBOptions(true, options => options.OptionCompareText);
        }

        [Fact, Trait(Traits.Feature, Traits.Features.Workspace)]
        public void TestCompilationOptions_VisualBasic_OptionCompareText_False()
        {
            CreateVBFilesWith("OptionCompare", "Binary");
            AssertVBOptions(false, options => options.OptionCompareText);
        }

        [Fact, Trait(Traits.Feature, Traits.Features.Workspace)]
        public void TestCompilationOptions_VisualBasic_OptionRemoveIntegerOverflowChecks_True()
        {
            CreateVBFilesWith("RemoveIntegerChecks", "true");
            AssertVBOptions(false, options => options.CheckOverflow);
        }

        [Fact, Trait(Traits.Feature, Traits.Features.Workspace)]
        public void TestCompilationOptions_VisualBasic_OptionRemoveIntegerOverflowChecks_False()
        {
            CreateVBFilesWith("RemoveIntegerChecks", "false");
            AssertVBOptions(true, options => options.CheckOverflow);
        }

        [Fact, Trait(Traits.Feature, Traits.Features.Workspace)]
        public void TestCompilationOptions_VisualBasic_OptionAssemblyOriginatorKeyFile_SignAssemblyFalse()
        {
            CreateVBFilesWith("SignAssembly", "false");
            AssertVBOptions(null, options => options.CryptoKeyFile);
        }

        [Fact, Trait(Traits.Feature, Traits.Features.Workspace)]
        public void TestCompilationOptions_VisualBasic_GlobalImports()
        {
            CreateFiles(GetMultiProjectSolutionFiles());

            var sol = MSBuildWorkspace.Create().OpenSolutionAsync(GetSolutionFileName("TestSolution.sln")).Result;
            var project = sol.GetProjectsByName("VisualBasicProject").FirstOrDefault();
            var options = (Microsoft.CodeAnalysis.VisualBasic.VisualBasicCompilationOptions)project.CompilationOptions;
            var imports = options.GlobalImports;
            AssertEx.Equal(new[]
            {
                "Microsoft.VisualBasic",
                "System",
                "System.Collections",
                "System.Collections.Generic",
                "System.Diagnostics",
                "System.Linq",
            }, imports.Select(i => i.Name));
        }

        [Fact, Trait(Traits.Feature, Traits.Features.Workspace)]
        public void TestParseOptions_VisualBasic_PreprocessorSymbols()
        {
            CreateFiles(GetMultiProjectSolutionFiles()
                .ReplaceFileElement(@"VisualBasicProject\VisualBasicProject.vbproj", "DefineConstants", "X=1,Y=2,Z,T=-1,VBC_VER=123,F=false"));

            var sol = MSBuildWorkspace.Create().OpenSolutionAsync(GetSolutionFileName("TestSolution.sln")).Result;
            var project = sol.GetProjectsByName("VisualBasicProject").FirstOrDefault();
            var options = (Microsoft.CodeAnalysis.VisualBasic.VisualBasicParseOptions)project.ParseOptions;
            var defines = new List<KeyValuePair<string, object>>(options.PreprocessorSymbols);
            defines.Sort((x, y) => x.Key.CompareTo(y.Key));

            AssertEx.Equal(new[]
            {
                new KeyValuePair<string, object>("_MyType", "Windows"),
                new KeyValuePair<string, object>("CONFIG", "Debug"),
                new KeyValuePair<string, object>("DEBUG", -1),
                new KeyValuePair<string, object>("F", false),
                new KeyValuePair<string, object>("PLATFORM", "AnyCPU"),
                new KeyValuePair<string, object>("T", -1),
                new KeyValuePair<string, object>("TARGET", "library"),
                new KeyValuePair<string, object>("TRACE", -1),
                new KeyValuePair<string, object>("VBC_VER", 123),
                new KeyValuePair<string, object>("X", 1),
                new KeyValuePair<string, object>("Y", 2),
                new KeyValuePair<string, object>("Z", true),
            }, defines);
        }

        [Fact, Trait(Traits.Feature, Traits.Features.Workspace)]
        public void Test_VisualBasic_ConditionalAttributeEmitted()
        {
            CreateFiles(GetMultiProjectSolutionFiles()
                .WithFile(@"VisualBasicProject\VisualBasicClass.vb", GetResourceText(@"VisualBasicProject_VisualBasicClass_WithConditionalAttributes.vb"))
                .ReplaceFileElement(@"VisualBasicProject\VisualBasicProject.vbproj", "DefineConstants", "EnableMyAttribute"));

            var sol = MSBuildWorkspace.Create().OpenSolutionAsync(GetSolutionFileName("TestSolution.sln")).Result;
            var project = sol.GetProjectsByName("VisualBasicProject").FirstOrDefault();
            var options = (Microsoft.CodeAnalysis.VisualBasic.VisualBasicParseOptions)project.ParseOptions;
            Assert.Equal(true, options.PreprocessorSymbolNames.Contains("EnableMyAttribute"));

            var compilation = project.GetCompilationAsync().Result;
            var metadataBytes = compilation.EmitToArray();
            var mtref = MetadataReference.CreateFromImage(metadataBytes);
            var mtcomp = CS.CSharpCompilation.Create("MT", references: new MetadataReference[] { mtref });
            var sym = (IAssemblySymbol)mtcomp.GetAssemblyOrModuleSymbol(mtref);
            var attrs = sym.GetAttributes();

            Assert.Equal(true, attrs.Any(ad => ad.AttributeClass.Name == "MyAttribute"));
        }

        [Fact, Trait(Traits.Feature, Traits.Features.Workspace)]
        public void Test_VisualBasic_ConditionalAttributeNotEmitted()
        {
            CreateFiles(GetMultiProjectSolutionFiles()
                .WithFile(@"VisualBasicProject\VisualBasicClass.vb", GetResourceText(@"VisualBasicProject_VisualBasicClass_WithConditionalAttributes.vb")));

            var sol = MSBuildWorkspace.Create().OpenSolutionAsync(GetSolutionFileName("TestSolution.sln")).Result;
            var project = sol.GetProjectsByName("VisualBasicProject").FirstOrDefault();
            var options = (Microsoft.CodeAnalysis.VisualBasic.VisualBasicParseOptions)project.ParseOptions;
            Assert.Equal(false, options.PreprocessorSymbolNames.Contains("EnableMyAttribute"));

            var compilation = project.GetCompilationAsync().Result;
            var metadataBytes = compilation.EmitToArray();
            var mtref = MetadataReference.CreateFromImage(metadataBytes);
            var mtcomp = CS.CSharpCompilation.Create("MT", references: new MetadataReference[] { mtref });
            var sym = (IAssemblySymbol)mtcomp.GetAssemblyOrModuleSymbol(mtref);
            var attrs = sym.GetAttributes();

            Assert.Equal(false, attrs.Any(ad => ad.AttributeClass.Name == "MyAttribute"));
        }

        [Fact, Trait(Traits.Feature, Traits.Features.Workspace)]
        public void Test_CSharp_ConditionalAttributeEmitted()
        {
            CreateFiles(this.GetSimpleCSharpSolutionFiles()
                .WithFile(@"CSharpProject\CSharpClass.cs", GetResourceText(@"CSharpProject_CSharpClass_WithConditionalAttributes.cs"))
                .ReplaceFileElement(@"CSharpProject\CSharpProject.csproj", "DefineConstants", "EnableMyAttribute"));

            var sol = MSBuildWorkspace.Create().OpenSolutionAsync(GetSolutionFileName("TestSolution.sln")).Result;
            var project = sol.GetProjectsByName("CSharpProject").FirstOrDefault();
            var options = project.ParseOptions;
            Assert.Equal(true, options.PreprocessorSymbolNames.Contains("EnableMyAttribute"));

            var compilation = project.GetCompilationAsync().Result;
            var metadataBytes = compilation.EmitToArray();
            var mtref = MetadataReference.CreateFromImage(metadataBytes);
            var mtcomp = CS.CSharpCompilation.Create("MT", references: new MetadataReference[] { mtref });
            var sym = (IAssemblySymbol)mtcomp.GetAssemblyOrModuleSymbol(mtref);
            var attrs = sym.GetAttributes();

            Assert.Equal(true, attrs.Any(ad => ad.AttributeClass.Name == "MyAttr"));
        }

        [Fact, Trait(Traits.Feature, Traits.Features.Workspace)]
        public void Test_CSharp_ConditionalAttributeNotEmitted()
        {
            CreateFiles(this.GetSimpleCSharpSolutionFiles()
                .WithFile(@"CSharpProject\CSharpClass.cs", GetResourceText(@"CSharpProject_CSharpClass_WithConditionalAttributes.cs")));

            var sol = MSBuildWorkspace.Create().OpenSolutionAsync(GetSolutionFileName("TestSolution.sln")).Result;
            var project = sol.GetProjectsByName("CSharpProject").FirstOrDefault();
            var options = project.ParseOptions;
            Assert.Equal(false, options.PreprocessorSymbolNames.Contains("EnableMyAttribute"));

            var compilation = project.GetCompilationAsync().Result;
            var metadataBytes = compilation.EmitToArray();
            var mtref = MetadataReference.CreateFromImage(metadataBytes);
            var mtcomp = CS.CSharpCompilation.Create("MT", references: new MetadataReference[] { mtref });
            var sym = (IAssemblySymbol)mtcomp.GetAssemblyOrModuleSymbol(mtref);
            var attrs = sym.GetAttributes();

            Assert.Equal(false, attrs.Any(ad => ad.AttributeClass.Name == "MyAttr"));
        }

        [Fact, Trait(Traits.Feature, Traits.Features.Workspace)]
        public void TestOpenProject_CSharp_WithLinkedDocument()
        {
            var fooText = GetResourceText(@"OtherStuff_Foo.cs");

            CreateFiles(GetSimpleCSharpSolutionFiles()
                .WithFile(@"CSharpProject\CSharpProject.csproj", GetResourceText(@"CSharpProject_WithLink.csproj"))
                .WithFile(@"OtherStuff\Foo.cs", fooText));

            var solution = MSBuildWorkspace.Create().OpenSolutionAsync(GetSolutionFileName("TestSolution.sln")).Result;
            var project = solution.GetProjectsByName("CSharpProject").FirstOrDefault();
            var documents = project.Documents.ToList();
            var fooDoc = documents.Single(d => d.Name == "Foo.cs");
            Assert.Equal(1, fooDoc.Folders.Count);
            Assert.Equal("Blah", fooDoc.Folders[0]);

            // prove that the file path is the correct full path to the actual file
            Assert.Equal(true, fooDoc.FilePath.Contains("OtherStuff"));
            Assert.Equal(true, File.Exists(fooDoc.FilePath));
            var text = File.ReadAllText(fooDoc.FilePath);
            Assert.Equal(fooText, text);
        }

        [Fact, Trait(Traits.Feature, Traits.Features.Workspace)]
        public void TestAddDocumentAsync()
        {
            CreateFiles(GetSimpleCSharpSolutionFiles());

            var ws = MSBuildWorkspace.Create();
            var solution = ws.OpenSolutionAsync(GetSolutionFileName("TestSolution.sln")).Result;
            var project = solution.GetProjectsByName("CSharpProject").FirstOrDefault();

            var newText = SourceText.From("public class Bar { }");
            ws.AddDocument(project.Id, new string[] { "NewFolder" }, "Bar.cs", newText);

            // check workspace current solution
            var solution2 = ws.CurrentSolution;
            var project2 = solution2.GetProjectsByName("CSharpProject").FirstOrDefault();
            var documents = project2.Documents.ToList();
            Assert.Equal(4, documents.Count);
            var document2 = documents.Single(d => d.Name == "Bar.cs");
            var text2 = document2.GetTextAsync().Result;
            Assert.Equal(newText.ToString(), text2.ToString());
            Assert.Equal(1, document2.Folders.Count);

            // check actual file on disk...
            var textOnDisk = File.ReadAllText(document2.FilePath);
            Assert.Equal(newText.ToString(), textOnDisk);

            // check project file on disk
            var projectFileText = File.ReadAllText(project2.FilePath);
            Assert.Equal(true, projectFileText.Contains(@"NewFolder\Bar.cs"));

            // reload project & solution to prove project file change was good
            var wsB = MSBuildWorkspace.Create();
            wsB.OpenSolutionAsync(GetSolutionFileName("TestSolution.sln")).Wait();
            var projectB = wsB.CurrentSolution.GetProjectsByName("CSharpProject").FirstOrDefault();
            var documentsB = projectB.Documents.ToList();
            Assert.Equal(4, documentsB.Count);
            var documentB = documentsB.Single(d => d.Name == "Bar.cs");
            Assert.Equal(1, documentB.Folders.Count);
        }

        [Fact, Trait(Traits.Feature, Traits.Features.Workspace)]
        public void TestUpdateDocumentAsync()
        {
            CreateFiles(GetSimpleCSharpSolutionFiles());

            var ws = MSBuildWorkspace.Create();
            var solution = ws.OpenSolutionAsync(GetSolutionFileName("TestSolution.sln")).Result;
            var project = solution.GetProjectsByName("CSharpProject").FirstOrDefault();
            var document = project.Documents.Single(d => d.Name == "CSharpClass.cs");
            var originalText = document.GetTextAsync().Result;

            var newText = SourceText.From("public class Bar { }");
            ws.TryApplyChanges(solution.WithDocumentText(document.Id, newText, PreservationMode.PreserveIdentity));

            // check workspace current solution
            var solution2 = ws.CurrentSolution;
            var project2 = solution2.GetProjectsByName("CSharpProject").FirstOrDefault();
            var documents = project2.Documents.ToList();
            Assert.Equal(3, documents.Count);
            var document2 = documents.Single(d => d.Name == "CSharpClass.cs");
            var text2 = document2.GetTextAsync().Result;
            Assert.Equal(newText.ToString(), text2.ToString());

            // check actual file on disk...
            var textOnDisk = File.ReadAllText(document2.FilePath);
            Assert.Equal(newText.ToString(), textOnDisk);

            // check original text in original solution did not change
            Assert.Equal(originalText.ToString(), document.GetTextAsync().Result.ToString());
        }

        [Fact, Trait(Traits.Feature, Traits.Features.Workspace)]
        public void TestRemoveDocumentAsync()
        {
            CreateFiles(GetSimpleCSharpSolutionFiles());

            var ws = MSBuildWorkspace.Create();
            var solution = ws.OpenSolutionAsync(GetSolutionFileName("TestSolution.sln")).Result;
            var project = solution.GetProjectsByName("CSharpProject").FirstOrDefault();
            var document = project.Documents.Single(d => d.Name == "CSharpClass.cs");
            var originalText = document.GetTextAsync().Result;

            ws.RemoveDocument(document.Id);

            // check workspace current solution
            var solution2 = ws.CurrentSolution;
            var project2 = solution2.GetProjectsByName("CSharpProject").FirstOrDefault();
            Assert.Equal(0, project2.Documents.Count(d => d.Name == "CSharpClass.cs"));

            // check actual file on disk...
            Assert.False(File.Exists(document.FilePath));

            // check original text in original solution did not change
            Assert.Equal(originalText.ToString(), document.GetTextAsync().Result.ToString());
        }

        [Fact, Trait(Traits.Feature, Traits.Features.Workspace)]
        public void TestApplyChanges_UpdateDocumentText()
        {
            CreateFiles(GetSimpleCSharpSolutionFiles());

            var ws = MSBuildWorkspace.Create();
            var solution = ws.OpenSolutionAsync(GetSolutionFileName("TestSolution.sln")).Result;
            var documents = solution.GetProjectsByName("CSharpProject").FirstOrDefault().Documents.ToList();
            var document = documents.Single(d => d.Name.Contains("CSharpClass"));
            var text = document.GetTextAsync().Result;
            var newText = SourceText.From("using System.Diagnostics;\r\n" + text.ToString());
            var newSolution = solution.WithDocumentText(document.Id, newText);

            ws.TryApplyChanges(newSolution);

            // check workspace current solution
            var solution2 = ws.CurrentSolution;
            var document2 = solution2.GetDocument(document.Id);
            var text2 = document2.GetTextAsync().Result;
            Assert.Equal(newText.ToString(), text2.ToString());

            // check actual file on disk...
            var textOnDisk = File.ReadAllText(document.FilePath);
            Assert.Equal(newText.ToString(), textOnDisk);
        }

        [Fact, Trait(Traits.Feature, Traits.Features.Workspace)]
        public void TestApplyChanges_AddDocument()
        {
            CreateFiles(GetSimpleCSharpSolutionFiles());

            var ws = MSBuildWorkspace.Create();
            var solution = ws.OpenSolutionAsync(GetSolutionFileName("TestSolution.sln")).Result;
            var project = solution.GetProjectsByName("CSharpProject").FirstOrDefault();
            var newDocId = DocumentId.CreateNewId(project.Id);
            var newText = SourceText.From("public class Bar { }");
            var newSolution = solution.AddDocument(newDocId, "Bar.cs", newText);

            ws.TryApplyChanges(newSolution);

            // check workspace current solution
            var solution2 = ws.CurrentSolution;
            var document2 = solution2.GetDocument(newDocId);
            var text2 = document2.GetTextAsync().Result;
            Assert.Equal(newText.ToString(), text2.ToString());

            // check actual file on disk...
            var textOnDisk = File.ReadAllText(document2.FilePath);
            Assert.Equal(newText.ToString(), textOnDisk);
        }

        [Fact, Trait(Traits.Feature, Traits.Features.Workspace)]
        public void TestApplyChanges_NotSupportedChangesFail()
        {
#if !MSBUILD12
            var csharpProjPath = @"AnalyzerSolution\CSharpProject_AnalyzerReference.csproj";
            var vbProjPath = @"AnalyzerSolution\VisualBasicProject_AnalyzerReference.vbproj";
            CreateFiles(GetAnalyzerReferenceSolutionFiles());

            var ws = MSBuildWorkspace.Create();

            var cspid = ws.OpenProjectAsync(GetSolutionFileName(csharpProjPath)).Result.Id;
            var vbpid = ws.OpenProjectAsync(GetSolutionFileName(vbProjPath)).Result.Id;

            // adding additional documents not supported.
            Assert.Equal(false, ws.CanApplyChange(ApplyChangesKind.AddAdditionalDocument));
            Assert.Throws<NotSupportedException>(delegate
            {
                ws.TryApplyChanges(ws.CurrentSolution.AddAdditionalDocument(DocumentId.CreateNewId(cspid), "foo.xaml", SourceText.From("<foo></foo>")));
            });

            var xaml = ws.CurrentSolution.GetProject(cspid).AdditionalDocuments.FirstOrDefault(d => d.Name == "XamlFile.xaml");
            Assert.NotNull(xaml);

            // removing additional documents not supported
            Assert.Equal(false, ws.CanApplyChange(ApplyChangesKind.RemoveAdditionalDocument));
            Assert.Throws<NotSupportedException>(delegate
            {
                ws.TryApplyChanges(ws.CurrentSolution.RemoveAdditionalDocument(xaml.Id));
            });

#if false // No current text changing API's for additional documents
            // chanding additional documents not supported
            Assert.Throws<NotSupportedException>(delegate
            {
            });
#endif
#endif
        }

        [Fact, Trait(Traits.Feature, Traits.Features.Workspace)]
        public void TestWorkspaceChangedEvent()
        {
            CreateFiles(GetSimpleCSharpSolutionFiles());

            using (var ws = MSBuildWorkspace.Create())
            {
                ws.OpenSolutionAsync(GetSolutionFileName("TestSolution.sln")).Wait();
                var expectedEventKind = WorkspaceChangeKind.DocumentChanged;
                var originalSolution = ws.CurrentSolution;

                using (var wew = ws.VerifyWorkspaceChangedEvent(args =>
                {
                    Assert.Equal(expectedEventKind, args.Kind);
                    Assert.NotNull(args.NewSolution);
                    Assert.NotSame(originalSolution, args.NewSolution);
                }))
                {
                    // change document text (should fire SolutionChanged event)
                    var doc = ws.CurrentSolution.Projects.First().Documents.First();
                    var newText = "/* new text */\r\n" + doc.GetTextAsync().Result.ToString();

                    ws.TryApplyChanges(ws.CurrentSolution.WithDocumentText(doc.Id, SourceText.From(newText), PreservationMode.PreserveIdentity));

                    Assert.True(wew.WaitForEventToFire(AsyncEventTimeout),
                        string.Format("event {0} was not fired within {1}",
                        Enum.GetName(typeof(WorkspaceChangeKind), expectedEventKind),
                        AsyncEventTimeout));
                }
            }
        }

        [Fact, Trait(Traits.Feature, Traits.Features.Workspace)]
        public void TestWorkspaceChangedWeakEvent()
        {
            CreateFiles(GetSimpleCSharpSolutionFiles());

            using (var ws = MSBuildWorkspace.Create())
            {
                ws.OpenSolutionAsync(GetSolutionFileName("TestSolution.sln")).Wait();
                var expectedEventKind = WorkspaceChangeKind.DocumentChanged;
                var originalSolution = ws.CurrentSolution;

                using (var wew = ws.VerifyWorkspaceChangedEvent(args =>
                {
                    Assert.Equal(expectedEventKind, args.Kind);
                    Assert.NotNull(args.NewSolution);
                    Assert.NotSame(originalSolution, args.NewSolution);
                }))
                {
                    // change document text (should fire SolutionChanged event)
                    var doc = ws.CurrentSolution.Projects.First().Documents.First();
                    var newText = "/* new text */\r\n" + doc.GetTextAsync().Result.ToString();

                    ws.TryApplyChanges(
                        ws
                        .CurrentSolution
                        .WithDocumentText(
                            doc.Id,
                            SourceText.From(newText),
                            PreservationMode.PreserveIdentity));

                    Assert.True(wew.WaitForEventToFire(AsyncEventTimeout),
                        string.Format("event {0} was not fired within {1}",
                        Enum.GetName(typeof(WorkspaceChangeKind), expectedEventKind),
                        AsyncEventTimeout));
                }
            }
        }

        [Fact, Trait(Traits.Feature, Traits.Features.Workspace)]
        public void TestSemanticVersionCS()
        {
            CreateFiles(GetMultiProjectSolutionFiles());

            var solution = MSBuildWorkspace.Create().OpenSolutionAsync(GetSolutionFileName("TestSolution.sln")).Result;

            var csprojectId = solution.Projects.First(p => p.Language == LanguageNames.CSharp).Id;
            var csdoc1 = solution.GetProject(csprojectId).Documents.Single(d => d.Name == "CSharpClass.cs");

            // add method
            var startOfClassInterior = csdoc1.GetSyntaxRootAsync().Result.DescendantNodes().OfType<CS.Syntax.ClassDeclarationSyntax>().First().OpenBraceToken.FullSpan.End;
            var csdoc2 = AssertSemanticVersionChanged(csdoc1, csdoc1.GetTextAsync().Result.Replace(new TextSpan(startOfClassInterior, 0), "public void M() {\r\n}\r\n"));

            // change interior of method
            var startOfMethodInterior = csdoc2.GetSyntaxRootAsync().Result.DescendantNodes().OfType<CS.Syntax.MethodDeclarationSyntax>().First().Body.OpenBraceToken.FullSpan.End;
            var csdoc3 = AssertSemanticVersionUnchanged(csdoc2, csdoc2.GetTextAsync().Result.Replace(new TextSpan(startOfMethodInterior, 0), "int x = 10;\r\n"));

            // add whitespace outside of method
            var csdoc4 = AssertSemanticVersionUnchanged(csdoc3, csdoc3.GetTextAsync().Result.Replace(new TextSpan(startOfClassInterior, 0), "\r\n\r\n   \r\n"));

            // add field with initializer
            var csdoc5 = AssertSemanticVersionChanged(csdoc1, csdoc1.GetTextAsync().Result.Replace(new TextSpan(startOfClassInterior, 0), "\r\npublic int X = 20;\r\n"));

            // change initializer value 
            var literal = csdoc5.GetSyntaxRootAsync().Result.DescendantNodes().OfType<CS.Syntax.LiteralExpressionSyntax>().First(x => x.Token.ValueText == "20");
            var csdoc6 = AssertSemanticVersionUnchanged(csdoc5, csdoc5.GetTextAsync().Result.Replace(literal.Span, "100"));

            // add const field with initializer
            var csdoc7 = AssertSemanticVersionChanged(csdoc1, csdoc1.GetTextAsync().Result.Replace(new TextSpan(startOfClassInterior, 0), "\r\npublic const int X = 20;\r\n"));

            // change constant initializer value
            var literal7 = csdoc7.GetSyntaxRootAsync().Result.DescendantNodes().OfType<CS.Syntax.LiteralExpressionSyntax>().First(x => x.Token.ValueText == "20");
            var csdoc8 = AssertSemanticVersionChanged(csdoc7, csdoc7.GetTextAsync().Result.Replace(literal7.Span, "100"));
        }

        [Fact, Trait(Traits.Feature, Traits.Features.Workspace)]
        public void TestSemanticVersionVB()
        {
            CreateFiles(GetMultiProjectSolutionFiles());

            var solution = MSBuildWorkspace.Create().OpenSolutionAsync(GetSolutionFileName("TestSolution.sln")).Result;

            var vbprojectId = solution.Projects.First(p => p.Language == LanguageNames.VisualBasic).Id;
            var vbdoc1 = solution.GetProject(vbprojectId).Documents.Single(d => d.Name == "VisualBasicClass.vb");

            // add method
            var startOfClassInterior = GetMethodInsertionPoint(vbdoc1.GetSyntaxRootAsync().Result.DescendantNodes().OfType<VB.Syntax.ClassBlockSyntax>().First());
            var vbdoc2 = AssertSemanticVersionChanged(vbdoc1, vbdoc1.GetTextAsync().Result.Replace(new TextSpan(startOfClassInterior, 0), "\r\nPublic Sub M()\r\n\r\nEnd Sub\r\n"));

            // change interior of method
            var startOfMethodInterior = vbdoc2.GetSyntaxRootAsync().Result.DescendantNodes().OfType<VB.Syntax.MethodBlockBaseSyntax>().First().BlockStatement.FullSpan.End;
            var vbdoc3 = AssertSemanticVersionUnchanged(vbdoc2, vbdoc2.GetTextAsync().Result.Replace(new TextSpan(startOfMethodInterior, 0), "\r\nDim x As Integer = 10\r\n"));

            // add whitespace outside of method
            var vbdoc4 = AssertSemanticVersionUnchanged(vbdoc3, vbdoc3.GetTextAsync().Result.Replace(new TextSpan(startOfClassInterior, 0), "\r\n\r\n   \r\n"));

            // add field with initializer
            var vbdoc5 = AssertSemanticVersionChanged(vbdoc1, vbdoc1.GetTextAsync().Result.Replace(new TextSpan(startOfClassInterior, 0), "\r\nPublic X As Integer = 20;\r\n"));

            // change initializer value
            var literal = vbdoc5.GetSyntaxRootAsync().Result.DescendantNodes().OfType<VB.Syntax.LiteralExpressionSyntax>().First(x => x.Token.ValueText == "20");
            var vbdoc6 = AssertSemanticVersionUnchanged(vbdoc5, vbdoc5.GetTextAsync().Result.Replace(literal.Span, "100"));

            // add const field with initializer
            var vbdoc7 = AssertSemanticVersionChanged(vbdoc1, vbdoc1.GetTextAsync().Result.Replace(new TextSpan(startOfClassInterior, 0), "\r\nPublic Const X As Integer = 20;\r\n"));

            // change constant initializer value
            var literal7 = vbdoc7.GetSyntaxRootAsync().Result.DescendantNodes().OfType<VB.Syntax.LiteralExpressionSyntax>().First(x => x.Token.ValueText == "20");
            var vbdoc8 = AssertSemanticVersionChanged(vbdoc7, vbdoc7.GetTextAsync().Result.Replace(literal7.Span, "100"));
        }

        [Fact, Trait(Traits.Feature, Traits.Features.Workspace), WorkItem(529276, "DevDiv"), WorkItem(12086, "DevDiv_Projects/Roslyn")]
        public void TestOpenProject_LoadMetadataForReferenceProjects_NoMetadata()
        {
            var projPath = @"CSharpProject\CSharpProject_ProjectReference.csproj";
            var files = GetProjectReferenceSolutionFiles();

            CreateFiles(files);

            var projectFullPath = Path.Combine(this.SolutionDirectory.Path, projPath);
            using (var ws = MSBuildWorkspace.Create())
            {
                ws.LoadMetadataForReferencedProjects = true;
                var proj = ws.OpenProjectAsync(projectFullPath).Result;

                // prove that project gets opened instead.
                Assert.Equal(2, ws.CurrentSolution.Projects.Count());

                // and all is well
                var comp = proj.GetCompilationAsync().Result;
                var errs = comp.GetDiagnostics().Where(d => d.Severity == DiagnosticSeverity.Error);
                Assert.Empty(errs);
            }
        }

        [WorkItem(918072, "DevDiv")]
        [Fact, Trait(Traits.Feature, Traits.Features.Workspace)]
        public void TestAnalyzerReferenceLoadStandalone()
        {
#if !MSBUILD12
            var projPaths = new[] { @"AnalyzerSolution\CSharpProject_AnalyzerReference.csproj", @"AnalyzerSolution\VisualBasicProject_AnalyzerReference.vbproj" };
            var files = GetAnalyzerReferenceSolutionFiles();

            CreateFiles(files);

            using (var ws = MSBuildWorkspace.Create())
            {
                foreach (var projectPath in projPaths)
                {
                    var projectFullPath = Path.Combine(this.SolutionDirectory.Path, projectPath);
                    var proj = ws.OpenProjectAsync(projectFullPath).Result;
                    Assert.Equal(1, proj.AnalyzerReferences.Count);
                    var analyzerReference = proj.AnalyzerReferences.First() as AnalyzerFileReference;
                    Assert.NotNull(analyzerReference);
                    Assert.True(analyzerReference.FullPath.EndsWith("CSharpProject.dll", StringComparison.OrdinalIgnoreCase));
                }

                // prove that project gets opened instead.
                Assert.Equal(2, ws.CurrentSolution.Projects.Count());
            }
#endif
        }

        [Fact, Trait(Traits.Feature, Traits.Features.Workspace)]
        public void TestAdditionalFilesStandalone()
        {
#if !MSBUILD12
            var projPaths = new[] { @"AnalyzerSolution\CSharpProject_AnalyzerReference.csproj", @"AnalyzerSolution\VisualBasicProject_AnalyzerReference.vbproj" };
            var files = GetAnalyzerReferenceSolutionFiles();

            CreateFiles(files);

            using (var ws = MSBuildWorkspace.Create())
            {
                foreach (var projectPath in projPaths)
                {
                    var projectFullPath = Path.Combine(this.SolutionDirectory.Path, projectPath);
                    var proj = ws.OpenProjectAsync(projectFullPath).Result;
                    Assert.Equal(1, proj.AdditionalDocuments.Count());
                    var doc = proj.AdditionalDocuments.First();
                    Assert.Equal("XamlFile.xaml", doc.Name);
                    Assert.Contains("Window", doc.GetTextAsync().WaitAndGetResult(CancellationToken.None).ToString(), StringComparison.Ordinal);
                }
            }
#endif
        }

        [Fact, Trait(Traits.Feature, Traits.Features.Workspace), WorkItem(546171, "DevDiv")]
        public void TestCSharpExternAlias()
        {
            var projPath = @"CSharpProject\CSharpProject_ExternAlias.csproj";
            var files = new FileSet(new Dictionary<string, object>
            {
                { projPath, GetResourceText("CSharpProject_CSharpProject_ExternAlias.csproj") },
                { @"CSharpProject\CSharpExternAlias.cs", GetResourceText("CSharpProject_CSharpExternAlias.cs") },
            });

            CreateFiles(files);

            var fullPath = Path.Combine(this.SolutionDirectory.Path, projPath);
            using (var ws = MSBuildWorkspace.Create())
            {
                var proj = ws.OpenProjectAsync(fullPath).Result;
                var comp = proj.GetCompilationAsync().Result;
                comp.GetDiagnostics().Where(d => d.Severity > DiagnosticSeverity.Info).Verify();
            }
        }

        [Fact, Trait(Traits.Feature, Traits.Features.Workspace), WorkItem(530337, "DevDiv")]
        public void TestProjectReferenceWithExternAlias()
        {
            var files = GetProjectReferenceSolutionFiles();
            CreateFiles(files);

            var fullPath = Path.Combine(this.SolutionDirectory.Path, @"CSharpProjectReference.sln");
            using (var ws = MSBuildWorkspace.Create())
            {
                var sol = ws.OpenSolutionAsync(fullPath).Result;
                var proj = sol.Projects.First();
                var comp = proj.GetCompilationAsync().Result;
                comp.GetDiagnostics().Where(d => d.Severity > DiagnosticSeverity.Info).Verify();
            }
        }

        [Fact, Trait(Traits.Feature, Traits.Features.Workspace)]
        public void TestProjectReferenceWithReferenceOutputAssemblyFalse()
        {
            var files = GetProjectReferenceSolutionFiles();
            files = VisitProjectReferences(files, r =>
            {
                r.Add(new XElement(XName.Get("ReferenceOutputAssembly", MSBuildNamespace), "false"));
            });

            CreateFiles(files);

            var fullPath = Path.Combine(this.SolutionDirectory.Path, @"CSharpProjectReference.sln");
            using (var ws = MSBuildWorkspace.Create())
            {
                var sol = ws.OpenSolutionAsync(fullPath).Result;
                foreach (var project in sol.Projects)
                {
                    Assert.Equal(0, project.ProjectReferences.Count());
                }
            }
        }

        private FileSet VisitProjectReferences(FileSet files, Action<XElement> visitProjectReference)
        {
            var result = new List<KeyValuePair<string, object>>();
            foreach (var file in files)
            {
                string text = file.Value.ToString();
                if (file.Key.EndsWith("proj", StringComparison.OrdinalIgnoreCase))
                {
                    text = VisitProjectReferences(text, visitProjectReference);
                }

                result.Add(new KeyValuePair<string, object>(file.Key, text));
            }

            return new FileSet(result);
        }

        private string VisitProjectReferences(string projectFileText, Action<XElement> visitProjectReference)
        {
            var document = XDocument.Parse(projectFileText);
            var projectReferenceItems = document.Descendants(XName.Get("ProjectReference", MSBuildNamespace));
            foreach (var projectReferenceItem in projectReferenceItems)
            {
                visitProjectReference(projectReferenceItem);
            }

            return document.ToString();
        }

        [Fact, Trait(Traits.Feature, Traits.Features.Workspace)]
        public void TestProjectReferenceWithNoGuid()
        {
            var files = GetProjectReferenceSolutionFiles();
            files = VisitProjectReferences(files, r =>
            {
                r.Elements(XName.Get("Project", MSBuildNamespace)).Remove();
            });

            CreateFiles(files);

            var fullPath = Path.Combine(this.SolutionDirectory.Path, @"CSharpProjectReference.sln");
            using (var ws = MSBuildWorkspace.Create())
            {
                var sol = ws.OpenSolutionAsync(fullPath).Result;
                foreach (var project in sol.Projects)
                {
                    Assert.InRange(project.ProjectReferences.Count(), 0, 1);
                }
            }
        }

        [Fact, Trait(Traits.Feature, Traits.Features.Workspace)]
        public void TestOpenProject_MetadataReferenceHasDocComments()
        {
            CreateFiles(GetSimpleCSharpSolutionFiles());

            using (var ws = MSBuildWorkspace.Create())
            {
                var solution = ws.OpenSolutionAsync(GetSolutionFileName("TestSolution.sln")).Result;
                var project = solution.Projects.First();
                var comp = project.GetCompilationAsync().Result;
                var symbol = comp.GetTypeByMetadataName("System.Console");
                var docComment = symbol.GetDocumentationCommentXml();
                Assert.NotNull(docComment);
                Assert.NotEqual(0, docComment.Length);
            }
        }

        [Fact, Trait(Traits.Feature, Traits.Features.Workspace)]
        public void TestOpenProject_CSharp_HasSourceDocComments()
        {
            CreateFiles(GetSimpleCSharpSolutionFiles());

            using (var ws = MSBuildWorkspace.Create())
            {
                var solution = ws.OpenSolutionAsync(GetSolutionFileName("TestSolution.sln")).Result;
                var project = solution.Projects.First();
                var parseOptions = (CS.CSharpParseOptions)project.ParseOptions;
                Assert.Equal(DocumentationMode.Parse, parseOptions.DocumentationMode);
                var comp = project.GetCompilationAsync().Result;
                var symbol = comp.GetTypeByMetadataName("CSharpProject.CSharpClass");
                var docComment = symbol.GetDocumentationCommentXml();
                Assert.NotNull(docComment);
                Assert.NotEqual(0, docComment.Length);
            }
        }

        [Fact, Trait(Traits.Feature, Traits.Features.Workspace)]
        public void TestOpenProject_VisualBasic_HasSourceDocComments()
        {
            CreateFiles(GetMultiProjectSolutionFiles());

            using (var ws = MSBuildWorkspace.Create())
            {
                var solution = ws.OpenSolutionAsync(GetSolutionFileName("TestSolution.sln")).Result;
                var project = solution.Projects.First(p => p.Language == LanguageNames.VisualBasic);
                var parseOptions = (VB.VisualBasicParseOptions)project.ParseOptions;
                Assert.Equal(DocumentationMode.Diagnose, parseOptions.DocumentationMode);
                var comp = project.GetCompilationAsync().Result;
                var symbol = comp.GetTypeByMetadataName("VisualBasicProject.VisualBasicClass");
                var docComment = symbol.GetDocumentationCommentXml();
                Assert.NotNull(docComment);
                Assert.NotEqual(0, docComment.Length);
            }
        }

        [Fact, Trait(Traits.Feature, Traits.Features.Workspace)]
        public void TestOpenProject_CrossLanguageSkeletonReferenceHasDocComments()
        {
            CreateFiles(GetMultiProjectSolutionFiles());

            using (var ws = MSBuildWorkspace.Create())
            {
                var solution = ws.OpenSolutionAsync(GetSolutionFileName("TestSolution.sln")).Result;
                var csproject = ws.CurrentSolution.Projects.First(p => p.Language == LanguageNames.CSharp);
                var csoptions = (CS.CSharpParseOptions)csproject.ParseOptions;
                Assert.Equal(DocumentationMode.Parse, csoptions.DocumentationMode);
                var cscomp = csproject.GetCompilationAsync().Result;
                var cssymbol = cscomp.GetTypeByMetadataName("CSharpProject.CSharpClass");
                var cscomment = cssymbol.GetDocumentationCommentXml();
                Assert.NotNull(cscomment);

                var vbproject = ws.CurrentSolution.Projects.First(p => p.Language == LanguageNames.VisualBasic);
                var vboptions = (VB.VisualBasicParseOptions)vbproject.ParseOptions;
                Assert.Equal(DocumentationMode.Diagnose, vboptions.DocumentationMode);
                var vbcomp = vbproject.GetCompilationAsync().Result;
                var vbsymbol = vbcomp.GetTypeByMetadataName("VisualBasicProject.VisualBasicClass");
                var parent = vbsymbol.BaseType; // this is the vb imported version of the csharp symbol
                var vbcomment = parent.GetDocumentationCommentXml();

                Assert.Equal(cscomment, vbcomment);
            }
        }

        [Fact, Trait(Traits.Feature, Traits.Features.Workspace)]
        public void TestOpenProject_WithProjectFileLocked()
        {
            CreateFiles(GetSimpleCSharpSolutionFiles());

            // open for read-write so no one else can read
            var projectFile = GetSolutionFileName(@"CSharpProject\CSharpProject.csproj");
            using (File.Open(projectFile, FileMode.Open, FileAccess.ReadWrite))
            {
                var ws = MSBuildWorkspace.Create();
                AssertThrows<System.IO.IOException>(() =>
                {
                    ws.OpenProjectAsync(projectFile).Wait();
                });
            }
        }

        [Fact, Trait(Traits.Feature, Traits.Features.Workspace)]
        public void TestOpenProject_WithNonExistentProjectFile()
        {
            CreateFiles(GetSimpleCSharpSolutionFiles());

            // open for read-write so no one else can read
            var projectFile = GetSolutionFileName(@"CSharpProject\NoProject.csproj");
            var ws = MSBuildWorkspace.Create();
            AssertThrows<System.IO.FileNotFoundException>(() =>
                {
                    ws.OpenProjectAsync(projectFile).Wait();
                });
        }

        [Fact, Trait(Traits.Feature, Traits.Features.Workspace)]
        public void TestOpenSolution_WithNonExistentSolutionFile()
        {
            CreateFiles(GetSimpleCSharpSolutionFiles());

            // open for read-write so no one else can read
            var solutionFile = GetSolutionFileName(@"NoSolution.sln");
            var ws = MSBuildWorkspace.Create();
            AssertThrows<System.IO.FileNotFoundException>(() =>
            {
                ws.OpenSolutionAsync(solutionFile).Wait();
            });
        }

        [Fact, Trait(Traits.Feature, Traits.Features.Workspace)]
        public void TestOpenSolution_SolutionFileHasEmptyLinesAndWhitespaceOnlyLines()
        {
            var files = new FileSet(new Dictionary<string, object>
            {
                { @"TestSolution.sln", GetResourceText("TestSolution_CSharp_EmptyLines.sln") },
                { @"CSharpProject\CSharpProject.csproj", GetResourceText("CSharpProject_CSharpProject.csproj") },
                { @"CSharpProject\CSharpClass.cs", GetResourceText("CSharpProject_CSharpClass.cs") },
                { @"CSharpProject\Properties\AssemblyInfo.cs", GetResourceText("CSharpProject_AssemblyInfo.cs") }
            });

            CreateFiles(files);

            var solution = MSBuildWorkspace.Create().OpenSolutionAsync(GetSolutionFileName("TestSolution.sln")).Result;
            var project = solution.Projects.First();
        }

        [Fact, Trait(Traits.Feature, Traits.Features.Workspace)]
        [WorkItem(531543, "DevDiv")]
        public void TestOpenSolution_SolutionFileHasEmptyLineBetweenProjectBlock()
        {
            var files = new FileSet(new Dictionary<string, object>
            {
                { @"TestSolution.sln", GetResourceText("TestLoad_SolutionFileWithEmptyLineBetweenProjectBlock.sln") }
            });

            CreateFiles(files);

            var solution = MSBuildWorkspace.Create().OpenSolutionAsync(GetSolutionFileName("TestSolution.sln")).Result;
        }

        [Fact(Skip = "531283"), Trait(Traits.Feature, Traits.Features.Workspace)]
        [WorkItem(531283, "DevDiv")]
        public void TestOpenSolution_SolutionFileHasMissingEndProject()
        {
            var files = new FileSet(new Dictionary<string, object>
            {
                { @"TestSolution1.sln", GetResourceText("TestSolution_MissingEndProject1.sln") },
                { @"TestSolution2.sln", GetResourceText("TestSolution_MissingEndProject2.sln") },
                { @"TestSolution3.sln", GetResourceText("TestSolution_MissingEndProject3.sln") }
            });

            CreateFiles(files);

            var solution1 = MSBuildWorkspace.Create().OpenSolutionAsync(GetSolutionFileName("TestSolution1.sln")).Result;
            var solution2 = MSBuildWorkspace.Create().OpenSolutionAsync(GetSolutionFileName("TestSolution2.sln")).Result;
            var solution3 = MSBuildWorkspace.Create().OpenSolutionAsync(GetSolutionFileName("TestSolution3.sln")).Result;
        }

        [Fact, Trait(Traits.Feature, Traits.Features.Workspace)]
        [WorkItem(792912, "DevDiv")]
        public void TestOpenSolution_WithDuplicatedGuidsBecomeSelfReferential()
        {
            var files = new FileSet(new Dictionary<string, object>
            {
                { @"DuplicatedGuids.sln", GetResourceText("TestSolution_DuplicatedGuidsBecomeSelfReferential.sln") },
                { @"ReferenceTest\ReferenceTest.csproj", GetResourceText("CSharpProject_DuplicatedGuidsBecomeSelfReferential.csproj") },
                { @"Library1\Library1.csproj", GetResourceText("CSharpProject_DuplicatedGuidLibrary1.csproj") },
            });

            CreateFiles(files);

            var solution = MSBuildWorkspace.Create().OpenSolutionAsync(GetSolutionFileName("DuplicatedGuids.sln")).Result;
            foreach (var p in solution.Projects)
            {
                var c = p.GetCompilationAsync().Result;
            }
        }

        [Fact, Trait(Traits.Feature, Traits.Features.Workspace)]
        [WorkItem(792912, "DevDiv")]
        public void TestOpenSolution_WithDuplicatedGuidsBecomeCircularReferential()
        {
            var files = new FileSet(new Dictionary<string, object>
            {
                { @"DuplicatedGuids.sln", GetResourceText("TestSolution_DuplicatedGuidsBecomeCircularReferential.sln") },
                { @"ReferenceTest\ReferenceTest.csproj", GetResourceText("CSharpProject_DuplicatedGuidsBecomeCircularReferential.csproj") },
                { @"Library1\Library1.csproj", GetResourceText("CSharpProject_DuplicatedGuidLibrary3.csproj") },
                { @"Library2\Library2.csproj", GetResourceText("CSharpProject_DuplicatedGuidLibrary4.csproj") },
            });

            CreateFiles(files);

            var solution = MSBuildWorkspace.Create().OpenSolutionAsync(GetSolutionFileName("DuplicatedGuids.sln")).Result;
            foreach (var p in solution.Projects)
            {
                var c = p.GetCompilationAsync().Result;
            }
        }

        [Fact, Trait(Traits.Feature, Traits.Features.Workspace)]
        [WorkItem(991528)]
        public void MSBuildProjectShouldHandleCodePageProperty()
        {
            var files = new FileSet(new Dictionary<string, object>
            {
                { "Encoding.csproj", GetResourceText("Encoding.csproj").Replace("<CodePage>ReplaceMe</CodePage>", "<CodePage>1254</CodePage>") },
                { "class1.cs", "//“" }
            });

            CreateFiles(files);

            var projPath = Path.Combine(this.SolutionDirectory.Path, "Encoding.csproj");
            var project = MSBuildWorkspace.Create().OpenProjectAsync(projPath).Result;

            var text = project.Documents.First(d => d.Name == "class1.cs").GetTextAsync().Result;
            Assert.Equal(Encoding.GetEncoding(1254), text.Encoding);

            // The smart quote (“) in class1.cs shows up as "â€œ" in codepage 1254. Do a sanity
            // check here to make sure this file hasn't been corrupted in a way that would
            // impact subsequent asserts.
            Assert.Equal("//â€œ".Length, 5);
            Assert.Equal("//â€œ".Length, text.Length);
        }

        [Fact, Trait(Traits.Feature, Traits.Features.Workspace)]
        [WorkItem(991528)]
        public void MSBuildProjectShouldHandleInvalidCodePageProperty()
        {
            var files = new FileSet(new Dictionary<string, object>
            {
                { "Encoding.csproj", GetResourceText("Encoding.csproj").Replace("<CodePage>ReplaceMe</CodePage>", "<CodePage>-1</CodePage>") },
                { "class1.cs", "//“" }
            });

            CreateFiles(files);

            var projPath = Path.Combine(this.SolutionDirectory.Path, "Encoding.csproj");

            var project = MSBuildWorkspace.Create().OpenProjectAsync(projPath).Result;

            Assert.Equal(new UTF8Encoding(encoderShouldEmitUTF8Identifier: false, throwOnInvalidBytes: true), project.Documents.First(d => d.Name == "class1.cs").GetTextAsync().Result.Encoding);
        }

        [Fact, Trait(Traits.Feature, Traits.Features.Workspace)]
        [WorkItem(991528)]
        public void MSBuildProjectShouldHandleInvalidCodePageProperty2()
        {
            var files = new FileSet(new Dictionary<string, object>
            {
                { "Encoding.csproj", GetResourceText("Encoding.csproj").Replace("<CodePage>ReplaceMe</CodePage>", "<CodePage>Broken</CodePage>") },
                { "class1.cs", "//“" }
            });

            CreateFiles(files);

            var projPath = Path.Combine(this.SolutionDirectory.Path, "Encoding.csproj");

            var project = MSBuildWorkspace.Create().OpenProjectAsync(projPath).Result;

            Assert.Equal(new UTF8Encoding(encoderShouldEmitUTF8Identifier: false, throwOnInvalidBytes: true), project.Documents.First(d => d.Name == "class1.cs").GetTextAsync().Result.Encoding);
        }

        [Fact, Trait(Traits.Feature, Traits.Features.Workspace)]
        [WorkItem(991528)]
        public void MSBuildProjectShouldHandleDefaultCodePageProperty()
        {
            var files = new FileSet(new Dictionary<string, object>
            {
                { "Encoding.csproj", GetResourceText("Encoding.csproj").Replace("<CodePage>ReplaceMe</CodePage>", string.Empty) },
                { "class1.cs", "//“" }
            });

            CreateFiles(files);

            var projPath = Path.Combine(this.SolutionDirectory.Path, "Encoding.csproj");
            var project = MSBuildWorkspace.Create().OpenProjectAsync(projPath).Result;

            var text = project.Documents.First(d => d.Name == "class1.cs").GetTextAsync().Result;
            Assert.Equal(new UTF8Encoding(encoderShouldEmitUTF8Identifier: false, throwOnInvalidBytes: true), text.Encoding);
            Assert.Equal("//“", text.ToString());
        }

        [WorkItem(981208)]
        [Fact, Trait(Traits.Feature, Traits.Features.Workspace)]
        public void DisposeMSBuildWorkspaceAndServicesCollected()
        {
            CreateFiles(GetSimpleCSharpSolutionFiles());

            var sol = MSBuildWorkspace.Create().OpenSolutionAsync(GetSolutionFileName("TestSolution.sln")).Result;
            var workspace = sol.Workspace;
            var project = sol.Projects.First();
            var document = project.Documents.First();
            var tree = document.GetSyntaxTreeAsync().Result;
            var type = tree.GetRoot().DescendantTokens().First(t => t.ToString() == "class").Parent;
            var compilation = document.GetSemanticModelAsync().WaitAndGetResult(CancellationToken.None);
            Assert.NotNull(type);
            Assert.Equal(true, type.ToString().StartsWith("public class CSharpClass", StringComparison.Ordinal));
            Assert.NotNull(compilation);

            var cacheService = new WeakReference(sol.Workspace.CurrentSolution.Services.CacheService);
            var weakSolution = new WeakReference(sol);
            var weakCompilation = new WeakReference(compilation);

            sol.Workspace.Dispose();
            project = null;
            document = null;
            tree = null;
            type = null;
            sol = null;
            compilation = null;

            GC.Collect();
            GC.WaitForPendingFinalizers();
            GC.Collect();

            Assert.False(cacheService.IsAlive);
            Assert.False(weakSolution.IsAlive);
            Assert.False(weakCompilation.IsAlive);
        }

        [Fact, WorkItem(1088127)]
        public void MSBuildWorkspacePreservesEncoding()
        {
            var encoding = Encoding.BigEndianUnicode;
            var fileContent = @"//“
class C { }";
            var files = new FileSet(new Dictionary<string, object>
            {
                { "Encoding.csproj", GetResourceText("Encoding.csproj").Replace("<CodePage>ReplaceMe</CodePage>", string.Empty) },
                { "class1.cs", encoding.GetBytesWithPreamble(fileContent) }
            });

            CreateFiles(files);

            var projPath = Path.Combine(this.SolutionDirectory.Path, "Encoding.csproj");
            var project = MSBuildWorkspace.Create().OpenProjectAsync(projPath).Result;

            var document = project.Documents.First(d => d.Name == "class1.cs");

            // update root without first looking at text (no encoding is known)
            var gen = Editing.SyntaxGenerator.GetGenerator(document);
            var doc2 = document.WithSyntaxRoot(gen.CompilationUnit()); // empty CU
            var doc2text = doc2.GetTextAsync().Result;
            Assert.Null(doc2text.Encoding);
            var doc2tree = doc2.GetSyntaxTreeAsync().Result;
            Assert.Null(doc2tree.Encoding);
            Assert.Null(doc2tree.GetText().Encoding);

            // observe original text to discover encoding
            var text = document.GetTextAsync().Result;
            Assert.Equal(encoding.EncodingName, text.Encoding.EncodingName);
            Assert.Equal(fileContent, text.ToString());

            // update root blindly again, after observing encoding, see that now encoding is known
            var doc3 = document.WithSyntaxRoot(gen.CompilationUnit()); // empty CU
            var doc3text = doc3.GetTextAsync().Result;
            Assert.NotNull(doc3text.Encoding);
            Assert.Equal(encoding.EncodingName, doc3text.Encoding.EncodingName);
            var doc3tree = doc3.GetSyntaxTreeAsync().Result;
            Assert.Equal(doc3text.Encoding, doc3tree.GetText().Encoding);
            Assert.Equal(doc3text.Encoding, doc3tree.Encoding);

            // change doc to have no encoding, still succeeds at writing to disk with old encoding
            var root = document.GetSyntaxRootAsync().Result;
            var noEncodingDoc = document.WithText(SourceText.From(text.ToString(), encoding: null));
            Assert.Null(noEncodingDoc.GetTextAsync().Result.Encoding);
            
            // apply changes (this writes the changed document)
            var noEncodingSolution = noEncodingDoc.Project.Solution;
            Assert.True(noEncodingSolution.Workspace.TryApplyChanges(noEncodingSolution));

            // prove the written document still has the same encoding
            var filePath = Path.Combine(this.SolutionDirectory.Path, "Class1.cs");
            using (var stream = new FileStream(filePath, FileMode.Open, FileAccess.Read, FileShare.ReadWrite))
            {
                var reloadedText = EncodedStringText.Create(stream);
                Assert.Equal(encoding.EncodingName, reloadedText.Encoding.EncodingName);
            }
        }

        [Fact, Trait(Traits.Feature, Traits.Features.Workspace)]
        public void TestAddRemoveMetadataReference_GAC()
        {
            CreateFiles(GetSimpleCSharpSolutionFiles());

            var projFile = GetSolutionFileName(@"CSharpProject\CSharpProject.csproj");
            var projFileText = File.ReadAllText(projFile);
            Assert.Equal(false, projFileText.Contains(@"<Reference Include=""System.Xaml"));

            using (var ws = MSBuildWorkspace.Create())
            {
                var solution = ws.OpenSolutionAsync(GetSolutionFileName("TestSolution.sln")).Result;
                var project = solution.Projects.First();

                var mref = MetadataReference.CreateFromAssembly(typeof(System.Xaml.XamlObjectReader).Assembly);

                // add reference to System.Xaml
                ws.TryApplyChanges(project.AddMetadataReference(mref).Solution);
                projFileText = File.ReadAllText(projFile);
                Assert.Equal(true, projFileText.Contains(@"<Reference Include=""System.Xaml"));

                // remove reference to System.Xaml
                ws.TryApplyChanges(ws.CurrentSolution.GetProject(project.Id).RemoveMetadataReference(mref).Solution);
                projFileText = File.ReadAllText(projFile);
                Assert.Equal(false, projFileText.Contains(@"<Reference Include=""System.Xaml"));
            }
        }

        [Fact, Trait(Traits.Feature, Traits.Features.Workspace)]
        public void TestAddRemoveMetadataReference_NonGAC()
        {
            CreateFiles(GetSimpleCSharpSolutionFiles()
                .WithFile(@"References\MyAssembly.dll", GetResourceBytes("EmptyLibrary.dll")));

            var projFile = GetSolutionFileName(@"CSharpProject\CSharpProject.csproj");
            var projFileText = File.ReadAllText(projFile);
            Assert.Equal(false, projFileText.Contains(@"<Reference Include=""..\References\MyAssembly.dll"));

            using (var ws = MSBuildWorkspace.Create())
            {
                var solution = ws.OpenSolutionAsync(GetSolutionFileName("TestSolution.sln")).Result;
                var project = solution.Projects.First();

                var myAssemblyPath = GetSolutionFileName(@"References\MyAssembly.dll");
                var mref = MetadataReference.CreateFromFile(myAssemblyPath);

                // add reference to MyAssembly.dll
                ws.TryApplyChanges(project.AddMetadataReference(mref).Solution);
                projFileText = File.ReadAllText(projFile);
                Assert.Equal(true, projFileText.Contains(@"<Reference Include=""..\References\MyAssembly.dll"));

                // remove reference MyAssembly.dll
                ws.TryApplyChanges(ws.CurrentSolution.GetProject(project.Id).RemoveMetadataReference(mref).Solution);
                projFileText = File.ReadAllText(projFile);
                Assert.Equal(false, projFileText.Contains(@"<Reference Include=""..\References\MyAssembly.dll"));
            }
        }

        [Fact, Trait(Traits.Feature, Traits.Features.Workspace)]
        public void TestAddRemoveAnalyzerReference()
        {
            CreateFiles(GetSimpleCSharpSolutionFiles()
                .WithFile(@"Analyzers\MyAnalyzer.dll", GetResourceBytes("EmptyLibrary.dll")));

            var projFile = GetSolutionFileName(@"CSharpProject\CSharpProject.csproj");
            var projFileText = File.ReadAllText(projFile);
            Assert.Equal(false, projFileText.Contains(@"<Analyzer Include=""..\Analyzers\MyAnalyzer.dll"));

            using (var ws = MSBuildWorkspace.Create())
            {
                var solution = ws.OpenSolutionAsync(GetSolutionFileName("TestSolution.sln")).Result;
                var project = solution.Projects.First();

                var myAnalyzerPath = GetSolutionFileName(@"Analyzers\MyAnalyzer.dll");
                var aref = new AnalyzerFileReference(myAnalyzerPath, p => Assembly.Load(File.ReadAllBytes(p)));

                // add reference to MyAnalyzer.dll
                ws.TryApplyChanges(project.AddAnalyzerReference(aref).Solution);
                projFileText = File.ReadAllText(projFile);
                Assert.Equal(true, projFileText.Contains(@"<Analyzer Include=""..\Analyzers\MyAnalyzer.dll"));

                // remove reference MyAnalzyer.dll
                ws.TryApplyChanges(ws.CurrentSolution.GetProject(project.Id).RemoveAnalyzerReference(aref).Solution);
                projFileText = File.ReadAllText(projFile);
                Assert.Equal(false, projFileText.Contains(@"<Analyzer Include=""..\Analyzers\MyAnalyzer.dll"));
            }
        }

        [Fact, Trait(Traits.Feature, Traits.Features.Workspace)]
        public void TestAddRemoveProjectReference()
        {
            CreateFiles(GetMultiProjectSolutionFiles());

            var projFile = GetSolutionFileName(@"VisualBasicProject\VisualBasicProject.vbproj");
            var projFileText = File.ReadAllText(projFile);
            Assert.Equal(true, projFileText.Contains(@"<ProjectReference Include=""..\CSharpProject\CSharpProject.csproj"">"));

            using (var ws = MSBuildWorkspace.Create())
            {
                var solution = ws.OpenSolutionAsync(GetSolutionFileName("TestSolution.sln")).Result;
                var project = solution.Projects.First(p => p.Language == LanguageNames.VisualBasic);
                var pref = project.ProjectReferences.First();

                // remove project reference
                ws.TryApplyChanges(ws.CurrentSolution.GetProject(project.Id).RemoveProjectReference(pref).Solution);
                Assert.Equal(0, ws.CurrentSolution.GetProject(project.Id).ProjectReferences.Count());

                projFileText = File.ReadAllText(projFile);
                Assert.Equal(false, projFileText.Contains(@"<ProjectReference Include=""..\CSharpProject\CSharpProject.csproj"">"));

                // add it back
                ws.TryApplyChanges(ws.CurrentSolution.GetProject(project.Id).AddProjectReference(pref).Solution);
                Assert.Equal(1, ws.CurrentSolution.GetProject(project.Id).ProjectReferences.Count());

                projFileText = File.ReadAllText(projFile);
                Assert.Equal(true, projFileText.Contains(@"<ProjectReference Include=""..\CSharpProject\CSharpProject.csproj"">"));
            }
        }
    }
}<|MERGE_RESOLUTION|>--- conflicted
+++ resolved
@@ -994,8 +994,6 @@
         }
 
         [Fact, Trait(Traits.Feature, Traits.Features.Workspace)]
-<<<<<<< HEAD
-=======
         public void TestOpenProject_WithUnrecognizedProjectReferenceFileExtension_BadMsbuildProject_SkipTrue_SucceedsWithDanglingProjectReference()
         {
             CreateFiles(GetMultiProjectSolutionFiles()
@@ -1023,7 +1021,6 @@
         }
 
         [Fact(Skip = "https://roslyn.codeplex.com/workitem/451"), Trait(Traits.Feature, Traits.Features.Workspace)]
->>>>>>> 9dd256f4
         public void TestOpenProject_WithReferencedProject_LoadMetadata_ExistingMetadata_Succeeds()
         {
             CreateFiles(GetMultiProjectSolutionFiles()
