﻿// Licensed to the .NET Foundation under one or more agreements.
// The .NET Foundation licenses this file to you under the MIT license.
// See the LICENSE file in the project root for more information.

using System;
using System.Collections.Generic;
using System.Collections.Immutable;
using Microsoft.CodeAnalysis.Remote.Testing;
using Microsoft.CodeAnalysis.Test.Utilities;
using Xunit;

namespace Microsoft.CodeAnalysis.UnitTests
{
    internal static class SolutionTestHelpers
    {
        public static Workspace CreateWorkspace(Type[]? additionalParts = null, TestHost testHost = TestHost.InProcess)
            => new AdhocWorkspace(FeaturesTestCompositions.Features.AddParts(additionalParts).WithTestHostParts(testHost).GetHostServices());

<<<<<<< HEAD
=======
        public static Workspace CreateWorkspaceWithNormalText()
            => CreateWorkspace();

>>>>>>> cd2fa5c7
        public static Workspace CreateWorkspaceWithRecoverableText()
            => CreateWorkspace();

        public static Workspace CreateWorkspaceWithPartialSemantics(TestHost testHost = TestHost.InProcess)
            => WorkspaceTestUtilities.CreateWorkspaceWithPartialSemantics(testHost: testHost);

#nullable disable

        public static void TestProperty<T, TValue>(T instance, Func<T, TValue, T> factory, Func<T, TValue> getter, TValue validNonDefaultValue, bool defaultThrows = false)
            where T : class
        {
            Assert.NotEqual(getter(instance), validNonDefaultValue);

            var instanceWithValue = factory(instance, validNonDefaultValue);
            Assert.Equal(validNonDefaultValue, getter(instanceWithValue));

            // the factory returns the unchanged instance if the value is unchanged:
            var instanceWithValue2 = factory(instanceWithValue, validNonDefaultValue);
            Assert.Same(instanceWithValue2, instanceWithValue);

            if (defaultThrows)
            {
                Assert.Throws<ArgumentNullException>(() => factory(instance, default));
            }
            else
            {
                Assert.NotNull(factory(instance, default));
            }
        }

        public static void TestListProperty<T, TValue>(T instance, Func<T, IEnumerable<TValue>, T> factory, Func<T, IEnumerable<TValue>> getter, TValue item, bool allowDuplicates)
            where T : class
        {
            var boxedItems = (IEnumerable<TValue>)ImmutableArray.Create(item);
            TestProperty(instance, factory, getter, boxedItems, defaultThrows: false);

            var instanceWithNoItem = factory(instance, null);
            Assert.Empty(getter(instanceWithNoItem));

            var instanceWithItem = factory(instanceWithNoItem, boxedItems);

            // the factory preserves the identity of a boxed immutable array:
            Assert.Same(boxedItems, getter(instanceWithItem));

            Assert.Same(instanceWithNoItem, factory(instanceWithNoItem, null));
            Assert.Same(instanceWithNoItem, factory(instanceWithNoItem, []));
            Assert.Same(instanceWithNoItem, factory(instanceWithNoItem, []));

            // the factory makes an immutable copy if given a mutable list:
            var mutableItems = new[] { item };
            var instanceWithMutableItems = factory(instanceWithNoItem, mutableItems);
            var items = getter(instanceWithMutableItems);
            Assert.NotSame(mutableItems, items);

            // null item:
            Assert.Throws<ArgumentNullException>(() => factory(instanceWithNoItem, new TValue[] { item, default }));

            // duplicate item:
            if (allowDuplicates)
            {
                var boxedDupItems = (IEnumerable<TValue>)ImmutableArray.Create(item, item);
                Assert.Same(boxedDupItems, getter(factory(instanceWithNoItem, boxedDupItems)));
            }
            else
            {
                Assert.Throws<ArgumentException>(() => factory(instanceWithNoItem, new TValue[] { item, item }));
            }
        }
    }
}<|MERGE_RESOLUTION|>--- conflicted
+++ resolved
@@ -16,12 +16,9 @@
         public static Workspace CreateWorkspace(Type[]? additionalParts = null, TestHost testHost = TestHost.InProcess)
             => new AdhocWorkspace(FeaturesTestCompositions.Features.AddParts(additionalParts).WithTestHostParts(testHost).GetHostServices());
 
-<<<<<<< HEAD
-=======
         public static Workspace CreateWorkspaceWithNormalText()
             => CreateWorkspace();
 
->>>>>>> cd2fa5c7
         public static Workspace CreateWorkspaceWithRecoverableText()
             => CreateWorkspace();
 
