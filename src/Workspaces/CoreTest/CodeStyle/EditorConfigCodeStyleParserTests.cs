--- conflicted
+++ resolved
@@ -14,20 +14,14 @@
     {
         [Theory]
         [InlineData("true:none", true, ReportDiagnostic.Suppress)]
-<<<<<<< HEAD
-=======
         [InlineData("true:refactoring", true, ReportDiagnostic.Hidden)]
->>>>>>> 47eb6505
         [InlineData("true:silent", true, ReportDiagnostic.Hidden)]
         [InlineData("true:suggestion", true, ReportDiagnostic.Info)]
         [InlineData("true:warning", true, ReportDiagnostic.Warn)]
         [InlineData("true:error", true, ReportDiagnostic.Error)]
         [InlineData("true", false, ReportDiagnostic.Hidden)]
         [InlineData("false:none", false, ReportDiagnostic.Suppress)]
-<<<<<<< HEAD
-=======
         [InlineData("false:refactoring", false, ReportDiagnostic.Hidden)]
->>>>>>> 47eb6505
         [InlineData("false:silent", false, ReportDiagnostic.Hidden)]
         [InlineData("false:suggestion", false, ReportDiagnostic.Info)]
         [InlineData("false:warning", false, ReportDiagnostic.Warn)]
