--- conflicted
+++ resolved
@@ -79,13 +79,8 @@
                 case bool val: return GenerateBooleanLiteralExpression(val);
                 case string val: return GenerateStringLiteralExpression(val);
                 case char val: return GenerateCharLiteralExpression(val);
-<<<<<<< HEAD
-                case sbyte val: return GenerateNonNegativeLiteralExpression(type, val, LiteralSpecialValues.SByteSpecialValues, null, canUseFieldReference, (s, v) => SyntaxFactory.Literal(s, v));
-                case short val: return GenerateNonNegativeLiteralExpression(type, val, LiteralSpecialValues.Int16SpecialValues, null, canUseFieldReference, (s, v) => SyntaxFactory.Literal(s, v));
-=======
                 case sbyte val: return GenerateLiteralExpression(type, val, LiteralSpecialValues.SByteSpecialValues, null, canUseFieldReference, (s, v) => SyntaxFactory.Literal(s, v), x => x < 0, x => (sbyte)-x);
                 case short val: return GenerateLiteralExpression(type, val, LiteralSpecialValues.Int16SpecialValues, null, canUseFieldReference, (s, v) => SyntaxFactory.Literal(s, v), x => x < 0, x => (short)-x);
->>>>>>> 733a2d8e
                 case int val: return GenerateLiteralExpression(type, val, LiteralSpecialValues.Int32SpecialValues, null, canUseFieldReference, SyntaxFactory.Literal, x => x < 0, x => -x);
                 case long val: return GenerateLiteralExpression(type, val, LiteralSpecialValues.Int64SpecialValues, null, canUseFieldReference, SyntaxFactory.Literal, x => x < 0, x => -x);
                 case byte val: return GenerateNonNegativeLiteralExpression(type, val, LiteralSpecialValues.ByteSpecialValues, null, canUseFieldReference, (s, v) => SyntaxFactory.Literal(s, v));
