--- conflicted
+++ resolved
@@ -1502,30 +1502,6 @@
         public SyntaxNode WalkDownParentheses(SyntaxNode node)
             => (node as ExpressionSyntax)?.WalkDownParentheses() ?? node;
 
-<<<<<<< HEAD
-        public bool IsConditionalAnd(SyntaxNode node)
-            => node.Kind() == SyntaxKind.LogicalAndExpression;
-
-        public bool IsConditionalOr(SyntaxNode node)
-            => node.Kind() == SyntaxKind.LogicalOrExpression;
-
-=======
-        public bool IsLogicalAndExpression(SyntaxNode node)
-            => node.Kind() == SyntaxKind.LogicalAndExpression;
-
-        public bool IsLogicalOrExpression(SyntaxNode node)
-            => node.Kind() == SyntaxKind.LogicalOrExpression;
-
-        public bool IsLogicalNotExpression(SyntaxNode node)
-            => node.Kind() == SyntaxKind.LogicalNotExpression;
-
-        public bool IsTupleExpression(SyntaxNode node)
-            => node.Kind() == SyntaxKind.TupleExpression;
-
-        public bool IsTupleType(SyntaxNode node)
-            => node.Kind() == SyntaxKind.TupleType;
-
->>>>>>> fac7800e
         public void GetPartsOfTupleExpression<TArgumentSyntax>(SyntaxNode node,
             out SyntaxToken openParen, out SeparatedSyntaxList<TArgumentSyntax> arguments, out SyntaxToken closeParen) where TArgumentSyntax : SyntaxNode
         {
