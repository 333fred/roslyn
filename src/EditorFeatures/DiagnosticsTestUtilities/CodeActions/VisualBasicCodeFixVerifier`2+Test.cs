--- conflicted
+++ resolved
@@ -89,15 +89,13 @@
             }
 
 #if !CODE_STYLE
+
             protected override AnalyzerOptions GetAnalyzerOptions(Project project)
-<<<<<<< HEAD
-                => new WorkspaceAnalyzerOptions(base.GetAnalyzerOptions(project), project.Solution, _sharedState.GetIdeAnalyzerOptions(project));
+                => new WorkspaceAnalyzerOptions(base.GetAnalyzerOptions(project), _sharedState.GetIdeAnalyzerOptions(project));
 
             protected override CodeFixContext CreateCodeFixContext(Document document, TextSpan span, ImmutableArray<Diagnostic> diagnostics, Action<CodeAction, ImmutableArray<Diagnostic>> registerCodeFix, CancellationToken cancellationToken)
                 => new(document, span, diagnostics, registerCodeFix, _sharedState.CodeActionOptions, isBlocking: false, cancellationToken);
-=======
-                => new WorkspaceAnalyzerOptions(base.GetAnalyzerOptions(project), _sharedState.GetIdeAnalyzerOptions(project));
->>>>>>> f4b194bb
+
 #endif
 
             protected override Diagnostic? TrySelectDiagnosticToFix(ImmutableArray<Diagnostic> fixableDiagnostics)
