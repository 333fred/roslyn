﻿// Licensed to the .NET Foundation under one or more agreements.
// The .NET Foundation licenses this file to you under the MIT license.
// See the LICENSE file in the project root for more information.

using System.Collections.Generic;
using Roslyn.Utilities;

namespace Microsoft.CodeAnalysis.Editor;

internal class OrderableContentTypeMetadata(IDictionary<string, object> data) : OrderableMetadata(data), IContentTypeMetadata
{
<<<<<<< HEAD
    public IEnumerable<string> ContentTypes { get; } = (IEnumerable<string>)data.GetValueOrDefault("ContentTypes");
=======
    internal class OrderableContentTypeMetadata(IDictionary<string, object> data) : OrderableMetadata(data), IContentTypeMetadata
    {
        public IEnumerable<string> ContentTypes { get; } = (IEnumerable<string>?)data.GetValueOrDefault("ContentTypes") ?? [];
    }
>>>>>>> 815f0269
}<|MERGE_RESOLUTION|>--- conflicted
+++ resolved
@@ -5,16 +5,10 @@
 using System.Collections.Generic;
 using Roslyn.Utilities;
 
-namespace Microsoft.CodeAnalysis.Editor;
-
-internal class OrderableContentTypeMetadata(IDictionary<string, object> data) : OrderableMetadata(data), IContentTypeMetadata
+namespace Microsoft.CodeAnalysis.Editor
 {
-<<<<<<< HEAD
-    public IEnumerable<string> ContentTypes { get; } = (IEnumerable<string>)data.GetValueOrDefault("ContentTypes");
-=======
     internal class OrderableContentTypeMetadata(IDictionary<string, object> data) : OrderableMetadata(data), IContentTypeMetadata
     {
         public IEnumerable<string> ContentTypes { get; } = (IEnumerable<string>?)data.GetValueOrDefault("ContentTypes") ?? [];
     }
->>>>>>> 815f0269
 }