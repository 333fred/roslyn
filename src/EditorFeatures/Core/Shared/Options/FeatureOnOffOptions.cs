--- conflicted
+++ resolved
@@ -89,18 +89,16 @@
             nameof(FeatureOnOffOptions), nameof(OfferRemoveUnusedReferences), defaultValue: true,
             storageLocations: new RoamingProfileStorageLocation($"TextEditor.{nameof(OfferRemoveUnusedReferences)}"));
 
-<<<<<<< HEAD
         public static readonly PerLanguageOption2<bool> ShowInheritanceMargin =
             new(nameof(FeatureOnOffOptions),
                 nameof(ShowInheritanceMargin),
                 defaultValue: false,
                 new RoamingProfileStorageLocation("TextEditor.%LANGUAGE%.Specific.ShowInheritanceMargin"));
-=======
+
         public static readonly Option2<bool> AutomaticallyCompleteStatementOnSemicolon = new(
             nameof(FeatureOnOffOptions), nameof(AutomaticallyCompleteStatementOnSemicolon), defaultValue: true,
             storageLocations: new RoamingProfileStorageLocation($"TextEditor.{nameof(AutomaticallyCompleteStatementOnSemicolon)}"));
 
->>>>>>> 1cab0f54
     }
 
     [ExportOptionProvider, Shared]
@@ -132,10 +130,7 @@
             FeatureOnOffOptions.UseEnhancedColors,
             FeatureOnOffOptions.AddImportsOnPaste,
             FeatureOnOffOptions.OfferRemoveUnusedReferences,
-<<<<<<< HEAD
             FeatureOnOffOptions.ShowInheritanceMargin);
-=======
             FeatureOnOffOptions.AutomaticallyCompleteStatementOnSemicolon);
->>>>>>> 1cab0f54
     }
 }