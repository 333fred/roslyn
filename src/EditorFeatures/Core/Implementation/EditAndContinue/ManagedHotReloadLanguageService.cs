--- conflicted
+++ resolved
@@ -77,33 +77,8 @@
         public ValueTask DiscardUpdatesAsync(CancellationToken cancellationToken)
             => _encService.DiscardUpdatesAsync(cancellationToken);
 
-<<<<<<< HEAD
-                var updates = moduleUpdates.Updates.SelectAsArray(
-                    update => new ManagedHotReloadUpdate(update.Module, update.ILDelta, update.MetadataDelta, update.UpdatedTypes));
-
-                var diagnostics = await EmitSolutionUpdateResults.GetHotReloadDiagnosticsAsync(solution, diagnosticData, rudeEdits, syntaxError, cancellationToken).ConfigureAwait(false);
-                _pendingUpdatedSolution = solution;
-                return new ManagedHotReloadUpdates(updates, diagnostics);
-            }
-            catch (Exception e) when (FatalError.ReportAndCatchUnlessCanceled(e, cancellationToken))
-            {
-                var descriptor = EditAndContinueDiagnosticDescriptors.GetDescriptor(RudeEditKind.InternalError);
-
-                // TODO: better error
-                var diagnostic = new ManagedHotReloadDiagnostic(
-                    descriptor.Id,
-                    string.Format(descriptor.MessageFormat.ToString(), "", e.Message),
-                    ManagedHotReloadDiagnosticSeverity.Error,
-                    filePath: "",
-                    span: default);
-
-                return new ManagedHotReloadUpdates(ImmutableArray<ManagedHotReloadUpdate>.Empty, ImmutableArray.Create(diagnostic));
-            }
-        }
-=======
         public ValueTask EndSessionAsync(CancellationToken cancellationToken)
             => _encService.EndSessionAsync(cancellationToken);
->>>>>>> 0f60b3e9
 
         public event Action<Solution> SolutionCommitted
         {
