﻿// Licensed to the .NET Foundation under one or more agreements.
// The .NET Foundation licenses this file to you under the MIT license.
// See the LICENSE file in the project root for more information.

#nullable disable

using System.Collections.Generic;
using System.Collections.Immutable;
using System.Diagnostics;
using System.Linq;
using System.Threading;
using System.Threading.Tasks;
using Microsoft.CodeAnalysis.Editor.Shared.Extensions;
using Microsoft.CodeAnalysis.Editor.Shared.Tagging;
using Microsoft.CodeAnalysis.Internal.Log;
using Microsoft.CodeAnalysis.Options;
using Microsoft.CodeAnalysis.Shared.TestHooks;
using Microsoft.CodeAnalysis.Text;
using Microsoft.VisualStudio.Text;
using Microsoft.VisualStudio.Text.Editor;
using Microsoft.VisualStudio.Text.Tagging;
using Microsoft.VisualStudio.Threading;
using Roslyn.Utilities;

namespace Microsoft.CodeAnalysis.Editor.Tagging
{
    internal partial class AbstractAsynchronousTaggerProvider<TTag>
    {
        private partial class TagSource
        {
<<<<<<< HEAD
            private void OnEventSourceChanged(object sender, TaggerEventArgs _)
                => _eventWorkQueue.AddWork(/*initialTags*/ false);
=======
            private void OnEventSourceChanged(object sender, TaggerEventArgs e)
            {
                // First, cancel any previous requests (either still queued, or started).  We no longer
                // want to continue it if new changes have come in.
                _workQueue.CancelCurrentWork();
                RegisterNotification(
                    () => RecomputeTagsForeground(initialTags: false, synchronous: false),
                    (int)e.Delay.ComputeTimeDelay().TotalMilliseconds,
                    GetCancellationToken(initialTags: false));
            }
>>>>>>> 5c0c4b7e

            private void OnCaretPositionChanged(object sender, CaretPositionChangedEventArgs e)
            {
                this.AssertIsForeground();

                Debug.Assert(_dataSource.CaretChangeBehavior.HasFlag(TaggerCaretChangeBehavior.RemoveAllTagsOnCaretMoveOutsideOfTag));

                var caret = _dataSource.GetCaretPoint(_textViewOpt, _subjectBuffer);
                if (caret.HasValue)
                {
                    // If it changed position and we're still in a tag, there's nothing more to do
                    var currentTags = TryGetTagIntervalTreeForBuffer(caret.Value.Snapshot.TextBuffer);
                    if (currentTags != null && currentTags.GetIntersectingSpans(new SnapshotSpan(caret.Value, 0)).Count > 0)
                    {
                        // Caret is inside a tag.  No need to do anything.
                        return;
                    }
                }

                RemoveAllTags();
            }

            private void RemoveAllTags()
            {
                this.AssertIsForeground();

                var oldTagTrees = this.CachedTagTrees;
                this.CachedTagTrees = ImmutableDictionary<ITextBuffer, TagSpanIntervalTree<TTag>>.Empty;

                var snapshot = _subjectBuffer.CurrentSnapshot;
                var oldTagTree = GetTagTree(snapshot, oldTagTrees);

                // everything from old tree is removed.
                RaiseTagsChanged(snapshot.TextBuffer, new DiffResult(added: null, removed: oldTagTree.GetSpans(snapshot).Select(s => s.Span)));
            }

            private void OnSubjectBufferChanged(object sender, TextContentChangedEventArgs e)
            {
                this.AssertIsForeground();
                UpdateTagsForTextChange(e);
                AccumulateTextChanges(e);
            }

            private void AccumulateTextChanges(TextContentChangedEventArgs contentChanged)
            {
                this.AssertIsForeground();
                var contentChanges = contentChanged.Changes;
                var count = contentChanges.Count;

                switch (count)
                {
                    case 0:
                        return;

                    case 1:
                        // PERF: Optimize for the simple case of typing on a line.
                        {
                            var c = contentChanges[0];
                            var textChangeRange = new TextChangeRange(new TextSpan(c.OldSpan.Start, c.OldSpan.Length), c.NewLength);
                            this.AccumulatedTextChanges = this.AccumulatedTextChanges == null
                                ? textChangeRange
                                : this.AccumulatedTextChanges.Accumulate(SpecializedCollections.SingletonEnumerable(textChangeRange));
                        }

                        break;

                    default:
                        var textChangeRanges = new TextChangeRange[count];
                        for (var i = 0; i < count; i++)
                        {
                            var c = contentChanges[i];
                            textChangeRanges[i] = new TextChangeRange(new TextSpan(c.OldSpan.Start, c.OldSpan.Length), c.NewLength);
                        }

                        this.AccumulatedTextChanges = this.AccumulatedTextChanges.Accumulate(textChangeRanges);
                        break;
                }
            }

            private void UpdateTagsForTextChange(TextContentChangedEventArgs e)
            {
                this.AssertIsForeground();

                if (_dataSource.TextChangeBehavior.HasFlag(TaggerTextChangeBehavior.RemoveAllTags))
                {
                    this.RemoveAllTags();
                    return;
                }

                // Don't bother going forward if we're not going adjust any tags based on edits.
                if (_dataSource.TextChangeBehavior.HasFlag(TaggerTextChangeBehavior.RemoveTagsThatIntersectEdits))
                {
                    RemoveTagsThatIntersectEdit(e);
                    return;
                }
            }

            private void RemoveTagsThatIntersectEdit(TextContentChangedEventArgs e)
            {
                if (!e.Changes.Any())
                {
                    return;
                }

                var buffer = e.After.TextBuffer;
                if (!this.CachedTagTrees.TryGetValue(buffer, out var treeForBuffer))
                {
                    return;
                }

                var tagsToRemove = e.Changes.SelectMany(c => treeForBuffer.GetIntersectingSpans(new SnapshotSpan(e.After, c.NewSpan)));
                if (!tagsToRemove.Any())
                {
                    return;
                }

                var allTags = treeForBuffer.GetSpans(e.After).ToList();
                var newTagTree = new TagSpanIntervalTree<TTag>(
                    buffer,
                    treeForBuffer.SpanTrackingMode,
                    allTags.Except(tagsToRemove, comparer: this));

                var snapshot = e.After;

                this.CachedTagTrees = this.CachedTagTrees.SetItem(snapshot.TextBuffer, newTagTree);

                // Not sure why we are diffing when we already have tagsToRemove. is it due to _tagSpanComparer might return
                // different result than GetIntersectingSpans?
                //
                // treeForBuffer basically points to oldTagTrees. case where oldTagTrees not exist is already taken cared by
                // CachedTagTrees.TryGetValue.
                var difference = ComputeDifference(snapshot, newTagTree, treeForBuffer);

                RaiseTagsChanged(snapshot.TextBuffer, difference);
            }

            private TagSpanIntervalTree<TTag> GetTagTree(ITextSnapshot snapshot, ImmutableDictionary<ITextBuffer, TagSpanIntervalTree<TTag>> tagTrees)
            {
                return tagTrees.TryGetValue(snapshot.TextBuffer, out var tagTree)
                    ? tagTree
                    : new TagSpanIntervalTree<TTag>(snapshot.TextBuffer, _dataSource.SpanTrackingMode);
            }

            private async Task ProcessEventsAsync(ImmutableArray<bool> events, CancellationToken cancellationToken)
            {
                // Can only have at most a single `true` and `false` value in this.
                Contract.ThrowIfTrue(events.Length > 2);
                var initialTags = events.Contains(true);
                await this.ThreadingContext.JoinableTaskFactory.SwitchToMainThreadAsync(cancellationToken);
                await RecomputeTagsForegroundAsync(initialTags, cancellationToken).ConfigureAwait(false);
            }

            /// <summary>
            /// Called on the foreground thread.  Passed a boolean to say if we're computing the
            /// initial set of tags or not.  If we're computing the initial set of tags, we lower
            /// all our delays so that we can get results to the screen as quickly as possible.
            /// 
            /// This gives a good experience when a document is opened as the document appears
            /// complete almost immediately.  Once open though, our normal delays come into play
            /// so as to not cause a flashy experience.
            /// </summary>
<<<<<<< HEAD
            private async Task RecomputeTagsForegroundAsync(
                bool initialTags, CancellationToken cancellationToken)
            {
                this.AssertIsForeground();
                using (Logger.LogBlock(FunctionId.Tagger_TagSource_RecomputeTags, CancellationToken.None))
                {
                    // Stop any existing work we're currently engaged in
=======
            private void RecomputeTagsForeground(bool initialTags, bool synchronous)
            {
                this.AssertIsForeground();
                Contract.ThrowIfTrue(synchronous && !initialTags, "synchronous computation of tags is only allowed for the initial computation");

                using (Logger.LogBlock(FunctionId.Tagger_TagSource_RecomputeTags, CancellationToken.None))
                {
                    // Stop any existing work we're currently engaged in
                    _workQueue.CancelCurrentWork();

                    var cancellationToken = GetCancellationToken(initialTags);
>>>>>>> 5c0c4b7e
                    var spansToTag = GetSpansAndDocumentsToTag();

                    // Make a copy of all the data we need while we're on the foreground.  Then
                    // pass it along everywhere needed.  Finally, once new tags have been computed,
                    // then we update our state again on the foreground.
                    var caretPosition = _dataSource.GetCaretPoint(_textViewOpt, _subjectBuffer);
                    var textChangeRange = this.AccumulatedTextChanges;
                    var oldTagTrees = this.CachedTagTrees;
                    var oldState = this.State;

<<<<<<< HEAD
                    await TaskScheduler.Default;

                    await this.RecomputeTagsAsync(
                        oldState, caretPosition, textChangeRange, spansToTag,
                        oldTagTrees, initialTags, cancellationToken).ConfigureAwait(false);
=======
                    if (synchronous)
                    {
                        this.ThreadingContext.JoinableTaskFactory.Run(
                            () => this.RecomputeTagsAsync(
                                oldState, caretPosition, textChangeRange, spansToTag, oldTagTrees, initialTags, cancellationToken));
                    }
                    else
                    {
                        _workQueue.EnqueueBackgroundTask(
                            ct => this.RecomputeTagsAsync(
                                oldState, caretPosition, textChangeRange, spansToTag, oldTagTrees, initialTags, ct),
                            GetType().Name + ".RecomputeTags", cancellationToken);
                    }
>>>>>>> 5c0c4b7e
                }
            }

            private ImmutableArray<DocumentSnapshotSpan> GetSpansAndDocumentsToTag()
            {
                this.AssertIsForeground();

                // TODO: Update to tag spans from all related documents.

                var snapshotToDocumentMap = new Dictionary<ITextSnapshot, Document>();
                var spansToTag = _dataSource.GetSpansToTag(_textViewOpt, _subjectBuffer);

                var spansAndDocumentsToTag = spansToTag.Select(span =>
                {
                    if (!snapshotToDocumentMap.TryGetValue(span.Snapshot, out var document))
                    {
                        CheckSnapshot(span.Snapshot);

                        document = span.Snapshot.GetOpenDocumentInCurrentContextWithChanges();
                        snapshotToDocumentMap[span.Snapshot] = document;
                    }

                    // document can be null if the buffer the given span is part of is not part of our workspace.
                    return new DocumentSnapshotSpan(document, span);
                }).ToImmutableArray();

                return spansAndDocumentsToTag;
            }

            [Conditional("DEBUG")]
            private static void CheckSnapshot(ITextSnapshot snapshot)
            {
                var container = snapshot.TextBuffer.AsTextContainer();
                if (Workspace.TryGetWorkspace(container, out _))
                {
                    // if the buffer is part of our workspace, it must be the latest.
                    Debug.Assert(snapshot.Version.Next == null, "should be on latest snapshot");
                }
            }

            private ImmutableDictionary<ITextBuffer, TagSpanIntervalTree<TTag>> ConvertToTagTrees(
                ImmutableDictionary<ITextBuffer, TagSpanIntervalTree<TTag>> oldTagTrees,
                ISet<ITextBuffer> buffersToTag,
                ILookup<ITextBuffer, ITagSpan<TTag>> newTagsByBuffer,
                IEnumerable<DocumentSnapshotSpan> spansTagged)
            {
                var spansToInvalidateByBuffer = spansTagged.ToLookup(
                    keySelector: span => span.SnapshotSpan.Snapshot.TextBuffer,
                    elementSelector: span => span.SnapshotSpan);

                // Walk through each relevant buffer and decide what the interval tree should be
                // for that buffer.  In general this will work by keeping around old tags that
                // weren't in the range that was re-tagged, and merging them with the new tags
                // produced for the range that was re-tagged.
                var newTagTrees = ImmutableDictionary<ITextBuffer, TagSpanIntervalTree<TTag>>.Empty;
                foreach (var buffer in buffersToTag)
                {
                    var newTagTree = ComputeNewTagTree(oldTagTrees, buffer, newTagsByBuffer[buffer], spansToInvalidateByBuffer[buffer]);
                    if (newTagTree != null)
                    {
                        newTagTrees = newTagTrees.Add(buffer, newTagTree);
                    }
                }

                return newTagTrees;
            }

            private TagSpanIntervalTree<TTag> ComputeNewTagTree(
                ImmutableDictionary<ITextBuffer, TagSpanIntervalTree<TTag>> oldTagTrees,
                ITextBuffer textBuffer,
                IEnumerable<ITagSpan<TTag>> newTags,
                IEnumerable<SnapshotSpan> spansToInvalidate)
            {
                var noNewTags = newTags.IsEmpty();
                var noSpansToInvalidate = spansToInvalidate.IsEmpty();
                oldTagTrees.TryGetValue(textBuffer, out var oldTagTree);

                if (oldTagTree == null)
                {
                    if (noNewTags)
                    {
                        // We have no new tags, and no old tags either.  No need to store anything
                        // for this buffer.
                        return null;
                    }

                    // If we don't have any old tags then we just need to return the new tags.
                    return new TagSpanIntervalTree<TTag>(textBuffer, _dataSource.SpanTrackingMode, newTags);
                }

                // If we don't have any new tags, and there was nothing to invalidate, then we can 
                // keep whatever old tags we have without doing any additional work.
                if (noNewTags && noSpansToInvalidate)
                {
                    return oldTagTree;
                }

                // We either have some new tags, or we have some tags to invalidate.
                // First, determine which of the old tags we want to keep around.
                var snapshot = noNewTags ? spansToInvalidate.First().Snapshot : newTags.First().Span.Snapshot;
                var oldTagsToKeep = noSpansToInvalidate
                    ? oldTagTree.GetSpans(snapshot)
                    : GetNonIntersectingTagSpans(spansToInvalidate, oldTagTree);

                // Then union those with the new tags to produce the final tag tree.
                var finalTags = oldTagsToKeep.Concat(newTags);
                return new TagSpanIntervalTree<TTag>(textBuffer, _dataSource.SpanTrackingMode, finalTags);
            }

            private IEnumerable<ITagSpan<TTag>> GetNonIntersectingTagSpans(IEnumerable<SnapshotSpan> spansToInvalidate, TagSpanIntervalTree<TTag> oldTagTree)
            {
                var snapshot = spansToInvalidate.First().Snapshot;

                var tagSpansToInvalidate = new List<ITagSpan<TTag>>(
                    spansToInvalidate.SelectMany(ss => oldTagTree.GetIntersectingSpans(ss)));

                return oldTagTree.GetSpans(snapshot).Except(tagSpansToInvalidate, comparer: this);
            }

            private async Task RecomputeTagsAsync(
                object oldState,
                SnapshotPoint? caretPosition,
                TextChangeRange? textChangeRange,
                ImmutableArray<DocumentSnapshotSpan> spansToTag,
                ImmutableDictionary<ITextBuffer, TagSpanIntervalTree<TTag>> oldTagTrees,
                bool initialTags,
                CancellationToken cancellationToken)
            {
                cancellationToken.ThrowIfCancellationRequested();

                var context = new TaggerContext<TTag>(
                    oldState, spansToTag, caretPosition, textChangeRange, oldTagTrees, cancellationToken);
                await ProduceTagsAsync(context).ConfigureAwait(false);
                await ProcessContextAsync(oldTagTrees, context, initialTags).ConfigureAwait(false);
            }

            private bool ShouldSkipTagProduction()
            {
                var options = _dataSource.Options ?? SpecializedCollections.EmptyEnumerable<Option2<bool>>();
                var perLanguageOptions = _dataSource.PerLanguageOptions ?? SpecializedCollections.EmptyEnumerable<PerLanguageOption2<bool>>();

                return options.Any(option => !_subjectBuffer.GetFeatureOnOffOption(option)) ||
                       perLanguageOptions.Any(option => !_subjectBuffer.GetFeatureOnOffOption(option));
            }

            private Task ProduceTagsAsync(TaggerContext<TTag> context)
            {
                // If the feature is disabled, then just produce no tags.
                return ShouldSkipTagProduction()
                    ? Task.CompletedTask
                    : _dataSource.ProduceTagsAsync(context);
            }

<<<<<<< HEAD
            private Task ProcessContextAsync(
=======
            private void ProcessContext(
>>>>>>> 5c0c4b7e
                ImmutableDictionary<ITextBuffer, TagSpanIntervalTree<TTag>> oldTagTrees,
                TaggerContext<TTag> context,
                bool initialTags)
            {
                var buffersToTag = context.SpansToTag.Select(dss => dss.SnapshotSpan.Snapshot.TextBuffer).ToSet();

                // Ignore any tag spans reported for any buffers we weren't interested in.
                var newTagsByBuffer = context.tagSpans.Where(ts => buffersToTag.Contains(ts.Span.Snapshot.TextBuffer))
                                                      .ToLookup(t => t.Span.Snapshot.TextBuffer);

                var newTagTrees = ConvertToTagTrees(oldTagTrees, buffersToTag, newTagsByBuffer, context._spansTagged);
                return ProcessNewTagTreesAsync(
                    context.SpansToTag, oldTagTrees, newTagTrees,
                    context.State, initialTags, context.CancellationToken);
            }

            private async Task ProcessNewTagTreesAsync(
                ImmutableArray<DocumentSnapshotSpan> spansToTag,
                ImmutableDictionary<ITextBuffer, TagSpanIntervalTree<TTag>> oldTagTrees,
                ImmutableDictionary<ITextBuffer, TagSpanIntervalTree<TTag>> newTagTrees,
                object newState,
                bool initialTags,
                CancellationToken cancellationToken)
            {
                var bufferToChanges = new Dictionary<ITextBuffer, DiffResult>();
                using (Logger.LogBlock(FunctionId.Tagger_TagSource_ProcessNewTags, cancellationToken))
                {
                    foreach (var (latestBuffer, latestSpans) in newTagTrees)
                    {
                        var snapshot = spansToTag.First(s => s.SnapshotSpan.Snapshot.TextBuffer == latestBuffer).SnapshotSpan.Snapshot;

                        if (oldTagTrees.TryGetValue(latestBuffer, out var previousSpans))
                        {
                            var difference = ComputeDifference(snapshot, latestSpans, previousSpans);
                            bufferToChanges[latestBuffer] = difference;
                        }
                        else
                        {
                            // It's a new buffer, so report all spans are changed
                            bufferToChanges[latestBuffer] = new DiffResult(added: latestSpans.GetSpans(snapshot).Select(t => t.Span), removed: null);
                        }
                    }

                    foreach (var (oldBuffer, previousSpans) in oldTagTrees)
                    {
                        if (!newTagTrees.ContainsKey(oldBuffer))
                        {
                            // This buffer disappeared, so let's notify that the old tags are gone
                            bufferToChanges[oldBuffer] = new DiffResult(added: null, removed: previousSpans.GetSpans(oldBuffer.CurrentSnapshot).Select(t => t.Span));
                        }
                    }
                }

                await this.ThreadingContext.JoinableTaskFactory.SwitchToMainThreadAsync(cancellationToken);

<<<<<<< HEAD
=======
            private void UpdateStateAndReportChanges(
                ImmutableDictionary<ITextBuffer, TagSpanIntervalTree<TTag>> newTagTrees,
                Dictionary<ITextBuffer, DiffResult> bufferToChanges,
                object newState,
                bool initialTags)
            {
>>>>>>> 5c0c4b7e
                this.AssertIsForeground();

                // Now that we're back on the UI thread, we can safely update our state with
                // what we've computed.
                this.CachedTagTrees = newTagTrees;
                this.AccumulatedTextChanges = null;
                this.State = newState;

<<<<<<< HEAD
                // Take all the changes we computed and enqueue them to notify the editor with in the future.
                OnTagsChangedForBuffer(bufferToChanges, initialTags);
=======
                // Note: we're raising changes here on the UI thread.  However, this doesn't actually
                // mean we'll be notifying the editor.  Instead, these will be batched up in the 
                // AsynchronousTagger's BatchChangeNotifier.  If we tell it about enough changes
                // to a file, it will coalesce them into one large change to keep chattiness with
                // the editor down.
                RaiseTagsChanged(bufferToChanges, initialTags);
>>>>>>> 5c0c4b7e
            }

            /// <summary>
            /// Return all the spans that appear in only one of <paramref name="latestTree"/> or <paramref name="previousTree"/>.
            /// </summary>
            private static DiffResult ComputeDifference(
                ITextSnapshot snapshot,
                TagSpanIntervalTree<TTag> latestTree,
                TagSpanIntervalTree<TTag> previousTree)
            {
                var latestSpans = latestTree.GetSpans(snapshot);
                var previousSpans = previousTree.GetSpans(snapshot);

                using var addedPool = SharedPools.Default<List<SnapshotSpan>>().GetPooledObject();
                using var removedPool = SharedPools.Default<List<SnapshotSpan>>().GetPooledObject();
                using var latestEnumerator = latestSpans.GetEnumerator();
                using var previousEnumerator = previousSpans.GetEnumerator();

                var added = addedPool.Object;
                var removed = removedPool.Object;

                var latest = NextOrDefault(latestEnumerator);
                var previous = NextOrDefault(previousEnumerator);

                while (latest != null && previous != null)
                {
                    var latestSpan = latest.Span;
                    var previousSpan = previous.Span;

                    if (latestSpan.Start < previousSpan.Start)
                    {
                        added.Add(latestSpan);
                        latest = NextOrDefault(latestEnumerator);
                    }
                    else if (previousSpan.Start < latestSpan.Start)
                    {
                        removed.Add(previousSpan);
                        previous = NextOrDefault(previousEnumerator);
                    }
                    else
                    {
                        // If the starts are the same, but the ends are different, report the larger
                        // region to be conservative.
                        if (previousSpan.End > latestSpan.End)
                        {
                            removed.Add(previousSpan);
                            latest = NextOrDefault(latestEnumerator);
                        }
                        else if (latestSpan.End > previousSpan.End)
                        {
                            added.Add(latestSpan);
                            previous = NextOrDefault(previousEnumerator);
                        }
                        else
                        {
                            if (!EqualityComparer<TTag>.Default.Equals(latest.Tag, previous.Tag))
                                added.Add(latestSpan);

                            latest = NextOrDefault(latestEnumerator);
                            previous = NextOrDefault(previousEnumerator);
                        }
                    }
                }

                while (latest != null)
                {
                    added.Add(latest.Span);
                    latest = NextOrDefault(latestEnumerator);
                }

                while (previous != null)
                {
                    removed.Add(previous.Span);
                    previous = NextOrDefault(previousEnumerator);
                }

                return new DiffResult(added, removed);

                static ITagSpan<TTag> NextOrDefault(IEnumerator<ITagSpan<TTag>> enumerator)
                    => enumerator.MoveNext() ? enumerator.Current : null;
            }

            /// <summary>
            /// Returns the TagSpanIntervalTree containing the tags for the given buffer. If no tags
            /// exist for the buffer at all, null is returned.
            /// </summary>
            private TagSpanIntervalTree<TTag> TryGetTagIntervalTreeForBuffer(ITextBuffer buffer)
            {
                this.AssertIsForeground();

                // If this is the first time we're being asked for tags, and we're a tagger that
                // requires the initial tags be available synchronously on this call, and the 
                // computation of tags hasn't completed yet, then force the tags to be computed
                // now on this thread.  The singular use case for this is Outlining which needs
                // those tags synchronously computed for things like Metadata-as-Source collapsing.
                if (_firstTagsRequest &&
                    _dataSource.ComputeInitialTagsSynchronously(buffer) &&
                    !this.CachedTagTrees.TryGetValue(buffer, out _))
                {
<<<<<<< HEAD
                    this.ThreadingContext.JoinableTaskFactory.Run(() =>
                        this.RecomputeTagsForegroundAsync(initialTags: true, _disposalTokenSource.Token));
=======
                    this.RecomputeTagsForeground(initialTags: true, synchronous: true);
>>>>>>> 5c0c4b7e
                }

                _firstTagsRequest = false;

                // We're on the UI thread, so it's safe to access these variables.
                this.CachedTagTrees.TryGetValue(buffer, out var tags);
                return tags;
<<<<<<< HEAD
            }

            public IEnumerable<ITagSpan<TTag>> GetTags(NormalizedSnapshotSpanCollection requestedSpans)
            {
                if (requestedSpans.Count == 0)
                    return SpecializedCollections.EmptyEnumerable<ITagSpan<TTag>>();

                this.AssertIsForeground();

                var buffer = requestedSpans.First().Snapshot.TextBuffer;
                var tags = this.TryGetTagIntervalTreeForBuffer(buffer);

                return tags == null
                    ? SpecializedCollections.EmptyEnumerable<ITagSpan<TTag>>()
                    : tags.GetIntersectingTagSpans(requestedSpans);
=======
>>>>>>> 5c0c4b7e
            }
        }
    }
}<|MERGE_RESOLUTION|>--- conflicted
+++ resolved
@@ -28,21 +28,8 @@
     {
         private partial class TagSource
         {
-<<<<<<< HEAD
             private void OnEventSourceChanged(object sender, TaggerEventArgs _)
                 => _eventWorkQueue.AddWork(/*initialTags*/ false);
-=======
-            private void OnEventSourceChanged(object sender, TaggerEventArgs e)
-            {
-                // First, cancel any previous requests (either still queued, or started).  We no longer
-                // want to continue it if new changes have come in.
-                _workQueue.CancelCurrentWork();
-                RegisterNotification(
-                    () => RecomputeTagsForeground(initialTags: false, synchronous: false),
-                    (int)e.Delay.ComputeTimeDelay().TotalMilliseconds,
-                    GetCancellationToken(initialTags: false));
-            }
->>>>>>> 5c0c4b7e
 
             private void OnCaretPositionChanged(object sender, CaretPositionChangedEventArgs e)
             {
@@ -204,27 +191,14 @@
             /// complete almost immediately.  Once open though, our normal delays come into play
             /// so as to not cause a flashy experience.
             /// </summary>
-<<<<<<< HEAD
             private async Task RecomputeTagsForegroundAsync(
                 bool initialTags, CancellationToken cancellationToken)
             {
                 this.AssertIsForeground();
+
                 using (Logger.LogBlock(FunctionId.Tagger_TagSource_RecomputeTags, CancellationToken.None))
                 {
                     // Stop any existing work we're currently engaged in
-=======
-            private void RecomputeTagsForeground(bool initialTags, bool synchronous)
-            {
-                this.AssertIsForeground();
-                Contract.ThrowIfTrue(synchronous && !initialTags, "synchronous computation of tags is only allowed for the initial computation");
-
-                using (Logger.LogBlock(FunctionId.Tagger_TagSource_RecomputeTags, CancellationToken.None))
-                {
-                    // Stop any existing work we're currently engaged in
-                    _workQueue.CancelCurrentWork();
-
-                    var cancellationToken = GetCancellationToken(initialTags);
->>>>>>> 5c0c4b7e
                     var spansToTag = GetSpansAndDocumentsToTag();
 
                     // Make a copy of all the data we need while we're on the foreground.  Then
@@ -235,27 +209,11 @@
                     var oldTagTrees = this.CachedTagTrees;
                     var oldState = this.State;
 
-<<<<<<< HEAD
                     await TaskScheduler.Default;
 
                     await this.RecomputeTagsAsync(
                         oldState, caretPosition, textChangeRange, spansToTag,
                         oldTagTrees, initialTags, cancellationToken).ConfigureAwait(false);
-=======
-                    if (synchronous)
-                    {
-                        this.ThreadingContext.JoinableTaskFactory.Run(
-                            () => this.RecomputeTagsAsync(
-                                oldState, caretPosition, textChangeRange, spansToTag, oldTagTrees, initialTags, cancellationToken));
-                    }
-                    else
-                    {
-                        _workQueue.EnqueueBackgroundTask(
-                            ct => this.RecomputeTagsAsync(
-                                oldState, caretPosition, textChangeRange, spansToTag, oldTagTrees, initialTags, ct),
-                            GetType().Name + ".RecomputeTags", cancellationToken);
-                    }
->>>>>>> 5c0c4b7e
                 }
             }
 
@@ -409,11 +367,7 @@
                     : _dataSource.ProduceTagsAsync(context);
             }
 
-<<<<<<< HEAD
             private Task ProcessContextAsync(
-=======
-            private void ProcessContext(
->>>>>>> 5c0c4b7e
                 ImmutableDictionary<ITextBuffer, TagSpanIntervalTree<TTag>> oldTagTrees,
                 TaggerContext<TTag> context,
                 bool initialTags)
@@ -469,15 +423,6 @@
 
                 await this.ThreadingContext.JoinableTaskFactory.SwitchToMainThreadAsync(cancellationToken);
 
-<<<<<<< HEAD
-=======
-            private void UpdateStateAndReportChanges(
-                ImmutableDictionary<ITextBuffer, TagSpanIntervalTree<TTag>> newTagTrees,
-                Dictionary<ITextBuffer, DiffResult> bufferToChanges,
-                object newState,
-                bool initialTags)
-            {
->>>>>>> 5c0c4b7e
                 this.AssertIsForeground();
 
                 // Now that we're back on the UI thread, we can safely update our state with
@@ -486,17 +431,8 @@
                 this.AccumulatedTextChanges = null;
                 this.State = newState;
 
-<<<<<<< HEAD
                 // Take all the changes we computed and enqueue them to notify the editor with in the future.
                 OnTagsChangedForBuffer(bufferToChanges, initialTags);
-=======
-                // Note: we're raising changes here on the UI thread.  However, this doesn't actually
-                // mean we'll be notifying the editor.  Instead, these will be batched up in the 
-                // AsynchronousTagger's BatchChangeNotifier.  If we tell it about enough changes
-                // to a file, it will coalesce them into one large change to keep chattiness with
-                // the editor down.
-                RaiseTagsChanged(bufferToChanges, initialTags);
->>>>>>> 5c0c4b7e
             }
 
             /// <summary>
@@ -596,12 +532,8 @@
                     _dataSource.ComputeInitialTagsSynchronously(buffer) &&
                     !this.CachedTagTrees.TryGetValue(buffer, out _))
                 {
-<<<<<<< HEAD
                     this.ThreadingContext.JoinableTaskFactory.Run(() =>
                         this.RecomputeTagsForegroundAsync(initialTags: true, _disposalTokenSource.Token));
-=======
-                    this.RecomputeTagsForeground(initialTags: true, synchronous: true);
->>>>>>> 5c0c4b7e
                 }
 
                 _firstTagsRequest = false;
@@ -609,7 +541,6 @@
                 // We're on the UI thread, so it's safe to access these variables.
                 this.CachedTagTrees.TryGetValue(buffer, out var tags);
                 return tags;
-<<<<<<< HEAD
             }
 
             public IEnumerable<ITagSpan<TTag>> GetTags(NormalizedSnapshotSpanCollection requestedSpans)
@@ -625,8 +556,6 @@
                 return tags == null
                     ? SpecializedCollections.EmptyEnumerable<ITagSpan<TTag>>()
                     : tags.GetIntersectingTagSpans(requestedSpans);
-=======
->>>>>>> 5c0c4b7e
             }
         }
     }
