﻿// Licensed to the .NET Foundation under one or more agreements.
// The .NET Foundation licenses this file to you under the MIT license.
// See the LICENSE file in the project root for more information.

#nullable disable

using System;
using System.Collections.Immutable;
using System.Linq;
using System.Threading;
using System.Threading.Tasks;
using Microsoft.CodeAnalysis.CodeActions;
using Microsoft.CodeAnalysis.CSharp.RemoveUnnecessarySuppressions;
using Microsoft.CodeAnalysis.Diagnostics;
using Microsoft.CodeAnalysis.Diagnostics.CSharp;
using Microsoft.CodeAnalysis.Diagnostics.EngineV2;
using Microsoft.CodeAnalysis.Editor.Test;
using Microsoft.CodeAnalysis.Editor.UnitTests.Workspaces;
using Microsoft.CodeAnalysis.Host.Mef;
using Microsoft.CodeAnalysis.Options;
using Microsoft.CodeAnalysis.PooledObjects;
using Microsoft.CodeAnalysis.Remote.Diagnostics;
using Microsoft.CodeAnalysis.Shared.Extensions;
using Microsoft.CodeAnalysis.Shared.TestHooks;
using Microsoft.CodeAnalysis.Simplification;
using Microsoft.CodeAnalysis.SolutionCrawler;
using Microsoft.CodeAnalysis.Test.Utilities;
using Microsoft.CodeAnalysis.Text;
using Microsoft.CodeAnalysis.UnitTests;
using Roslyn.Test.Utilities;
using Roslyn.Test.Utilities.TestGenerators;
using Roslyn.Utilities;
using Xunit;
using static Microsoft.CodeAnalysis.CommonDiagnosticAnalyzers;

namespace Microsoft.CodeAnalysis.Editor.UnitTests.Diagnostics
{
    [UseExportProvider]
    public class DiagnosticAnalyzerServiceTests
    {
        private static readonly TestComposition s_featuresCompositionWithMockDiagnosticUpdateSourceRegistrationService = EditorTestCompositions.EditorFeatures
            .AddExcludedPartTypes(typeof(IDiagnosticUpdateSourceRegistrationService))
            .AddParts(typeof(MockDiagnosticUpdateSourceRegistrationService))
            .AddParts(typeof(TestDocumentTrackingService));

        private static readonly TestComposition s_editorFeaturesCompositionWithMockDiagnosticUpdateSourceRegistrationService = EditorTestCompositions.EditorFeatures
            .AddExcludedPartTypes(typeof(IDiagnosticUpdateSourceRegistrationService))
            .AddParts(typeof(MockDiagnosticUpdateSourceRegistrationService));

        private static AdhocWorkspace CreateWorkspace(Type[] additionalParts = null)
            => new(s_featuresCompositionWithMockDiagnosticUpdateSourceRegistrationService.AddParts(additionalParts).GetHostServices());

        private static IGlobalOptionService GetGlobalOptions(Workspace workspace)
            => workspace.Services.SolutionServices.ExportProvider.GetExportedValue<IGlobalOptionService>();

        private static void OpenDocumentAndMakeActive(Document document, Workspace workspace)
        {
            workspace.OpenDocument(document.Id);

            var documentTrackingService = (TestDocumentTrackingService)workspace.Services.GetRequiredService<IDocumentTrackingService>();
            documentTrackingService.SetActiveDocument(document.Id);
        }

        [Fact]
        public async Task TestHasSuccessfullyLoadedBeingFalse()
        {
            using var workspace = CreateWorkspace();

            var analyzerReference = new AnalyzerImageReference(ImmutableArray.Create<DiagnosticAnalyzer>(new Analyzer()));
            workspace.TryApplyChanges(workspace.CurrentSolution.WithAnalyzerReferences(new[] { analyzerReference }));

            var document = GetDocumentFromIncompleteProject(workspace);

            var exportProvider = workspace.Services.SolutionServices.ExportProvider;
            Assert.IsType<MockDiagnosticUpdateSourceRegistrationService>(exportProvider.GetExportedValue<IDiagnosticUpdateSourceRegistrationService>());
            var service = Assert.IsType<DiagnosticAnalyzerService>(exportProvider.GetExportedValue<IDiagnosticAnalyzerService>());
            var analyzer = service.CreateIncrementalAnalyzer(workspace);
            var globalOptions = exportProvider.GetExportedValue<IGlobalOptionService>();

            // listen to events
            // check empty since this could be called to clear up existing diagnostics
            service.DiagnosticsUpdated += (s, a) =>
            {
                var diagnostics = a.GetPushDiagnostics(globalOptions, InternalDiagnosticsOptions.NormalDiagnosticMode);
                Assert.Empty(diagnostics);
            };

            // now call each analyze method. none of them should run.
            await RunAllAnalysisAsync(analyzer, document).ConfigureAwait(false);

            // wait for all events to raised
            await ((AsynchronousOperationListener)service.Listener).ExpeditedWaitAsync().ConfigureAwait(false);
        }

        [Fact]
        public async Task TestHasSuccessfullyLoadedBeingFalseFSAOn()
        {
            using var workspace = CreateWorkspace();

            var analyzerReference = new AnalyzerImageReference(ImmutableArray.Create<DiagnosticAnalyzer>(new Analyzer()));

            var globalOptions = GetGlobalOptions(workspace);
            globalOptions.SetGlobalOption(new OptionKey(SolutionCrawlerOptionsStorage.BackgroundAnalysisScopeOption, LanguageNames.CSharp), BackgroundAnalysisScope.FullSolution);

            workspace.TryApplyChanges(workspace.CurrentSolution.WithAnalyzerReferences(new[] { analyzerReference }));
            var document = GetDocumentFromIncompleteProject(workspace);

            OpenDocumentAndMakeActive(document, workspace);

            await TestAnalyzerAsync(workspace, document, AnalyzerResultSetter, expectedSyntax: true, expectedSemantic: true);
        }

        [Fact]
        public async Task TestHasSuccessfullyLoadedBeingFalseWhenFileOpened()
        {
            using var workspace = CreateWorkspace();

            var analyzerReference = new AnalyzerImageReference(ImmutableArray.Create<DiagnosticAnalyzer>(new Analyzer()));
            workspace.TryApplyChanges(workspace.CurrentSolution.WithAnalyzerReferences(new[] { analyzerReference }));

            var document = GetDocumentFromIncompleteProject(workspace);

            OpenDocumentAndMakeActive(document, workspace);

            await TestAnalyzerAsync(workspace, document, AnalyzerResultSetter, expectedSyntax: true, expectedSemantic: true);
        }

        [Fact]
        public async Task TestHasSuccessfullyLoadedBeingFalseWhenFileOpenedWithCompilerAnalyzer()
        {
            using var workspace = CreateWorkspace();

            var analyzerReference = new AnalyzerImageReference(ImmutableArray.Create<DiagnosticAnalyzer>(new CSharpCompilerDiagnosticAnalyzer()));
            workspace.TryApplyChanges(workspace.CurrentSolution.WithAnalyzerReferences(new[] { analyzerReference }));

            var document = GetDocumentFromIncompleteProject(workspace);

            // open document
            workspace.OpenDocument(document.Id);

            await TestAnalyzerAsync(workspace, document, CompilerAnalyzerResultSetter, expectedSyntax: true, expectedSemantic: false);
        }

        [Fact]
        public async Task TestHasSuccessfullyLoadedBeingFalseWithCompilerAnalyzerFSAOn()
        {
            using var workspace = CreateWorkspace();

            var analyzerReference = new AnalyzerImageReference(ImmutableArray.Create<DiagnosticAnalyzer>(new CSharpCompilerDiagnosticAnalyzer()));

            var globalOptions = GetGlobalOptions(workspace);
            globalOptions.SetGlobalOption(new OptionKey(SolutionCrawlerOptionsStorage.BackgroundAnalysisScopeOption, LanguageNames.CSharp), BackgroundAnalysisScope.FullSolution);

            workspace.TryApplyChanges(workspace.CurrentSolution.WithAnalyzerReferences(new[] { analyzerReference }));

            var document = GetDocumentFromIncompleteProject(workspace);

            await TestAnalyzerAsync(workspace, document, CompilerAnalyzerResultSetter, expectedSyntax: true, expectedSemantic: false);
        }

        [Theory]
        [InlineData(true)]
        [InlineData(false)]
        public async Task TestDisabledByDefaultAnalyzerEnabledWithEditorConfig(bool enabledWithEditorconfig)
        {
            using var workspace = CreateWorkspace();

            var analyzerReference = new AnalyzerImageReference(ImmutableArray.Create<DiagnosticAnalyzer>(new DisabledByDefaultAnalyzer()));

            var globalOptions = GetGlobalOptions(workspace);
            globalOptions.SetGlobalOption(new OptionKey(SolutionCrawlerOptionsStorage.BackgroundAnalysisScopeOption, LanguageNames.CSharp), BackgroundAnalysisScope.FullSolution);

            workspace.TryApplyChanges(workspace.CurrentSolution.WithAnalyzerReferences(new[] { analyzerReference }));

            var project = workspace.AddProject(
                ProjectInfo.Create(
                    ProjectId.CreateNewId(),
                    VersionStamp.Create(),
                    "CSharpProject",
                    "CSharpProject",
                    LanguageNames.CSharp,
                    filePath: "z:\\CSharpProject.csproj"));

            if (enabledWithEditorconfig)
            {
                var editorconfigText = @$"
[*.cs]
dotnet_diagnostic.{DisabledByDefaultAnalyzer.s_syntaxRule.Id}.severity = warning
dotnet_diagnostic.{DisabledByDefaultAnalyzer.s_semanticRule.Id}.severity = warning
dotnet_diagnostic.{DisabledByDefaultAnalyzer.s_compilationRule.Id}.severity = warning";

                project = project.AddAnalyzerConfigDocument(".editorconfig", filePath: "z:\\.editorconfig", text: SourceText.From(editorconfigText)).Project;
            }

            var document = project.AddDocument("test.cs", SourceText.From("class A {}"), filePath: "z:\\test.cs");
            var applied = workspace.TryApplyChanges(document.Project.Solution);
            Assert.True(applied);

            var exportProvider = workspace.Services.SolutionServices.ExportProvider;
            Assert.IsType<MockDiagnosticUpdateSourceRegistrationService>(exportProvider.GetExportedValue<IDiagnosticUpdateSourceRegistrationService>());
            var service = Assert.IsType<DiagnosticAnalyzerService>(exportProvider.GetExportedValue<IDiagnosticAnalyzerService>());
            var analyzer = service.CreateIncrementalAnalyzer(workspace);

            // listen to events
            var syntaxDiagnostic = false;
            var semanticDiagnostic = false;
            var compilationDiagnostic = false;
            service.DiagnosticsUpdated += (s, a) =>
            {
                var diagnostics = a.GetPushDiagnostics(globalOptions, InternalDiagnosticsOptions.NormalDiagnosticMode);
                var diagnostic = Assert.Single(diagnostics);
                Assert.Equal(DiagnosticSeverity.Warning, diagnostic.Severity);

                if (diagnostic.Id == DisabledByDefaultAnalyzer.s_syntaxRule.Id)
                {
                    syntaxDiagnostic = true;
                }
                else if (diagnostic.Id == DisabledByDefaultAnalyzer.s_semanticRule.Id)
                {
                    semanticDiagnostic = true;
                }
                else if (diagnostic.Id == DisabledByDefaultAnalyzer.s_compilationRule.Id)
                {
                    compilationDiagnostic = true;
                }
            };

            // open document
            workspace.OpenDocument(document.Id);
            await analyzer.DocumentOpenAsync(document, CancellationToken.None).ConfigureAwait(false);

            // run analysis
            await RunAllAnalysisAsync(analyzer, document).ConfigureAwait(false);

            // wait for all events to raised
            await ((AsynchronousOperationListener)service.Listener).ExpeditedWaitAsync().ConfigureAwait(false);

            Assert.Equal(enabledWithEditorconfig, syntaxDiagnostic);
            Assert.Equal(enabledWithEditorconfig, semanticDiagnostic);
            Assert.Equal(enabledWithEditorconfig, compilationDiagnostic);
        }

        private static async Task TestAnalyzerAsync(
            AdhocWorkspace workspace,
            Document document,
            Func<bool, bool, ImmutableArray<DiagnosticData>, (bool, bool)> resultSetter,
            bool expectedSyntax, bool expectedSemantic)
        {
            var exportProvider = workspace.Services.SolutionServices.ExportProvider;

            Assert.IsType<MockDiagnosticUpdateSourceRegistrationService>(exportProvider.GetExportedValue<IDiagnosticUpdateSourceRegistrationService>());
            var service = Assert.IsType<DiagnosticAnalyzerService>(exportProvider.GetExportedValue<IDiagnosticAnalyzerService>());
            var globalOptions = exportProvider.GetExportedValue<IGlobalOptionService>();

            var analyzer = service.CreateIncrementalAnalyzer(workspace);

            var syntax = false;
            var semantic = false;

            // listen to events
            service.DiagnosticsUpdated += (s, a) =>
            {
                var diagnostics = a.GetPushDiagnostics(globalOptions, InternalDiagnosticsOptions.NormalDiagnosticMode);
                (syntax, semantic) = resultSetter(syntax, semantic, diagnostics);
            };

            // now call each analyze method. none of them should run.
            await RunAllAnalysisAsync(analyzer, document).ConfigureAwait(false);

            // wait for all events to raised
            await ((AsynchronousOperationListener)service.Listener).ExpeditedWaitAsync().ConfigureAwait(false);

            // two should have been called.
            Assert.Equal(expectedSyntax, syntax);
            Assert.Equal(expectedSemantic, semantic);
        }

        [Fact]
        public async Task TestOpenFileOnlyAnalyzerDiagnostics()
        {
            using var workspace = CreateWorkspace();

            var exportProvider = workspace.Services.SolutionServices.ExportProvider;
            var globalOptions = exportProvider.GetExportedValue<IGlobalOptionService>();

            var analyzerReference = new AnalyzerImageReference(ImmutableArray.Create<DiagnosticAnalyzer>(new OpenFileOnlyAnalyzer()));
            workspace.TryApplyChanges(workspace.CurrentSolution.WithAnalyzerReferences(new[] { analyzerReference }));

            var project = workspace.AddProject(
                           ProjectInfo.Create(
                               ProjectId.CreateNewId(),
                               VersionStamp.Create(),
                               "CSharpProject",
                               "CSharpProject",
                               LanguageNames.CSharp));

            var document = workspace.AddDocument(project.Id, "Empty.cs", SourceText.From(""));

            Assert.IsType<MockDiagnosticUpdateSourceRegistrationService>(exportProvider.GetExportedValue<IDiagnosticUpdateSourceRegistrationService>());
            var service = Assert.IsType<DiagnosticAnalyzerService>(exportProvider.GetExportedValue<IDiagnosticAnalyzerService>());
            var analyzer = service.CreateIncrementalAnalyzer(workspace);

            // listen to events
            service.DiagnosticsUpdated += (s, a) =>
            {
                if (workspace.IsDocumentOpen(a.DocumentId))
                {
                    var diagnostics = a.GetPushDiagnostics(globalOptions, InternalDiagnosticsOptions.NormalDiagnosticMode);
                    // check the diagnostics are reported
                    Assert.Equal(document.Id, a.DocumentId);
                    Assert.Equal(1, diagnostics.Length);
                    Assert.Equal(OpenFileOnlyAnalyzer.s_syntaxRule.Id, diagnostics[0].Id);
                }

                if (a.DocumentId == document.Id && !workspace.IsDocumentOpen(a.DocumentId))
                {
                    // check the diagnostics reported are cleared
                    var diagnostics = a.GetPushDiagnostics(globalOptions, InternalDiagnosticsOptions.NormalDiagnosticMode);
                    Assert.Equal(0, diagnostics.Length);
                }
            };

            // open document
            workspace.OpenDocument(document.Id);
            await analyzer.DocumentOpenAsync(document, CancellationToken.None).ConfigureAwait(false);

            // cause analysis
            await RunAllAnalysisAsync(analyzer, document).ConfigureAwait(false);

            // close document
            workspace.CloseDocument(document.Id);
            await analyzer.DocumentCloseAsync(document, CancellationToken.None).ConfigureAwait(false);

            await RunAllAnalysisAsync(analyzer, document).ConfigureAwait(false);

            // wait for all events to raised
            await ((AsynchronousOperationListener)service.Listener).ExpeditedWaitAsync().ConfigureAwait(false);
        }

        [Fact]
        public async Task TestSynchronizeWithBuild()
        {
            using var workspace = CreateWorkspace(new[] { typeof(NoCompilationLanguageService) });

            var analyzerReference = new AnalyzerImageReference(ImmutableArray.Create<DiagnosticAnalyzer>(new NoNameAnalyzer()));
            workspace.TryApplyChanges(workspace.CurrentSolution.WithAnalyzerReferences(new[] { analyzerReference }));

            var language = NoCompilationConstants.LanguageName;

            var project = workspace.AddProject(
                           ProjectInfo.Create(
                               ProjectId.CreateNewId(),
                               VersionStamp.Create(),
                               "NoNameProject",
                               "NoNameProject",
                               language));

            var filePath = "NoNameDoc.other";
            var document = workspace.AddDocument(
                DocumentInfo.Create(
                    DocumentId.CreateNewId(project.Id),
                    "Empty",
                    loader: TextLoader.From(TextAndVersion.Create(SourceText.From(""), VersionStamp.Create(), filePath)),
                    filePath: filePath));

            var exportProvider = workspace.Services.SolutionServices.ExportProvider;
            Assert.IsType<MockDiagnosticUpdateSourceRegistrationService>(exportProvider.GetExportedValue<IDiagnosticUpdateSourceRegistrationService>());
            var service = Assert.IsType<DiagnosticAnalyzerService>(exportProvider.GetExportedValue<IDiagnosticAnalyzerService>());
            var analyzer = service.CreateIncrementalAnalyzer(workspace);
            var globalOptions = exportProvider.GetExportedValue<IGlobalOptionService>();

            var syntax = false;

            // listen to events
            service.DiagnosticsUpdated += (s, a) =>
            {
                var diagnostics = a.GetPushDiagnostics(globalOptions, InternalDiagnosticsOptions.NormalDiagnosticMode);
                switch (diagnostics.Length)
                {
                    case 0:
                        return;
                    case 1:
                        syntax |= diagnostics[0].Id == NoNameAnalyzer.s_syntaxRule.Id;
                        return;
                    default:
                        AssertEx.Fail("shouldn't reach here");
                        return;
                }
            };

            // cause analysis
            var location = Location.Create(document.FilePath, textSpan: default, lineSpan: default);
            var properties = ImmutableDictionary<string, string>.Empty.Add(WellKnownDiagnosticPropertyNames.Origin, WellKnownDiagnosticTags.Build);

            await service.SynchronizeWithBuildAsync(
                workspace,
                ImmutableDictionary<ProjectId, ImmutableArray<DiagnosticData>>.Empty.Add(
                    document.Project.Id,
<<<<<<< HEAD
                    ImmutableArray.Create(DiagnosticData.Create(Diagnostic.Create(NoNameAnalyzer.s_syntaxRule, location, properties), document.Project))),
=======
                    ImmutableArray.Create(DiagnosticData.Create(document.Project.Solution, Diagnostic.Create(NoNameAnalyzer.s_syntaxRule, location), document.Project))),
>>>>>>> 40782d7e
                new TaskQueue(service.Listener, TaskScheduler.Default),
                onBuildCompleted: true,
                CancellationToken.None);

            // wait for all events to raised
            await ((AsynchronousOperationListener)service.Listener).ExpeditedWaitAsync().ConfigureAwait(false);

            // two should have been called.
            Assert.True(syntax);

            // we should reach here without crashing
        }

        [Fact]
        public void TestHostAnalyzerOrdering()
        {
            using var workspace = CreateWorkspace();
            var exportProvider = workspace.Services.SolutionServices.ExportProvider;

            var analyzerReference = new AnalyzerImageReference(ImmutableArray.Create<DiagnosticAnalyzer>(
                new Priority20Analyzer(),
                new Priority15Analyzer(),
                new Priority10Analyzer(),
                new Priority1Analyzer(),
                new Priority0Analyzer(),
                new CSharpCompilerDiagnosticAnalyzer(),
                new Analyzer()
            ));

            workspace.TryApplyChanges(workspace.CurrentSolution.WithAnalyzerReferences(new[] { analyzerReference }));

            var project = workspace.AddProject(
                          ProjectInfo.Create(
                              ProjectId.CreateNewId(),
                              VersionStamp.Create(),
                              "Dummy",
                              "Dummy",
                              LanguageNames.CSharp));

            Assert.IsType<MockDiagnosticUpdateSourceRegistrationService>(exportProvider.GetExportedValue<IDiagnosticUpdateSourceRegistrationService>());
            var service = Assert.IsType<DiagnosticAnalyzerService>(exportProvider.GetExportedValue<IDiagnosticAnalyzerService>());

            var incrementalAnalyzer = (DiagnosticIncrementalAnalyzer)service.CreateIncrementalAnalyzer(workspace);
            var analyzers = incrementalAnalyzer.GetAnalyzersTestOnly(project).ToArray();

            AssertEx.Equal(new[]
            {
                typeof(FileContentLoadAnalyzer),
                typeof(GeneratorDiagnosticsPlaceholderAnalyzer),
                typeof(CSharpCompilerDiagnosticAnalyzer),
                typeof(Analyzer),
                typeof(Priority0Analyzer),
                typeof(Priority1Analyzer),
                typeof(Priority10Analyzer),
                typeof(Priority15Analyzer),
                typeof(Priority20Analyzer)
            }, analyzers.Select(a => a.GetType()));
        }

        [Fact]
        public async Task TestHostAnalyzerErrorNotLeaking()
        {
            using var workspace = CreateWorkspace();

            var solution = workspace.CurrentSolution;

            var analyzerReference = new AnalyzerImageReference(ImmutableArray.Create<DiagnosticAnalyzer>(
                new LeakDocumentAnalyzer(), new LeakProjectAnalyzer()));

            var globalOptions = GetGlobalOptions(workspace);
            globalOptions.SetGlobalOption(new OptionKey(SolutionCrawlerOptionsStorage.BackgroundAnalysisScopeOption, LanguageNames.CSharp), BackgroundAnalysisScope.FullSolution);

            workspace.TryApplyChanges(solution.WithAnalyzerReferences(new[] { analyzerReference }));

            var projectId = ProjectId.CreateNewId();
            var project = workspace.AddProject(
                          ProjectInfo.Create(
                              projectId,
                              VersionStamp.Create(),
                              "Dummy",
                              "Dummy",
                              LanguageNames.CSharp,
                              documents: new[] {
                                  DocumentInfo.Create(
                                      DocumentId.CreateNewId(projectId),
                                      "test.cs",
                                      loader: TextLoader.From(TextAndVersion.Create(SourceText.From("class A {}"), VersionStamp.Create(), filePath: "test.cs")),
                                      filePath: "test.cs")}));

            var exportProvider = workspace.Services.SolutionServices.ExportProvider;
            Assert.IsType<MockDiagnosticUpdateSourceRegistrationService>(exportProvider.GetExportedValue<IDiagnosticUpdateSourceRegistrationService>());
            var service = Assert.IsType<DiagnosticAnalyzerService>(exportProvider.GetExportedValue<IDiagnosticAnalyzerService>());

            var called = false;
            service.DiagnosticsUpdated += (s, e) =>
            {
                var diagnostics = e.GetPushDiagnostics(globalOptions, InternalDiagnosticsOptions.NormalDiagnosticMode);
                if (diagnostics.Length == 0)
                {
                    return;
                }

                var liveId = (LiveDiagnosticUpdateArgsId)e.Id;
                Assert.False(liveId.Analyzer is ProjectDiagnosticAnalyzer);

                called = true;
            };

            var incrementalAnalyzer = (DiagnosticIncrementalAnalyzer)service.CreateIncrementalAnalyzer(workspace);
            await incrementalAnalyzer.AnalyzeProjectAsync(project, semanticsChanged: true, InvocationReasons.Reanalyze, CancellationToken.None);

            await ((AsynchronousOperationListener)service.Listener).ExpeditedWaitAsync();

            Assert.True(called);
        }

        [Fact, WorkItem(42353, "https://github.com/dotnet/roslyn/issues/42353")]
        public async Task TestFullSolutionAnalysisForHiddenAnalyzers()
        {
            // By default, hidden analyzer does not execute in full solution analysis.
            using var workspace = CreateWorkspaceWithProjectAndAnalyzer(new NamedTypeAnalyzer(DiagnosticSeverity.Hidden));
            var project = workspace.CurrentSolution.Projects.Single();

            await TestFullSolutionAnalysisForProjectAsync(workspace, project, expectAnalyzerExecuted: false);
        }

        [Fact, WorkItem(42353, "https://github.com/dotnet/roslyn/issues/42353")]
        public async Task TestFullSolutionAnalysisForHiddenAnalyzers_SeverityInCompilationOptions()
        {
            // Escalating the analyzer to non-hidden effective severity through compilation options
            // ensures that analyzer executes in full solution analysis.
            using var workspace = CreateWorkspaceWithProjectAndAnalyzer(new NamedTypeAnalyzer(DiagnosticSeverity.Hidden));
            var project = workspace.CurrentSolution.Projects.Single();

            var newSpecificOptions = project.CompilationOptions.SpecificDiagnosticOptions.Add(NamedTypeAnalyzer.DiagnosticId, ReportDiagnostic.Warn);
            project = project.WithCompilationOptions(project.CompilationOptions.WithSpecificDiagnosticOptions(newSpecificOptions));
            await TestFullSolutionAnalysisForProjectAsync(workspace, project, expectAnalyzerExecuted: true);
        }

        [Fact, WorkItem(42353, "https://github.com/dotnet/roslyn/issues/42353")]
        public async Task TestFullSolutionAnalysisForHiddenAnalyzers_SeverityInAnalyzerConfigOptions()
        {
            using var workspace = CreateWorkspaceWithProjectAndAnalyzer(new NamedTypeAnalyzer(DiagnosticSeverity.Hidden));
            var project = workspace.CurrentSolution.Projects.Single();

            // Escalating the analyzer to non-hidden effective severity through analyzer config options
            // ensures that analyzer executes in full solution analysis.
            var analyzerConfigText = $@"
[*.cs]
dotnet_diagnostic.{NamedTypeAnalyzer.DiagnosticId}.severity = warning
";

            project = project.AddAnalyzerConfigDocument(
                ".editorconfig",
                text: SourceText.From(analyzerConfigText),
                filePath: "z:\\.editorconfig").Project;

            await TestFullSolutionAnalysisForProjectAsync(workspace, project, expectAnalyzerExecuted: true);
        }

        private static AdhocWorkspace CreateWorkspaceWithProjectAndAnalyzer(DiagnosticAnalyzer analyzer)
        {
            var workspace = CreateWorkspace();

            var globalOptions = GetGlobalOptions(workspace);
            globalOptions.SetGlobalOption(new OptionKey(SolutionCrawlerOptionsStorage.BackgroundAnalysisScopeOption, LanguageNames.CSharp), BackgroundAnalysisScope.FullSolution);

            var projectId = ProjectId.CreateNewId();
            var solution = workspace.CurrentSolution;

            solution = solution
                .AddAnalyzerReference(new AnalyzerImageReference(ImmutableArray.Create(analyzer)))
                .AddProject(
                    ProjectInfo.Create(
                        projectId,
                        VersionStamp.Create(),
                        "Dummy",
                        "Dummy",
                        LanguageNames.CSharp,
                        filePath: "z:\\Dummy.csproj",
                        documents: new[] {
                            DocumentInfo.Create(
                                DocumentId.CreateNewId(projectId),
                                "test.cs",
                                loader: TextLoader.From(TextAndVersion.Create(SourceText.From("class A {}"), VersionStamp.Create(), filePath: "test.cs")),
                                filePath: "z:\\test.cs")}));

            Assert.True(workspace.TryApplyChanges(solution));

            return workspace;
        }

        private static async Task TestFullSolutionAnalysisForProjectAsync(AdhocWorkspace workspace, Project project, bool expectAnalyzerExecuted)
        {
            var exportProvider = workspace.Services.SolutionServices.ExportProvider;
            Assert.IsType<MockDiagnosticUpdateSourceRegistrationService>(exportProvider.GetExportedValue<IDiagnosticUpdateSourceRegistrationService>());
            var service = Assert.IsType<DiagnosticAnalyzerService>(exportProvider.GetExportedValue<IDiagnosticAnalyzerService>());
            var globalOptions = exportProvider.GetExportedValue<IGlobalOptionService>();

            var called = false;
            service.DiagnosticsUpdated += (s, e) =>
            {
                var diagnostics = e.GetPushDiagnostics(globalOptions, InternalDiagnosticsOptions.NormalDiagnosticMode);
                if (diagnostics.Length == 0)
                {
                    return;
                }

                var liveId = (LiveDiagnosticUpdateArgsId)e.Id;
                Assert.True(liveId.Analyzer is NamedTypeAnalyzer);

                called = true;
            };

            var incrementalAnalyzer = (DiagnosticIncrementalAnalyzer)service.CreateIncrementalAnalyzer(project.Solution.Workspace);
            await incrementalAnalyzer.AnalyzeProjectAsync(project, semanticsChanged: true, InvocationReasons.Reanalyze, CancellationToken.None);

            await ((AsynchronousOperationListener)service.Listener).ExpeditedWaitAsync();

            Assert.Equal(expectAnalyzerExecuted, called);
        }

        [Theory, CombinatorialData]
        internal async Task TestAdditionalFileAnalyzer(bool registerFromInitialize, bool testMultiple, BackgroundAnalysisScope analysisScope)
        {
            using var workspace = CreateWorkspace();

            var globalOptions = GetGlobalOptions(workspace);
            globalOptions.SetGlobalOption(new OptionKey(SolutionCrawlerOptionsStorage.BackgroundAnalysisScopeOption, LanguageNames.CSharp), analysisScope);

            var projectInfo = ProjectInfo.Create(ProjectId.CreateNewId(), VersionStamp.Create(), "CSharpProject", "CSharpProject", LanguageNames.CSharp);
            var project = workspace.AddProject(projectInfo);

            var diagnosticSpan = new TextSpan(2, 2);
            var analyzer = new AdditionalFileAnalyzer(registerFromInitialize, diagnosticSpan, id: "ID0001");
            var analyzers = ImmutableArray.Create<DiagnosticAnalyzer>(analyzer);
            if (testMultiple)
            {
                analyzer = new AdditionalFileAnalyzer2(registerFromInitialize, diagnosticSpan, id: "ID0002");
                analyzers = analyzers.Add(analyzer);
            }

            var analyzerReference = new AnalyzerImageReference(analyzers);
            project = project.WithAnalyzerReferences(new[] { analyzerReference })
                .AddAdditionalDocument(name: "dummy.txt", text: "Additional File Text", filePath: "dummy.txt").Project;
            if (testMultiple)
            {
                project = project.AddAdditionalDocument(name: "dummy2.txt", text: "Additional File2 Text", filePath: "dummy2.txt").Project;
            }

            var applied = workspace.TryApplyChanges(project.Solution);
            Assert.True(applied);

            var exportProvider = workspace.Services.SolutionServices.ExportProvider;
            Assert.IsType<MockDiagnosticUpdateSourceRegistrationService>(exportProvider.GetExportedValue<IDiagnosticUpdateSourceRegistrationService>());
            var service = Assert.IsType<DiagnosticAnalyzerService>(exportProvider.GetExportedValue<IDiagnosticAnalyzerService>());

            var diagnostics = new ConcurrentSet<DiagnosticData>();
            service.DiagnosticsUpdated += (s, e) =>
            {
                diagnostics.AddRange(e.GetPushDiagnostics(globalOptions, InternalDiagnosticsOptions.NormalDiagnosticMode));
            };

            var incrementalAnalyzer = (DiagnosticIncrementalAnalyzer)service.CreateIncrementalAnalyzer(workspace);
            var firstAdditionalDocument = project.AdditionalDocuments.FirstOrDefault();

            switch (analysisScope)
            {
                case BackgroundAnalysisScope.None:
                case BackgroundAnalysisScope.ActiveFile:
                case BackgroundAnalysisScope.OpenFiles:
                    workspace.OpenAdditionalDocument(firstAdditionalDocument.Id);
                    await incrementalAnalyzer.AnalyzeNonSourceDocumentAsync(firstAdditionalDocument, InvocationReasons.SyntaxChanged, CancellationToken.None);
                    break;

                case BackgroundAnalysisScope.FullSolution:
                    await incrementalAnalyzer.AnalyzeProjectAsync(project, semanticsChanged: true, InvocationReasons.Reanalyze, CancellationToken.None);
                    break;

                default:
                    throw ExceptionUtilities.UnexpectedValue(analysisScope);
            }

            await ((AsynchronousOperationListener)service.Listener).ExpeditedWaitAsync();

            var expectedCount = (analysisScope, testMultiple) switch
            {
                (BackgroundAnalysisScope.ActiveFile or BackgroundAnalysisScope.None, _) => 0,
                (BackgroundAnalysisScope.OpenFiles or BackgroundAnalysisScope.FullSolution, false) => 1,
                (BackgroundAnalysisScope.OpenFiles, true) => 2,
                (BackgroundAnalysisScope.FullSolution, true) => 4,
                _ => throw ExceptionUtilities.Unreachable(),
            };

            Assert.Equal(expectedCount, diagnostics.Count);

            for (var i = 0; i < analyzers.Length; i++)
            {
                analyzer = (AdditionalFileAnalyzer)analyzers[i];
                foreach (var additionalDoc in project.AdditionalDocuments)
                {
                    var applicableDiagnostics = diagnostics.Where(
                        d => d.Id == analyzer.Descriptor.Id && d.DataLocation.UnmappedFileSpan.Path == additionalDoc.FilePath);

                    var text = await additionalDoc.GetTextAsync();
                    if (analysisScope is BackgroundAnalysisScope.ActiveFile or BackgroundAnalysisScope.None)
                    {
                        Assert.Empty(applicableDiagnostics);
                    }
                    else if (analysisScope == BackgroundAnalysisScope.OpenFiles &&
                        firstAdditionalDocument != additionalDoc)
                    {
                        Assert.Empty(applicableDiagnostics);
                    }
                    else
                    {
                        var diagnostic = Assert.Single(applicableDiagnostics);
                        Assert.Equal(diagnosticSpan, diagnostic.DataLocation.UnmappedFileSpan.GetClampedTextSpan(text));
                        diagnostics.Remove(diagnostic);
                    }
                }
            }

            Assert.Empty(diagnostics);
        }

        private class AdditionalFileAnalyzer2 : AdditionalFileAnalyzer
        {
            public AdditionalFileAnalyzer2(bool registerFromInitialize, TextSpan diagnosticSpan, string id)
                : base(registerFromInitialize, diagnosticSpan, id)
            {
            }
        }

        [Theory, CombinatorialData]
        internal async Task TestDiagnosticSuppressor(bool includeAnalyzer, bool includeSuppressor, BackgroundAnalysisScope analysisScope)
        {
            var analyzers = ArrayBuilder<DiagnosticAnalyzer>.GetInstance();
            if (includeAnalyzer)
            {
                analyzers.Add(new NamedTypeAnalyzer());
            }

            if (includeSuppressor)
            {
                analyzers.Add(new DiagnosticSuppressorForId(NamedTypeAnalyzer.DiagnosticId));
            }

            var analyzerReference = new AnalyzerImageReference(analyzers.ToImmutableArray());

            using var workspace = TestWorkspace.CreateCSharp("class A {}", composition: s_editorFeaturesCompositionWithMockDiagnosticUpdateSourceRegistrationService.AddParts(typeof(TestDocumentTrackingService)));

            workspace.GlobalOptions.SetGlobalOption(new OptionKey(SolutionCrawlerOptionsStorage.BackgroundAnalysisScopeOption, LanguageNames.CSharp), analysisScope);

            workspace.TryApplyChanges(workspace.CurrentSolution.WithAnalyzerReferences(new[] { analyzerReference }));

            var project = workspace.CurrentSolution.Projects.Single();
            var document = project.Documents.Single();

            Assert.IsType<MockDiagnosticUpdateSourceRegistrationService>(workspace.GetService<IDiagnosticUpdateSourceRegistrationService>());
            var service = Assert.IsType<DiagnosticAnalyzerService>(workspace.GetService<IDiagnosticAnalyzerService>());
            var globalOptions = workspace.GetService<IGlobalOptionService>();

            DiagnosticData diagnostic = null;
            service.DiagnosticsUpdated += (s, e) =>
            {
                var diagnostics = e.GetPushDiagnostics(globalOptions, InternalDiagnosticsOptions.NormalDiagnosticMode);
                if (diagnostics.Length == 0)
                {
                    return;
                }

                diagnostic = Assert.Single(diagnostics);
            };

            var incrementalAnalyzer = (DiagnosticIncrementalAnalyzer)service.CreateIncrementalAnalyzer(workspace);

            switch (analysisScope)
            {
                case BackgroundAnalysisScope.None:
                case BackgroundAnalysisScope.ActiveFile:
                    workspace.OpenDocument(document.Id);
                    var documentTrackingService = (TestDocumentTrackingService)workspace.Services.GetService<IDocumentTrackingService>();
                    documentTrackingService.SetActiveDocument(document.Id);
                    await incrementalAnalyzer.AnalyzeDocumentAsync(document, bodyOpt: null, InvocationReasons.SemanticChanged, CancellationToken.None);
                    break;

                case BackgroundAnalysisScope.OpenFiles:
                    workspace.OpenDocument(document.Id);
                    await incrementalAnalyzer.AnalyzeDocumentAsync(document, bodyOpt: null, InvocationReasons.SemanticChanged, CancellationToken.None);
                    break;

                case BackgroundAnalysisScope.FullSolution:
                    await incrementalAnalyzer.AnalyzeProjectAsync(project, semanticsChanged: true, InvocationReasons.Reanalyze, CancellationToken.None);
                    break;

                default:
                    throw ExceptionUtilities.UnexpectedValue(analysisScope);
            }

            await ((AsynchronousOperationListener)service.Listener).ExpeditedWaitAsync();

            if (includeAnalyzer && analysisScope != BackgroundAnalysisScope.None)
            {
                Assert.True(diagnostic != null);
                Assert.Equal(NamedTypeAnalyzer.DiagnosticId, diagnostic.Id);
                Assert.Equal(includeSuppressor, diagnostic.IsSuppressed);
            }
            else
            {
                Assert.True(diagnostic == null);
            }
        }

        [Theory, CombinatorialData]
        internal async Task TestRemoveUnnecessaryInlineSuppressionsAnalyzer(BackgroundAnalysisScope analysisScope, bool isSourceGenerated, bool testPragma)
        {
            var analyzers = ImmutableArray.Create<DiagnosticAnalyzer>(
                new CSharpCompilerDiagnosticAnalyzer(),
                new NamedTypeAnalyzer(),
                new CSharpRemoveUnnecessaryInlineSuppressionsDiagnosticAnalyzer());

            var analyzerReference = new AnalyzerImageReference(analyzers);

            string code;
            if (testPragma)
            {
                code = $@"
#pragma warning disable {NamedTypeAnalyzer.DiagnosticId} // Unnecessary
#pragma warning disable CS0168 // Variable is declared but never used - Unnecessary

#pragma warning disable {NamedTypeAnalyzer.DiagnosticId} // Necessary
class A
{{
    void M()
    {{
#pragma warning disable CS0168 // Variable is declared but never used - Necessary
        int x;
    }}
}}
";
            }
            else
            {
                code = $@"
[System.Diagnostics.CodeAnalysis.SuppressMessage(""Category1"", ""{NamedTypeAnalyzer.DiagnosticId}"")] // Necessary
class A
{{
    [System.Diagnostics.CodeAnalysis.SuppressMessage(""Category2"", ""{NamedTypeAnalyzer.DiagnosticId}"")] // Unnecessary
    [System.Diagnostics.CodeAnalysis.SuppressMessage(""Category3"", ""CS0168"")] // Unnecessary
    void M()
    {{
#pragma warning disable CS0168 // Variable is declared but never used - Necessary
        int x;
    }}
}}
";
            }

            string[] files;
            string[] sourceGeneratedFiles;
            if (isSourceGenerated)
            {
                files = Array.Empty<string>();
                sourceGeneratedFiles = new[] { code };
            }
            else
            {
                files = new[] { code };
                sourceGeneratedFiles = Array.Empty<string>();
            }

            using var workspace = TestWorkspace.CreateCSharp(files, sourceGeneratedFiles,
                composition: s_editorFeaturesCompositionWithMockDiagnosticUpdateSourceRegistrationService.AddParts(
                    typeof(TestDocumentTrackingService),
                    typeof(TestWorkspaceConfigurationService)));

            var workspaceConfigurationService = workspace.GetService<TestWorkspaceConfigurationService>();
            workspaceConfigurationService.Options = new(EnableOpeningSourceGeneratedFiles: true);

            workspace.GlobalOptions.SetGlobalOption(new OptionKey(SolutionCrawlerOptionsStorage.BackgroundAnalysisScopeOption, LanguageNames.CSharp), analysisScope);

            var compilerDiagnosticsScope = analysisScope.ToEquivalentCompilerDiagnosticsScope();
            workspace.GlobalOptions.SetGlobalOption(new OptionKey(SolutionCrawlerOptionsStorage.CompilerDiagnosticsScopeOption, LanguageNames.CSharp), compilerDiagnosticsScope);

            workspace.TryApplyChanges(workspace.CurrentSolution.WithAnalyzerReferences(new[] { analyzerReference }));

            var project = workspace.CurrentSolution.Projects.Single();
            var document = isSourceGenerated ? (await project.GetSourceGeneratedDocumentsAsync(CancellationToken.None)).Single() : project.Documents.Single();
            if (isSourceGenerated)
                Assert.IsType<SourceGeneratedDocument>(document);
            else
                Assert.IsType<Document>(document);

            Assert.IsType<MockDiagnosticUpdateSourceRegistrationService>(workspace.GetService<IDiagnosticUpdateSourceRegistrationService>());
            var service = Assert.IsType<DiagnosticAnalyzerService>(workspace.GetService<IDiagnosticAnalyzerService>());

            var diagnostics = ArrayBuilder<DiagnosticData>.GetInstance();
            var text = await document.GetTextAsync();
            service.DiagnosticsUpdated += (s, e) =>
            {
                diagnostics.AddRange(
                    e.GetPushDiagnostics(workspace.GlobalOptions, InternalDiagnosticsOptions.NormalDiagnosticMode)
                     .Where(d => d.Id == IDEDiagnosticIds.RemoveUnnecessarySuppressionDiagnosticId)
                     .OrderBy(d => d.DataLocation.UnmappedFileSpan.GetClampedTextSpan(text)));
            };

            var incrementalAnalyzer = (DiagnosticIncrementalAnalyzer)service.CreateIncrementalAnalyzer(workspace);

            switch (analysisScope)
            {
                case BackgroundAnalysisScope.None:
                case BackgroundAnalysisScope.ActiveFile:
                    if (isSourceGenerated)
                        workspace.OpenSourceGeneratedDocument(document.Id);
                    else
                        workspace.OpenDocument(document.Id);

                    var documentTrackingService = (TestDocumentTrackingService)workspace.Services.GetRequiredService<IDocumentTrackingService>();
                    documentTrackingService.SetActiveDocument(document.Id);
                    await incrementalAnalyzer.AnalyzeDocumentAsync(document, bodyOpt: null, InvocationReasons.SemanticChanged, CancellationToken.None);
                    break;

                case BackgroundAnalysisScope.OpenFiles:
                    if (isSourceGenerated)
                        workspace.OpenSourceGeneratedDocument(document.Id);
                    else
                        workspace.OpenDocument(document.Id);

                    await incrementalAnalyzer.AnalyzeDocumentAsync(document, bodyOpt: null, InvocationReasons.SemanticChanged, CancellationToken.None);
                    break;

                case BackgroundAnalysisScope.FullSolution:
                    await incrementalAnalyzer.AnalyzeProjectAsync(project, semanticsChanged: true, InvocationReasons.Reanalyze, CancellationToken.None);
                    break;
            }

            await ((AsynchronousOperationListener)service.Listener).ExpeditedWaitAsync();

            var root = await document.GetSyntaxRootAsync();
            text = await document.GetTextAsync();
            if (analysisScope == BackgroundAnalysisScope.None)
            {
                // Anayzers are disabled for BackgroundAnalysisScope.None.
                Assert.Empty(diagnostics);
            }
            else
            {
                Assert.Equal(2, diagnostics.Count);
                if (testPragma)
                {
                    var pragma1 = root.FindTrivia(diagnostics[0].DataLocation.UnmappedFileSpan.GetClampedTextSpan(text).Start).ToString();
                    Assert.Equal($"#pragma warning disable {NamedTypeAnalyzer.DiagnosticId} // Unnecessary", pragma1);
                    var pragma2 = root.FindTrivia(diagnostics[1].DataLocation.UnmappedFileSpan.GetClampedTextSpan(text).Start).ToString();
                    Assert.Equal($"#pragma warning disable CS0168 // Variable is declared but never used - Unnecessary", pragma2);
                }
                else
                {
                    var attribute1 = root.FindNode(diagnostics[0].DataLocation.UnmappedFileSpan.GetClampedTextSpan(text)).ToString();
                    Assert.Equal($@"System.Diagnostics.CodeAnalysis.SuppressMessage(""Category2"", ""{NamedTypeAnalyzer.DiagnosticId}"")", attribute1);
                    var attribute2 = root.FindNode(diagnostics[1].DataLocation.UnmappedFileSpan.GetClampedTextSpan(text)).ToString();
                    Assert.Equal($@"System.Diagnostics.CodeAnalysis.SuppressMessage(""Category3"", ""CS0168"")", attribute2);
                }
            }
        }

        [Theory, CombinatorialData]
        internal async Task TestCancellationDuringDiagnosticComputation_InProc(AnalyzerRegisterActionKind actionKind)
        {
            // This test verifies that we do no attempt to re-use CompilationWithAnalyzers instance in IDE in-proc diagnostic computation in presence of an OperationCanceledException during analysis.
            // Attempting to do so has led to large number of reliability issues and flakiness in diagnostic computation, which we want to avoid.

            var source = @"
class A
{
    void M()
    {
        int x = 0;
    }
}";

            using var workspace = TestWorkspace.CreateCSharp(source,
                composition: s_editorFeaturesCompositionWithMockDiagnosticUpdateSourceRegistrationService.AddParts(typeof(TestDocumentTrackingService)));

            var analyzer = new CancellationTestAnalyzer(actionKind);
            var analyzerReference = new AnalyzerImageReference(ImmutableArray.Create<DiagnosticAnalyzer>(analyzer));
            workspace.TryApplyChanges(workspace.CurrentSolution.WithAnalyzerReferences(new[] { analyzerReference }));

            var project = workspace.CurrentSolution.Projects.Single();
            var document = project.Documents.Single();

            Assert.IsType<MockDiagnosticUpdateSourceRegistrationService>(workspace.GetService<IDiagnosticUpdateSourceRegistrationService>());
            var service = Assert.IsType<DiagnosticAnalyzerService>(workspace.GetService<IDiagnosticAnalyzerService>());
            var globalOptions = workspace.GetService<IGlobalOptionService>();

            DiagnosticData diagnostic = null;
            service.DiagnosticsUpdated += (s, e) =>
            {
                var diagnostics = e.GetPushDiagnostics(globalOptions, InternalDiagnosticsOptions.NormalDiagnosticMode);
                if (diagnostics.IsEmpty)
                {
                    return;
                }

                Assert.Null(diagnostic);
                diagnostic = Assert.Single(diagnostics);
            };

            var incrementalAnalyzer = (DiagnosticIncrementalAnalyzer)service.CreateIncrementalAnalyzer(workspace);

            OpenDocumentAndMakeActive(document, workspace);

            // First invoke analysis with cancellation token, and verify canceled compilation and no reported diagnostics.
            Assert.Empty(analyzer.CanceledCompilations);
            try
            {
                if (actionKind == AnalyzerRegisterActionKind.SyntaxTree)
                {
                    await incrementalAnalyzer.AnalyzeSyntaxAsync(document, InvocationReasons.SyntaxChanged, analyzer.CancellationToken);
                }
                else
                {
                    await incrementalAnalyzer.AnalyzeDocumentAsync(document, bodyOpt: null, InvocationReasons.SemanticChanged, analyzer.CancellationToken);
                }

                throw ExceptionUtilities.Unreachable();
            }
            catch (OperationCanceledException ex) when (ex.CancellationToken == analyzer.CancellationToken)
            {
            }

            Assert.Single(analyzer.CanceledCompilations);
            Assert.Null(diagnostic);

            // Then invoke analysis without cancellation token, and verify non-cancelled diagnostic.
            if (actionKind == AnalyzerRegisterActionKind.SyntaxTree)
            {
                await incrementalAnalyzer.AnalyzeSyntaxAsync(document, InvocationReasons.SyntaxChanged, CancellationToken.None);
            }
            else
            {
                await incrementalAnalyzer.AnalyzeDocumentAsync(document, bodyOpt: null, InvocationReasons.SemanticChanged, CancellationToken.None);
            }

            await ((AsynchronousOperationListener)service.Listener).ExpeditedWaitAsync();

            Assert.True(diagnostic != null);
            Assert.Equal(CancellationTestAnalyzer.NonCanceledDiagnosticId, diagnostic.Id);
        }

        [Theory, CombinatorialData]
        [WorkItem(49698, "https://github.com/dotnet/roslyn/issues/49698")]
        internal async Task TestOnlyRequiredAnalyzerExecutedDuringDiagnosticComputation(bool documentAnalysis)
        {
            using var workspace = TestWorkspace.CreateCSharp("class A { }");

            // Verify that requesting analyzer diagnostics for analyzer1 does not lead to invoking analyzer2.
            var analyzer1 = new NamedTypeAnalyzerWithConfigurableEnabledByDefault(isEnabledByDefault: true, DiagnosticSeverity.Warning, throwOnAllNamedTypes: false);
            var analyzer1Id = analyzer1.GetAnalyzerId();
            var analyzer2 = new NamedTypeAnalyzer();
            var analyzerIdsToRequestDiagnostics = new[] { analyzer1Id };
            var analyzerReference = new AnalyzerImageReference(ImmutableArray.Create<DiagnosticAnalyzer>(analyzer1, analyzer2));
            workspace.TryApplyChanges(workspace.CurrentSolution.WithAnalyzerReferences(new[] { analyzerReference }));
            var project = workspace.CurrentSolution.Projects.Single();
            var document = documentAnalysis ? project.Documents.Single() : null;
            var ideAnalyzerOptions = IdeAnalyzerOptions.GetDefault(project.Services);
            var diagnosticComputer = new DiagnosticComputer(document, project, ideAnalyzerOptions, span: null, AnalysisKind.Semantic, new DiagnosticAnalyzerInfoCache());
            var diagnosticsMapResults = await diagnosticComputer.GetDiagnosticsAsync(analyzerIdsToRequestDiagnostics, reportSuppressedDiagnostics: false,
                logPerformanceInfo: false, getTelemetryInfo: false, cancellationToken: CancellationToken.None);
            Assert.False(analyzer2.ReceivedSymbolCallback);

            Assert.Equal(1, diagnosticsMapResults.Diagnostics.Length);
            var (actualAnalyzerId, diagnosticMap) = diagnosticsMapResults.Diagnostics.Single();
            Assert.Equal(analyzer1Id, actualAnalyzerId);
            Assert.Equal(1, diagnosticMap.Semantic.Length);
            var semanticDiagnostics = diagnosticMap.Semantic.Single().Item2;
            var diagnostic = Assert.Single(semanticDiagnostics);
            Assert.Equal(analyzer1.Descriptor.Id, diagnostic.Id);

            Assert.Empty(diagnosticMap.Syntax);
            Assert.Empty(diagnosticMap.NonLocal);
            Assert.Empty(diagnosticMap.Other);
        }

        [Theory, CombinatorialData]
        internal async Task TestCancellationDuringDiagnosticComputation_OutOfProc(AnalyzerRegisterActionKind actionKind)
        {
            // This test verifies that we do no attempt to re-use CompilationWithAnalyzers instance in IDE OutOfProc diagnostic computation in presence of an OperationCanceledException during analysis.
            // Attempting to do so has led to large number of reliability issues and flakiness in diagnostic computation, which we want to avoid.
            // NOTE: Unfortunately, we cannot perform an end-to-end OutOfProc test, similar to the InProc test above because AnalyzerImageReference is not serializable.
            //       So, we perform a very targeted test which directly uses the 'DiagnosticComputer' type that is used for all OutOfProc diagnostic computation.

            var source = @"
class A
{
    void M()
    {
        int x = 0;
    }
}";

            using var workspace = TestWorkspace.CreateCSharp(source);

            var analyzer = new CancellationTestAnalyzer(actionKind);
            var analyzerReference = new AnalyzerImageReference(ImmutableArray.Create<DiagnosticAnalyzer>(analyzer));
            workspace.TryApplyChanges(workspace.CurrentSolution.WithAnalyzerReferences(new[] { analyzerReference }));

            var project = workspace.CurrentSolution.Projects.Single();
            var document = project.Documents.Single();
            var diagnosticAnalyzerInfoCache = new DiagnosticAnalyzerInfoCache();

            var ideAnalyzerOptions = IdeAnalyzerOptions.GetDefault(project.Services);
            var kind = actionKind == AnalyzerRegisterActionKind.SyntaxTree ? AnalysisKind.Syntax : AnalysisKind.Semantic;
            var diagnosticComputer = new DiagnosticComputer(document, project, ideAnalyzerOptions, span: null, kind, diagnosticAnalyzerInfoCache);
            var analyzerIds = new[] { analyzer.GetAnalyzerId() };

            // First invoke analysis with cancellation token, and verify canceled compilation and no reported diagnostics.
            Assert.Empty(analyzer.CanceledCompilations);
            try
            {
                _ = await diagnosticComputer.GetDiagnosticsAsync(analyzerIds, reportSuppressedDiagnostics: false,
                    logPerformanceInfo: false, getTelemetryInfo: false, cancellationToken: analyzer.CancellationToken);

                throw ExceptionUtilities.Unreachable();
            }
            catch (OperationCanceledException ex) when (ex.CancellationToken == analyzer.CancellationToken)
            {
            }

            Assert.Single(analyzer.CanceledCompilations);

            // Then invoke analysis without cancellation token, and verify non-cancelled diagnostic.
            var diagnosticsMap = await diagnosticComputer.GetDiagnosticsAsync(analyzerIds, reportSuppressedDiagnostics: false,
                logPerformanceInfo: false, getTelemetryInfo: false, cancellationToken: CancellationToken.None);
            var builder = diagnosticsMap.Diagnostics.Single().diagnosticMap;
            var diagnostic = kind == AnalysisKind.Syntax ? builder.Syntax.Single().Item2.Single() : builder.Semantic.Single().Item2.Single();
            Assert.Equal(CancellationTestAnalyzer.NonCanceledDiagnosticId, diagnostic.Id);
        }

        [Theory]
        [CombinatorialData]
        internal async Task TestGeneratorProducedDiagnostics(bool fullSolutionAnalysis)
        {
            using var workspace = TestWorkspace.CreateCSharp("// This file will get a diagnostic", composition: s_featuresCompositionWithMockDiagnosticUpdateSourceRegistrationService);
            var globalOptions = workspace.GetService<IGlobalOptionService>();

            var generator = new DiagnosticProducingGenerator(c => Location.Create(c.Compilation.SyntaxTrees.Single(), new TextSpan(0, 10)));
            Assert.True(workspace.TryApplyChanges(workspace.CurrentSolution.Projects.Single().AddAnalyzerReference(new TestGeneratorReference(generator)).Solution));

            var project = workspace.CurrentSolution.Projects.Single();
            var document = project.Documents.Single();

            if (fullSolutionAnalysis)
            {
                globalOptions.SetGlobalOption(new OptionKey(SolutionCrawlerOptionsStorage.BackgroundAnalysisScopeOption, LanguageNames.CSharp), BackgroundAnalysisScope.FullSolution);
            }
            else
            {
                // If we aren't testing FSA, then open the file.
                workspace.OpenDocument(document.Id);
            }

            var service = Assert.IsType<DiagnosticAnalyzerService>(workspace.GetService<IDiagnosticAnalyzerService>());

            var gotDiagnostics = false;
            service.DiagnosticsUpdated += (s, e) =>
            {
                var diagnostics = e.GetPushDiagnostics(globalOptions, InternalDiagnosticsOptions.NormalDiagnosticMode);
                if (diagnostics.Length == 0)
                    return;

                var liveId = (LiveDiagnosticUpdateArgsId)e.Id;
                if (liveId.Analyzer is GeneratorDiagnosticsPlaceholderAnalyzer)
                    gotDiagnostics = true;
            };

            var incrementalAnalyzer = (DiagnosticIncrementalAnalyzer)service.CreateIncrementalAnalyzer(workspace);
            await incrementalAnalyzer.AnalyzeProjectAsync(project, semanticsChanged: true, InvocationReasons.Reanalyze, CancellationToken.None);

            await ((AsynchronousOperationListener)service.Listener).ExpeditedWaitAsync();

            Assert.True(gotDiagnostics);
        }

        internal enum AnalyzerRegisterActionKind
        {
            SyntaxTree,
            SyntaxNode,
            Symbol,
            Operation,
            SemanticModel,
        }

        [DiagnosticAnalyzer(LanguageNames.CSharp)]
        internal sealed class CancellationTestAnalyzer : DiagnosticAnalyzer
        {
            public const string CanceledDiagnosticId = "CanceledId";
            public const string NonCanceledDiagnosticId = "NonCanceledId";
            private readonly DiagnosticDescriptor s_canceledDescriptor =
                new DiagnosticDescriptor(CanceledDiagnosticId, "test", "test", "test", DiagnosticSeverity.Warning, isEnabledByDefault: true);
            private readonly DiagnosticDescriptor s_nonCanceledDescriptor =
                new DiagnosticDescriptor(NonCanceledDiagnosticId, "test", "test", "test", DiagnosticSeverity.Warning, isEnabledByDefault: true);

            private readonly AnalyzerRegisterActionKind _actionKind;
            private readonly CancellationTokenSource _cancellationTokenSource = new();

            public CancellationTestAnalyzer(AnalyzerRegisterActionKind actionKind)
            {
                _actionKind = actionKind;
                CanceledCompilations = new ConcurrentSet<Compilation>();
            }

            public CancellationToken CancellationToken => _cancellationTokenSource.Token;
            public ConcurrentSet<Compilation> CanceledCompilations { get; }

            public override ImmutableArray<DiagnosticDescriptor> SupportedDiagnostics => ImmutableArray.Create(s_canceledDescriptor, s_nonCanceledDescriptor);

            public override void Initialize(AnalysisContext context)
            {
                context.RegisterCompilationStartAction(OnCompilationStart);
            }

            private void OnCompilationStart(CompilationStartAnalysisContext context)
            {
                switch (_actionKind)
                {
                    case AnalyzerRegisterActionKind.SyntaxTree:
                        context.RegisterSyntaxTreeAction(syntaxContext => HandleCallback(syntaxContext.Tree.GetRoot().GetLocation(), context.Compilation, syntaxContext.ReportDiagnostic, syntaxContext.CancellationToken));
                        break;
                    case AnalyzerRegisterActionKind.SyntaxNode:
                        context.RegisterSyntaxNodeAction(context => HandleCallback(context.Node.GetLocation(), context.Compilation, context.ReportDiagnostic, context.CancellationToken), CodeAnalysis.CSharp.SyntaxKind.ClassDeclaration);
                        break;
                    case AnalyzerRegisterActionKind.Symbol:
                        context.RegisterSymbolAction(context => HandleCallback(context.Symbol.Locations[0], context.Compilation, context.ReportDiagnostic, context.CancellationToken), SymbolKind.NamedType);
                        break;
                    case AnalyzerRegisterActionKind.Operation:
                        context.RegisterOperationAction(context => HandleCallback(context.Operation.Syntax.GetLocation(), context.Compilation, context.ReportDiagnostic, context.CancellationToken), OperationKind.VariableDeclaration);
                        break;
                    case AnalyzerRegisterActionKind.SemanticModel:
                        context.RegisterSemanticModelAction(context => HandleCallback(context.SemanticModel.SyntaxTree.GetRoot().GetLocation(), context.SemanticModel.Compilation, context.ReportDiagnostic, context.CancellationToken));
                        break;
                }
            }

            private void HandleCallback(Location analysisLocation, Compilation compilation, Action<Diagnostic> reportDiagnostic, CancellationToken cancellationToken)
            {
                // Mimic cancellation by throwing an OperationCanceledException in first callback.
                if (!_cancellationTokenSource.IsCancellationRequested)
                {
                    _cancellationTokenSource.Cancel();
                    CanceledCompilations.Add(compilation);

                    while (true)
                    {
                        cancellationToken.ThrowIfCancellationRequested();
                    }

                    throw ExceptionUtilities.Unreachable();
                }

                // Report diagnostic in the second callback.
                var descriptor = CanceledCompilations.Contains(compilation) ? s_canceledDescriptor : s_nonCanceledDescriptor;
                reportDiagnostic(Diagnostic.Create(descriptor, analysisLocation));
            }
        }

        private static Document GetDocumentFromIncompleteProject(AdhocWorkspace workspace)
        {
            var project = workspace.AddProject(
                            ProjectInfo.Create(
                                ProjectId.CreateNewId(),
                                VersionStamp.Create(),
                                "CSharpProject",
                                "CSharpProject",
                                LanguageNames.CSharp).WithHasAllInformation(hasAllInformation: false));

            return workspace.AddDocument(project.Id, "Empty.cs", SourceText.From("class A { B B {get} }"));
        }

        private static (bool, bool) AnalyzerResultSetter(bool syntax, bool semantic, ImmutableArray<DiagnosticData> diagnostics)
        {
            switch (diagnostics.Length)
            {
                case 0:
                    break;
                case 1:
                    syntax |= diagnostics[0].Id == Analyzer.s_syntaxRule.Id;
                    semantic |= diagnostics[0].Id == Analyzer.s_semanticRule.Id;
                    break;
                default:
                    AssertEx.Fail("shouldn't reach here");
                    break;
            }

            return (syntax, semantic);
        }

        private static (bool, bool) CompilerAnalyzerResultSetter(bool syntax, bool semantic, ImmutableArray<DiagnosticData> diagnostics)
        {
            syntax |= diagnostics.Any(d => d.Properties["Origin"] == "Syntactic");
            semantic |= diagnostics.Any(d => d.Properties["Origin"] != "Syntactic");

            return (syntax, semantic);
        }

        private static async Task RunAllAnalysisAsync(IIncrementalAnalyzer analyzer, TextDocument textDocument)
        {
            if (textDocument is Document document)
            {
                await analyzer.AnalyzeSyntaxAsync(document, InvocationReasons.Empty, CancellationToken.None).ConfigureAwait(false);
                await analyzer.AnalyzeDocumentAsync(document, bodyOpt: null, reasons: InvocationReasons.Empty, cancellationToken: CancellationToken.None).ConfigureAwait(false);
            }
            else
            {
                await analyzer.AnalyzeNonSourceDocumentAsync(textDocument, InvocationReasons.Empty, CancellationToken.None).ConfigureAwait(false);
            }

            await analyzer.AnalyzeProjectAsync(textDocument.Project, semanticsChanged: true, reasons: InvocationReasons.Empty, cancellationToken: CancellationToken.None).ConfigureAwait(false);
        }

        private class Analyzer : DiagnosticAnalyzer
        {
            internal static readonly DiagnosticDescriptor s_syntaxRule = new DiagnosticDescriptor("syntax", "test", "test", "test", DiagnosticSeverity.Error, isEnabledByDefault: true);
            internal static readonly DiagnosticDescriptor s_semanticRule = new DiagnosticDescriptor("semantic", "test", "test", "test", DiagnosticSeverity.Error, isEnabledByDefault: true);
            internal static readonly DiagnosticDescriptor s_compilationRule = new DiagnosticDescriptor("compilation", "test", "test", "test", DiagnosticSeverity.Error, isEnabledByDefault: true);

            public override ImmutableArray<DiagnosticDescriptor> SupportedDiagnostics => ImmutableArray.Create(s_syntaxRule, s_semanticRule, s_compilationRule);

            public override void Initialize(AnalysisContext context)
            {
                context.RegisterSyntaxTreeAction(c => c.ReportDiagnostic(Diagnostic.Create(s_syntaxRule, c.Tree.GetRoot().GetLocation())));
                context.RegisterSemanticModelAction(c => c.ReportDiagnostic(Diagnostic.Create(s_semanticRule, c.SemanticModel.SyntaxTree.GetRoot().GetLocation())));
                context.RegisterCompilationAction(c => c.ReportDiagnostic(Diagnostic.Create(s_compilationRule, c.Compilation.SyntaxTrees.First().GetRoot().GetLocation())));
            }
        }

        private class DisabledByDefaultAnalyzer : DiagnosticAnalyzer
        {
            internal static readonly DiagnosticDescriptor s_syntaxRule = new DiagnosticDescriptor("syntax", "test", "test", "test", DiagnosticSeverity.Error, isEnabledByDefault: false);
            internal static readonly DiagnosticDescriptor s_semanticRule = new DiagnosticDescriptor("semantic", "test", "test", "test", DiagnosticSeverity.Error, isEnabledByDefault: false);
            internal static readonly DiagnosticDescriptor s_compilationRule = new DiagnosticDescriptor("compilation", "test", "test", "test", DiagnosticSeverity.Error, isEnabledByDefault: false);

            public override ImmutableArray<DiagnosticDescriptor> SupportedDiagnostics => ImmutableArray.Create(s_syntaxRule, s_semanticRule, s_compilationRule);

            public override void Initialize(AnalysisContext context)
            {
                context.RegisterSyntaxTreeAction(c => c.ReportDiagnostic(Diagnostic.Create(s_syntaxRule, c.Tree.GetRoot().GetLocation())));
                context.RegisterSemanticModelAction(c => c.ReportDiagnostic(Diagnostic.Create(s_semanticRule, c.SemanticModel.SyntaxTree.GetRoot().GetLocation())));
                context.RegisterCompilationAction(c => c.ReportDiagnostic(Diagnostic.Create(s_compilationRule, c.Compilation.SyntaxTrees.First().GetRoot().GetLocation())));
            }
        }

        private class OpenFileOnlyAnalyzer : DiagnosticAnalyzer, IBuiltInAnalyzer
        {
            internal static readonly DiagnosticDescriptor s_syntaxRule = new DiagnosticDescriptor("syntax", "test", "test", "test", DiagnosticSeverity.Error, isEnabledByDefault: true);

            public override ImmutableArray<DiagnosticDescriptor> SupportedDiagnostics => ImmutableArray.Create(s_syntaxRule);

            public override void Initialize(AnalysisContext context)
                => context.RegisterSyntaxTreeAction(c => c.ReportDiagnostic(Diagnostic.Create(s_syntaxRule, c.Tree.GetRoot().GetLocation())));

            public DiagnosticAnalyzerCategory GetAnalyzerCategory()
                => DiagnosticAnalyzerCategory.SyntaxTreeWithoutSemanticsAnalysis;

            public CodeActionRequestPriority RequestPriority => CodeActionRequestPriority.Normal;

            public bool OpenFileOnly(SimplifierOptions options)
                => true;
        }

        private class NoNameAnalyzer : DocumentDiagnosticAnalyzer
        {
            internal static readonly DiagnosticDescriptor s_syntaxRule = new DiagnosticDescriptor("syntax", "test", "test", "test", DiagnosticSeverity.Error, isEnabledByDefault: true);

            public override ImmutableArray<DiagnosticDescriptor> SupportedDiagnostics => ImmutableArray.Create(s_syntaxRule);

            public override Task<ImmutableArray<Diagnostic>> AnalyzeSyntaxAsync(Document document, CancellationToken cancellationToken)
                => Task.FromResult(ImmutableArray.Create(Diagnostic.Create(s_syntaxRule, Location.Create(document.FilePath, TextSpan.FromBounds(0, 0), new LinePositionSpan(new LinePosition(0, 0), new LinePosition(0, 0))))));

            public override Task<ImmutableArray<Diagnostic>> AnalyzeSemanticsAsync(Document document, CancellationToken cancellationToken)
                => SpecializedTasks.Default<ImmutableArray<Diagnostic>>();
        }

        private class Priority20Analyzer : PriorityTestDocumentDiagnosticAnalyzer
        {
            public Priority20Analyzer() : base(priority: 20) { }
        }

        private class Priority15Analyzer : PriorityTestProjectDiagnosticAnalyzer
        {
            public Priority15Analyzer() : base(priority: 15) { }
        }

        private class Priority10Analyzer : PriorityTestDocumentDiagnosticAnalyzer
        {
            public Priority10Analyzer() : base(priority: 10) { }
        }

        private class Priority1Analyzer : PriorityTestProjectDiagnosticAnalyzer
        {
            public Priority1Analyzer() : base(priority: 1) { }
        }

        private class Priority0Analyzer : PriorityTestDocumentDiagnosticAnalyzer
        {
            public Priority0Analyzer() : base(priority: -1) { }
        }

        private class PriorityTestDocumentDiagnosticAnalyzer : DocumentDiagnosticAnalyzer
        {
            protected PriorityTestDocumentDiagnosticAnalyzer(int priority)
                => Priority = priority;

            public override int Priority { get; }
            public override ImmutableArray<DiagnosticDescriptor> SupportedDiagnostics => ImmutableArray<DiagnosticDescriptor>.Empty;
            public override Task<ImmutableArray<Diagnostic>> AnalyzeSemanticsAsync(Document document, CancellationToken cancellationToken)
                => Task.FromResult(ImmutableArray<Diagnostic>.Empty);
            public override Task<ImmutableArray<Diagnostic>> AnalyzeSyntaxAsync(Document document, CancellationToken cancellationToken)
                => Task.FromResult(ImmutableArray<Diagnostic>.Empty);
        }

        private class PriorityTestProjectDiagnosticAnalyzer : ProjectDiagnosticAnalyzer
        {
            protected PriorityTestProjectDiagnosticAnalyzer(int priority)
                => Priority = priority;

            public override int Priority { get; }
            public override ImmutableArray<DiagnosticDescriptor> SupportedDiagnostics => ImmutableArray<DiagnosticDescriptor>.Empty;
            public override Task<ImmutableArray<Diagnostic>> AnalyzeProjectAsync(Project project, CancellationToken cancellationToken)
                => Task.FromResult(ImmutableArray<Diagnostic>.Empty);
        }

        private class LeakDocumentAnalyzer : DocumentDiagnosticAnalyzer
        {
            internal static readonly DiagnosticDescriptor s_syntaxRule = new DiagnosticDescriptor("leak", "test", "test", "test", DiagnosticSeverity.Error, isEnabledByDefault: true);

            public override ImmutableArray<DiagnosticDescriptor> SupportedDiagnostics => ImmutableArray.Create(s_syntaxRule);

            public override async Task<ImmutableArray<Diagnostic>> AnalyzeSyntaxAsync(Document document, CancellationToken cancellationToken)
            {
                var root = await document.GetSyntaxRootAsync(cancellationToken).ConfigureAwait(false);
                return ImmutableArray.Create(Diagnostic.Create(s_syntaxRule, root.GetLocation()));
            }

            public override Task<ImmutableArray<Diagnostic>> AnalyzeSemanticsAsync(Document document, CancellationToken cancellationToken)
                => SpecializedTasks.Default<ImmutableArray<Diagnostic>>();
        }

        private class LeakProjectAnalyzer : ProjectDiagnosticAnalyzer
        {
            private static readonly DiagnosticDescriptor s_rule = new DiagnosticDescriptor("project", "test", "test", "test", DiagnosticSeverity.Error, isEnabledByDefault: true);
            public override ImmutableArray<DiagnosticDescriptor> SupportedDiagnostics => ImmutableArray.Create(s_rule);
            public override Task<ImmutableArray<Diagnostic>> AnalyzeProjectAsync(Project project, CancellationToken cancellationToken) => SpecializedTasks.Default<ImmutableArray<Diagnostic>>();
        }

        [DiagnosticAnalyzer(LanguageNames.CSharp)]
        private class NamedTypeAnalyzer : DiagnosticAnalyzer
        {
            public const string DiagnosticId = "test";
            private readonly ImmutableArray<DiagnosticDescriptor> _supportedDiagnostics;

            public NamedTypeAnalyzer(DiagnosticSeverity defaultSeverity = DiagnosticSeverity.Warning)
                => _supportedDiagnostics = ImmutableArray.Create(new DiagnosticDescriptor(DiagnosticId, "test", "test", "test", defaultSeverity, isEnabledByDefault: true));

            public override ImmutableArray<DiagnosticDescriptor> SupportedDiagnostics => _supportedDiagnostics;
            public bool ReceivedSymbolCallback { get; private set; }

            public override void Initialize(AnalysisContext context)
            {
                context.RegisterSymbolAction(c =>
                {
                    ReceivedSymbolCallback = true;
                    c.ReportDiagnostic(Diagnostic.Create(_supportedDiagnostics[0], c.Symbol.Locations[0]));
                }, SymbolKind.NamedType);
            }
        }
    }
}<|MERGE_RESOLUTION|>--- conflicted
+++ resolved
@@ -396,11 +396,7 @@
                 workspace,
                 ImmutableDictionary<ProjectId, ImmutableArray<DiagnosticData>>.Empty.Add(
                     document.Project.Id,
-<<<<<<< HEAD
-                    ImmutableArray.Create(DiagnosticData.Create(Diagnostic.Create(NoNameAnalyzer.s_syntaxRule, location, properties), document.Project))),
-=======
-                    ImmutableArray.Create(DiagnosticData.Create(document.Project.Solution, Diagnostic.Create(NoNameAnalyzer.s_syntaxRule, location), document.Project))),
->>>>>>> 40782d7e
+                    ImmutableArray.Create(DiagnosticData.Create(Diagnostic.Create(document.Project.Solution, NoNameAnalyzer.s_syntaxRule, location, properties), document.Project))),
                 new TaskQueue(service.Listener, TaskScheduler.Default),
                 onBuildCompleted: true,
                 CancellationToken.None);
