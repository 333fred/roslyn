﻿// Licensed to the .NET Foundation under one or more agreements.
// The .NET Foundation licenses this file to you under the MIT license.
// See the LICENSE file in the project root for more information.

#nullable disable

using System;
using System.Collections.Generic;
using System.Collections.Immutable;
using System.Linq;
using System.Reflection;
using System.Text;
using System.Text.RegularExpressions;
using Microsoft.CodeAnalysis.Diagnostics;
using Microsoft.CodeAnalysis.Editor.UnitTests.Workspaces;
using Microsoft.CodeAnalysis.Host.Mef;
using Microsoft.CodeAnalysis.Options;
using Microsoft.CodeAnalysis.Test.Utilities;
using Roslyn.Test.Utilities;
using Xunit;

namespace Microsoft.CodeAnalysis.Editor.UnitTests.Diagnostics.ConfigureSeverityLevel
{
    [UseExportProvider]
    public class IDEDiagnosticIDConfigurationTests
    {
        private static ImmutableArray<(string diagnosticId, ImmutableHashSet<IOption2> codeStyleOptions)> GetIDEDiagnosticIdsAndOptions(
            string languageName)
        {
            const string diagnosticIdPrefix = "IDE";

            var diagnosticIdAndOptions = new List<(string diagnosticId, ImmutableHashSet<IOption2> options)>();
            var uniqueDiagnosticIds = new HashSet<string>();
            foreach (var assembly in MefHostServices.DefaultAssemblies)
            {
                var analyzerReference = new AnalyzerFileReference(assembly.Location, TestAnalyzerAssemblyLoader.LoadFromFile);
                foreach (var analyzer in analyzerReference.GetAnalyzers(languageName))
                {
                    foreach (var descriptor in analyzer.SupportedDiagnostics)
                    {
                        var diagnosticId = descriptor.Id;
                        ValidateHelpLinkForDiagnostic(diagnosticId, descriptor.HelpLinkUri);

                        if (!diagnosticId.StartsWith(diagnosticIdPrefix) ||
                            !int.TryParse(diagnosticId.Substring(startIndex: diagnosticIdPrefix.Length), out _))
                        {
                            // Ignore non-IDE diagnostic IDs (such as ENCxxxx diagnostics) and
                            // diagnostic IDs for suggestions, fading, etc. (such as IDExxxxWithSuggestion)
                            continue;
                        }

                        if (!IDEDiagnosticIdToOptionMappingHelper.TryGetMappedOptions(diagnosticId, languageName, out var options))
                        {
                            options = ImmutableHashSet<IOption2>.Empty;
                        }

                        if (uniqueDiagnosticIds.Add(diagnosticId))
                        {
                            diagnosticIdAndOptions.Add((diagnosticId, options));
                        }
                        else
                        {
                            Assert.True(diagnosticIdAndOptions.All(tuple => tuple.diagnosticId != diagnosticId || tuple.options.SetEquals(options)));
                        }
                    }
                }
            }

            diagnosticIdAndOptions.Sort();
            return diagnosticIdAndOptions.ToImmutableArray();
        }

        private static void ValidateHelpLinkForDiagnostic(string diagnosticId, string helpLinkUri)
        {
            if (diagnosticId is "IDE0043" // Intentionally undocumented because it's being removed in favor of CA2241
                or "IDE1007" or "IDE1008" or "RemoveUnnecessaryImportsFixable"
                or "RE0001") // Tracked by https://github.com/dotnet/roslyn/issues/48530
            {
                Assert.True(helpLinkUri == string.Empty, $"Expected empty help link for {diagnosticId}");
                return;
            }

            if (diagnosticId == "IDE0005_gen")
            {
                diagnosticId = "IDE0005";
            }

            if (helpLinkUri != $"https://docs.microsoft.com/dotnet/fundamentals/code-analysis/style-rules/{diagnosticId.ToLowerInvariant()}")
            {
                Assert.True(false, $"Invalid help link for {diagnosticId}");
            }
        }

        private static Dictionary<string, string> GetExpectedMap(string expected, out string[] expectedLines)
        {
            expectedLines = expected.Split(new[] { Environment.NewLine }, StringSplitOptions.RemoveEmptyEntries);
            Assert.True(expectedLines.Length % 2 == 0);
            var expectedMap = new Dictionary<string, string>();
            for (var i = 0; i < expectedLines.Length; i += 2)
            {
                expectedMap.Add(expectedLines[i].Trim(), expectedLines[i + 1].Trim());
            }

            return expectedMap;
        }

        private static void VerifyConfigureSeverityCore(string expected, string languageName)
        {
            using var workspace = new TestWorkspace();
            var optionSet = workspace.Options;

            var diagnosticIdAndOptions = GetIDEDiagnosticIdsAndOptions(languageName);
            var expectedMap = GetExpectedMap(expected, out var expectedLines);

            var baseline = new StringBuilder();
            foreach (var (diagnosticId, options) in diagnosticIdAndOptions)
            {
                var editorConfigString = $"dotnet_diagnostic.{diagnosticId}.severity = %value%";

                // Verify we have an entry for diagnosticId
                var diagnosticIdString = $"# {diagnosticId}";

                if (expectedLines.Length == 0)
                {
                    // Executing test to generate baseline
                    baseline.AppendLine();
                    baseline.AppendLine(diagnosticIdString);
                    baseline.AppendLine(editorConfigString);
                    continue;
                }

                if (!expectedMap.TryGetValue(diagnosticIdString, out var expectedValue))
                {
                    Assert.False(true, $@"Missing entry:

{diagnosticIdString}
{editorConfigString}
");
                }

                // Verify entries match for diagnosticId
                if (expectedValue != editorConfigString)
                {
                    Assert.False(true, $@"Mismatch for '{diagnosticId}'
Expected: {expectedValue}
Actual: {editorConfigString}
");
                }

                expectedMap.Remove(diagnosticIdString);
            }

            if (expectedLines.Length == 0)
            {
                Assert.False(true, $"Test Baseline:{baseline}");
            }

            if (expectedMap.Count > 0)
            {
                var extraEntitiesBuilder = new StringBuilder();
                foreach (var kvp in expectedMap.OrderBy(kvp => kvp.Key))
                {
                    extraEntitiesBuilder.AppendLine();
                    extraEntitiesBuilder.AppendLine(kvp.Key);
                    extraEntitiesBuilder.AppendLine(kvp.Value);
                }

                Assert.False(true, $@"Unexpected entries:{extraEntitiesBuilder.ToString()}");
            }
        }

        [Fact]
        public void CSharp_VerifyIDEDiagnosticSeveritiesAreConfigurable()
        {
            var expected = @"
# IDE0001
dotnet_diagnostic.IDE0001.severity = %value%

# IDE0002
dotnet_diagnostic.IDE0002.severity = %value%

# IDE0003
dotnet_diagnostic.IDE0003.severity = %value%

# IDE0004
dotnet_diagnostic.IDE0004.severity = %value%

# IDE0005
dotnet_diagnostic.IDE0005.severity = %value%

# IDE0007
dotnet_diagnostic.IDE0007.severity = %value%

# IDE0008
dotnet_diagnostic.IDE0008.severity = %value%

# IDE0009
dotnet_diagnostic.IDE0009.severity = %value%

# IDE0010
dotnet_diagnostic.IDE0010.severity = %value%

# IDE0011
dotnet_diagnostic.IDE0011.severity = %value%

# IDE0016
dotnet_diagnostic.IDE0016.severity = %value%

# IDE0017
dotnet_diagnostic.IDE0017.severity = %value%

# IDE0018
dotnet_diagnostic.IDE0018.severity = %value%

# IDE0019
dotnet_diagnostic.IDE0019.severity = %value%

# IDE0020
dotnet_diagnostic.IDE0020.severity = %value%

# IDE0021
dotnet_diagnostic.IDE0021.severity = %value%

# IDE0022
dotnet_diagnostic.IDE0022.severity = %value%

# IDE0023
dotnet_diagnostic.IDE0023.severity = %value%

# IDE0024
dotnet_diagnostic.IDE0024.severity = %value%

# IDE0025
dotnet_diagnostic.IDE0025.severity = %value%

# IDE0026
dotnet_diagnostic.IDE0026.severity = %value%

# IDE0027
dotnet_diagnostic.IDE0027.severity = %value%

# IDE0028
dotnet_diagnostic.IDE0028.severity = %value%

# IDE0029
dotnet_diagnostic.IDE0029.severity = %value%

# IDE0030
dotnet_diagnostic.IDE0030.severity = %value%

# IDE0031
dotnet_diagnostic.IDE0031.severity = %value%

# IDE0032
dotnet_diagnostic.IDE0032.severity = %value%

# IDE0033
dotnet_diagnostic.IDE0033.severity = %value%

# IDE0034
dotnet_diagnostic.IDE0034.severity = %value%

# IDE0035
dotnet_diagnostic.IDE0035.severity = %value%

# IDE0036
dotnet_diagnostic.IDE0036.severity = %value%

# IDE0037
dotnet_diagnostic.IDE0037.severity = %value%

# IDE0038
dotnet_diagnostic.IDE0038.severity = %value%

# IDE0039
dotnet_diagnostic.IDE0039.severity = %value%

# IDE0040
dotnet_diagnostic.IDE0040.severity = %value%

# IDE0041
dotnet_diagnostic.IDE0041.severity = %value%

# IDE0042
dotnet_diagnostic.IDE0042.severity = %value%

# IDE0043
dotnet_diagnostic.IDE0043.severity = %value%

# IDE0044
dotnet_diagnostic.IDE0044.severity = %value%

# IDE0045
dotnet_diagnostic.IDE0045.severity = %value%

# IDE0046
dotnet_diagnostic.IDE0046.severity = %value%

# IDE0047
dotnet_diagnostic.IDE0047.severity = %value%

# IDE0048
dotnet_diagnostic.IDE0048.severity = %value%

# IDE0049
dotnet_diagnostic.IDE0049.severity = %value%

# IDE0050
dotnet_diagnostic.IDE0050.severity = %value%

# IDE0051
dotnet_diagnostic.IDE0051.severity = %value%

# IDE0052
dotnet_diagnostic.IDE0052.severity = %value%

# IDE0053
dotnet_diagnostic.IDE0053.severity = %value%

# IDE0054
dotnet_diagnostic.IDE0054.severity = %value%

# IDE0055
dotnet_diagnostic.IDE0055.severity = %value%

# IDE0056
dotnet_diagnostic.IDE0056.severity = %value%

# IDE0057
dotnet_diagnostic.IDE0057.severity = %value%

# IDE0058
dotnet_diagnostic.IDE0058.severity = %value%

# IDE0059
dotnet_diagnostic.IDE0059.severity = %value%

# IDE0060
dotnet_diagnostic.IDE0060.severity = %value%

# IDE0061
dotnet_diagnostic.IDE0061.severity = %value%

# IDE0062
dotnet_diagnostic.IDE0062.severity = %value%

# IDE0063
dotnet_diagnostic.IDE0063.severity = %value%

# IDE0064
dotnet_diagnostic.IDE0064.severity = %value%

# IDE0065
dotnet_diagnostic.IDE0065.severity = %value%

# IDE0066
dotnet_diagnostic.IDE0066.severity = %value%

# IDE0070
dotnet_diagnostic.IDE0070.severity = %value%

# IDE0071
dotnet_diagnostic.IDE0071.severity = %value%

# IDE0072
dotnet_diagnostic.IDE0072.severity = %value%

# IDE0073
dotnet_diagnostic.IDE0073.severity = %value%

# IDE0074
dotnet_diagnostic.IDE0074.severity = %value%

# IDE0075
dotnet_diagnostic.IDE0075.severity = %value%

# IDE0076
dotnet_diagnostic.IDE0076.severity = %value%

# IDE0077
dotnet_diagnostic.IDE0077.severity = %value%

# IDE0078
dotnet_diagnostic.IDE0078.severity = %value%

# IDE0079
dotnet_diagnostic.IDE0079.severity = %value%

# IDE0080
dotnet_diagnostic.IDE0080.severity = %value%

# IDE0082
dotnet_diagnostic.IDE0082.severity = %value%

# IDE0083
dotnet_diagnostic.IDE0083.severity = %value%

# IDE0090
dotnet_diagnostic.IDE0090.severity = %value%

# IDE0110
dotnet_diagnostic.IDE0110.severity = %value%

# IDE0100
dotnet_diagnostic.IDE0100.severity = %value%

# IDE1005
dotnet_diagnostic.IDE1005.severity = %value%

# IDE1006
dotnet_diagnostic.IDE1006.severity = %value%

# IDE1007
dotnet_diagnostic.IDE1007.severity = %value%

# IDE1008
dotnet_diagnostic.IDE1008.severity = %value%

<<<<<<< HEAD
# IDE2000
dotnet_diagnostic.IDE2000.severity = %value%

# IDE2001
dotnet_diagnostic.IDE2001.severity = %value%

# IDE2002
dotnet_diagnostic.IDE2002.severity = %value%

# IDE2003
dotnet_diagnostic.IDE2003.severity = %value%

# IDE2004
dotnet_diagnostic.IDE2004.severity = %value%
=======
# IDE0120
dotnet_diagnostic.IDE0120.severity = %value%
>>>>>>> 259c6e1f
";

            VerifyConfigureSeverityCore(expected, LanguageNames.CSharp);
        }

        [Fact]
        public void VisualBasic_VerifyIDEDiagnosticSeveritiesAreConfigurable()
        {
            var expected = @"
# IDE0001
dotnet_diagnostic.IDE0001.severity = %value%

# IDE0002
dotnet_diagnostic.IDE0002.severity = %value%

# IDE0003
dotnet_diagnostic.IDE0003.severity = %value%

# IDE0004
dotnet_diagnostic.IDE0004.severity = %value%

# IDE0005
dotnet_diagnostic.IDE0005.severity = %value%

# IDE0009
dotnet_diagnostic.IDE0009.severity = %value%

# IDE0010
dotnet_diagnostic.IDE0010.severity = %value%

# IDE0017
dotnet_diagnostic.IDE0017.severity = %value%

# IDE0028
dotnet_diagnostic.IDE0028.severity = %value%

# IDE0029
dotnet_diagnostic.IDE0029.severity = %value%

# IDE0030
dotnet_diagnostic.IDE0030.severity = %value%

# IDE0031
dotnet_diagnostic.IDE0031.severity = %value%

# IDE0032
dotnet_diagnostic.IDE0032.severity = %value%

# IDE0033
dotnet_diagnostic.IDE0033.severity = %value%

# IDE0036
dotnet_diagnostic.IDE0036.severity = %value%

# IDE0037
dotnet_diagnostic.IDE0037.severity = %value%

# IDE0040
dotnet_diagnostic.IDE0040.severity = %value%

# IDE0041
dotnet_diagnostic.IDE0041.severity = %value%

# IDE0043
dotnet_diagnostic.IDE0043.severity = %value%

# IDE0044
dotnet_diagnostic.IDE0044.severity = %value%

# IDE0045
dotnet_diagnostic.IDE0045.severity = %value%

# IDE0046
dotnet_diagnostic.IDE0046.severity = %value%

# IDE0047
dotnet_diagnostic.IDE0047.severity = %value%

# IDE0048
dotnet_diagnostic.IDE0048.severity = %value%

# IDE0049
dotnet_diagnostic.IDE0049.severity = %value%

# IDE0050
dotnet_diagnostic.IDE0050.severity = %value%

# IDE0051
dotnet_diagnostic.IDE0051.severity = %value%

# IDE0052
dotnet_diagnostic.IDE0052.severity = %value%

# IDE0054
dotnet_diagnostic.IDE0054.severity = %value%

# IDE0055
dotnet_diagnostic.IDE0055.severity = %value%

# IDE0058
dotnet_diagnostic.IDE0058.severity = %value%

# IDE0059
dotnet_diagnostic.IDE0059.severity = %value%

# IDE0060
dotnet_diagnostic.IDE0060.severity = %value%

# IDE0070
dotnet_diagnostic.IDE0070.severity = %value%

# IDE0071
dotnet_diagnostic.IDE0071.severity = %value%

# IDE0073
dotnet_diagnostic.IDE0073.severity = %value%

# IDE0075
dotnet_diagnostic.IDE0075.severity = %value%

# IDE0076
dotnet_diagnostic.IDE0076.severity = %value%

# IDE0077
dotnet_diagnostic.IDE0077.severity = %value%

# IDE0079
dotnet_diagnostic.IDE0079.severity = %value%

# IDE0081
dotnet_diagnostic.IDE0081.severity = %value%

# IDE0082
dotnet_diagnostic.IDE0082.severity = %value%

# IDE0084
dotnet_diagnostic.IDE0084.severity = %value%

# IDE0100
dotnet_diagnostic.IDE0100.severity = %value%

# IDE1006
dotnet_diagnostic.IDE1006.severity = %value%

# IDE1007
dotnet_diagnostic.IDE1007.severity = %value%

# IDE1008
dotnet_diagnostic.IDE1008.severity = %value%

<<<<<<< HEAD
# IDE2000
dotnet_diagnostic.IDE2000.severity = %value%

# IDE2003
dotnet_diagnostic.IDE2003.severity = %value%
=======
# IDE0120
dotnet_diagnostic.IDE0120.severity = %value%
>>>>>>> 259c6e1f
";
            VerifyConfigureSeverityCore(expected, LanguageNames.VisualBasic);
        }

        private static void VerifyConfigureCodeStyleOptionsCore(string expected, string languageName)
        {
            using var workspace = new TestWorkspace();
            var optionSet = workspace.Options;

            var diagnosticIdAndOptions = GetIDEDiagnosticIdsAndOptions(languageName);
            var expectedMap = GetExpectedMap(expected, out var expectedLines);

            var baseline = new StringBuilder();
            foreach (var (diagnosticId, options) in diagnosticIdAndOptions)
            {
                var hasEditorConfigCodeStyleOptions = false;
                foreach (var option in options.OrderBy(o => o.Name))
                {
                    var editorConfigLocation = option.StorageLocations.OfType<IEditorConfigStorageLocation2>().FirstOrDefault();
                    if (editorConfigLocation == null)
                    {
                        continue;
                    }

                    var optionKey = new OptionKey(option, option.IsPerLanguage ? languageName : null);
                    var value = optionSet.GetOption(optionKey);
                    var editorConfigString = editorConfigLocation.GetEditorConfigString(value, optionSet);

                    ProcessDiagnosticIdAndOption(diagnosticId, option, editorConfigString);
                    hasEditorConfigCodeStyleOptions = true;
                }

                if (!hasEditorConfigCodeStyleOptions)
                {
                    ProcessDiagnosticIdAndOption(diagnosticId, optionOpt: null, editorConfigString: "No editorconfig based code style option");
                }
            }

            if (expectedLines.Length == 0)
            {
                Assert.False(true, $"Test Baseline:{baseline}");
            }

            if (expectedMap.Count > 0)
            {
                var extraEntitiesBuilder = new StringBuilder();
                foreach (var kvp in expectedMap.OrderBy(kvp => kvp.Key))
                {
                    extraEntitiesBuilder.AppendLine();
                    extraEntitiesBuilder.AppendLine(kvp.Key);
                    extraEntitiesBuilder.AppendLine(kvp.Value);
                }

                Assert.False(true, $@"Unexpected entries:{extraEntitiesBuilder.ToString()}");
            }

            return;

            // Local functions
            void ProcessDiagnosticIdAndOption(string diagnosticId, IOption optionOpt, string editorConfigString)
            {
                // Verify we have an entry for { diagnosticId, optionName }
                var diagnosticIdString = $"# {diagnosticId}";
                if (optionOpt != null)
                {
                    diagnosticIdString += $", {optionOpt.Name}";
                }

                if (expectedLines.Length == 0)
                {
                    // Executing test to generate baseline
                    baseline.AppendLine();
                    baseline.AppendLine(diagnosticIdString);
                    baseline.AppendLine(editorConfigString);
                    return;
                }

                if (!expectedMap.TryGetValue(diagnosticIdString, out var expectedValue))
                {
                    Assert.False(true, $@"Missing entry:

{diagnosticIdString}
{editorConfigString}
");
                }

                // Verify entries match for diagnosticId
                if (expectedValue != editorConfigString)
                {
                    Assert.False(true, $@"Mismatch for '{diagnosticId}'
Expected: {expectedValue}
Actual: {editorConfigString}
");
                }

                expectedMap.Remove(diagnosticIdString);
            }
        }

        [Fact]
        public void CSharp_VerifyIDECodeStyleOptionsAreConfigurable()
        {
            var expected = @"
# IDE0001
No editorconfig based code style option

# IDE0002
No editorconfig based code style option

# IDE0003, QualifyEventAccess
dotnet_style_qualification_for_event = false

# IDE0003, QualifyFieldAccess
dotnet_style_qualification_for_field = false

# IDE0003, QualifyMethodAccess
dotnet_style_qualification_for_method = false

# IDE0003, QualifyPropertyAccess
dotnet_style_qualification_for_property = false

# IDE0004
No editorconfig based code style option

# IDE0005
No editorconfig based code style option

# IDE0007, VarElsewhere
csharp_style_var_elsewhere = false

# IDE0007, VarForBuiltInTypes
csharp_style_var_for_built_in_types = false

# IDE0007, VarWhenTypeIsApparent
csharp_style_var_when_type_is_apparent = false

# IDE0008, VarElsewhere
csharp_style_var_elsewhere = false

# IDE0008, VarForBuiltInTypes
csharp_style_var_for_built_in_types = false

# IDE0008, VarWhenTypeIsApparent
csharp_style_var_when_type_is_apparent = false

# IDE0009, QualifyEventAccess
dotnet_style_qualification_for_event = false

# IDE0009, QualifyFieldAccess
dotnet_style_qualification_for_field = false

# IDE0009, QualifyMethodAccess
dotnet_style_qualification_for_method = false

# IDE0009, QualifyPropertyAccess
dotnet_style_qualification_for_property = false

# IDE0010
No editorconfig based code style option

# IDE0011, PreferBraces
csharp_prefer_braces = true

# IDE0016, PreferThrowExpression
csharp_style_throw_expression = true

# IDE0017, PreferObjectInitializer
dotnet_style_object_initializer = true

# IDE0018, PreferInlinedVariableDeclaration
csharp_style_inlined_variable_declaration = true

# IDE0019, PreferPatternMatchingOverAsWithNullCheck
csharp_style_pattern_matching_over_as_with_null_check = true

# IDE0020, PreferPatternMatchingOverIsWithCastCheck
csharp_style_pattern_matching_over_is_with_cast_check = true

# IDE0021, PreferExpressionBodiedConstructors
csharp_style_expression_bodied_constructors = false

# IDE0022, PreferExpressionBodiedMethods
csharp_style_expression_bodied_methods = false

# IDE0023, PreferExpressionBodiedOperators
csharp_style_expression_bodied_operators = false

# IDE0024, PreferExpressionBodiedOperators
csharp_style_expression_bodied_operators = false

# IDE0025, PreferExpressionBodiedProperties
csharp_style_expression_bodied_properties = true

# IDE0026, PreferExpressionBodiedIndexers
csharp_style_expression_bodied_indexers = true

# IDE0027, PreferExpressionBodiedAccessors
csharp_style_expression_bodied_accessors = true

# IDE0028, PreferCollectionInitializer
dotnet_style_collection_initializer = true

# IDE0029, PreferCoalesceExpression
dotnet_style_coalesce_expression = true

# IDE0030, PreferCoalesceExpression
dotnet_style_coalesce_expression = true

# IDE0031, PreferNullPropagation
dotnet_style_null_propagation = true

# IDE0032, PreferAutoProperties
dotnet_style_prefer_auto_properties = true

# IDE0033, PreferExplicitTupleNames
dotnet_style_explicit_tuple_names = true

# IDE0034, PreferSimpleDefaultExpression
csharp_prefer_simple_default_expression = true

# IDE0035
No editorconfig based code style option

# IDE0036, PreferredModifierOrder
csharp_preferred_modifier_order = public,private,protected,internal,static,extern,new,virtual,abstract,sealed,override,readonly,unsafe,volatile,async

# IDE0037, PreferInferredTupleNames
dotnet_style_prefer_inferred_tuple_names = true

# IDE0037, PreferInferredAnonymousTypeMemberNames
dotnet_style_prefer_inferred_anonymous_type_member_names = true

# IDE0038, PreferPatternMatchingOverIsWithCastCheck
csharp_style_pattern_matching_over_is_with_cast_check = true

# IDE0039, PreferLocalOverAnonymousFunction
csharp_style_pattern_local_over_anonymous_function = true

# IDE0040, RequireAccessibilityModifiers
dotnet_style_require_accessibility_modifiers = for_non_interface_members

# IDE0041, PreferIsNullCheckOverReferenceEqualityMethod
dotnet_style_prefer_is_null_check_over_reference_equality_method = true

# IDE0042, PreferDeconstructedVariableDeclaration
csharp_style_deconstructed_variable_declaration = true

# IDE0043
No editorconfig based code style option

# IDE0044, PreferReadonly
dotnet_style_readonly_field = true

# IDE0045, PreferConditionalExpressionOverAssignment
dotnet_style_prefer_conditional_expression_over_assignment = true

# IDE0046, PreferConditionalExpressionOverReturn
dotnet_style_prefer_conditional_expression_over_return = true

# IDE0047, ArithmeticBinaryParentheses
dotnet_style_parentheses_in_arithmetic_binary_operators = always_for_clarity

# IDE0047, OtherBinaryParentheses
dotnet_style_parentheses_in_other_binary_operators = always_for_clarity

# IDE0047, OtherParentheses
dotnet_style_parentheses_in_other_operators = never_if_unnecessary

# IDE0047, RelationalBinaryParentheses
dotnet_style_parentheses_in_relational_binary_operators = always_for_clarity

# IDE0048, ArithmeticBinaryParentheses
dotnet_style_parentheses_in_arithmetic_binary_operators = always_for_clarity

# IDE0048, OtherBinaryParentheses
dotnet_style_parentheses_in_other_binary_operators = always_for_clarity

# IDE0048, OtherParentheses
dotnet_style_parentheses_in_other_operators = never_if_unnecessary

# IDE0048, RelationalBinaryParentheses
dotnet_style_parentheses_in_relational_binary_operators = always_for_clarity

# IDE0049, PreferIntrinsicPredefinedTypeKeywordInDeclaration
dotnet_style_predefined_type_for_locals_parameters_members = true

# IDE0049, PreferIntrinsicPredefinedTypeKeywordInMemberAccess
dotnet_style_predefined_type_for_member_access = true

# IDE0050
No editorconfig based code style option

# IDE0051
No editorconfig based code style option

# IDE0052
No editorconfig based code style option

# IDE0053, PreferExpressionBodiedLambdas
csharp_style_expression_bodied_lambdas = true

# IDE0054, PreferCompoundAssignment
dotnet_style_prefer_compound_assignment = true

# IDE0055
No editorconfig based code style option

# IDE0056, PreferIndexOperator
csharp_style_prefer_index_operator = true

# IDE0057, PreferRangeOperator
csharp_style_prefer_range_operator = true

# IDE0058, UnusedValueExpressionStatement
csharp_style_unused_value_expression_statement_preference = discard_variable

# IDE0059, UnusedValueAssignment
csharp_style_unused_value_assignment_preference = discard_variable

# IDE0060, UnusedParameters
dotnet_code_quality_unused_parameters = all

# IDE0061, PreferExpressionBodiedLocalFunctions
csharp_style_expression_bodied_local_functions = false

# IDE0062, PreferStaticLocalFunction
csharp_prefer_static_local_function = true

# IDE0063, PreferSimpleUsingStatement
csharp_prefer_simple_using_statement = true

# IDE0064
No editorconfig based code style option

# IDE0065, PreferredUsingDirectivePlacement
csharp_using_directive_placement = outside_namespace

# IDE0066, PreferSwitchExpression
csharp_style_prefer_switch_expression = true

# IDE0070
No editorconfig based code style option

# IDE0071, PreferSimplifiedInterpolation
dotnet_style_prefer_simplified_interpolation = true

# IDE0072
No editorconfig based code style option

# IDE0073, FileHeaderTemplate
file_header_template = unset

# IDE0074, PreferCompoundAssignment
dotnet_style_prefer_compound_assignment = true

# IDE0075, PreferSimplifiedBooleanExpressions
dotnet_style_prefer_simplified_boolean_expressions = true

# IDE0076
No editorconfig based code style option

# IDE0077
No editorconfig based code style option

# IDE0078, PreferPatternMatching
csharp_style_prefer_pattern_matching = true

# IDE0079
No editorconfig based code style option

# IDE0080
No editorconfig based code style option

# IDE0082
No editorconfig based code style option

# IDE0083, PreferNotPattern
csharp_style_prefer_not_pattern = true

# IDE0090, ImplicitObjectCreationWhenTypeIsApparent
csharp_style_implicit_object_creation_when_type_is_apparent = true

# IDE0110
No editorconfig based code style option

# IDE0120
No editorconfig based code style option

# IDE0100
No editorconfig based code style option

# IDE1005, PreferConditionalDelegateCall
csharp_style_conditional_delegate_call = true

# IDE1006
No editorconfig based code style option

# IDE1007
No editorconfig based code style option

# IDE1008
No editorconfig based code style option

# IDE2000, AllowMultipleBlankLines
dotnet_style_allow_multiple_blank_lines = true

# IDE2001, AllowEmbeddedStatementsOnSameLine
csharp_style_allow_embedded_statements_on_same_line = true

# IDE2002, AllowBlankLinesBetweenConsecutiveBraces
csharp_style_allow_blank_lines_between_consecutive_braces = true

# IDE2003, AllowStatementImmediatelyAfterBlock
dotnet_style_allow_statement_immediately_after_block = true

# IDE2004, AllowBlankLineAfterColonInConstructorInitializer
csharp_style_allow_blank_line_after_colon_in_constructor_initializer = true
";

            VerifyConfigureCodeStyleOptionsCore(expected, LanguageNames.CSharp);
        }

        [Fact]
        public void VisualBasic_VerifyIDECodeStyleOptionsAreConfigurable()
        {
            var expected = @"
# IDE0001
No editorconfig based code style option

# IDE0002
No editorconfig based code style option

# IDE0003, QualifyEventAccess
dotnet_style_qualification_for_event = false

# IDE0003, QualifyFieldAccess
dotnet_style_qualification_for_field = false

# IDE0003, QualifyMethodAccess
dotnet_style_qualification_for_method = false

# IDE0003, QualifyPropertyAccess
dotnet_style_qualification_for_property = false

# IDE0004
No editorconfig based code style option

# IDE0005
No editorconfig based code style option

# IDE0009, QualifyEventAccess
dotnet_style_qualification_for_event = false

# IDE0009, QualifyFieldAccess
dotnet_style_qualification_for_field = false

# IDE0009, QualifyMethodAccess
dotnet_style_qualification_for_method = false

# IDE0009, QualifyPropertyAccess
dotnet_style_qualification_for_property = false

# IDE0010
No editorconfig based code style option

# IDE0017, PreferObjectInitializer
dotnet_style_object_initializer = true

# IDE0028, PreferCollectionInitializer
dotnet_style_collection_initializer = true

# IDE0029, PreferCoalesceExpression
dotnet_style_coalesce_expression = true

# IDE0030, PreferCoalesceExpression
dotnet_style_coalesce_expression = true

# IDE0031, PreferNullPropagation
dotnet_style_null_propagation = true

# IDE0032, PreferAutoProperties
dotnet_style_prefer_auto_properties = true

# IDE0033, PreferExplicitTupleNames
dotnet_style_explicit_tuple_names = true

# IDE0036, PreferredModifierOrder
visual_basic_preferred_modifier_order = partial,default,private,protected,public,friend,notoverridable,overridable,mustoverride,overloads,overrides,mustinherit,notinheritable,static,shared,shadows,readonly,writeonly,dim,const,withevents,widening,narrowing,custom,async,iterator

# IDE0037, PreferInferredTupleNames
dotnet_style_prefer_inferred_tuple_names = true

# IDE0037, PreferInferredAnonymousTypeMemberNames
dotnet_style_prefer_inferred_anonymous_type_member_names = true

# IDE0040, RequireAccessibilityModifiers
dotnet_style_require_accessibility_modifiers = for_non_interface_members

# IDE0041, PreferIsNullCheckOverReferenceEqualityMethod
dotnet_style_prefer_is_null_check_over_reference_equality_method = true

# IDE0043
No editorconfig based code style option

# IDE0044, PreferReadonly
dotnet_style_readonly_field = true

# IDE0045, PreferConditionalExpressionOverAssignment
dotnet_style_prefer_conditional_expression_over_assignment = true

# IDE0046, PreferConditionalExpressionOverReturn
dotnet_style_prefer_conditional_expression_over_return = true

# IDE0047, ArithmeticBinaryParentheses
dotnet_style_parentheses_in_arithmetic_binary_operators = always_for_clarity

# IDE0047, OtherBinaryParentheses
dotnet_style_parentheses_in_other_binary_operators = always_for_clarity

# IDE0047, OtherParentheses
dotnet_style_parentheses_in_other_operators = never_if_unnecessary

# IDE0047, RelationalBinaryParentheses
dotnet_style_parentheses_in_relational_binary_operators = always_for_clarity

# IDE0048, ArithmeticBinaryParentheses
dotnet_style_parentheses_in_arithmetic_binary_operators = always_for_clarity

# IDE0048, OtherBinaryParentheses
dotnet_style_parentheses_in_other_binary_operators = always_for_clarity

# IDE0048, OtherParentheses
dotnet_style_parentheses_in_other_operators = never_if_unnecessary

# IDE0048, RelationalBinaryParentheses
dotnet_style_parentheses_in_relational_binary_operators = always_for_clarity

# IDE0049, PreferIntrinsicPredefinedTypeKeywordInDeclaration
dotnet_style_predefined_type_for_locals_parameters_members = true

# IDE0049, PreferIntrinsicPredefinedTypeKeywordInMemberAccess
dotnet_style_predefined_type_for_member_access = true

# IDE0050
No editorconfig based code style option

# IDE0051
No editorconfig based code style option

# IDE0052
No editorconfig based code style option

# IDE0054, PreferCompoundAssignment
dotnet_style_prefer_compound_assignment = true

# IDE0055
No editorconfig based code style option

# IDE0058, UnusedValueExpressionStatement
visual_basic_style_unused_value_expression_statement_preference = unused_local_variable

# IDE0059, UnusedValueAssignment
visual_basic_style_unused_value_assignment_preference = unused_local_variable

# IDE0060, UnusedParameters
dotnet_code_quality_unused_parameters = all

# IDE0070
No editorconfig based code style option

# IDE0071, PreferSimplifiedInterpolation
dotnet_style_prefer_simplified_interpolation = true

# IDE0073, FileHeaderTemplate
file_header_template = unset

# IDE0075, PreferSimplifiedBooleanExpressions
dotnet_style_prefer_simplified_boolean_expressions = true

# IDE0076
No editorconfig based code style option

# IDE0077
No editorconfig based code style option

# IDE0079
No editorconfig based code style option

# IDE0081
No editorconfig based code style option

# IDE0082
No editorconfig based code style option

# IDE0084, PreferIsNotExpression
visual_basic_style_prefer_isnot_expression = true

# IDE0100
No editorconfig based code style option

# IDE1006
No editorconfig based code style option

# IDE1007
No editorconfig based code style option

# IDE1008
No editorconfig based code style option

<<<<<<< HEAD
# IDE2000, AllowMultipleBlankLines
dotnet_style_allow_multiple_blank_lines = true

# IDE2003, AllowStatementImmediatelyAfterBlock
dotnet_style_allow_statement_immediately_after_block = true
=======
# IDE0120
No editorconfig based code style option
>>>>>>> 259c6e1f
";

            VerifyConfigureCodeStyleOptionsCore(expected, LanguageNames.VisualBasic);
        }
    }
}<|MERGE_RESOLUTION|>--- conflicted
+++ resolved
@@ -416,7 +416,9 @@
 # IDE1008
 dotnet_diagnostic.IDE1008.severity = %value%
 
-<<<<<<< HEAD
+# IDE0120
+dotnet_diagnostic.IDE0120.severity = %value%
+
 # IDE2000
 dotnet_diagnostic.IDE2000.severity = %value%
 
@@ -431,10 +433,6 @@
 
 # IDE2004
 dotnet_diagnostic.IDE2004.severity = %value%
-=======
-# IDE0120
-dotnet_diagnostic.IDE0120.severity = %value%
->>>>>>> 259c6e1f
 ";
 
             VerifyConfigureSeverityCore(expected, LanguageNames.CSharp);
@@ -585,16 +583,14 @@
 # IDE1008
 dotnet_diagnostic.IDE1008.severity = %value%
 
-<<<<<<< HEAD
+# IDE0120
+dotnet_diagnostic.IDE0120.severity = %value%
+
 # IDE2000
 dotnet_diagnostic.IDE2000.severity = %value%
 
 # IDE2003
 dotnet_diagnostic.IDE2003.severity = %value%
-=======
-# IDE0120
-dotnet_diagnostic.IDE0120.severity = %value%
->>>>>>> 259c6e1f
 ";
             VerifyConfigureSeverityCore(expected, LanguageNames.VisualBasic);
         }
@@ -1204,16 +1200,14 @@
 # IDE1008
 No editorconfig based code style option
 
-<<<<<<< HEAD
+# IDE0120
+No editorconfig based code style option
+
 # IDE2000, AllowMultipleBlankLines
 dotnet_style_allow_multiple_blank_lines = true
 
 # IDE2003, AllowStatementImmediatelyAfterBlock
 dotnet_style_allow_statement_immediately_after_block = true
-=======
-# IDE0120
-No editorconfig based code style option
->>>>>>> 259c6e1f
 ";
 
             VerifyConfigureCodeStyleOptionsCore(expected, LanguageNames.VisualBasic);
