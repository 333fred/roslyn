﻿// Licensed to the .NET Foundation under one or more agreements.
// The .NET Foundation licenses this file to you under the MIT license.
// See the LICENSE file in the project root for more information.

#nullable disable

using System.Collections.Generic;
using System.Collections.Immutable;
using System.Linq;
using System.Threading.Tasks;
using Basic.Reference.Assemblies;
using Microsoft.CodeAnalysis.CSharp;
using Microsoft.CodeAnalysis.CSharp.DecompiledSource;
using Microsoft.CodeAnalysis.Test.Utilities;
using Roslyn.Test.Utilities;
using Roslyn.Utilities;
using Xunit;

namespace Microsoft.CodeAnalysis.Editor.UnitTests.MetadataAsSource;

[UseExportProvider]
public abstract partial class AbstractMetadataAsSourceTests : IAsyncLifetime
{
    protected static readonly string ICSharpCodeDecompilerVersion = "8.1.1.7464";

    public virtual Task InitializeAsync()
    {
<<<<<<< HEAD
        protected static readonly string ICSharpCodeDecompilerVersion = "8.2.0.7535";
=======
        AssemblyResolver.TestAccessor.AddInMemoryImage(TestBase.MscorlibRef_v46, "mscorlib.v4_6_1038_0.dll", ImmutableArray.Create(Net461.ReferenceInfos.mscorlib.ImageBytes));
        AssemblyResolver.TestAccessor.AddInMemoryImage(TestBase.SystemRef_v46, "System.v4_6_1038_0.dll", ImmutableArray.Create(Net461.ReferenceInfos.System.ImageBytes));
        AssemblyResolver.TestAccessor.AddInMemoryImage(TestBase.SystemCoreRef_v46, "System.Core.v4_6_1038_0.dll", ImmutableArray.Create(Net461.ReferenceInfos.SystemCore.ImageBytes));
        AssemblyResolver.TestAccessor.AddInMemoryImage(TestBase.ValueTupleRef, "System.ValueTuple.dll", ImmutableArray.Create(Net461.ExtraReferenceInfos.SystemValueTuple.ImageBytes));
        AssemblyResolver.TestAccessor.AddInMemoryImage(TestBase.SystemRuntimeFacadeRef, "System.Runtime.dll", ImmutableArray.Create(Net461.Resources.SystemRuntime));
        AssemblyResolver.TestAccessor.AddInMemoryImage(TestBase.MsvbRef, "Microsoft.VisualBasic.dll", ImmutableArray.Create(Net461.Resources.MicrosoftVisualBasic));
        AssemblyResolver.TestAccessor.AddInMemoryImage(TestBase.SystemXmlRef, "System.Xml.v4_0_30319.dll", ImmutableArray.Create(Net461.Resources.SystemXml));
        AssemblyResolver.TestAccessor.AddInMemoryImage(TestBase.SystemXmlLinqRef, "System.Xml.Linq.v4_0_30319.dll", ImmutableArray.Create(Net461.Resources.SystemXmlLinq));

        return Task.CompletedTask;
    }
>>>>>>> a87e1159

    public virtual Task DisposeAsync()
    {
        AssemblyResolver.TestAccessor.ClearInMemoryImages();

        return Task.CompletedTask;
    }

    internal static async Task GenerateAndVerifySourceAsync(
        string metadataSource,
        string symbolName,
        string projectLanguage,
        string expected,
        bool signaturesOnly = true,
        bool includeXmlDocComments = false,
        string languageVersion = null,
        string metadataLanguageVersion = null,
        string metadataCommonReferences = null,
        string commonReferencesValue = null)
    {
        using var context = TestContext.Create(
            projectLanguage, [metadataSource], includeXmlDocComments,
            languageVersion: languageVersion,
            metadataLanguageVersion: metadataLanguageVersion,
            metadataCommonReferences: metadataCommonReferences,
            commonReferencesValue: commonReferencesValue);
        await context.GenerateAndVerifySourceAsync(symbolName, expected, signaturesOnly: signaturesOnly);
    }

    internal static async Task GenerateAndVerifySourceLineAsync(string source, string language, string expected)
    {
        using var context = TestContext.Create(language, sourceWithSymbolReference: source);
        var navigationSymbol = await context.GetNavigationSymbolAsync();
        var metadataAsSourceFile = await context.GenerateSourceAsync(navigationSymbol);
        var document = context.GetDocument(metadataAsSourceFile);
        var text = await document.GetTextAsync();
        var line = text.Lines.GetLineFromPosition(metadataAsSourceFile.IdentifierLocation.SourceSpan.Start);
        var lineText = line.ToString().Trim();

        Assert.Equal(expected, lineText);
    }

    internal static async Task TestNotReusedOnAssemblyDiffersAsync(string projectLanguage)
    {
        var metadataSources = new[]
        {
            @"[assembly: System.Reflection.AssemblyVersion(""1.0.0.0"")] public class D {}",
            @"[assembly: System.Reflection.AssemblyVersion(""2.0.0.0"")] public class D {}"
        };

        using var context = TestContext.Create(projectLanguage);
        var projectId = ProjectId.CreateNewId();
        var metadataProject = context.CurrentSolution
            .AddProject(projectId, "Metadata", "Metadata", LanguageNames.CSharp).GetProject(projectId)
            .AddMetadataReference(NetFramework.mscorlib)
            .WithCompilationOptions(new CSharpCompilationOptions(OutputKind.DynamicallyLinkedLibrary, optimizationLevel: OptimizationLevel.Release));

        var references = new List<MetadataReference>();

        foreach (var source in metadataSources)
        {
            var newDoc = metadataProject.AddDocument("MetadataSource", source);
            metadataProject = newDoc.Project;
            references.Add(MetadataReference.CreateFromImage((await metadataProject.GetCompilationAsync()).EmitToArray()));
            metadataProject = metadataProject.RemoveDocument(newDoc.Id);
        }

        var project = context.DefaultProject.AddMetadataReference(references[0]);
        var a = await context.GenerateSourceAsync("D", project);

        project = project.RemoveMetadataReference(references[0]).AddMetadataReference(references[1]);
        var b = await context.GenerateSourceAsync("D", project);

        TestContext.VerifyDocumentNotReused(a, b);
    }

    internal static async Task TestSymbolIdMatchesMetadataAsync(string projectLanguage)
    {
        var metadataSource = @"[assembly: System.Reflection.AssemblyVersion(""2.0.0.0"")] public class C { }";
        var symbolName = "C";

        using var context = TestContext.Create(projectLanguage, [metadataSource]);
        var metadataSymbol = await context.ResolveSymbolAsync(symbolName);
        var metadataSymbolId = metadataSymbol.GetSymbolKey();
        var generatedFile = await context.GenerateSourceAsync(symbolName);
        var generatedDocument = context.GetDocument(generatedFile);
        var generatedCompilation = await generatedDocument.Project.GetCompilationAsync();
        var generatedSymbol = generatedCompilation.Assembly.GetTypeByMetadataName(symbolName);
        Assert.False(generatedSymbol.Locations.Where(loc => loc.IsInSource).IsEmpty());
        Assert.True(SymbolKey.GetComparer(ignoreCase: true, ignoreAssemblyKeys: false).Equals(metadataSymbolId, generatedSymbol.GetSymbolKey()));
    }
}<|MERGE_RESOLUTION|>--- conflicted
+++ resolved
@@ -21,13 +21,10 @@
 [UseExportProvider]
 public abstract partial class AbstractMetadataAsSourceTests : IAsyncLifetime
 {
-    protected static readonly string ICSharpCodeDecompilerVersion = "8.1.1.7464";
+    protected static readonly string ICSharpCodeDecompilerVersion = "8.2.0.7535";
 
     public virtual Task InitializeAsync()
     {
-<<<<<<< HEAD
-        protected static readonly string ICSharpCodeDecompilerVersion = "8.2.0.7535";
-=======
         AssemblyResolver.TestAccessor.AddInMemoryImage(TestBase.MscorlibRef_v46, "mscorlib.v4_6_1038_0.dll", ImmutableArray.Create(Net461.ReferenceInfos.mscorlib.ImageBytes));
         AssemblyResolver.TestAccessor.AddInMemoryImage(TestBase.SystemRef_v46, "System.v4_6_1038_0.dll", ImmutableArray.Create(Net461.ReferenceInfos.System.ImageBytes));
         AssemblyResolver.TestAccessor.AddInMemoryImage(TestBase.SystemCoreRef_v46, "System.Core.v4_6_1038_0.dll", ImmutableArray.Create(Net461.ReferenceInfos.SystemCore.ImageBytes));
@@ -39,7 +36,6 @@
 
         return Task.CompletedTask;
     }
->>>>>>> a87e1159
 
     public virtual Task DisposeAsync()
     {
