﻿// Licensed to the .NET Foundation under one or more agreements.
// The .NET Foundation licenses this file to you under the MIT license.
// See the LICENSE file in the project root for more information.

#nullable disable

using System;
using System.Collections.Generic;
using System.Composition;
using System.Linq;
using System.Threading;
using System.Threading.Tasks;
using Microsoft.CodeAnalysis.Editor.Test;
using Microsoft.CodeAnalysis.Editor.UnitTests.Workspaces;
using Microsoft.CodeAnalysis.Host.Mef;
using Microsoft.CodeAnalysis.Notification;
using Microsoft.CodeAnalysis.Options;
using Microsoft.CodeAnalysis.Shared.TestHooks;
using Microsoft.CodeAnalysis.SolutionCrawler;
using Microsoft.CodeAnalysis.Test.Utilities;
using Microsoft.CodeAnalysis.Text;
using Microsoft.VisualStudio.Composition;
using Roslyn.Test.Utilities;
using Roslyn.Utilities;
using Xunit;

namespace Microsoft.CodeAnalysis.Editor.UnitTests.SolutionCrawler
{
    [UseExportProvider]
    public class WorkCoordinatorTests : TestBase
    {
        private const string SolutionCrawlerWorkspaceKind = "SolutionCrawler";

        [Fact]
        public async Task RegisterService()
        {
            using var workspace = new WorkCoordinatorWorkspace(SolutionCrawlerWorkspaceKind);

            Assert.Empty(workspace.ExportProvider.GetExports<IIncrementalAnalyzerProvider>());
            var registrationService = Assert.IsType<SolutionCrawlerRegistrationService>(workspace.Services.GetService<ISolutionCrawlerRegistrationService>());

            // register and unregister workspace to the service
            registrationService.Register(workspace);
            registrationService.Unregister(workspace);

            // make sure we wait for all waiter. the test wrongly assumed there won't be
            // any pending async event which is implementation detail when creating workspace
            // and changing options.
            await WaitWaiterAsync(workspace.ExportProvider);
        }

        [Fact]
        public async Task DynamicallyAddAnalyzer()
        {
            using var workspace = new WorkCoordinatorWorkspace(SolutionCrawlerWorkspaceKind);
            // create solution and wait for it to settle
            var solution = GetInitialSolutionInfo_2Projects_10Documents();
            workspace.OnSolutionAdded(solution);
            await WaitWaiterAsync(workspace.ExportProvider);

            // create solution crawler and add new analyzer provider dynamically
            Assert.Empty(workspace.ExportProvider.GetExports<IIncrementalAnalyzerProvider>());
            var service = Assert.IsType<SolutionCrawlerRegistrationService>(workspace.Services.GetService<ISolutionCrawlerRegistrationService>());

            service.Register(workspace);

            var worker = new Analyzer();
            var provider = new AnalyzerProvider(worker);
            service.AddAnalyzerProvider(provider, Metadata.Crawler);

            // wait for everything to settle
            await WaitAsync(service, workspace);

            service.Unregister(workspace);

            // check whether everything ran as expected
            Assert.Equal(10, worker.SyntaxDocumentIds.Count);
            Assert.Equal(10, worker.DocumentIds.Count);
        }

        [InlineData(BackgroundAnalysisScope.ActiveFile)]
        [InlineData(BackgroundAnalysisScope.OpenFilesAndProjects)]
        [InlineData(BackgroundAnalysisScope.FullSolution)]
        [Theory, WorkItem(747226, "http://vstfdevdiv:8080/DevDiv2/DevDiv/_workitems/edit/747226")]
        internal async Task SolutionAdded_Simple(BackgroundAnalysisScope analysisScope)
        {
            using var workspace = WorkCoordinatorWorkspace.CreateWithAnalysisScope(analysisScope, SolutionCrawlerWorkspaceKind, incrementalAnalyzer: typeof(AnalyzerProviderNoWaitNoBlock));
            var solutionId = SolutionId.CreateNewId();
            var projectId = ProjectId.CreateNewId();

            var solutionInfo = SolutionInfo.Create(SolutionId.CreateNewId(), VersionStamp.Create(),
                    projects: new[]
                    {
                            ProjectInfo.Create(projectId, VersionStamp.Create(), "P1", "P1", LanguageNames.CSharp,
                                documents: new[]
                                {
                                    DocumentInfo.Create(DocumentId.CreateNewId(projectId), "D1")
                                })
                    });

            var expectedDocumentEvents = 1;

            var worker = await ExecuteOperation(workspace, w => w.OnSolutionAdded(solutionInfo));

            Assert.Equal(expectedDocumentEvents, worker.SyntaxDocumentIds.Count);
        }

        [InlineData(BackgroundAnalysisScope.ActiveFile)]
        [InlineData(BackgroundAnalysisScope.OpenFilesAndProjects)]
        [InlineData(BackgroundAnalysisScope.FullSolution)]
        [Theory]
        internal async Task SolutionAdded_Complex(BackgroundAnalysisScope analysisScope)
        {
            using var workspace = WorkCoordinatorWorkspace.CreateWithAnalysisScope(analysisScope, SolutionCrawlerWorkspaceKind, incrementalAnalyzer: typeof(AnalyzerProviderNoWaitNoBlock));
            var solution = GetInitialSolutionInfo_2Projects_10Documents();

            var expectedDocumentEvents = 10;

            var worker = await ExecuteOperation(workspace, w => w.OnSolutionAdded(solution));
            Assert.Equal(expectedDocumentEvents, worker.SyntaxDocumentIds.Count);
        }

        [InlineData(BackgroundAnalysisScope.ActiveFile)]
        [InlineData(BackgroundAnalysisScope.OpenFilesAndProjects)]
        [InlineData(BackgroundAnalysisScope.FullSolution)]
        [Theory]
        internal async Task Solution_Remove(BackgroundAnalysisScope analysisScope)
        {
            using var workspace = WorkCoordinatorWorkspace.CreateWithAnalysisScope(analysisScope, SolutionCrawlerWorkspaceKind, incrementalAnalyzer: typeof(AnalyzerProviderNoWaitNoBlock));
            var solution = GetInitialSolutionInfo_2Projects_10Documents();
            workspace.OnSolutionAdded(solution);
            await WaitWaiterAsync(workspace.ExportProvider);

            var worker = await ExecuteOperation(workspace, w => w.OnSolutionRemoved());
            Assert.Equal(10, worker.InvalidateDocumentIds.Count);
        }

        [InlineData(BackgroundAnalysisScope.ActiveFile)]
        [InlineData(BackgroundAnalysisScope.OpenFilesAndProjects)]
        [InlineData(BackgroundAnalysisScope.FullSolution)]
        [Theory]
        internal async Task Solution_Clear(BackgroundAnalysisScope analysisScope)
        {
            using var workspace = WorkCoordinatorWorkspace.CreateWithAnalysisScope(analysisScope, SolutionCrawlerWorkspaceKind, incrementalAnalyzer: typeof(AnalyzerProviderNoWaitNoBlock));
            var solution = GetInitialSolutionInfo_2Projects_10Documents();
            workspace.OnSolutionAdded(solution);
            await WaitWaiterAsync(workspace.ExportProvider);

            var worker = await ExecuteOperation(workspace, w => w.ClearSolution());
            Assert.Equal(10, worker.InvalidateDocumentIds.Count);
        }

        [InlineData(BackgroundAnalysisScope.ActiveFile)]
        [InlineData(BackgroundAnalysisScope.OpenFilesAndProjects)]
        [InlineData(BackgroundAnalysisScope.FullSolution)]
        [Theory]
        internal async Task Solution_Reload(BackgroundAnalysisScope analysisScope)
        {
            using var workspace = WorkCoordinatorWorkspace.CreateWithAnalysisScope(analysisScope, SolutionCrawlerWorkspaceKind, incrementalAnalyzer: typeof(AnalyzerProviderNoWaitNoBlock));
            var solution = GetInitialSolutionInfo_2Projects_10Documents();
            workspace.OnSolutionAdded(solution);
            await WaitWaiterAsync(workspace.ExportProvider);

            var expectedDocumentEvents = 10;
            var expectedProjectEvents = 2;

            var worker = await ExecuteOperation(workspace, w => w.OnSolutionReloaded(solution));
            Assert.Equal(expectedDocumentEvents, worker.DocumentIds.Count);
            Assert.Equal(expectedProjectEvents, worker.ProjectIds.Count);
        }

        [InlineData(BackgroundAnalysisScope.ActiveFile)]
        [InlineData(BackgroundAnalysisScope.OpenFilesAndProjects)]
        [InlineData(BackgroundAnalysisScope.FullSolution)]
        [Theory]
        internal async Task Solution_Change(BackgroundAnalysisScope analysisScope)
        {
            using var workspace = WorkCoordinatorWorkspace.CreateWithAnalysisScope(analysisScope, SolutionCrawlerWorkspaceKind, incrementalAnalyzer: typeof(AnalyzerProviderNoWaitNoBlock));
            var solutionInfo = GetInitialSolutionInfo_2Projects_10Documents();
            workspace.OnSolutionAdded(solutionInfo);
            await WaitWaiterAsync(workspace.ExportProvider);

            var solution = workspace.CurrentSolution;
            var documentId = solution.Projects.First().DocumentIds[0];
            solution = solution.RemoveDocument(documentId);

            var changedSolution = solution.AddProject("P3", "P3", LanguageNames.CSharp).AddDocument("D1", "").Project.Solution;

            var expectedDocumentEvents = 1;

            var worker = await ExecuteOperation(workspace, w => w.ChangeSolution(changedSolution));
            Assert.Equal(expectedDocumentEvents, worker.SyntaxDocumentIds.Count);
        }

        [InlineData(BackgroundAnalysisScope.ActiveFile)]
        [InlineData(BackgroundAnalysisScope.OpenFilesAndProjects)]
        [InlineData(BackgroundAnalysisScope.FullSolution)]
        [Theory]
        internal async Task Project_Add(BackgroundAnalysisScope analysisScope)
        {
            using var workspace = WorkCoordinatorWorkspace.CreateWithAnalysisScope(analysisScope, SolutionCrawlerWorkspaceKind, incrementalAnalyzer: typeof(AnalyzerProviderNoWaitNoBlock));
            var solution = GetInitialSolutionInfo_2Projects_10Documents();
            workspace.OnSolutionAdded(solution);
            await WaitWaiterAsync(workspace.ExportProvider);

            var projectId = ProjectId.CreateNewId();
            var projectInfo = ProjectInfo.Create(
                projectId, VersionStamp.Create(), "P3", "P3", LanguageNames.CSharp,
                documents: new List<DocumentInfo>
                    {
                            DocumentInfo.Create(DocumentId.CreateNewId(projectId), "D1"),
                            DocumentInfo.Create(DocumentId.CreateNewId(projectId), "D2")
                    });

            var expectedDocumentEvents = 2;

            var worker = await ExecuteOperation(workspace, w => w.OnProjectAdded(projectInfo));
            Assert.Equal(expectedDocumentEvents, worker.SyntaxDocumentIds.Count);
        }

        [InlineData(BackgroundAnalysisScope.ActiveFile)]
        [InlineData(BackgroundAnalysisScope.OpenFilesAndProjects)]
        [InlineData(BackgroundAnalysisScope.FullSolution)]
        [Theory]
        internal async Task Project_Remove(BackgroundAnalysisScope analysisScope)
        {
            using var workspace = WorkCoordinatorWorkspace.CreateWithAnalysisScope(analysisScope, SolutionCrawlerWorkspaceKind, incrementalAnalyzer: typeof(AnalyzerProviderNoWaitNoBlock));
            var solution = GetInitialSolutionInfo_2Projects_10Documents();
            workspace.OnSolutionAdded(solution);
            await WaitWaiterAsync(workspace.ExportProvider);

            var projectid = workspace.CurrentSolution.ProjectIds[0];

            var worker = await ExecuteOperation(workspace, w => w.OnProjectRemoved(projectid));
            Assert.Equal(0, worker.SyntaxDocumentIds.Count);
            Assert.Equal(5, worker.InvalidateDocumentIds.Count);
        }

        [InlineData(BackgroundAnalysisScope.ActiveFile)]
        [InlineData(BackgroundAnalysisScope.OpenFilesAndProjects)]
        [InlineData(BackgroundAnalysisScope.FullSolution)]
        [Theory]
        internal async Task Project_Change(BackgroundAnalysisScope analysisScope)
        {
            using var workspace = WorkCoordinatorWorkspace.CreateWithAnalysisScope(analysisScope, SolutionCrawlerWorkspaceKind, incrementalAnalyzer: typeof(AnalyzerProviderNoWaitNoBlock));
            var solutionInfo = GetInitialSolutionInfo_2Projects_10Documents();
            workspace.OnSolutionAdded(solutionInfo);
            await WaitWaiterAsync(workspace.ExportProvider);

            var project = workspace.CurrentSolution.Projects.First();
            var documentId = project.DocumentIds[0];
            var solution = workspace.CurrentSolution.RemoveDocument(documentId);

            var worker = await ExecuteOperation(workspace, w => w.ChangeProject(project.Id, solution));
            Assert.Equal(0, worker.SyntaxDocumentIds.Count);
            Assert.Equal(1, worker.InvalidateDocumentIds.Count);
        }

        [InlineData(BackgroundAnalysisScope.ActiveFile, false)]
        [InlineData(BackgroundAnalysisScope.ActiveFile, true)]
        [InlineData(BackgroundAnalysisScope.OpenFilesAndProjects, false)]
        [InlineData(BackgroundAnalysisScope.FullSolution, false)]
        [Theory]
        internal async Task Project_AssemblyName_Change(BackgroundAnalysisScope analysisScope, bool firstDocumentActive)
        {
            using var workspace = WorkCoordinatorWorkspace.CreateWithAnalysisScope(analysisScope, SolutionCrawlerWorkspaceKind, incrementalAnalyzer: typeof(AnalyzerProviderNoWaitNoBlock));
            var solutionInfo = GetInitialSolutionInfo_2Projects_10Documents();
            workspace.OnSolutionAdded(solutionInfo);
            var project = workspace.CurrentSolution.Projects.First(p => p.Name == "P1");
            if (firstDocumentActive)
            {
                MakeFirstDocumentActive(project);
            }

            await WaitWaiterAsync(workspace.ExportProvider);

            project = project.WithAssemblyName("newName");
            var worker = await ExecuteOperation(workspace, w => w.ChangeProject(project.Id, project.Solution));

            var expectedDocumentEvents = 5;

            Assert.Equal(expectedDocumentEvents, worker.SyntaxDocumentIds.Count);
            Assert.Equal(expectedDocumentEvents, worker.DocumentIds.Count);
        }

        [InlineData(BackgroundAnalysisScope.ActiveFile, false)]
        [InlineData(BackgroundAnalysisScope.ActiveFile, true)]
        [InlineData(BackgroundAnalysisScope.OpenFilesAndProjects, false)]
        [InlineData(BackgroundAnalysisScope.FullSolution, false)]
        [Theory]
        internal async Task Project_DefaultNamespace_Change(BackgroundAnalysisScope analysisScope, bool firstDocumentActive)
        {
            using var workspace = WorkCoordinatorWorkspace.CreateWithAnalysisScope(analysisScope, SolutionCrawlerWorkspaceKind, incrementalAnalyzer: typeof(AnalyzerProviderNoWaitNoBlock));
            var solutionInfo = GetInitialSolutionInfo_2Projects_10Documents();
            workspace.OnSolutionAdded(solutionInfo);
            var project = workspace.CurrentSolution.Projects.First(p => p.Name == "P1");
            if (firstDocumentActive)
            {
                MakeFirstDocumentActive(project);
            }

            await WaitWaiterAsync(workspace.ExportProvider);

            project = project.WithDefaultNamespace("newNamespace");
            var worker = await ExecuteOperation(workspace, w => w.ChangeProject(project.Id, project.Solution));

            var expectedDocumentEvents = 5;

            Assert.Equal(expectedDocumentEvents, worker.SyntaxDocumentIds.Count);
            Assert.Equal(expectedDocumentEvents, worker.DocumentIds.Count);
        }

        [InlineData(BackgroundAnalysisScope.ActiveFile, false)]
        [InlineData(BackgroundAnalysisScope.ActiveFile, true)]
        [InlineData(BackgroundAnalysisScope.OpenFilesAndProjects, false)]
        [InlineData(BackgroundAnalysisScope.FullSolution, false)]
        [Theory]
        internal async Task Project_AnalyzerOptions_Change(BackgroundAnalysisScope analysisScope, bool firstDocumentActive)
        {
            using var workspace = WorkCoordinatorWorkspace.CreateWithAnalysisScope(analysisScope, SolutionCrawlerWorkspaceKind, incrementalAnalyzer: typeof(AnalyzerProviderNoWaitNoBlock));
            var solutionInfo = GetInitialSolutionInfo_2Projects_10Documents();
            workspace.OnSolutionAdded(solutionInfo);
            var project = workspace.CurrentSolution.Projects.First(p => p.Name == "P1");
            if (firstDocumentActive)
            {
                MakeFirstDocumentActive(project);
            }

            await WaitWaiterAsync(workspace.ExportProvider);

            project = project.AddAdditionalDocument("a1", SourceText.From("")).Project;
            var worker = await ExecuteOperation(workspace, w => w.ChangeProject(project.Id, project.Solution));

            var expectedDocumentEvents = 5;

            Assert.Equal(expectedDocumentEvents, worker.SyntaxDocumentIds.Count);
            Assert.Equal(expectedDocumentEvents, worker.DocumentIds.Count);
        }

        [InlineData(BackgroundAnalysisScope.ActiveFile, false)]
        [InlineData(BackgroundAnalysisScope.ActiveFile, true)]
        [InlineData(BackgroundAnalysisScope.OpenFilesAndProjects, false)]
        [InlineData(BackgroundAnalysisScope.FullSolution, false)]
        [Theory]
        internal async Task Project_OutputFilePath_Change(BackgroundAnalysisScope analysisScope, bool firstDocumentActive)
        {
            using var workspace = WorkCoordinatorWorkspace.CreateWithAnalysisScope(analysisScope, SolutionCrawlerWorkspaceKind, incrementalAnalyzer: typeof(AnalyzerProviderNoWaitNoBlock));
            var solutionInfo = GetInitialSolutionInfo_2Projects_10Documents();
            workspace.OnSolutionAdded(solutionInfo);
            var project = workspace.CurrentSolution.Projects.First(p => p.Name == "P1");
            if (firstDocumentActive)
            {
                MakeFirstDocumentActive(project);
            }

            await WaitWaiterAsync(workspace.ExportProvider);

            var newSolution = workspace.CurrentSolution.WithProjectOutputFilePath(project.Id, "/newPath");
            var worker = await ExecuteOperation(workspace, w => w.ChangeProject(project.Id, newSolution));

            var expectedDocumentEvents = 5;

            Assert.Equal(expectedDocumentEvents, worker.SyntaxDocumentIds.Count);
            Assert.Equal(expectedDocumentEvents, worker.DocumentIds.Count);
        }

        [InlineData(BackgroundAnalysisScope.ActiveFile, false)]
        [InlineData(BackgroundAnalysisScope.ActiveFile, true)]
        [InlineData(BackgroundAnalysisScope.OpenFilesAndProjects, false)]
        [InlineData(BackgroundAnalysisScope.FullSolution, false)]
        [Theory]
        internal async Task Project_OutputRefFilePath_Change(BackgroundAnalysisScope analysisScope, bool firstDocumentActive)
        {
            using var workspace = WorkCoordinatorWorkspace.CreateWithAnalysisScope(analysisScope, SolutionCrawlerWorkspaceKind, incrementalAnalyzer: typeof(AnalyzerProviderNoWaitNoBlock));
            var solutionInfo = GetInitialSolutionInfo_2Projects_10Documents();
            workspace.OnSolutionAdded(solutionInfo);
            var project = workspace.CurrentSolution.Projects.First(p => p.Name == "P1");
            if (firstDocumentActive)
            {
                MakeFirstDocumentActive(project);
            }

            await WaitWaiterAsync(workspace.ExportProvider);

            var newSolution = workspace.CurrentSolution.WithProjectOutputRefFilePath(project.Id, "/newPath");
            var worker = await ExecuteOperation(workspace, w => w.ChangeProject(project.Id, newSolution));

            var expectedDocumentEvents = 5;

            Assert.Equal(expectedDocumentEvents, worker.SyntaxDocumentIds.Count);
            Assert.Equal(expectedDocumentEvents, worker.DocumentIds.Count);
        }

        [InlineData(BackgroundAnalysisScope.ActiveFile, false)]
        [InlineData(BackgroundAnalysisScope.ActiveFile, true)]
        [InlineData(BackgroundAnalysisScope.OpenFilesAndProjects, false)]
        [InlineData(BackgroundAnalysisScope.FullSolution, false)]
        [Theory]
        internal async Task Project_CompilationOutputInfo_Change(BackgroundAnalysisScope analysisScope, bool firstDocumentActive)
        {
            using var workspace = WorkCoordinatorWorkspace.CreateWithAnalysisScope(analysisScope, SolutionCrawlerWorkspaceKind, incrementalAnalyzer: typeof(AnalyzerProviderNoWaitNoBlock));
            var solutionInfo = GetInitialSolutionInfo_2Projects_10Documents();
            workspace.OnSolutionAdded(solutionInfo);
            var project = workspace.CurrentSolution.Projects.First(p => p.Name == "P1");
            if (firstDocumentActive)
            {
                MakeFirstDocumentActive(project);
            }

            await WaitWaiterAsync(workspace.ExportProvider);

            var newSolution = workspace.CurrentSolution.WithProjectCompilationOutputInfo(project.Id, new CompilationOutputInfo(assemblyPath: "/newPath"));
            var worker = await ExecuteOperation(workspace, w => w.ChangeProject(project.Id, newSolution));

            var expectedDocumentEvents = 5;

            Assert.Equal(expectedDocumentEvents, worker.SyntaxDocumentIds.Count);
            Assert.Equal(expectedDocumentEvents, worker.DocumentIds.Count);
        }

        [InlineData(BackgroundAnalysisScope.ActiveFile, false)]
        [InlineData(BackgroundAnalysisScope.ActiveFile, true)]
        [InlineData(BackgroundAnalysisScope.OpenFilesAndProjects, false)]
        [InlineData(BackgroundAnalysisScope.FullSolution, false)]
        [Theory]
        internal async Task Project_RunAnalyzers_Change(BackgroundAnalysisScope analysisScope, bool firstDocumentActive)
        {
            using var workspace = WorkCoordinatorWorkspace.CreateWithAnalysisScope(analysisScope, SolutionCrawlerWorkspaceKind, incrementalAnalyzer: typeof(AnalyzerProviderNoWaitNoBlock));
            var solutionInfo = GetInitialSolutionInfo_2Projects_10Documents();
            workspace.OnSolutionAdded(solutionInfo);
            var project = workspace.CurrentSolution.Projects.First(p => p.Name == "P1");
            if (firstDocumentActive)
            {
                MakeFirstDocumentActive(project);
            }

            await WaitWaiterAsync(workspace.ExportProvider);

            Assert.True(project.State.RunAnalyzers);

            var newSolution = workspace.CurrentSolution.WithRunAnalyzers(project.Id, false);
            var worker = await ExecuteOperation(workspace, w => w.ChangeProject(project.Id, newSolution));

            project = workspace.CurrentSolution.GetProject(project.Id);
            Assert.False(project.State.RunAnalyzers);

            var expectedDocumentEvents = 5;

            Assert.Equal(expectedDocumentEvents, worker.SyntaxDocumentIds.Count);
            Assert.Equal(expectedDocumentEvents, worker.DocumentIds.Count);
        }

        [Fact]
        public async Task Test_NeedsReanalysisOnOptionChanged()
        {
            using var workspace = new WorkCoordinatorWorkspace(SolutionCrawlerWorkspaceKind, incrementalAnalyzer: typeof(AnalyzerProviderNoWaitNoBlock));
            var solutionInfo = GetInitialSolutionInfo_2Projects_10Documents();
            workspace.OnSolutionAdded(solutionInfo);
            await WaitWaiterAsync(workspace.ExportProvider);

            var worker = await ExecuteOperation(workspace, w => w.TryApplyChanges(w.CurrentSolution.WithOptions(w.CurrentSolution.Options.WithChangedOption(Analyzer.TestOption, false))));

            Assert.Equal(10, worker.SyntaxDocumentIds.Count);
            Assert.Equal(10, worker.DocumentIds.Count);
            Assert.Equal(2, worker.ProjectIds.Count);
        }

        [Fact]
        public async Task Test_BackgroundAnalysisScopeOptionChanged_ActiveFile()
        {
            using var workspace = new WorkCoordinatorWorkspace(SolutionCrawlerWorkspaceKind, incrementalAnalyzer: typeof(AnalyzerProviderNoWaitNoBlock));
            var solutionInfo = GetInitialSolutionInfo_2Projects_10Documents();
            workspace.OnSolutionAdded(solutionInfo);
            MakeFirstDocumentActive(workspace.CurrentSolution.Projects.First());
            await WaitWaiterAsync(workspace.ExportProvider);

            Assert.Equal(BackgroundAnalysisScope.Default, SolutionCrawlerOptions.GetBackgroundAnalysisScopeFromOptions(workspace.Options, LanguageNames.CSharp));

            var newAnalysisScope = BackgroundAnalysisScope.ActiveFile;
            var worker = await ExecuteOperation(workspace, w => w.TryApplyChanges(w.CurrentSolution.WithOptions(w.CurrentSolution.Options.WithChangedOption(SolutionCrawlerOptions.BackgroundAnalysisScopeOption, LanguageNames.CSharp, newAnalysisScope))));

<<<<<<< HEAD
            Assert.Equal(newAnalysisScope, SolutionCrawlerOptions.GetBackgroundAnalysisScopeFromOptions(workspace.Options, LanguageNames.CSharp));
            Assert.Equal(1, worker.SyntaxDocumentIds.Count);
            Assert.Equal(1, worker.DocumentIds.Count);
            Assert.Equal(1, worker.ProjectIds.Count);
=======
            Assert.Equal(newAnalysisScope, SolutionCrawlerOptions.GetBackgroundAnalysisScope(workspace.Options, LanguageNames.CSharp));
            Assert.Equal(10, worker.SyntaxDocumentIds.Count);
            Assert.Equal(10, worker.DocumentIds.Count);
            Assert.Equal(2, worker.ProjectIds.Count);
>>>>>>> be878087
        }

        [Fact]
        public async Task Test_BackgroundAnalysisScopeOptionChanged_FullSolution()
        {
            using var workspace = new WorkCoordinatorWorkspace(SolutionCrawlerWorkspaceKind, incrementalAnalyzer: typeof(AnalyzerProviderNoWaitNoBlock));
            var solutionInfo = GetInitialSolutionInfo_2Projects_10Documents();
            workspace.OnSolutionAdded(solutionInfo);
            await WaitWaiterAsync(workspace.ExportProvider);

            Assert.Equal(BackgroundAnalysisScope.Default, SolutionCrawlerOptions.GetBackgroundAnalysisScopeFromOptions(workspace.Options, LanguageNames.CSharp));

            var newAnalysisScope = BackgroundAnalysisScope.FullSolution;
            var worker = await ExecuteOperation(workspace, w => w.TryApplyChanges(w.CurrentSolution.WithOptions(w.CurrentSolution.Options.WithChangedOption(SolutionCrawlerOptions.BackgroundAnalysisScopeOption, LanguageNames.CSharp, newAnalysisScope))));

            Assert.Equal(newAnalysisScope, SolutionCrawlerOptions.GetBackgroundAnalysisScopeFromOptions(workspace.Options, LanguageNames.CSharp));
            Assert.Equal(10, worker.SyntaxDocumentIds.Count);
            Assert.Equal(10, worker.DocumentIds.Count);
            Assert.Equal(2, worker.ProjectIds.Count);
        }

        [InlineData(BackgroundAnalysisScope.ActiveFile)]
        [InlineData(BackgroundAnalysisScope.OpenFilesAndProjects)]
        [InlineData(BackgroundAnalysisScope.FullSolution)]
        [Theory]
        internal async Task Project_Reload(BackgroundAnalysisScope analysisScope)
        {
            using var workspace = WorkCoordinatorWorkspace.CreateWithAnalysisScope(analysisScope, SolutionCrawlerWorkspaceKind, incrementalAnalyzer: typeof(AnalyzerProviderNoWaitNoBlock));
            var solution = GetInitialSolutionInfo_2Projects_10Documents();
            workspace.OnSolutionAdded(solution);
            await WaitWaiterAsync(workspace.ExportProvider);

            var expectedDocumentEvents = 5;
            var expectedProjectEvents = 1;

            var project = solution.Projects[0];
            var worker = await ExecuteOperation(workspace, w => w.OnProjectReloaded(project));
            Assert.Equal(expectedDocumentEvents, worker.DocumentIds.Count);
            Assert.Equal(expectedProjectEvents, worker.ProjectIds.Count);
        }

        [InlineData(BackgroundAnalysisScope.ActiveFile, false)]
        [InlineData(BackgroundAnalysisScope.ActiveFile, true)]
        [InlineData(BackgroundAnalysisScope.OpenFilesAndProjects, false)]
        [InlineData(BackgroundAnalysisScope.FullSolution, false)]
        [Theory]
        internal async Task Document_Add(BackgroundAnalysisScope analysisScope, bool activeDocument)
        {
            using var workspace = WorkCoordinatorWorkspace.CreateWithAnalysisScope(analysisScope, SolutionCrawlerWorkspaceKind, incrementalAnalyzer: typeof(AnalyzerProviderNoWaitNoBlock));
            var solution = GetInitialSolutionInfo_2Projects_10Documents();
            workspace.OnSolutionAdded(solution);
            await WaitWaiterAsync(workspace.ExportProvider);

            var project = workspace.CurrentSolution.Projects.First(p => p.Name == "P1");
            var info = DocumentInfo.Create(DocumentId.CreateNewId(project.Id), "D6");

            var worker = await ExecuteOperation(workspace, w =>
                {
                    w.OnDocumentAdded(info);

                    if (activeDocument)
                    {
                        var document = w.CurrentSolution.GetDocument(info.Id);
                        MakeDocumentActive(document);
                    }
                });

            var expectedDocumentSyntaxEvents = 1;
            var expectedDocumentSemanticEvents = 6;

            Assert.Equal(expectedDocumentSyntaxEvents, worker.SyntaxDocumentIds.Count);
            Assert.Equal(expectedDocumentSemanticEvents, worker.DocumentIds.Count);
        }

        [InlineData(BackgroundAnalysisScope.ActiveFile, false)]
        [InlineData(BackgroundAnalysisScope.ActiveFile, true)]
        [InlineData(BackgroundAnalysisScope.OpenFilesAndProjects, false)]
        [InlineData(BackgroundAnalysisScope.FullSolution, false)]
        [Theory]
        internal async Task Document_Remove(BackgroundAnalysisScope analysisScope, bool removeActiveDocument)
        {
            using var workspace = WorkCoordinatorWorkspace.CreateWithAnalysisScope(analysisScope, SolutionCrawlerWorkspaceKind, incrementalAnalyzer: typeof(AnalyzerProviderNoWaitNoBlock));
            var solution = GetInitialSolutionInfo_2Projects_10Documents();
            workspace.OnSolutionAdded(solution);
            var document = workspace.CurrentSolution.Projects.First().Documents.First();
            if (removeActiveDocument)
            {
                MakeDocumentActive(document);
            }

            await WaitWaiterAsync(workspace.ExportProvider);

            var worker = await ExecuteOperation(workspace, w => w.OnDocumentRemoved(document.Id));

            var expectedDocumentInvalidatedEvents = 1;
            var expectedDocumentSyntaxEvents = 0;
            var expectedDocumentSemanticEvents = 4;

            Assert.Equal(expectedDocumentSyntaxEvents, worker.SyntaxDocumentIds.Count);
            Assert.Equal(expectedDocumentSemanticEvents, worker.DocumentIds.Count);
            Assert.Equal(expectedDocumentInvalidatedEvents, worker.InvalidateDocumentIds.Count);
        }

        [InlineData(BackgroundAnalysisScope.ActiveFile, false)]
        [InlineData(BackgroundAnalysisScope.ActiveFile, true)]
        [InlineData(BackgroundAnalysisScope.OpenFilesAndProjects, false)]
        [InlineData(BackgroundAnalysisScope.FullSolution, false)]
        [Theory]
        internal async Task Document_Reload(BackgroundAnalysisScope analysisScope, bool reloadActiveDocument)
        {
            using var workspace = WorkCoordinatorWorkspace.CreateWithAnalysisScope(analysisScope, SolutionCrawlerWorkspaceKind, incrementalAnalyzer: typeof(AnalyzerProviderNoWaitNoBlock));
            var solution = GetInitialSolutionInfo_2Projects_10Documents();
            workspace.OnSolutionAdded(solution);
            var info = solution.Projects[0].Documents[0];
            if (reloadActiveDocument)
            {
                var document = workspace.CurrentSolution.GetDocument(info.Id);
                MakeDocumentActive(document);
            }

            await WaitWaiterAsync(workspace.ExportProvider);

            var worker = await ExecuteOperation(workspace, w => w.OnDocumentReloaded(info));
            Assert.Equal(0, worker.SyntaxDocumentIds.Count);
            Assert.Equal(0, worker.DocumentIds.Count);
            Assert.Equal(0, worker.InvalidateDocumentIds.Count);
        }

        [InlineData(BackgroundAnalysisScope.ActiveFile, false)]
        [InlineData(BackgroundAnalysisScope.ActiveFile, true)]
        [InlineData(BackgroundAnalysisScope.OpenFilesAndProjects, false)]
        [InlineData(BackgroundAnalysisScope.FullSolution, false)]
        [Theory]
        internal async Task Document_Reanalyze(BackgroundAnalysisScope analysisScope, bool reanalyzeActiveDocument)
        {
            using var workspace = WorkCoordinatorWorkspace.CreateWithAnalysisScope(analysisScope, SolutionCrawlerWorkspaceKind, incrementalAnalyzer: typeof(AnalyzerProviderNoWaitNoBlock));
            var solution = GetInitialSolutionInfo_2Projects_10Documents();
            workspace.OnSolutionAdded(solution);
            var info = solution.Projects[0].Documents[0];
            if (reanalyzeActiveDocument)
            {
                var document = workspace.CurrentSolution.GetDocument(info.Id);
                MakeDocumentActive(document);
            }

            await WaitWaiterAsync(workspace.ExportProvider);

            var lazyWorker = Assert.Single(workspace.ExportProvider.GetExports<IIncrementalAnalyzerProvider, IncrementalAnalyzerProviderMetadata>());
            Assert.Equal(Metadata.Crawler, lazyWorker.Metadata);
            var worker = Assert.IsType<Analyzer>(Assert.IsAssignableFrom<AnalyzerProvider>(lazyWorker.Value).Analyzer);
            Assert.False(worker.WaitForCancellation);
            Assert.False(worker.BlockedRun);
            var service = Assert.IsType<SolutionCrawlerRegistrationService>(workspace.Services.GetService<ISolutionCrawlerRegistrationService>());

            service.Register(workspace);

            // don't rely on background parser to have tree. explicitly do it here.
            await TouchEverything(workspace.CurrentSolution);

            service.Reanalyze(workspace, worker, projectIds: null, documentIds: SpecializedCollections.SingletonEnumerable(info.Id), highPriority: false);

            await TouchEverything(workspace.CurrentSolution);

            await WaitAsync(service, workspace);

            service.Unregister(workspace);

            var expectedReanalyzeDocumentCount = 1;

            Assert.Equal(expectedReanalyzeDocumentCount, worker.SyntaxDocumentIds.Count);
            Assert.Equal(expectedReanalyzeDocumentCount, worker.DocumentIds.Count);
        }

        [InlineData(BackgroundAnalysisScope.ActiveFile, false)]
        [InlineData(BackgroundAnalysisScope.ActiveFile, true)]
        [InlineData(BackgroundAnalysisScope.OpenFilesAndProjects, false)]
        [InlineData(BackgroundAnalysisScope.FullSolution, false)]
        [Theory, WorkItem(670335, "http://vstfdevdiv:8080/DevDiv2/DevDiv/_workitems/edit/670335")]
        internal async Task Document_Change(BackgroundAnalysisScope analysisScope, bool changeActiveDocument)
        {
            using var workspace = WorkCoordinatorWorkspace.CreateWithAnalysisScope(analysisScope, SolutionCrawlerWorkspaceKind, incrementalAnalyzer: typeof(AnalyzerProviderNoWaitNoBlock));
            var solution = GetInitialSolutionInfo_2Projects_10Documents();
            workspace.OnSolutionAdded(solution);
            var document = workspace.CurrentSolution.Projects.First().Documents.First();
            if (changeActiveDocument)
            {
                MakeDocumentActive(document);
            }

            await WaitWaiterAsync(workspace.ExportProvider);

            var worker = await ExecuteOperation(workspace, w => w.ChangeDocument(document.Id, SourceText.From("//")));

            var expectedDocumentEvents = 1;

            Assert.Equal(expectedDocumentEvents, worker.SyntaxDocumentIds.Count);
        }

        [InlineData(BackgroundAnalysisScope.ActiveFile, false)]
        [InlineData(BackgroundAnalysisScope.ActiveFile, true)]
        [InlineData(BackgroundAnalysisScope.OpenFilesAndProjects, false)]
        [InlineData(BackgroundAnalysisScope.FullSolution, false)]
        [Theory]
        internal async Task Document_AdditionalFileChange(BackgroundAnalysisScope analysisScope, bool firstDocumentActive)
        {
            using var workspace = WorkCoordinatorWorkspace.CreateWithAnalysisScope(analysisScope, SolutionCrawlerWorkspaceKind, incrementalAnalyzer: typeof(AnalyzerProviderNoWaitNoBlock));
            var solution = GetInitialSolutionInfo_2Projects_10Documents();
            workspace.OnSolutionAdded(solution);
            var project = workspace.CurrentSolution.Projects.First();
            if (firstDocumentActive)
            {
                MakeFirstDocumentActive(project);
            }

            await WaitWaiterAsync(workspace.ExportProvider);

            var expectedDocumentSyntaxEvents = 5;
            var expectedDocumentSemanticEvents = 5;

            var ncfile = DocumentInfo.Create(DocumentId.CreateNewId(project.Id), "D6");

            var worker = await ExecuteOperation(workspace, w => w.OnAdditionalDocumentAdded(ncfile));
            Assert.Equal(expectedDocumentSyntaxEvents, worker.SyntaxDocumentIds.Count);
            Assert.Equal(expectedDocumentSemanticEvents, worker.DocumentIds.Count);

            worker = await ExecuteOperation(workspace, w => w.ChangeAdditionalDocument(ncfile.Id, SourceText.From("//")));

            Assert.Equal(expectedDocumentSyntaxEvents, worker.SyntaxDocumentIds.Count);
            Assert.Equal(expectedDocumentSemanticEvents, worker.DocumentIds.Count);

            worker = await ExecuteOperation(workspace, w => w.OnAdditionalDocumentRemoved(ncfile.Id));

            Assert.Equal(expectedDocumentSyntaxEvents, worker.SyntaxDocumentIds.Count);
            Assert.Equal(expectedDocumentSemanticEvents, worker.DocumentIds.Count);
        }

        [InlineData(BackgroundAnalysisScope.ActiveFile, false)]
        [InlineData(BackgroundAnalysisScope.ActiveFile, true)]
        [InlineData(BackgroundAnalysisScope.OpenFilesAndProjects, false)]
        [InlineData(BackgroundAnalysisScope.FullSolution, false)]
        [Theory]
        internal async Task Document_AnalyzerConfigFileChange(BackgroundAnalysisScope analysisScope, bool firstDocumentActive)
        {
            using var workspace = WorkCoordinatorWorkspace.CreateWithAnalysisScope(analysisScope, SolutionCrawlerWorkspaceKind, incrementalAnalyzer: typeof(AnalyzerProviderNoWaitNoBlock));
            var solution = GetInitialSolutionInfo_2Projects_10Documents();
            workspace.OnSolutionAdded(solution);
            var project = workspace.CurrentSolution.Projects.First();
            if (firstDocumentActive)
            {
                MakeFirstDocumentActive(project);
            }

            await WaitWaiterAsync(workspace.ExportProvider);

            var expectedDocumentSyntaxEvents = 5;
            var expectedDocumentSemanticEvents = 5;

            var analyzerConfigDocFilePath = PathUtilities.CombineAbsoluteAndRelativePaths(Temp.CreateDirectory().Path, ".editorconfig");
            var analyzerConfigFile = DocumentInfo.Create(DocumentId.CreateNewId(project.Id), ".editorconfig", filePath: analyzerConfigDocFilePath);

            var worker = await ExecuteOperation(workspace, w => w.OnAnalyzerConfigDocumentAdded(analyzerConfigFile));
            Assert.Equal(expectedDocumentSyntaxEvents, worker.SyntaxDocumentIds.Count);
            Assert.Equal(expectedDocumentSemanticEvents, worker.DocumentIds.Count);

            worker = await ExecuteOperation(workspace, w => w.ChangeAnalyzerConfigDocument(analyzerConfigFile.Id, SourceText.From("//")));

            Assert.Equal(expectedDocumentSyntaxEvents, worker.SyntaxDocumentIds.Count);
            Assert.Equal(expectedDocumentSemanticEvents, worker.DocumentIds.Count);

            worker = await ExecuteOperation(workspace, w => w.OnAnalyzerConfigDocumentRemoved(analyzerConfigFile.Id));

            Assert.Equal(expectedDocumentSyntaxEvents, worker.SyntaxDocumentIds.Count);
            Assert.Equal(expectedDocumentSemanticEvents, worker.DocumentIds.Count);
        }

        [InlineData(BackgroundAnalysisScope.ActiveFile, false)]
        [InlineData(BackgroundAnalysisScope.ActiveFile, true)]
        [InlineData(BackgroundAnalysisScope.OpenFilesAndProjects, false)]
        [InlineData(BackgroundAnalysisScope.FullSolution, false)]
        [Theory, WorkItem(670335, "http://vstfdevdiv:8080/DevDiv2/DevDiv/_workitems/edit/670335")]
        internal async Task Document_Cancellation(BackgroundAnalysisScope analysisScope, bool activeDocument)
        {
            using var workspace = WorkCoordinatorWorkspace.CreateWithAnalysisScope(analysisScope, SolutionCrawlerWorkspaceKind, incrementalAnalyzer: typeof(AnalyzerProviderWaitNoBlock));
            var solution = GetInitialSolutionInfo_2Projects_10Documents();
            workspace.OnSolutionAdded(solution);
            var document = workspace.CurrentSolution.Projects.First().Documents.First();
            if (activeDocument)
            {
                MakeDocumentActive(document);
            }

            await WaitWaiterAsync(workspace.ExportProvider);

            var lazyWorker = Assert.Single(workspace.ExportProvider.GetExports<IIncrementalAnalyzerProvider, IncrementalAnalyzerProviderMetadata>());
            Assert.Equal(Metadata.Crawler, lazyWorker.Metadata);
            var analyzer = Assert.IsType<Analyzer>(Assert.IsAssignableFrom<AnalyzerProvider>(lazyWorker.Value).Analyzer);
            Assert.True(analyzer.WaitForCancellation);
            Assert.False(analyzer.BlockedRun);
            var service = Assert.IsType<SolutionCrawlerRegistrationService>(workspace.Services.GetService<ISolutionCrawlerRegistrationService>());

            service.Register(workspace);

            var expectedDocumentSyntaxEvents = 1;
            var expectedDocumentSemanticEvents = 5;

            workspace.ChangeDocument(document.Id, SourceText.From("//"));
            if (expectedDocumentSyntaxEvents > 0 || expectedDocumentSemanticEvents > 0)
            {
                analyzer.RunningEvent.Wait();
            }

            workspace.ChangeDocument(document.Id, SourceText.From("// "));
            await WaitAsync(service, workspace);

            service.Unregister(workspace);

            Assert.Equal(expectedDocumentSyntaxEvents, analyzer.SyntaxDocumentIds.Count);
            Assert.Equal(expectedDocumentSemanticEvents, analyzer.DocumentIds.Count);
        }

        [InlineData(BackgroundAnalysisScope.ActiveFile, false)]
        [InlineData(BackgroundAnalysisScope.ActiveFile, true)]
        [InlineData(BackgroundAnalysisScope.OpenFilesAndProjects, false)]
        [InlineData(BackgroundAnalysisScope.FullSolution, false)]
        [Theory, WorkItem(670335, "http://vstfdevdiv:8080/DevDiv2/DevDiv/_workitems/edit/670335")]
        internal async Task Document_Cancellation_MultipleTimes(BackgroundAnalysisScope analysisScope, bool activeDocument)
        {
            using var workspace = WorkCoordinatorWorkspace.CreateWithAnalysisScope(analysisScope, SolutionCrawlerWorkspaceKind, incrementalAnalyzer: typeof(AnalyzerProviderWaitNoBlock));
            var solution = GetInitialSolutionInfo_2Projects_10Documents();
            workspace.OnSolutionAdded(solution);
            var document = workspace.CurrentSolution.Projects.First().Documents.First();
            if (activeDocument)
            {
                MakeDocumentActive(document);
            }

            await WaitWaiterAsync(workspace.ExportProvider);

            var expectedDocumentSyntaxEvents = 1;
            var expectedDocumentSemanticEvents = 5;

            var lazyWorker = Assert.Single(workspace.ExportProvider.GetExports<IIncrementalAnalyzerProvider, IncrementalAnalyzerProviderMetadata>());
            Assert.Equal(Metadata.Crawler, lazyWorker.Metadata);
            var analyzer = Assert.IsType<Analyzer>(Assert.IsAssignableFrom<AnalyzerProvider>(lazyWorker.Value).Analyzer);
            Assert.True(analyzer.WaitForCancellation);
            Assert.False(analyzer.BlockedRun);
            var service = Assert.IsType<SolutionCrawlerRegistrationService>(workspace.Services.GetService<ISolutionCrawlerRegistrationService>());

            service.Register(workspace);

            workspace.ChangeDocument(document.Id, SourceText.From("//"));
            if (expectedDocumentSyntaxEvents > 0 || expectedDocumentSemanticEvents > 0)
            {
                analyzer.RunningEvent.Wait();
                analyzer.RunningEvent.Reset();
            }

            workspace.ChangeDocument(document.Id, SourceText.From("// "));
            if (expectedDocumentSyntaxEvents > 0 || expectedDocumentSemanticEvents > 0)
            {
                analyzer.RunningEvent.Wait();
            }

            workspace.ChangeDocument(document.Id, SourceText.From("//  "));
            await WaitAsync(service, workspace);

            service.Unregister(workspace);

            Assert.Equal(expectedDocumentSyntaxEvents, analyzer.SyntaxDocumentIds.Count);
            Assert.Equal(expectedDocumentSemanticEvents, analyzer.DocumentIds.Count);
        }

        [Fact(Skip = "https://github.com/dotnet/roslyn/issues/21082"), WorkItem(670335, "http://vstfdevdiv:8080/DevDiv2/DevDiv/_workitems/edit/670335")]
        public async Task Document_InvocationReasons()
        {
            using var workspace = new WorkCoordinatorWorkspace(SolutionCrawlerWorkspaceKind, incrementalAnalyzer: typeof(AnalyzerProviderNoWaitBlock));
            var solution = GetInitialSolutionInfo_2Projects_10Documents();
            workspace.OnSolutionAdded(solution);
            await WaitWaiterAsync(workspace.ExportProvider);

            var id = workspace.CurrentSolution.Projects.First().DocumentIds[0];

            var lazyWorker = Assert.Single(workspace.ExportProvider.GetExports<IIncrementalAnalyzerProvider, IncrementalAnalyzerProviderMetadata>());
            Assert.Equal(Metadata.Crawler, lazyWorker.Metadata);
            var analyzer = Assert.IsType<Analyzer>(Assert.IsAssignableFrom<AnalyzerProvider>(lazyWorker.Value).Analyzer);
            Assert.False(analyzer.WaitForCancellation);
            Assert.True(analyzer.BlockedRun);
            var service = Assert.IsType<SolutionCrawlerRegistrationService>(workspace.Services.GetService<ISolutionCrawlerRegistrationService>());

            service.Register(workspace);

            // first invocation will block worker
            workspace.ChangeDocument(id, SourceText.From("//"));
            analyzer.RunningEvent.Wait();

            var openReady = new ManualResetEventSlim(initialState: false);
            var closeReady = new ManualResetEventSlim(initialState: false);

            workspace.DocumentOpened += (o, e) => openReady.Set();
            workspace.DocumentClosed += (o, e) => closeReady.Set();

            // cause several different request to queue up
            workspace.ChangeDocument(id, SourceText.From("// "));
            workspace.OpenDocument(id);
            workspace.CloseDocument(id);

            openReady.Set();
            closeReady.Set();
            analyzer.BlockEvent.Set();

            await WaitAsync(service, workspace);

            service.Unregister(workspace);

            Assert.Equal(1, analyzer.SyntaxDocumentIds.Count);
            Assert.Equal(5, analyzer.DocumentIds.Count);
        }

        [InlineData(BackgroundAnalysisScope.ActiveFile, false)]
        [InlineData(BackgroundAnalysisScope.ActiveFile, true)]
        [InlineData(BackgroundAnalysisScope.OpenFilesAndProjects, false)]
        [InlineData(BackgroundAnalysisScope.FullSolution, false)]
        [Theory, WorkItem(670335, "http://vstfdevdiv:8080/DevDiv2/DevDiv/_workitems/edit/670335")]
        internal async Task Document_ActiveDocumentChanged(BackgroundAnalysisScope analysisScope, bool hasActiveDocumentBefore)
        {
            using var workspace = WorkCoordinatorWorkspace.CreateWithAnalysisScope(analysisScope, SolutionCrawlerWorkspaceKind, incrementalAnalyzer: typeof(AnalyzerProviderNoWaitNoBlock));
            var solution = GetInitialSolutionInfo_2Projects_10Documents();
            workspace.OnSolutionAdded(solution);

            var documents = workspace.CurrentSolution.Projects.First().Documents.ToArray();
            var firstDocument = documents[0];
            var secondDocument = documents[1];
            if (hasActiveDocumentBefore)
            {
                MakeDocumentActive(firstDocument);
            }

            await WaitWaiterAsync(workspace.ExportProvider);

            var expectedSyntaxDocumentEvents = (analysisScope, hasActiveDocumentBefore) switch
            {
                (BackgroundAnalysisScope.ActiveFile, _) => 1,
                (BackgroundAnalysisScope.OpenFilesAndProjects or BackgroundAnalysisScope.FullSolution, _) => 0,
                _ => throw ExceptionUtilities.Unreachable,
            };

            var expectedDocumentEvents = (analysisScope, hasActiveDocumentBefore) switch
            {
                (BackgroundAnalysisScope.ActiveFile, _) => 5,
                (BackgroundAnalysisScope.OpenFilesAndProjects or BackgroundAnalysisScope.FullSolution, _) => 0,
                _ => throw ExceptionUtilities.Unreachable,
            };

            // Switch to another active source document and verify expected document analysis callbacks
            var worker = await ExecuteOperation(workspace, w => MakeDocumentActive(secondDocument));
            Assert.Equal(expectedSyntaxDocumentEvents, worker.SyntaxDocumentIds.Count);
            Assert.Equal(expectedDocumentEvents, worker.DocumentIds.Count);
            Assert.Equal(0, worker.InvalidateDocumentIds.Count);

            // Switch from an active source document to an active non-source document and verify no document analysis callbacks
            worker = await ExecuteOperation(workspace, w => ClearActiveDocument(w));
            Assert.Equal(0, worker.SyntaxDocumentIds.Count);
            Assert.Equal(0, worker.DocumentIds.Count);
            Assert.Equal(0, worker.InvalidateDocumentIds.Count);

            // Switch from an active non-source document to an active source document and verify document analysis callbacks
            worker = await ExecuteOperation(workspace, w => MakeDocumentActive(firstDocument));
            Assert.Equal(expectedSyntaxDocumentEvents, worker.SyntaxDocumentIds.Count);
            Assert.Equal(expectedDocumentEvents, worker.DocumentIds.Count);
            Assert.Equal(0, worker.InvalidateDocumentIds.Count);
        }

        [Fact]
        public async Task Document_TopLevelType_Whitespace()
        {
            var code = @"class C { $$ }";
            var textToInsert = " ";

            await InsertText(code, textToInsert, expectDocumentAnalysis: true);
        }

        [Fact]
        public async Task Document_TopLevelType_Character()
        {
            var code = @"class C { $$ }";
            var textToInsert = "int";

            await InsertText(code, textToInsert, expectDocumentAnalysis: true);
        }

        [Fact]
        public async Task Document_TopLevelType_NewLine()
        {
            var code = @"class C { $$ }";
            var textToInsert = "\r\n";

            await InsertText(code, textToInsert, expectDocumentAnalysis: true);
        }

        [Fact]
        public async Task Document_TopLevelType_NewLine2()
        {
            var code = @"class C { $$";
            var textToInsert = "\r\n";

            await InsertText(code, textToInsert, expectDocumentAnalysis: true);
        }

        [Fact]
        public async Task Document_EmptyFile()
        {
            var code = @"$$";
            var textToInsert = "class";

            await InsertText(code, textToInsert, expectDocumentAnalysis: true);
        }

        [Fact]
        public async Task Document_TopLevel1()
        {
            var code = @"class C
{
    public void Test($$";
            var textToInsert = "int";

            await InsertText(code, textToInsert, expectDocumentAnalysis: true);
        }

        [Fact]
        public async Task Document_TopLevel2()
        {
            var code = @"class C
{
    public void Test(int $$";
            var textToInsert = " ";

            await InsertText(code, textToInsert, expectDocumentAnalysis: true);
        }

        [Fact]
        public async Task Document_TopLevel3()
        {
            var code = @"class C
{
    public void Test(int i,$$";
            var textToInsert = "\r\n";

            await InsertText(code, textToInsert, expectDocumentAnalysis: true);
        }

        [Fact]
        public async Task Document_InteriorNode1()
        {
            var code = @"class C
{
    public void Test()
    {$$";
            var textToInsert = "\r\n";

            await InsertText(code, textToInsert, expectDocumentAnalysis: false);
        }

        [Fact]
        public async Task Document_InteriorNode2()
        {
            var code = @"class C
{
    public void Test()
    {
        $$
    }";
            var textToInsert = "int";

            await InsertText(code, textToInsert, expectDocumentAnalysis: false);
        }

        [Fact]
        public async Task Document_InteriorNode_Field()
        {
            var code = @"class C
{
    int i = $$
}";
            var textToInsert = "1";

            await InsertText(code, textToInsert, expectDocumentAnalysis: false);
        }

        [Fact]
        public async Task Document_InteriorNode_Field1()
        {
            var code = @"class C
{
    int i = 1 + $$
}";
            var textToInsert = "1";

            await InsertText(code, textToInsert, expectDocumentAnalysis: false);
        }

        [Fact]
        public async Task Document_InteriorNode_Accessor()
        {
            var code = @"class C
{
    public int A
    {
        get 
        {
            $$
        }
    }
}";
            var textToInsert = "return";

            await InsertText(code, textToInsert, expectDocumentAnalysis: false);
        }

        [Fact]
        public async Task Document_TopLevelWhitespace()
        {
            var code = @"class C
{
    /// $$
    public int A()
    {
    }
}";
            var textToInsert = "return";

            await InsertText(code, textToInsert, expectDocumentAnalysis: true);
        }

        [Fact]
        public async Task Document_TopLevelWhitespace2()
        {
            var code = @"/// $$
class C
{
    public int A()
    {
    }
}";
            var textToInsert = "return";

            await InsertText(code, textToInsert, expectDocumentAnalysis: true);
        }

        [Fact]
        public async Task Document_InteriorNode_Malformed()
        {
            var code = @"class C
{
    public void Test()
    {
        $$";
            var textToInsert = "int";

            await InsertText(code, textToInsert, expectDocumentAnalysis: true);
        }

        [Fact, WorkItem(739943, "http://vstfdevdiv:8080/DevDiv2/DevDiv/_workitems/edit/739943")]
        public async Task SemanticChange_Propagation_Transitive()
        {
            var solution = GetInitialSolutionInfoWithP2P();

            using var workspace = new WorkCoordinatorWorkspace(SolutionCrawlerWorkspaceKind, incrementalAnalyzer: typeof(AnalyzerProviderNoWaitNoBlock));
            workspace.TryApplyChanges(workspace.CurrentSolution.WithOptions(workspace.Options
                .WithChangedOption(InternalSolutionCrawlerOptions.DirectDependencyPropagationOnly, false)));

            workspace.OnSolutionAdded(solution);
            await WaitWaiterAsync(workspace.ExportProvider);

            var id = solution.Projects[0].Id;
            var info = DocumentInfo.Create(DocumentId.CreateNewId(id), "D6");

            var worker = await ExecuteOperation(workspace, w => w.OnDocumentAdded(info));

            Assert.Equal(1, worker.SyntaxDocumentIds.Count);
            Assert.Equal(4, worker.DocumentIds.Count);
        }

        [Fact, WorkItem(739943, "http://vstfdevdiv:8080/DevDiv2/DevDiv/_workitems/edit/739943")]
        public async Task SemanticChange_Propagation_Direct()
        {
            var solution = GetInitialSolutionInfoWithP2P();

            using var workspace = new WorkCoordinatorWorkspace(SolutionCrawlerWorkspaceKind, incrementalAnalyzer: typeof(AnalyzerProviderNoWaitNoBlock));
            workspace.TryApplyChanges(workspace.CurrentSolution.WithOptions(workspace.Options
                .WithChangedOption(InternalSolutionCrawlerOptions.DirectDependencyPropagationOnly, true)));

            workspace.OnSolutionAdded(solution);
            await WaitWaiterAsync(workspace.ExportProvider);

            var id = solution.Projects[0].Id;
            var info = DocumentInfo.Create(DocumentId.CreateNewId(id), "D6");

            var worker = await ExecuteOperation(workspace, w => w.OnDocumentAdded(info));

            Assert.Equal(1, worker.SyntaxDocumentIds.Count);
            Assert.Equal(3, worker.DocumentIds.Count);
        }

        [Fact(Skip = "https://github.com/dotnet/roslyn/issues/23657")]
        public async Task ProgressReporterTest()
        {
            var solution = GetInitialSolutionInfoWithP2P();

            using var workspace = new WorkCoordinatorWorkspace(SolutionCrawlerWorkspaceKind);
            await WaitWaiterAsync(workspace.ExportProvider);

            var service = workspace.Services.GetService<ISolutionCrawlerService>();
            var reporter = service.GetProgressReporter(workspace);
            Assert.False(reporter.InProgress);

            // set up events
            var started = false;
            var stopped = false;

            reporter.ProgressChanged += (o, s) =>
            {
                if (s.Status == ProgressStatus.Started)
                {
                    started = true;
                }
                else if (s.Status == ProgressStatus.Stopped)
                {
                    stopped = true;
                }
            };

            var registrationService = workspace.Services.GetService<ISolutionCrawlerRegistrationService>();
            registrationService.Register(workspace);

            // first mutation
            workspace.OnSolutionAdded(solution);

            await WaitAsync((SolutionCrawlerRegistrationService)registrationService, workspace);

            Assert.True(started);
            Assert.True(stopped);

            // reset
            started = false;
            stopped = false;

            // second mutation
            workspace.OnDocumentAdded(DocumentInfo.Create(DocumentId.CreateNewId(solution.Projects[0].Id), "D6"));

            await WaitAsync((SolutionCrawlerRegistrationService)registrationService, workspace);

            Assert.True(started);
            Assert.True(stopped);

            registrationService.Unregister(workspace);
        }

        [Fact]
        [WorkItem(26244, "https://github.com/dotnet/roslyn/issues/26244")]
        public async Task FileFromSameProjectTogetherTest()
        {
            var projectId1 = ProjectId.CreateNewId();
            var projectId2 = ProjectId.CreateNewId();
            var projectId3 = ProjectId.CreateNewId();

            var solution = SolutionInfo.Create(SolutionId.CreateNewId(), VersionStamp.Create(),
                projects: new[]
                {
                    ProjectInfo.Create(projectId1, VersionStamp.Create(), "P1", "P1", LanguageNames.CSharp,
                        documents: GetDocuments(projectId1, count: 5)),
                    ProjectInfo.Create(projectId2, VersionStamp.Create(), "P2", "P2", LanguageNames.CSharp,
                        documents: GetDocuments(projectId2, count: 5)),
                    ProjectInfo.Create(projectId3, VersionStamp.Create(), "P3", "P3", LanguageNames.CSharp,
                        documents: GetDocuments(projectId3, count: 5))
                });

            using var workspace = new WorkCoordinatorWorkspace(SolutionCrawlerWorkspaceKind, incrementalAnalyzer: typeof(AnalyzerProvider2));
            await WaitWaiterAsync(workspace.ExportProvider);

            // add analyzer
            var lazyWorker = Assert.Single(workspace.ExportProvider.GetExports<IIncrementalAnalyzerProvider, IncrementalAnalyzerProviderMetadata>());
            Assert.Equal(Metadata.Crawler, lazyWorker.Metadata);
            var worker = Assert.IsType<Analyzer2>(Assert.IsAssignableFrom<AnalyzerProvider>(lazyWorker.Value).Analyzer);

            // enable solution crawler
            var service = Assert.IsType<SolutionCrawlerRegistrationService>(workspace.Services.GetService<ISolutionCrawlerRegistrationService>());
            service.Register(workspace);

            await WaitWaiterAsync(workspace.ExportProvider);

            // we want to test order items processed by solution crawler.
            // but since everything async, lazy and cancellable, order is not 100% deterministic. an item might 
            // start to be processed, and get cancelled due to newly enqueued item requiring current work to be re-processed 
            // (ex, new file being added).
            // this behavior is expected in real world, but it makes testing hard. so to make ordering deterministic
            // here we first block solution crawler from processing any item using global operation.
            // and then make sure all delayed work item enqueue to be done through waiters. work item enqueue is async
            // and delayed since one of responsibility of solution cralwer is aggregating workspace events to fewer
            // work items.
            // once we are sure everything is stablized, we let solution crawler to process by releasing global operation.
            // what this test is interested in is the order solution crawler process the pending works. so this should
            // let the test not care about cancellation or work not enqueued yet.

            // block solution cralwer from processing.
            var globalOperation = workspace.Services.GetService<IGlobalOperationNotificationService>();
            using (var operation = globalOperation.Start("Block SolutionCrawler"))
            {
                // make sure global operaiton is actually started
                // otherwise, solution crawler might processed event we are later waiting for
                var operationWaiter = GetListenerProvider(workspace.ExportProvider).GetWaiter(FeatureAttribute.GlobalOperation);
                await operationWaiter.ExpeditedWaitAsync();

                // mutate solution
                workspace.OnSolutionAdded(solution);

                // wait for workspace events to be all processed
                var workspaceWaiter = GetListenerProvider(workspace.ExportProvider).GetWaiter(FeatureAttribute.Workspace);
                await workspaceWaiter.ExpeditedWaitAsync();

                // now wait for semantic processor to finish
                var crawlerListener = (AsynchronousOperationListener)GetListenerProvider(workspace.ExportProvider).GetListener(FeatureAttribute.SolutionCrawler);

                // first, wait for first work to be queued.
                //
                // since asyncToken doesn't distinguish whether (1) certain event is happened but all processed or (2) it never happened yet,
                // to check (1), we must wait for first item, and then wait for all items to be processed.
                await crawlerListener.WaitUntilConditionIsMetAsync(
                    pendingTokens => pendingTokens.Any(token => token.Tag == (object)SolutionCrawlerRegistrationService.EnqueueItem));

                // and then wait them to be processed
                await crawlerListener.WaitUntilConditionIsMetAsync(pendingTokens => pendingTokens.Where(token => token.Tag == workspace).IsEmpty());

                // let analyzer to process
                operation.Done();
            }

            // wait analyzers to finish process
            await WaitAsync(service, workspace);

            Assert.Equal(1, worker.DocumentIds.Take(5).Select(d => d.ProjectId).Distinct().Count());
            Assert.Equal(1, worker.DocumentIds.Skip(5).Take(5).Select(d => d.ProjectId).Distinct().Count());
            Assert.Equal(1, worker.DocumentIds.Skip(10).Take(5).Select(d => d.ProjectId).Distinct().Count());

            service.Unregister(workspace);
        }

        private static async Task InsertText(string code, string text, bool expectDocumentAnalysis, string language = LanguageNames.CSharp)
        {
            using var workspace = TestWorkspace.Create(
                language,
                compilationOptions: null,
                parseOptions: null,
                new[] { code },
                composition: EditorTestCompositions.EditorFeatures.AddExcludedPartTypes(typeof(IIncrementalAnalyzerProvider)).AddParts(typeof(AnalyzerProviderNoWaitNoBlock)),
                workspaceKind: SolutionCrawlerWorkspaceKind);

            SetOptions(workspace);
            var testDocument = workspace.Documents.First();
            var textBuffer = testDocument.GetTextBuffer();

            var lazyWorker = Assert.Single(workspace.ExportProvider.GetExports<IIncrementalAnalyzerProvider, IncrementalAnalyzerProviderMetadata>());
            Assert.Equal(Metadata.Crawler, lazyWorker.Metadata);
            var analyzer = Assert.IsType<Analyzer>(Assert.IsAssignableFrom<AnalyzerProvider>(lazyWorker.Value).Analyzer);
            Assert.False(analyzer.WaitForCancellation);
            Assert.False(analyzer.BlockedRun);
            var service = Assert.IsType<SolutionCrawlerRegistrationService>(workspace.Services.GetService<ISolutionCrawlerRegistrationService>());

            service.Register(workspace);

            var insertPosition = testDocument.CursorPosition;

            using (var edit = textBuffer.CreateEdit())
            {
                edit.Insert(insertPosition.Value, text);
                edit.Apply();
            }

            await WaitAsync(service, workspace);

            service.Unregister(workspace);

            Assert.Equal(1, analyzer.SyntaxDocumentIds.Count);
            Assert.Equal(expectDocumentAnalysis ? 1 : 0, analyzer.DocumentIds.Count);
        }

        private static async Task<Analyzer> ExecuteOperation(TestWorkspace workspace, Action<TestWorkspace> operation)
        {
            var lazyWorker = Assert.Single(workspace.ExportProvider.GetExports<IIncrementalAnalyzerProvider, IncrementalAnalyzerProviderMetadata>());
            Assert.Equal(Metadata.Crawler, lazyWorker.Metadata);
            var worker = Assert.IsType<Analyzer>(Assert.IsAssignableFrom<AnalyzerProvider>(lazyWorker.Value).Analyzer);
            Assert.False(worker.WaitForCancellation);
            Assert.False(worker.BlockedRun);
            var service = Assert.IsType<SolutionCrawlerRegistrationService>(workspace.Services.GetService<ISolutionCrawlerRegistrationService>());
            worker.Reset();

            service.Register(workspace);

            // don't rely on background parser to have tree. explicitly do it here.
            await TouchEverything(workspace.CurrentSolution);
            operation(workspace);
            await TouchEverything(workspace.CurrentSolution);

            await WaitAsync(service, workspace);

            service.Unregister(workspace);

            return worker;
        }

        private static async Task TouchEverything(Solution solution)
        {
            foreach (var project in solution.Projects)
            {
                foreach (var document in project.Documents)
                {
                    await document.GetTextAsync();
                    await document.GetSyntaxRootAsync();
                    await document.GetSemanticModelAsync();
                }
            }
        }

        private static async Task WaitAsync(SolutionCrawlerRegistrationService service, TestWorkspace workspace)
        {
            await WaitWaiterAsync(workspace.ExportProvider);

            service.GetTestAccessor().WaitUntilCompletion(workspace);
        }

        private static async Task WaitWaiterAsync(ExportProvider provider)
        {
            var workspaceWaiter = GetListenerProvider(provider).GetWaiter(FeatureAttribute.Workspace);
            await workspaceWaiter.ExpeditedWaitAsync();

            var solutionCrawlerWaiter = GetListenerProvider(provider).GetWaiter(FeatureAttribute.SolutionCrawler);
            await solutionCrawlerWaiter.ExpeditedWaitAsync();
        }

        private static SolutionInfo GetInitialSolutionInfoWithP2P()
        {
            var projectId1 = ProjectId.CreateNewId();
            var projectId2 = ProjectId.CreateNewId();
            var projectId3 = ProjectId.CreateNewId();
            var projectId4 = ProjectId.CreateNewId();
            var projectId5 = ProjectId.CreateNewId();

            var solution = SolutionInfo.Create(SolutionId.CreateNewId(), VersionStamp.Create(),
                projects: new[]
                {
                    ProjectInfo.Create(projectId1, VersionStamp.Create(), "P1", "P1", LanguageNames.CSharp,
                        documents: new[] { DocumentInfo.Create(DocumentId.CreateNewId(projectId1), "D1") }),
                    ProjectInfo.Create(projectId2, VersionStamp.Create(), "P2", "P2", LanguageNames.CSharp,
                        documents: new[] { DocumentInfo.Create(DocumentId.CreateNewId(projectId2), "D2") },
                        projectReferences: new[] { new ProjectReference(projectId1) }),
                    ProjectInfo.Create(projectId3, VersionStamp.Create(), "P3", "P3", LanguageNames.CSharp,
                        documents: new[] { DocumentInfo.Create(DocumentId.CreateNewId(projectId3), "D3") },
                        projectReferences: new[] { new ProjectReference(projectId2) }),
                    ProjectInfo.Create(projectId4, VersionStamp.Create(), "P4", "P4", LanguageNames.CSharp,
                        documents: new[] { DocumentInfo.Create(DocumentId.CreateNewId(projectId4), "D4") }),
                    ProjectInfo.Create(projectId5, VersionStamp.Create(), "P5", "P5", LanguageNames.CSharp,
                        documents: new[] { DocumentInfo.Create(DocumentId.CreateNewId(projectId5), "D5") },
                        projectReferences: new[] { new ProjectReference(projectId4) }),
                });

            return solution;
        }

        private static SolutionInfo GetInitialSolutionInfo_2Projects_10Documents()
        {
            var projectId1 = ProjectId.CreateNewId();
            var projectId2 = ProjectId.CreateNewId();

            return SolutionInfo.Create(SolutionId.CreateNewId(), VersionStamp.Create(),
                        projects: new[]
                        {
                            ProjectInfo.Create(projectId1, VersionStamp.Create(), "P1", "P1", LanguageNames.CSharp,
                                documents: GetDocuments(projectId1, count: 5)),
                            ProjectInfo.Create(projectId2, VersionStamp.Create(), "P2", "P2", LanguageNames.CSharp,
                                documents: GetDocuments(projectId2, count: 5))
                        });
        }

        private static IEnumerable<DocumentInfo> GetDocuments(ProjectId projectId, int count)
        {
            for (var i = 0; i < count; i++)
            {
                yield return DocumentInfo.Create(DocumentId.CreateNewId(projectId), $"D{i + 1}");
            }
        }

        private static AsynchronousOperationListenerProvider GetListenerProvider(ExportProvider provider)
            => provider.GetExportedValue<AsynchronousOperationListenerProvider>();

        private static void SetOptions(Workspace workspace)
        {
            // override default timespan to make test run faster
            workspace.TryApplyChanges(workspace.CurrentSolution.WithOptions(workspace.Options
                                                 .WithChangedOption(InternalSolutionCrawlerOptions.ActiveFileWorkerBackOffTimeSpanInMS, 0)
                                                 .WithChangedOption(InternalSolutionCrawlerOptions.AllFilesWorkerBackOffTimeSpanInMS, 0)
                                                 .WithChangedOption(InternalSolutionCrawlerOptions.PreviewBackOffTimeSpanInMS, 0)
                                                 .WithChangedOption(InternalSolutionCrawlerOptions.ProjectPropagationBackOffTimeSpanInMS, 0)
                                                 .WithChangedOption(InternalSolutionCrawlerOptions.SemanticChangeBackOffTimeSpanInMS, 0)
                                                 .WithChangedOption(InternalSolutionCrawlerOptions.EntireProjectWorkerBackOffTimeSpanInMS, 100)));
        }

        private static void MakeFirstDocumentActive(Project project)
            => MakeDocumentActive(project.Documents.First());

        private static void MakeDocumentActive(Document document)
        {
            var documentTrackingService = (TestDocumentTrackingService)document.Project.Solution.Workspace.Services.GetRequiredService<IDocumentTrackingService>();
            documentTrackingService.SetActiveDocument(document.Id);
        }

        private static void ClearActiveDocument(Workspace workspace)
        {
            var documentTrackingService = (TestDocumentTrackingService)workspace.Services.GetService<IDocumentTrackingService>();
            documentTrackingService.SetActiveDocument(null);
        }

        private class WorkCoordinatorWorkspace : TestWorkspace
        {
            private static readonly TestComposition s_composition = EditorTestCompositions.EditorFeatures.AddParts(typeof(TestDocumentTrackingService)).AddExcludedPartTypes(typeof(IIncrementalAnalyzerProvider));

            private readonly IAsynchronousOperationWaiter _workspaceWaiter;
            private readonly IAsynchronousOperationWaiter _solutionCrawlerWaiter;

            public WorkCoordinatorWorkspace(string workspaceKind = null, bool disablePartialSolutions = true, Type incrementalAnalyzer = null)
                : base(composition: incrementalAnalyzer is null ? s_composition : s_composition.AddParts(incrementalAnalyzer), workspaceKind: workspaceKind, disablePartialSolutions: disablePartialSolutions)
            {
                _workspaceWaiter = GetListenerProvider(ExportProvider).GetWaiter(FeatureAttribute.Workspace);
                _solutionCrawlerWaiter = GetListenerProvider(ExportProvider).GetWaiter(FeatureAttribute.SolutionCrawler);

                Assert.False(_workspaceWaiter.HasPendingWork);
                Assert.False(_solutionCrawlerWaiter.HasPendingWork);

                WorkCoordinatorTests.SetOptions(this);
            }

            public static WorkCoordinatorWorkspace CreateWithAnalysisScope(BackgroundAnalysisScope analysisScope, string workspaceKind = null, bool disablePartialSolutions = true, Type incrementalAnalyzer = null)
            {
                var workspace = new WorkCoordinatorWorkspace(workspaceKind, disablePartialSolutions, incrementalAnalyzer);
                workspace.TryApplyChanges(workspace.CurrentSolution.WithOptions(workspace.Options
                    .WithChangedOption(SolutionCrawlerOptions.BackgroundAnalysisScopeOption, LanguageNames.CSharp, analysisScope)));
                return workspace;
            }

            protected override void Dispose(bool finalize)
            {
                base.Dispose(finalize);

                Assert.False(_workspaceWaiter.HasPendingWork);
                Assert.False(_solutionCrawlerWaiter.HasPendingWork);
            }
        }

        private class AnalyzerProvider : IIncrementalAnalyzerProvider
        {
            public readonly IIncrementalAnalyzer Analyzer;

            public AnalyzerProvider(IIncrementalAnalyzer analyzer)
                => Analyzer = analyzer;

            public IIncrementalAnalyzer CreateIncrementalAnalyzer(Workspace workspace)
                => Analyzer;
        }

        [ExportIncrementalAnalyzerProvider(name: "TestAnalyzer", workspaceKinds: new[] { SolutionCrawlerWorkspaceKind })]
        [Shared]
        [PartNotDiscoverable]
        private class AnalyzerProviderNoWaitNoBlock : AnalyzerProvider
        {
            [ImportingConstructor]
            [Obsolete(MefConstruction.ImportingConstructorMessage, error: true)]
            public AnalyzerProviderNoWaitNoBlock()
                : base(new Analyzer())
            {
            }
        }

        [ExportIncrementalAnalyzerProvider(name: "TestAnalyzer", workspaceKinds: new[] { SolutionCrawlerWorkspaceKind })]
        [Shared]
        [PartNotDiscoverable]
        private class AnalyzerProviderWaitNoBlock : AnalyzerProvider
        {
            [ImportingConstructor]
            [Obsolete(MefConstruction.ImportingConstructorMessage, error: true)]
            public AnalyzerProviderWaitNoBlock()
                : base(new Analyzer(waitForCancellation: true))
            {
            }
        }

        [ExportIncrementalAnalyzerProvider(name: "TestAnalyzer", workspaceKinds: new[] { SolutionCrawlerWorkspaceKind })]
        [Shared]
        [PartNotDiscoverable]
        private class AnalyzerProviderNoWaitBlock : AnalyzerProvider
        {
            [ImportingConstructor]
            [Obsolete(MefConstruction.ImportingConstructorMessage, error: true)]
            public AnalyzerProviderNoWaitBlock()
                : base(new Analyzer(blockedRun: true))
            {
            }
        }

        [ExportIncrementalAnalyzerProvider(name: "TestAnalyzer", workspaceKinds: new[] { SolutionCrawlerWorkspaceKind })]
        [Shared]
        [PartNotDiscoverable]
        private class AnalyzerProvider2 : AnalyzerProvider
        {
            [ImportingConstructor]
            [Obsolete(MefConstruction.ImportingConstructorMessage, error: true)]
            public AnalyzerProvider2()
                : base(new Analyzer2())
            {
            }
        }

        internal static class Metadata
        {
            public static readonly IncrementalAnalyzerProviderMetadata Crawler = new IncrementalAnalyzerProviderMetadata(new Dictionary<string, object> { { "WorkspaceKinds", new[] { SolutionCrawlerWorkspaceKind } }, { "HighPriorityForActiveFile", false }, { "Name", "TestAnalyzer" } });
        }

        private class Analyzer : IIncrementalAnalyzer
        {
            public static readonly Option<bool> TestOption = new Option<bool>("TestOptions", "TestOption", defaultValue: true);

            public readonly ManualResetEventSlim BlockEvent;
            public readonly ManualResetEventSlim RunningEvent;

            public readonly HashSet<DocumentId> SyntaxDocumentIds = new HashSet<DocumentId>();
            public readonly HashSet<DocumentId> DocumentIds = new HashSet<DocumentId>();
            public readonly HashSet<ProjectId> ProjectIds = new HashSet<ProjectId>();

            public readonly HashSet<DocumentId> InvalidateDocumentIds = new HashSet<DocumentId>();
            public readonly HashSet<ProjectId> InvalidateProjectIds = new HashSet<ProjectId>();

            public Analyzer(bool waitForCancellation = false, bool blockedRun = false)
            {
                WaitForCancellation = waitForCancellation;
                BlockedRun = blockedRun;

                this.BlockEvent = new ManualResetEventSlim(initialState: false);
                this.RunningEvent = new ManualResetEventSlim(initialState: false);
            }

            public bool WaitForCancellation { get; }

            public bool BlockedRun { get; }

            public void Reset()
            {
                BlockEvent.Reset();
                RunningEvent.Reset();

                SyntaxDocumentIds.Clear();
                DocumentIds.Clear();
                ProjectIds.Clear();

                InvalidateDocumentIds.Clear();
                InvalidateProjectIds.Clear();
            }

            public Task AnalyzeProjectAsync(Project project, bool semanticsChanged, InvocationReasons reasons, CancellationToken cancellationToken)
            {
                this.ProjectIds.Add(project.Id);
                return Task.CompletedTask;
            }

            public Task AnalyzeDocumentAsync(Document document, SyntaxNode bodyOpt, InvocationReasons reasons, CancellationToken cancellationToken)
            {
                if (bodyOpt == null)
                {
                    this.DocumentIds.Add(document.Id);
                }

                return Task.CompletedTask;
            }

            public Task AnalyzeSyntaxAsync(Document document, InvocationReasons reasons, CancellationToken cancellationToken)
            {
                this.SyntaxDocumentIds.Add(document.Id);
                Process(document.Id, cancellationToken);
                return Task.CompletedTask;
            }

            public Task RemoveDocumentAsync(DocumentId documentId, CancellationToken cancellationToken)
            {
                InvalidateDocumentIds.Add(documentId);
                return Task.CompletedTask;
            }

            public Task RemoveProjectAsync(ProjectId projectId, CancellationToken cancellationToken)
            {
                InvalidateProjectIds.Add(projectId);
                return Task.CompletedTask;
            }

            private void Process(DocumentId _, CancellationToken cancellationToken)
            {
                if (BlockedRun && !RunningEvent.IsSet)
                {
                    this.RunningEvent.Set();

                    // Wait until unblocked
                    this.BlockEvent.Wait();
                }

                if (WaitForCancellation && !RunningEvent.IsSet)
                {
                    this.RunningEvent.Set();

                    cancellationToken.WaitHandle.WaitOne();
                    cancellationToken.ThrowIfCancellationRequested();
                }
            }

            public bool NeedsReanalysisOnOptionChanged(object sender, OptionChangedEventArgs e)
                => e.Option == TestOption;

            #region unused 
            public Task NewSolutionSnapshotAsync(Solution solution, CancellationToken cancellationToken)
                => Task.CompletedTask;

            public Task DocumentOpenAsync(Document document, CancellationToken cancellationToken)
                => Task.CompletedTask;

            public Task DocumentCloseAsync(Document document, CancellationToken cancellationToken)
                => Task.CompletedTask;

            public Task DocumentResetAsync(Document document, CancellationToken cancellationToken)
                => Task.CompletedTask;
            #endregion
        }

        private class Analyzer2 : IIncrementalAnalyzer
        {
            public readonly List<DocumentId> DocumentIds = new List<DocumentId>();

            public Task AnalyzeDocumentAsync(Document document, SyntaxNode bodyOpt, InvocationReasons reasons, CancellationToken cancellationToken)
            {
                this.DocumentIds.Add(document.Id);
                return Task.CompletedTask;
            }

            #region unused 
            public bool NeedsReanalysisOnOptionChanged(object sender, OptionChangedEventArgs e) => false;
            public Task NewSolutionSnapshotAsync(Solution solution, CancellationToken cancellationToken) => Task.CompletedTask;
            public Task DocumentOpenAsync(Document document, CancellationToken cancellationToken) => Task.CompletedTask;
            public Task DocumentCloseAsync(Document document, CancellationToken cancellationToken) => Task.CompletedTask;
            public Task DocumentResetAsync(Document document, CancellationToken cancellationToken) => Task.CompletedTask;
            public Task AnalyzeSyntaxAsync(Document document, InvocationReasons reasons, CancellationToken cancellationToken) => Task.CompletedTask;
            public Task AnalyzeProjectAsync(Project project, bool semanticsChanged, InvocationReasons reasons, CancellationToken cancellationToken) => Task.CompletedTask;
            public Task RemoveDocumentAsync(DocumentId documentId, CancellationToken cancellationToken) => Task.CompletedTask;
            public Task RemoveProjectAsync(ProjectId projectId, CancellationToken cancellationToken) => Task.CompletedTask;
            #endregion
        }

#if false
        private string GetListenerTrace(ExportProvider provider)
        {
            var sb = new StringBuilder();

            var workspaceWaiter = GetListeners(provider).First(l => l.Metadata.FeatureName == FeatureAttribute.Workspace).Value as TestAsynchronousOperationListener;
            sb.AppendLine("workspace");
            sb.AppendLine(workspaceWaiter.Trace());

            var solutionCrawlerWaiter = GetListeners(provider).First(l => l.Metadata.FeatureName == FeatureAttribute.SolutionCrawler).Value as TestAsynchronousOperationListener;
            sb.AppendLine("solutionCrawler");
            sb.AppendLine(solutionCrawlerWaiter.Trace());

            return sb.ToString();
        }

        internal abstract partial class TestAsynchronousOperationListener : IAsynchronousOperationListener, IAsynchronousOperationWaiter
        {
            private readonly object gate = new object();
            private readonly HashSet<TaskCompletionSource<bool>> pendingTasks = new HashSet<TaskCompletionSource<bool>>();
            private readonly StringBuilder sb = new StringBuilder();

            private int counter;

            public TestAsynchronousOperationListener()
            {
            }

            public IAsyncToken BeginAsyncOperation(string name, object tag = null)
            {
                lock (gate)
                {
                    return new AsyncToken(this, name);
                }
            }

            private void Increment(string name)
            {
                lock (gate)
                {
                    sb.AppendLine("i -> " + name + ":" + counter++);
                }
            }

            private void Decrement(string name)
            {
                lock (gate)
                {
                    counter--;
                    if (counter == 0)
                    {
                        foreach (var task in pendingTasks)
                        {
                            task.SetResult(true);
                        }

                        pendingTasks.Clear();
                    }

                    sb.AppendLine("d -> " + name + ":" + counter);
                }
            }

            public virtual Task CreateWaitTask()
            {
                lock (gate)
                {
                    var source = new TaskCompletionSource<bool>();
                    if (counter == 0)
                    {
                        // There is nothing to wait for, so we are immediately done
                        source.SetResult(true);
                    }
                    else
                    {
                        pendingTasks.Add(source);
                    }

                    return source.Task;
                }
            }

            public bool TrackActiveTokens { get; set; }

            public bool HasPendingWork
            {
                get
                {
                    return counter != 0;
                }
            }

            private class AsyncToken : IAsyncToken
            {
                private readonly TestAsynchronousOperationListener listener;
                private readonly string name;
                private bool disposed;

                public AsyncToken(TestAsynchronousOperationListener listener, string name)
                {
                    this.listener = listener;
                    this.name = name;

                    listener.Increment(name);
                }

                public void Dispose()
                {
                    lock (listener.gate)
                    {
                        if (disposed)
                        {
                            throw new InvalidOperationException("Double disposing of an async token");
                        }

                        disposed = true;
                        listener.Decrement(this.name);
                    }
                }
            }

            public string Trace()
            {
                return sb.ToString();
            }
        }
#endif
    }
}<|MERGE_RESOLUTION|>--- conflicted
+++ resolved
@@ -479,17 +479,10 @@
             var newAnalysisScope = BackgroundAnalysisScope.ActiveFile;
             var worker = await ExecuteOperation(workspace, w => w.TryApplyChanges(w.CurrentSolution.WithOptions(w.CurrentSolution.Options.WithChangedOption(SolutionCrawlerOptions.BackgroundAnalysisScopeOption, LanguageNames.CSharp, newAnalysisScope))));
 
-<<<<<<< HEAD
             Assert.Equal(newAnalysisScope, SolutionCrawlerOptions.GetBackgroundAnalysisScopeFromOptions(workspace.Options, LanguageNames.CSharp));
-            Assert.Equal(1, worker.SyntaxDocumentIds.Count);
-            Assert.Equal(1, worker.DocumentIds.Count);
-            Assert.Equal(1, worker.ProjectIds.Count);
-=======
-            Assert.Equal(newAnalysisScope, SolutionCrawlerOptions.GetBackgroundAnalysisScope(workspace.Options, LanguageNames.CSharp));
             Assert.Equal(10, worker.SyntaxDocumentIds.Count);
             Assert.Equal(10, worker.DocumentIds.Count);
             Assert.Equal(2, worker.ProjectIds.Count);
->>>>>>> be878087
         }
 
         [Fact]
