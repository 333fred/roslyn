﻿' Licensed to the .NET Foundation under one or more agreements.
' The .NET Foundation licenses this file to you under the MIT license.
' See the LICENSE file in the project root for more information.

Imports System.Collections.Immutable
Imports System.Composition
Imports System.Globalization
Imports System.Threading
Imports Microsoft.CodeAnalysis.Completion
Imports Microsoft.CodeAnalysis.Completion.Providers
Imports Microsoft.CodeAnalysis.CSharp
Imports Microsoft.CodeAnalysis.CSharp.ExternalAccess.Pythia.Api
Imports Microsoft.CodeAnalysis.CSharp.Formatting
Imports Microsoft.CodeAnalysis.CSharp.[Shared].Extensions
Imports Microsoft.CodeAnalysis.Editor.Implementation.IntelliSense.AsyncCompletion
Imports Microsoft.CodeAnalysis.Editor.[Shared].Utilities
Imports Microsoft.CodeAnalysis.Editor.UnitTests.Extensions
Imports Microsoft.CodeAnalysis.Editor.UnitTests.Workspaces
Imports Microsoft.CodeAnalysis.Host.Mef
Imports Microsoft.CodeAnalysis.Options
Imports Microsoft.CodeAnalysis.PooledObjects
Imports Microsoft.CodeAnalysis.Tags
Imports Microsoft.CodeAnalysis.Text
Imports Microsoft.VisualStudio.Language.Intellisense.AsyncCompletion
Imports Microsoft.VisualStudio.Text
Imports Microsoft.VisualStudio.Text.Editor
Imports Microsoft.VisualStudio.Text.Operations
Imports Microsoft.VisualStudio.Text.Projection

Namespace Microsoft.CodeAnalysis.Editor.UnitTests.IntelliSense
    <UseExportProvider>
    <Trait(Traits.Feature, Traits.Features.Completion)>
    Public Class CSharpCompletionCommandHandlerTests
        <WpfTheory, CombinatorialData>
        Public Async Function CompletionOnFileType_SameFile_NonQualified(showCompletionInArgumentLists As Boolean) As Task
            Using state = TestStateFactory.CreateCSharpTestState(
                <Document>
namespace NS
{
    file class FC { }

    class C
    {
        public static void M()
        {
            var x = new $$
        }
    }
}
                </Document>,
                showCompletionInArgumentLists:=showCompletionInArgumentLists, languageVersion:=LanguageVersion.CSharp12)

                state.SendTypeChars("F")
                Await state.AssertSelectedCompletionItem(displayText:="FC", isHardSelected:=True)

                state.SendTab()
                Await state.AssertNoCompletionSession()
                Assert.Contains("var x = new FC", state.GetLineTextFromCaretPosition(), StringComparison.Ordinal)
            End Using
        End Function

        <WpfTheory, CombinatorialData>
        Public Async Function CompletionOnFileType_SameFile_NamespaceQualified(showCompletionInArgumentLists As Boolean) As Task
            Using state = TestStateFactory.CreateCSharpTestState(
                <Document>
namespace NS
{
    file class FC { }

    class C
    {
        public static void M()
        {
            var x = new NS.$$
        }
    }
}
                </Document>,
                showCompletionInArgumentLists:=showCompletionInArgumentLists, languageVersion:=LanguageVersion.CSharp12)

                state.SendTypeChars("F")
                Await state.AssertSelectedCompletionItem(displayText:="FC", isHardSelected:=True)

                state.SendTab()
                Await state.AssertNoCompletionSession()
                Assert.Contains("var x = new NS.FC", state.GetLineTextFromCaretPosition(), StringComparison.Ordinal)
            End Using
        End Function

        <WpfTheory, CombinatorialData>
        Public Async Function CompletionOnFileType_DifferentFile_NonQualified(showCompletionInArgumentLists As Boolean) As Task
            Using State = New TestState(<Workspace>
                                            <Project Language="C#" CommonReferences="true" LanguageVersion=<%= LanguageVersion.CSharp12.ToDisplayString() %>>
                                                <Document FilePath="a.cs">
namespace NS
{
    file class FC { }
}
                                                </Document>
                                                <Document FilePath="b.cs">
namespace NS
{
    class C
    {
        public static void M()
        {
            var x = new $$
        }
    }
}
                                                </Document>
                                            </Project>
                                        </Workspace>,
                                 excludedTypes:=Nothing, extraExportedTypes:=Nothing,
                                 includeFormatCommandHandler:=False, workspaceKind:=Nothing)

                State.Workspace.GlobalOptions.SetGlobalOption(CompletionOptionsStorage.TriggerInArgumentLists, LanguageNames.CSharp, showCompletionInArgumentLists)

                State.SendTypeChars("F")
                Await State.AssertCompletionItemsDoNotContainAny("FC")
            End Using
        End Function

        <WpfTheory, CombinatorialData>
        Public Async Function CompletionOnFileType_DifferentFile_NamespaceQualified(showCompletionInArgumentLists As Boolean) As Task
            Using State = New TestState(<Workspace>
                                            <Project Language="C#" CommonReferences="true" LanguageVersion=<%= LanguageVersion.CSharp12.ToDisplayString() %>>
                                                <Document FilePath="a.cs">
namespace NS
{
    file class FC { }
}
                                                </Document>
                                                <Document FilePath="b.cs">
namespace NS
{
    class C
    {
        public static void M()
        {
            var x = new NS.$$
        }
    }
}
                                                </Document>
                                            </Project>
                                        </Workspace>,
                                 excludedTypes:=Nothing, extraExportedTypes:=Nothing,
                                 includeFormatCommandHandler:=False, workspaceKind:=Nothing)

                State.Workspace.GlobalOptions.SetGlobalOption(CompletionOptionsStorage.TriggerInArgumentLists, LanguageNames.CSharp, showCompletionInArgumentLists)

                State.SendTypeChars("F")
                Await State.AssertCompletionItemsDoNotContainAny("FC")
            End Using
        End Function

        <WpfTheory, CombinatorialData>
        Public Async Function CompletionOnExtendedPropertyPattern_FirstNested(showCompletionInArgumentLists As Boolean) As Task
            Using state = TestStateFactory.CreateCSharpTestState(
                <Document>
public class C
{
    public C2 CProperty { get; set; }
}
public class C2
{
    public int IntProperty { get; set; }
    void M(C c)
    {
        _ = c is { CProperty$$
    }
}
                </Document>,
                showCompletionInArgumentLists:=showCompletionInArgumentLists, languageVersion:=LanguageVersion.CSharp12)

                state.SendTypeChars(".")
                Await state.AssertSelectedCompletionItem(displayText:="IntProperty", isHardSelected:=False)

                state.SendTypeChars("IP")
                Await state.AssertSelectedCompletionItem(displayText:="IntProperty", isHardSelected:=True)

                state.SendTab()
                state.SendTypeChars(": 2 }")
                Await state.AssertNoCompletionSession()
                Assert.Contains("c is { CProperty.IntProperty: 2 }", state.GetLineTextFromCaretPosition(), StringComparison.Ordinal)
            End Using
        End Function

        <WpfTheory, CombinatorialData>
        Public Async Function CompletionOnListPattern_FirstNested(showCompletionInArgumentLists As Boolean) As Task
            Using state = TestStateFactory.CreateCSharpTestState(
                <Document>
public class C
{
}
public class C2
{
    public C2 CProperty { get; set; }
    public int IntProperty { get; set; }
    void M(C c)
    {
        _ = c is { $$
    }
}
                </Document>,
                showCompletionInArgumentLists:=showCompletionInArgumentLists, languageVersion:=LanguageVersion.CSharp12)

                ' This is the expected behavior until we implement support for list-patterns.
                state.SendTypeChars("CP")
                Await state.AssertNoCompletionSession()
            End Using
        End Function

        <WpfTheory, CombinatorialData>
        Public Async Function CompletionOnExtendedPropertyPattern_Hidden(showCompletionInArgumentLists As Boolean) As Task

            Using state = TestStateFactory.CreateTestStateFromWorkspace(
                <Workspace>
                    <Project Language="C#" LanguageVersion="Preview" CommonReferences="true">
                        <ProjectReference>VBAssembly1</ProjectReference>
                        <Document FilePath="C.cs">
public class C3
{
    void M(C c)
    {
        _ = c is { CProperty$$
    }
}
                        </Document>
                    </Project>
                    <Project Language="Visual Basic" AssemblyName="VBAssembly1" CommonReferences="true">
                        <Document><![CDATA[
Public Class C
    <System.ComponentModel.EditorBrowsable(System.ComponentModel.EditorBrowsableState.Never)>
    Public Property CProperty As C2
End Class

Public Class C2
    Public Property IntProperty As Integer
End Class
                        ]]></Document>
                    </Project>
                </Workspace>, showCompletionInArgumentLists:=showCompletionInArgumentLists)

                state.SendTypeChars(".")
                Await state.AssertSelectedCompletionItem(displayText:="IntProperty", isHardSelected:=False)

                state.SendTypeChars("IP")
                Await state.AssertSelectedCompletionItem(displayText:="IntProperty", isHardSelected:=True)

                state.SendTab()
                state.SendTypeChars(": 2 }")
                Await state.AssertNoCompletionSession()
                Assert.Contains("c is { CProperty.IntProperty: 2 }", state.GetLineTextFromCaretPosition(), StringComparison.Ordinal)
            End Using
        End Function

        <WpfTheory, CombinatorialData>
        Public Async Function CompletionOnExtendedPropertyPattern_SecondNested(showCompletionInArgumentLists As Boolean) As Task
            Using state = TestStateFactory.CreateCSharpTestState(
                <Document>
public class C
{
    public C2 C2Property { get; set; }
}
public class C2
{
    public C3 C3Property { get; set; }
}
public class C3
{
    public int IntProperty { get; set; }
    void M(C c)
    {
        _ = c is { C2Property.C3Property$$
    }
}
                </Document>,
                showCompletionInArgumentLists:=showCompletionInArgumentLists, languageVersion:=LanguageVersion.CSharp12)

                state.SendTypeChars(".")
                Await state.AssertSelectedCompletionItem(displayText:="IntProperty", isHardSelected:=False)

                state.SendTypeChars("IP")
                Await state.AssertSelectedCompletionItem(displayText:="IntProperty", isHardSelected:=True)

                state.SendTab()
                state.SendTypeChars(": 2 }")
                Await state.AssertNoCompletionSession()
                Assert.Contains("c is { C2Property.C3Property.IntProperty: 2 }", state.GetLineTextFromCaretPosition(), StringComparison.Ordinal)
            End Using
        End Function

        <WpfTheory, CombinatorialData>
        Public Async Function CompletionOnExtendedPropertyPattern_SecondNested_Fields(showCompletionInArgumentLists As Boolean) As Task
            Using state = TestStateFactory.CreateCSharpTestState(
                <Document>
public class C
{
    public C2 C2Field;
}
public class C2
{
    public C3 C3Field;
}
public class C3
{
    public int IntField;
    void M(C c)
    {
        _ = c is { C2Field$$
    }
}
                </Document>,
                showCompletionInArgumentLists:=showCompletionInArgumentLists, languageVersion:=LanguageVersion.CSharp12)

                state.SendTypeChars(".")
                Await state.AssertSelectedCompletionItem(displayText:="C3Field", isHardSelected:=False)

                state.SendTypeChars("CF")
                Await state.AssertSelectedCompletionItem(displayText:="C3Field", isHardSelected:=True)

                state.SendTypeChars(".")
                Await state.AssertSelectedCompletionItem(displayText:="IntField", isHardSelected:=False)

                state.SendTypeChars("IF")
                Await state.AssertSelectedCompletionItem(displayText:="IntField", isHardSelected:=True)

                state.SendTab()
                state.SendTypeChars(": 2 }")
                Await state.AssertNoCompletionSession()
                Assert.Contains("c is { C2Field.C3Field.IntField: 2 }", state.GetLineTextFromCaretPosition(), StringComparison.Ordinal)
            End Using
        End Function

        <WpfTheory, CombinatorialData>
        Public Async Function CompletionOnExtendedPropertyPattern_ErrorProperty(showCompletionInArgumentLists As Boolean) As Task
            Using state = TestStateFactory.CreateCSharpTestState(
                <Document>
public class C
{
    public int IntProperty { get; set; }
    void M(C c)
    {
        _ = c is { Error$$
    }
}
                </Document>,
                showCompletionInArgumentLists:=showCompletionInArgumentLists, languageVersion:=LanguageVersion.CSharp12)

                state.SendTypeChars(".")
                Await state.AssertNoCompletionSession()

                state.SendTypeChars("IP")
                Await state.AssertNoCompletionSession()
            End Using
        End Function

        <WpfTheory, CombinatorialData>
        Public Async Function CompletionOnExtendedPropertyPattern(showCompletionInArgumentLists As Boolean) As Task
            Using state = TestStateFactory.CreateCSharpTestState(
                <Document>
public class C
{
    public C2 CProperty { get; set; }
}
public class C2
{
    public int IntProperty { get; set; }
    void M(C c)
    {
        _ = c is $$
    }
}
                </Document>,
                showCompletionInArgumentLists:=showCompletionInArgumentLists, languageVersion:=LanguageVersion.CSharp12)

                state.SendTypeChars("{ ")
                Await state.AssertSelectedCompletionItem(displayText:="CProperty", isHardSelected:=False)

                state.SendTypeChars("CP")
                Await state.AssertSelectedCompletionItem(displayText:="CProperty", isHardSelected:=True)

                state.SendTypeChars(".")
                Assert.Contains("c is { CProperty.", state.GetLineTextFromCaretPosition(), StringComparison.Ordinal)
                Await state.AssertSelectedCompletionItem(displayText:="IntProperty", isHardSelected:=False)

                state.SendTypeChars("IP")
                Await state.AssertSelectedCompletionItem(displayText:="IntProperty", isHardSelected:=True)

                state.SendTab()
                state.SendTypeChars(": 2 }")
                Await state.AssertNoCompletionSession()
                Assert.Contains("c is { CProperty.IntProperty: 2 }", state.GetLineTextFromCaretPosition(), StringComparison.Ordinal)
            End Using
        End Function

        <WpfTheory, CombinatorialData>
        Public Async Function CompletionOnExtendedPropertyPattern_AlreadyTestedBySimplePattern(showCompletionInArgumentLists As Boolean) As Task
            Using state = TestStateFactory.CreateCSharpTestState(
                <Document>
public class C
{
    public C2 CProperty { get; set; }
}
public class C2
{
    public int IntProperty { get; set; }
    void M(C c)
    {
        _ = c is { CProperty: 2$$
    }
}
                </Document>,
                showCompletionInArgumentLists:=showCompletionInArgumentLists, languageVersion:=LanguageVersion.CSharp12)

                ' No second completion since already tested at top-level
                state.SendTypeChars(", ")
                Await state.AssertNoCompletionSession()

                state.SendTypeChars("CP")
                Await state.AssertNoCompletionSession()
            End Using
        End Function

        <WpfTheory, CombinatorialData>
        Public Async Function CompletionOnExtendedPropertyPattern_AlreadyTestedByExtendedPattern(showCompletionInArgumentLists As Boolean) As Task
            Using state = TestStateFactory.CreateCSharpTestState(
                <Document>
public class C
{
    public C2 CProperty { get; set; }
}
public class C2
{
    public int IntProperty { get; set; }
    public short ShortProperty { get; set; }
    void M(C c)
    {
        _ = c is { CProperty.IntProperty: 2$$
    }
}
                </Document>,
                showCompletionInArgumentLists:=showCompletionInArgumentLists, languageVersion:=LanguageVersion.CSharp12)

                state.SendTypeChars(", ")
                Await state.AssertSelectedCompletionItem(displayText:="CProperty", isHardSelected:=False)

                state.SendTypeChars("CP")
                Await state.AssertSelectedCompletionItem(displayText:="CProperty", isHardSelected:=True)

                state.SendTypeChars(".")
                Assert.Contains("is { CProperty.IntProperty: 2, CProperty.", state.GetLineTextFromCaretPosition(), StringComparison.Ordinal)
                ' Note: same completion is offered a second time
                Await state.AssertSelectedCompletionItem(displayText:="IntProperty", isHardSelected:=False)

                state.SendTypeChars("SP")
                Await state.AssertSelectedCompletionItem(displayText:="ShortProperty", isHardSelected:=True)

                state.SendTab()
                state.SendTypeChars(": 3")
                Await state.AssertNoCompletionSession()
                Assert.Contains("is { CProperty.IntProperty: 2, CProperty.ShortProperty: 3", state.GetLineTextFromCaretPosition(), StringComparison.Ordinal)
            End Using
        End Function

        <WpfTheory, CombinatorialData>
        Public Async Function CompletionOnExtendedPropertyPattern_AlreadyTestedByNestedPattern(showCompletionInArgumentLists As Boolean) As Task
            Using state = TestStateFactory.CreateCSharpTestState(
                <Document>
public class C
{
    public C2 CProperty { get; set; }
}
public class C2
{
    public int IntProperty { get; set; }
    public short ShortProperty { get; set; }
    void M(C c)
    {
        _ = c is { CProperty: { IntProperty: 2 }$$
    }
}
                </Document>,
                showCompletionInArgumentLists:=showCompletionInArgumentLists, languageVersion:=LanguageVersion.CSharp12)

                state.SendTypeChars(", ")
                Await state.AssertNoCompletionSession()

                state.SendTypeChars("CProperty")
                Await state.AssertNoCompletionSession()

                state.SendTypeChars(".")
                Assert.Contains("is { CProperty: { IntProperty: 2 }, CProperty.", state.GetLineTextFromCaretPosition(), StringComparison.Ordinal)
                ' Note: same completion is offered a second time
                Await state.AssertSelectedCompletionItem(displayText:="IntProperty", isHardSelected:=False)

                state.SendTypeChars("SP")
                Await state.AssertSelectedCompletionItem(displayText:="ShortProperty", isHardSelected:=True)

                state.SendTab()
                state.SendTypeChars(": 3")
                Await state.AssertNoCompletionSession()
                Assert.Contains("is { CProperty: { IntProperty: 2 }, CProperty.ShortProperty: 3", state.GetLineTextFromCaretPosition(), StringComparison.Ordinal)
            End Using
        End Function

        <WpfTheory, CombinatorialData>
        Public Async Function CompletionOnExtendedPropertyPattern_BeforeAnotherPattern(showCompletionInArgumentLists As Boolean) As Task
            Using state = TestStateFactory.CreateCSharpTestState(
                <Document>
public class C
{
    public C2 CProperty { get; set; }
}
public class C2
{
    public int IntProperty { get; set; }
    public short ShortProperty { get; set; }
    void M(C c)
    {
        _ = c is {$$ CProperty.IntProperty: 2 }
    }
}
                </Document>,
                showCompletionInArgumentLists:=showCompletionInArgumentLists, languageVersion:=LanguageVersion.CSharp12)

                state.SendTypeChars(" ")
                Await state.AssertSelectedCompletionItem(displayText:="CProperty", isHardSelected:=False)

                state.SendTypeChars("CP")
                Await state.AssertSelectedCompletionItem(displayText:="CProperty", isHardSelected:=True)

                state.SendTypeChars(".")
                Assert.Contains("is { CProperty. CProperty.IntProperty: 2 }", state.GetLineTextFromCaretPosition(), StringComparison.Ordinal)
                Await state.AssertSelectedCompletionItem(displayText:="Equals", isHardSelected:=False)

                state.SendTypeChars("SP")
                Await state.AssertSelectedCompletionItem(displayText:="ShortProperty", isHardSelected:=True)

                state.SendTab()
                state.SendTypeChars(": 3,")
                Await state.AssertNoCompletionSession()
                Assert.Contains("is { CProperty.ShortProperty: 3, CProperty.IntProperty: 2 }", state.GetLineTextFromCaretPosition(), StringComparison.Ordinal)
            End Using
        End Function

        <WpfTheory, CombinatorialData>
        Public Async Function CompletionOnPropertyPattern_BeforeAnotherPattern(showCompletionInArgumentLists As Boolean) As Task
            Using state = TestStateFactory.CreateCSharpTestState(
                <Document>
public class C
{
    public int IntProperty { get; set; }
    public short ShortProperty { get; set; }
}
public class C2
{
    void M(C c)
    {
        _ = c is {$$ IntProperty: 2 }
    }
}
                </Document>,
                showCompletionInArgumentLists:=showCompletionInArgumentLists, languageVersion:=LanguageVersion.CSharp12)

                state.SendTypeChars(" ")
                Await state.AssertSelectedCompletionItem(displayText:="ShortProperty", isHardSelected:=False)

                state.SendTypeChars("SP")
                Await state.AssertSelectedCompletionItem(displayText:="ShortProperty", isHardSelected:=True)

                state.SendTab()
                state.SendTypeChars(": 3,")
                Await state.AssertNoCompletionSession()
                Assert.Contains("is { ShortProperty: 3, IntProperty: 2 }", state.GetLineTextFromCaretPosition(), StringComparison.Ordinal)
            End Using
        End Function

        <WpfTheory, CombinatorialData>
        Public Async Function CompletionOnRecordBaseType(showCompletionInArgumentLists As Boolean) As Task
            Using state = TestStateFactory.CreateCSharpTestState(
                <Document>
record Base(int Alice, int Bob);
record Derived(int Other) : [|Base$$|]
                </Document>,
                showCompletionInArgumentLists:=showCompletionInArgumentLists, languageVersion:=LanguageVersion.CSharp9)

                state.SendTypeChars("(")
                If showCompletionInArgumentLists Then
                    Await state.AssertSelectedCompletionItem(displayText:="Alice:", isHardSelected:=False)
                End If

                state.SendTypeChars("A")

                If showCompletionInArgumentLists Then
                    Await state.AssertSelectedCompletionItem(displayText:="Alice:", isHardSelected:=True)
                End If

                state.SendTypeChars(": 1, B")

                If showCompletionInArgumentLists Then
                    Await state.AssertSelectedCompletionItem(displayText:="Bob:", isHardSelected:=True)
                End If

                state.SendTab()
                state.SendTypeChars(": 2)")

                Await state.AssertNoCompletionSession()
                Assert.Contains(": Base(Alice: 1, Bob: 2)", state.GetLineTextFromCaretPosition(), StringComparison.Ordinal)
            End Using
        End Function

        <WpfTheory, CombinatorialData>
        Public Async Function CompletionOnClassBaseType(showCompletionInArgumentLists As Boolean) As Task
            Using state = TestStateFactory.CreateCSharpTestState(
                <Document>
class Base(int Alice, int Bob);
class Derived(int Other) : [|Base$$|]
                </Document>,
                showCompletionInArgumentLists:=showCompletionInArgumentLists, languageVersion:=LanguageVersion.CSharp9)

                state.SendTypeChars("(")
                If showCompletionInArgumentLists Then
                    Await state.AssertSelectedCompletionItem(displayText:="Alice:", isHardSelected:=False)
                End If

                state.SendTypeChars("A")

                If showCompletionInArgumentLists Then
                    Await state.AssertSelectedCompletionItem(displayText:="Alice:", isHardSelected:=True)
                End If

                state.SendTypeChars(": 1, B")

                If showCompletionInArgumentLists Then
                    Await state.AssertSelectedCompletionItem(displayText:="Bob:", isHardSelected:=True)
                End If

                state.SendTab()
                state.SendTypeChars(": 2)")

                Await state.AssertNoCompletionSession()
                Assert.Contains(": Base(Alice: 1, Bob: 2)", state.GetLineTextFromCaretPosition(), StringComparison.Ordinal)
            End Using
        End Function

        <WorkItem("https://github.com/dotnet/roslyn/issues/46397")>
        <WpfTheory, CombinatorialData>
        Public Async Function CompletionOnImplicitObjectCreationExpressionInitializer(showCompletionInArgumentLists As Boolean) As Task
            Using state = TestStateFactory.CreateCSharpTestState(
                <Document>
class C
{
    public int Alice;
    public int Bob;

    void M(int value)
    {
        C c = new() $$
    }
}
                              </Document>,
                showCompletionInArgumentLists:=showCompletionInArgumentLists, languageVersion:=LanguageVersion.CSharp9)

                state.SendTypeChars("{ ")
                Await state.AssertSelectedCompletionItem(displayText:="Alice", isHardSelected:=False)
                state.SendTab()
                Await state.AssertNoCompletionSession()
                Assert.Contains("new() { Alice", state.GetLineTextFromCaretPosition(), StringComparison.Ordinal)
                state.SendTypeChars(" = va")
                Await state.AssertSelectedCompletionItem(displayText:="value", isHardSelected:=True)
                state.SendTab()
                Await state.AssertNoCompletionSession()
                Assert.Contains("new() { Alice = value", state.GetLineTextFromCaretPosition(), StringComparison.Ordinal)
            End Using
        End Function

        <WorkItem("https://github.com/dotnet/roslyn/issues/44921")>
        <WpfTheory, CombinatorialData>
        Public Async Function CompletionOnWithExpressionInitializer(showCompletionInArgumentLists As Boolean) As Task
            Using state = TestStateFactory.CreateCSharpTestState(
                              <Document>
record Base(int Alice, int Bob)
{
    void M(int value)
    {
        _ = this with $$
    }
}
                              </Document>,
                              showCompletionInArgumentLists:=showCompletionInArgumentLists, languageVersion:=LanguageVersion.CSharp9)

                state.SendTypeChars("{ ")
                Await state.AssertSelectedCompletionItem(displayText:="Alice", isHardSelected:=False)
                state.SendTab()
                Await state.AssertNoCompletionSession()
                Assert.Contains("with { Alice", state.GetLineTextFromCaretPosition(), StringComparison.Ordinal)
                state.SendTypeChars(" = va")
                Await state.AssertSelectedCompletionItem(displayText:="value", isHardSelected:=True)
                state.SendTab()
                Await state.AssertNoCompletionSession()
                Assert.Contains("with { Alice = value", state.GetLineTextFromCaretPosition(), StringComparison.Ordinal)
            End Using
        End Function

        <WorkItem("https://github.com/dotnet/roslyn/issues/44921")>
        <WpfTheory, CombinatorialData>
        Public Async Function CompletionOnWithExpressionInitializer_AfterComma(showCompletionInArgumentLists As Boolean) As Task
            Using state = TestStateFactory.CreateCSharpTestState(
                              <Document>
record Base(int Alice, int Bob)
{
    void M(int value)
    {
        _ = this with { Alice = value$$
    }
}
                              </Document>,
                              showCompletionInArgumentLists:=showCompletionInArgumentLists, languageVersion:=LanguageVersion.CSharp9)

                state.SendTypeChars(", ")
                Await state.AssertSelectedCompletionItem(displayText:="Bob", isHardSelected:=False)
                state.SendTab()
                Await state.AssertNoCompletionSession()
                state.SendTypeChars(" = va")
                Await state.AssertSelectedCompletionItem(displayText:="value", isHardSelected:=True)
                state.SendTab()
                Await state.AssertNoCompletionSession()
                Assert.Contains("with { Alice = value, Bob = value", state.GetLineTextFromCaretPosition(), StringComparison.Ordinal)
            End Using
        End Function

        <WorkItem("https://github.com/dotnet/roslyn/issues/47430")>
        <WpfTheory, CombinatorialData>
        Public Async Function CompletionOnWithExpressionForTypeParameter(showCompletionInArgumentLists As Boolean) As Task
            Using state = TestStateFactory.CreateCSharpTestState(
                              <Document>
public abstract record MyRecord
{
    public string Name { get; init; }
}

public static class Test
{
    public static TRecord WithNameSuffix&lt;TRecord&gt;(this TRecord record, string nameSuffix)
        where TRecord : MyRecord
        => record with
        {
            $$
        };
}
                              </Document>,
                              showCompletionInArgumentLists:=showCompletionInArgumentLists, languageVersion:=LanguageVersion.CSharp9)

                state.SendTypeChars("N")
                Await state.AssertSelectedCompletionItem(displayText:="Name", isHardSelected:=True)
                state.SendTab()
                Await state.AssertNoCompletionSession()
                Assert.Contains("Name", state.GetLineTextFromCaretPosition(), StringComparison.Ordinal)
            End Using
        End Function

        <WpfTheory, CombinatorialData>
        Public Async Function CompletionOnWithExpressionInitializer_AnonymousType(showCompletionInArgumentLists As Boolean) As Task
            Using state = TestStateFactory.CreateCSharpTestState(
                              <Document>
class C
{
    void M()
    {
        var a = new { Property = 1 };
        _ = a $$
    }
}
                              </Document>,
                              showCompletionInArgumentLists:=showCompletionInArgumentLists, languageVersion:=LanguageVersion.CSharp12)

                state.SendTypeChars("w")
                Await state.AssertSelectedCompletionItem(displayText:="with", isHardSelected:=True)
                state.SendTab()
                state.SendTypeChars(" { ")
                Await state.AssertSelectedCompletionItem(displayText:="Property", isHardSelected:=False)
                state.SendTypeChars("P")
                Await state.AssertSelectedCompletionItem(displayText:="Property", isHardSelected:=True)
                state.SendTypeChars(" = 2")
                Await state.AssertNoCompletionSession()
                Assert.Contains("with { Property = 2", state.GetLineTextFromCaretPosition(), StringComparison.Ordinal)
            End Using
        End Function

        <WorkItem("https://github.com/dotnet/roslyn/issues/44921")>
        <WpfTheory, CombinatorialData>
        Public Async Function CompletionOnObjectCreation(showCompletionInArgumentLists As Boolean) As Task
            Using state = TestStateFactory.CreateCSharpTestState(
                              <Document>
class C
{
    int Alice { get; set; }
    void M()
    {
        _ = new C() $$
    }
}
                              </Document>,
                              showCompletionInArgumentLists:=showCompletionInArgumentLists)

                state.SendTypeChars("{ ")
                Await state.AssertSelectedCompletionItem(displayText:="Alice", isHardSelected:=False)
                state.SendTab()
                Await state.AssertNoCompletionSession()
                Assert.Contains("new C() { Alice", state.GetLineTextFromCaretPosition(), StringComparison.Ordinal)
            End Using
        End Function

        <WorkItem("http://vstfdevdiv:8080/DevDiv2/DevDiv/_workitems/edit/541201")>
        <WpfTheory, CombinatorialData>
        Public Async Function TabCommitsWithoutAUniqueMatch(showCompletionInArgumentLists As Boolean) As Task
            Using state = TestStateFactory.CreateCSharpTestState(
                              <Document>
                                  $$
                              </Document>,
                              showCompletionInArgumentLists:=showCompletionInArgumentLists)

                state.SendTypeChars("using System.Ne")
                Await state.AssertSelectedCompletionItem(displayText:="Net", isHardSelected:=True)
                state.SendTypeChars("x")
                Await state.AssertSelectedCompletionItem(displayText:="Net", isSoftSelected:=True)
                state.SendTab()
                Await state.AssertNoCompletionSession()
                Assert.Contains("using System.Net", state.GetLineTextFromCaretPosition(), StringComparison.Ordinal)
            End Using
        End Function

        <WorkItem("https://github.com/dotnet/roslyn/issues/35236")>
        <WpfTheory, CombinatorialData, Trait(Traits.Feature, Traits.Features.Completion)>
        Public Async Function TestBetweenTwoDotsInNamespaceName(showCompletionInArgumentLists As Boolean) As Task
            Using state = TestStateFactory.CreateCSharpTestState(
                              <Document>
namespace N.O.P
{
}

namespace N$$.P
{
}
                              </Document>,
                              showCompletionInArgumentLists:=showCompletionInArgumentLists)

                state.SendTypeChars(".")
                Await state.AssertCompletionSession()
                Await state.AssertSelectedCompletionItem(displayText:="O", isHardSelected:=False)
            End Using
        End Function

        <WpfTheory, CombinatorialData>
        Public Async Function TestAtEndOfFile(showCompletionInArgumentLists As Boolean) As Task
            Using state = TestStateFactory.CreateCSharpTestState(
                                <Document>$$</Document>,
                                showCompletionInArgumentLists:=showCompletionInArgumentLists)

                state.SendTypeChars("usi")
                state.SendTab()
                Await state.AssertNoCompletionSession()
                Assert.Contains("using", state.GetLineTextFromCaretPosition(), StringComparison.Ordinal)
            End Using
        End Function

        <WorkItem("https://github.com/dotnet/roslyn/issues/44459")>
        <WpfTheory, CombinatorialData>
        Public Async Function TestSelectUsingOverUshort(showCompletionInArgumentLists As Boolean) As Task
            Using state = TestStateFactory.CreateCSharpTestState(
                              <Document>
$$
                              </Document>,
                              showCompletionInArgumentLists:=showCompletionInArgumentLists)

                ' 'us' should select 'using' instead of 'ushort' (even though 'ushort' sorts higher in the list textually).
                state.SendTypeChars("us")
                Await state.AssertSelectedCompletionItem(displayText:="using", isHardSelected:=True)
                Await state.AssertCompletionItemsContain("ushort", "")

                ' even after 'ushort' is selected, deleting the 'h' should still take us back to 'using'.
                state.SendTypeChars("h")
                Await state.AssertSelectedCompletionItem(displayText:="ushort", isHardSelected:=True)
                state.SendBackspace()
                Await state.AssertSelectedCompletionItem(displayText:="using", isHardSelected:=True)
            End Using
        End Function

        <WorkItem("https://github.com/dotnet/roslyn/issues/44459")>
        <WpfTheory, CombinatorialData>
        Public Async Function TestSelectUshortOverUsingOnceInMRU(showCompletionInArgumentLists As Boolean) As Task
            Using state = TestStateFactory.CreateCSharpTestState(
                              <Document>
$$
                              </Document>,
                              showCompletionInArgumentLists:=showCompletionInArgumentLists)

                state.SendTypeChars("ush")
                Await state.AssertCompletionItemsContain("ushort", "")
                state.SendTab()
                Assert.Contains("ushort", state.GetLineTextFromCaretPosition(), StringComparison.Ordinal)

                state.SendDeleteWordToLeft()

                ' 'ushort' should be in the MRU now. so typing 'us' should select it instead of 'using'.
                state.SendTypeChars("us")
                Await state.AssertSelectedCompletionItem(displayText:="ushort", isHardSelected:=True)
            End Using
        End Function

        <WpfTheory, CombinatorialData>
        Public Async Function TestDeletingWholeWordResetCompletionToTheDefaultItem(showCompletionInArgumentLists As Boolean) As Task
            Using state = TestStateFactory.CreateCSharpTestState(
                              <Document>
                                  using System;

class C
{
    void M()
    {
        var replyUri = new Uri("");
        $$
    }
}

                              </Document>,
                              showCompletionInArgumentLists:=showCompletionInArgumentLists)

                state.Workspace.GlobalOptions.SetGlobalOption(CompletionOptionsStorage.TriggerOnDeletion, LanguageNames.CSharp, True)

                state.SendTypeChars("repl")
                state.SendTab()
                For i = 1 To 7
                    state.SendBackspace()
                    Await state.WaitForAsynchronousOperationsAsync()
                Next

                Await state.AssertCompletionSession()

                state.SendBackspace()
                Await state.AssertSelectedCompletionItem("AccessViolationException")
            End Using
        End Function

        <WpfTheory, CombinatorialData>
        Public Sub TestTabsDoNotTriggerCompletion(showCompletionInArgumentLists As Boolean)
            Using state = TestStateFactory.CreateCSharpTestState(
                              <Document>
                                  using System;

class C
{
    void M()
    {
        var replyUri = new Uri("");
        replyUri$$
    }
}

                              </Document>,
                              showCompletionInArgumentLists:=showCompletionInArgumentLists)

                state.SendTab()
                state.SendTab()
                Assert.Equal("        replyUri" & vbTab & vbTab, state.GetLineTextFromCaretPosition())
            End Using
        End Sub

        <WpfTheory, CombinatorialData>
        Public Async Function TestEnterDoesNotTriggerCompletion(showCompletionInArgumentLists As Boolean) As Task
            Using state = TestStateFactory.CreateCSharpTestState(
                              <Document>
using System;

class C
{
    void M()
    {
        String.Equals("foo", "bar", $$StringComparison.CurrentCulture)
    }
}

                              </Document>,
                              showCompletionInArgumentLists:=showCompletionInArgumentLists)

                state.SendReturn()
                Await state.AssertNoCompletionSession()
            End Using
        End Function

        <WpfTheory, CombinatorialData>
        Public Async Function TestNotAtStartOfExistingWord(showCompletionInArgumentLists As Boolean) As Task
            Using state = TestStateFactory.CreateCSharpTestState(
                              <Document>$$using</Document>,
                              showCompletionInArgumentLists:=showCompletionInArgumentLists)

                state.SendTypeChars("u")
                Await state.AssertNoCompletionSession()
                Assert.Contains("using", state.GetLineTextFromCaretPosition(), StringComparison.Ordinal)
            End Using
        End Function

        <WpfTheory, CombinatorialData>
        Public Async Function TestMSCorLibTypes(showCompletionInArgumentLists As Boolean) As Task
            Using state = TestStateFactory.CreateCSharpTestState(
                              <Document>
using System;

class c : $$
                              </Document>,
                              showCompletionInArgumentLists:=showCompletionInArgumentLists)

                state.SendTypeChars("A")
                Await state.AssertCompletionItemsContainAll("Attribute", "Exception", "IDisposable")
            End Using
        End Function

        <WpfTheory, CombinatorialData>
        Public Async Function TestFiltering1(showCompletionInArgumentLists As Boolean) As Task
            Using state = TestStateFactory.CreateCSharpTestState(
                              <Document>
using System;

class c { $$
                              </Document>,
                              showCompletionInArgumentLists:=showCompletionInArgumentLists)

                state.SendTypeChars("Sy")
                Await state.AssertCompletionItemsContainAll("OperatingSystem", "System", "SystemException")
                Await state.AssertCompletionItemsDoNotContainAny("Exception", "Activator")
            End Using
        End Function

        ' NOTE(cyrusn): This should just be a unit test for SymbolCompletionProvider.  However, I'm
        ' just porting the integration tests to here for now.
        <WpfTheory, CombinatorialData>
        Public Async Function TestMultipleTypes(showCompletionInArgumentLists As Boolean) As Task
            Using state = TestStateFactory.CreateCSharpTestState(
                              <Document>
class C { $$ } struct S { } enum E { } interface I { } delegate void D();
                              </Document>,
                              showCompletionInArgumentLists:=showCompletionInArgumentLists)

                state.SendTypeChars("C")
                Await state.AssertCompletionItemsContainAll("C", "S", "E", "I", "D")
            End Using
        End Function

        ' NOTE(cyrusn): This should just be a unit test for KeywordCompletionProvider.  However, I'm
        ' just porting the integration tests to here for now.
        <WpfTheory, CombinatorialData>
        Public Async Function TestInEmptyFile(showCompletionInArgumentLists As Boolean) As Task
            Using state = TestStateFactory.CreateCSharpTestState(
                              <Document>
$$
                              </Document>,
                              showCompletionInArgumentLists:=showCompletionInArgumentLists)

                state.SendInvokeCompletionList()
                Await state.AssertCompletionItemsContainAll("abstract", "class", "namespace")
            End Using
        End Function

        <WpfTheory, CombinatorialData>
        Public Async Function TestNotAfterTypingDotAfterIntegerLiteral(showCompletionInArgumentLists As Boolean) As Task
            Using state = TestStateFactory.CreateCSharpTestState(
                              <Document>
class c { void M() { 3$$ } }
                              </Document>,
                              showCompletionInArgumentLists:=showCompletionInArgumentLists)

                state.SendTypeChars(".")
                Await state.AssertNoCompletionSession()
            End Using
        End Function

        <WpfTheory, CombinatorialData>
        Public Async Function TestAfterExplicitInvokeAfterDotAfterIntegerLiteral(showCompletionInArgumentLists As Boolean) As Task
            Using state = TestStateFactory.CreateCSharpTestState(
                              <Document>
class c { void M() { 3.$$ } }
                              </Document>,
                              showCompletionInArgumentLists:=showCompletionInArgumentLists)

                state.SendInvokeCompletionList()
                Await state.AssertCompletionItemsContainAll("ToString")
            End Using
        End Function

        <WpfTheory, CombinatorialData>
        Public Async Function TestTypingDotBeforeExistingDot(showCompletionInArgumentLists As Boolean) As Task
            ' Starting C# 8.0 two dots are considered as a DotDotToken of a Range expression.
            ' However, typing dot before a single dot (and adding the second one) should lead to a completion
            ' in the context of the previous token if this completion exists.
            Using state = TestStateFactory.CreateCSharpTestState(
                              <Document>
class c { void M() { this$$.ToString() } }
                              </Document>,
                              showCompletionInArgumentLists:=showCompletionInArgumentLists)

                state.SendTypeChars(".")
                Await state.AssertCompletionItemsContainAll("ToString")
            End Using
        End Function

        <WpfTheory, CombinatorialData>
        Public Async Function TestTypingDotAfterExistingDot(showCompletionInArgumentLists As Boolean) As Task
            ' Starting C# 8.0 two dots are considered as a DotDotToken of a Range expression.
            ' A test above (TestTypingDotBeforeExistingDot) verifies that the completion happens
            ' if we type dot before a single dot.
            ' However, we should not have a completion if typing dot after a dot.
            Using state = TestStateFactory.CreateCSharpTestState(
                              <Document>
class c { void M() { this.$$ToString() } }
                              </Document>,
                              showCompletionInArgumentLists:=showCompletionInArgumentLists)

                state.SendTypeChars(".")
                Await state.AssertNoCompletionSession()
            End Using
        End Function

        <WpfTheory, CombinatorialData>
        Public Async Function TestInvokingCompletionBetweenTwoDots(showCompletionInArgumentLists As Boolean) As Task
            ' Starting C# 8.0 two dots are considered as a DotDotToken of a Range expression.
            ' However, we may want to have a completion when invoking it aqfter the first dot.
            Using state = TestStateFactory.CreateCSharpTestState(
                              <Document>
class c { void M() { this.$$.ToString() } }
                              </Document>,
                              showCompletionInArgumentLists:=showCompletionInArgumentLists)

                state.SendInvokeCompletionList()
                Await state.AssertCompletionItemsContainAll("ToString")
            End Using
        End Function

        <WpfTheory, CombinatorialData, WorkItem("https://github.com/dotnet/roslyn/issues/37315")>
        Public Async Function TestTypingDotBeforeExistingDot2(showCompletionInArgumentLists As Boolean) As Task
            ' Starting C# 8.0 two dots are considered as a DotDotToken of a Range expression.
            ' However, typing dot before a single dot (and adding the second one) should lead to a completion
            ' in the context of the previous token if this completion exists.
            Using state = TestStateFactory.CreateCSharpTestState(
                              <Document>
using System;
using System.Collections.Generic;
using System.Linq;

class C
{
    public List&lt;int&gt; X;
}

class D
{
    public List&lt;int&gt; X;
}

class E
{
    public static bool F(object obj) => obj switch
    {
        C c => c.X,
        D d => d.X,
        _ => throw null
    }$$.Any(i => i == 0);
}
                              </Document>,
                              showCompletionInArgumentLists:=showCompletionInArgumentLists)

                state.SendTypeChars(".")
                Await state.AssertNoCompletionSession()
            End Using
        End Function

        <WpfTheory, CombinatorialData, WorkItem("https://github.com/dotnet/roslyn/issues/37315")>
        Public Async Function TestTypingDotBeforeExistingDot3(showCompletionInArgumentLists As Boolean) As Task
            ' Starting C# 8.0 two dots are considered as a DotDotToken of a Range expression.
            ' However, typing dot before a single dot (and adding the second one) should lead to a completion
            ' in the context of the previous token if this completion exists.
            Using state = TestStateFactory.CreateCSharpTestState(
                              <Document>
using System;

class E
{
    public void F(object o)
    {
        var v = (int)o$$.AddDays(1);
    }
}
                              </Document>,
                              showCompletionInArgumentLists:=showCompletionInArgumentLists)

                state.SendTypeChars(".")
                Await state.AssertCompletionItemsContain("ToString", displayTextSuffix:="")
                Await state.AssertCompletionItemsDoNotContainAny("CompareTo")
            End Using
        End Function

        <WpfTheory, CombinatorialData>
        Public Sub TestEnterIsConsumed(showCompletionInArgumentLists As Boolean)
            Using state = TestStateFactory.CreateCSharpTestState(
                  <Document>
class Class1
{
    void Main(string[] args)
    {
        $$
    }
}</Document>,
                  showCompletionInArgumentLists:=showCompletionInArgumentLists)

                state.SendTypeChars("System.TimeSpan.FromMin")
                state.SendReturn()
                Assert.Equal(<text>
class Class1
{
    void Main(string[] args)
    {
        System.TimeSpan.FromMinutes
    }
}</text>.NormalizedValue, state.GetDocumentText())
            End Using
        End Sub

        <WpfTheory, CombinatorialData>
        Public Sub TestEnterIsConsumedWithAfterFullyTypedWordOption_NotFullyTyped(showCompletionInArgumentLists As Boolean)
            Using state = TestStateFactory.CreateCSharpTestState(
                  <Document>
class Class1
{
    void Main(string[] args)
    {
        $$
    }
}</Document>,
                  showCompletionInArgumentLists:=showCompletionInArgumentLists)

                state.Workspace.GlobalOptions.SetGlobalOption(CompletionOptionsStorage.EnterKeyBehavior, LanguageNames.CSharp, EnterKeyRule.AfterFullyTypedWord)

                state.SendTypeChars("System.TimeSpan.FromMin")
                state.SendReturn()
                Assert.Equal(<text>
class Class1
{
    void Main(string[] args)
    {
        System.TimeSpan.FromMinutes
    }
}</text>.NormalizedValue, state.GetDocumentText())
            End Using
        End Sub

        <WpfTheory, CombinatorialData>
        Public Sub TestEnterIsConsumedWithAfterFullyTypedWordOption_FullyTyped(showCompletionInArgumentLists As Boolean)
            Using state = TestStateFactory.CreateCSharpTestState(
                  <Document>
class Class1
{
    void Main(string[] args)
    {
        $$
    }
}</Document>,
                  showCompletionInArgumentLists:=showCompletionInArgumentLists)

                state.Workspace.GlobalOptions.SetGlobalOption(CompletionOptionsStorage.EnterKeyBehavior, LanguageNames.CSharp, EnterKeyRule.AfterFullyTypedWord)

                state.SendTypeChars("System.TimeSpan.FromMinutes")
                state.SendReturn()
                Assert.Equal(<text>
class Class1
{
    void Main(string[] args)
    {
        System.TimeSpan.FromMinutes

    }
}</text>.NormalizedValue, state.GetDocumentText())
            End Using
        End Sub

        <WpfTheory, CombinatorialData>
        Public Async Function TestDescription1(showCompletionInArgumentLists As Boolean) As Task
            Using state = TestStateFactory.CreateCSharpTestState(
                  <Document><![CDATA[
using System;

/// <summary>
/// TestDocComment
/// </summary>
class TestException : Exception { }

class MyException : $$]]></Document>,
                  showCompletionInArgumentLists:=showCompletionInArgumentLists)

                state.SendTypeChars("Test")
                Await state.AssertSelectedCompletionItem(description:="class TestException" & vbCrLf & "TestDocComment")
            End Using
        End Function

        <WpfTheory, CombinatorialData>
        Public Async Function TestObjectCreationPreselection1(showCompletionInArgumentLists As Boolean) As Task
            Using state = TestStateFactory.CreateCSharpTestState(
                  <Document><![CDATA[
using System.Collections.Generic;

class C
{
    public void Goo()
    {
        List<int> list = new$$
    }
}]]></Document>,
                  showCompletionInArgumentLists:=showCompletionInArgumentLists)

                state.SendTypeChars(" ")
                Await state.AssertSelectedCompletionItem(displayText:="List<int>", isHardSelected:=True)
                Await state.AssertCompletionItemsContainAll("LinkedList", "List", "System")
                state.SendTypeChars("Li")
                Await state.AssertSelectedCompletionItem(displayText:="List<int>", isHardSelected:=True)
                Await state.AssertCompletionItemsContainAll("LinkedList", "List")
                Await state.AssertCompletionItemsDoNotContainAny("System")
                state.SendTypeChars("n")
                Await state.AssertSelectedCompletionItem(displayText:="LinkedList", displayTextSuffix:="<>", isHardSelected:=True)
                state.SendBackspace()
                Await state.AssertSelectedCompletionItem(displayText:="List<int>", isHardSelected:=True)
                state.SendTab()
                Assert.Contains("new List<int>", state.GetLineTextFromCaretPosition(), StringComparison.Ordinal)
            End Using
        End Function

        <WpfTheory, CombinatorialData>
        Public Async Function TestDeconstructionDeclaration(showCompletionInArgumentLists As Boolean) As Task
            Using state = TestStateFactory.CreateCSharpTestState(
                  <Document><![CDATA[
class C
{
    public void Goo()
    {
       var ($$
    }
}]]></Document>,
                  showCompletionInArgumentLists:=showCompletionInArgumentLists)

                state.SendTypeChars("i")
                Await state.AssertNoCompletionSession()
            End Using
        End Function

        <WpfTheory, CombinatorialData>
        Public Async Function TestDeconstructionDeclaration2(showCompletionInArgumentLists As Boolean) As Task
            Using state = TestStateFactory.CreateCSharpTestState(
                  <Document><![CDATA[
class C
{
    public void Goo()
    {
       var (a, $$
    }
}]]></Document>,
                  showCompletionInArgumentLists:=showCompletionInArgumentLists)

                state.SendTypeChars("i")
                Await state.AssertNoCompletionSession()
            End Using
        End Function

        <WpfTheory, CombinatorialData>
        Public Async Function TestDeconstructionDeclaration3(showCompletionInArgumentLists As Boolean) As Task
            Using state = TestStateFactory.CreateCSharpTestState(
                  <Document><![CDATA[
class C
{
    public void Goo()
    {
       var ($$) = (1, 2);
    }
}]]></Document>,
                  showCompletionInArgumentLists:=showCompletionInArgumentLists)

                state.SendTypeChars("i")
                Await state.AssertNoCompletionSession()
            End Using
        End Function

        <WpfTheory, CombinatorialData>
        Public Async Function TestParenthesizedDeconstructionDeclarationWithVar(showCompletionInArgumentLists As Boolean) As Task
            Using state = TestStateFactory.CreateCSharpTestState(
                  <Document><![CDATA[
class Variable
{
    public void Goo()
    {
       (var a$$) = (1, 2);
    }
}]]></Document>,
                  showCompletionInArgumentLists:=showCompletionInArgumentLists)

                state.SendInvokeCompletionList()
                Await state.AssertSelectedCompletionItem(displayText:="as", isHardSelected:=False)
            End Using
        End Function

        <WpfTheory, CombinatorialData>
        Public Async Function TestParenthesizedDeconstructionDeclarationWithVarAfterComma(showCompletionInArgumentLists As Boolean) As Task
            Using state = TestStateFactory.CreateCSharpTestState(
                  <Document><![CDATA[
class Variable
{
    public void Goo()
    {
       (var a, var a$$) = (1, 2);
    }
}]]></Document>,
                  showCompletionInArgumentLists:=showCompletionInArgumentLists)

                state.SendInvokeCompletionList()
                Await state.AssertSelectedCompletionItem(displayText:="as", isHardSelected:=False)
            End Using
        End Function

        <WpfTheory, CombinatorialData>
        Public Async Function TestParenthesizedVarDeconstructionDeclarationWithVar(showCompletionInArgumentLists As Boolean) As Task
            Using state = TestStateFactory.CreateCSharpTestState(
                  <Document><![CDATA[
class Variable
{
    public void Goo()
    {
       (var a, var ($$)) = (1, 2);
    }
}]]></Document>,
                  showCompletionInArgumentLists:=showCompletionInArgumentLists)

                state.SendTypeChars("a")
                Await state.AssertNoCompletionSession()

                state.SendTypeChars(", a")
                Await state.AssertNoCompletionSession()
                Assert.Contains("(var a, var (a, a)) = ", state.GetLineTextFromCaretPosition(), StringComparison.Ordinal)
            End Using
        End Function

        <WpfTheory, CombinatorialData>
        Public Async Function TestVarDeconstructionDeclarationWithVar(showCompletionInArgumentLists As Boolean) As Task
            Using state = TestStateFactory.CreateCSharpTestState(
                  <Document><![CDATA[
class Variable
{
    public void Goo()
    {
        $$
    }
}]]></Document>,
                  showCompletionInArgumentLists:=showCompletionInArgumentLists)

                state.SendTypeChars("va")
                Await state.AssertSelectedCompletionItem(displayText:="var", isHardSelected:=True)

                state.SendTypeChars(" (a")
                Await state.AssertNoCompletionSession()

                state.SendTypeChars(", a")
                Await state.AssertNoCompletionSession()
                Assert.Contains("var (a, a", state.GetLineTextFromCaretPosition(), StringComparison.Ordinal)
            End Using
        End Function

        <WpfTheory, CombinatorialData>
        Public Async Function TestParenthesizedDeconstructionDeclarationWithSymbol(showCompletionInArgumentLists As Boolean) As Task
            Using state = TestStateFactory.CreateCSharpTestState(
                  <Document><![CDATA[
class Variable
{
    public void Goo()
    {
       ($$) = (1, 2);
    }
}]]></Document>,
                  showCompletionInArgumentLists:=showCompletionInArgumentLists)

                state.SendTypeChars("vari")
                Await state.AssertSelectedCompletionItem(displayText:="Variable", isHardSelected:=True)
                state.SendTypeChars(" ")
                Assert.Contains("(Variable ", state.GetLineTextFromCaretPosition(), StringComparison.Ordinal)
                Await state.AssertNoCompletionSession()

                state.SendTypeChars("x, vari")
                Await state.AssertSelectedCompletionItem(displayText:="Variable", isHardSelected:=True)
                state.SendTypeChars(" ")
                Assert.Contains("(Variable x, Variable ", state.GetLineTextFromCaretPosition(), StringComparison.Ordinal)
                Await state.AssertSelectedCompletionItem(displayText:="Variable", isHardSelected:=False)
                Await state.AssertCompletionItemsContainAll("variable")
            End Using
        End Function

        <WpfTheory, CombinatorialData>
        Public Async Function TestParenthesizedDeconstructionDeclarationWithInt(showCompletionInArgumentLists As Boolean) As Task
            Using state = TestStateFactory.CreateCSharpTestState(
                  <Document><![CDATA[
class Integer
{
    public void Goo()
    {
       ($$) = (1, 2);
    }
}]]></Document>,
                  showCompletionInArgumentLists:=showCompletionInArgumentLists)

                state.SendTypeChars("int")
                Await state.AssertSelectedCompletionItem(displayText:="int", isHardSelected:=True)
                state.SendTypeChars(" ")
                Assert.Contains("(int ", state.GetLineTextFromCaretPosition(), StringComparison.Ordinal)
                Await state.AssertNoCompletionSession()

                state.SendTypeChars("x, int")
                Await state.AssertSelectedCompletionItem(displayText:="int", isHardSelected:=True)
                state.SendTypeChars(" ")
                Assert.Contains("(int x, int ", state.GetLineTextFromCaretPosition(), StringComparison.Ordinal)
                Await state.AssertNoCompletionSession()
            End Using
        End Function

        <WpfTheory, CombinatorialData>
        Public Async Function TestIncompleteParenthesizedDeconstructionDeclaration(showCompletionInArgumentLists As Boolean) As Task
            Using state = TestStateFactory.CreateCSharpTestState(
                  <Document><![CDATA[
class Variable
{
    public void Goo()
    {
       ($$
    }
}]]></Document>,
                  showCompletionInArgumentLists:=showCompletionInArgumentLists)

                state.SendTypeChars("va")
                Await state.AssertSelectedCompletionItem(displayText:="var", isHardSelected:=True)
                state.SendTypeChars(" ")
                Await state.AssertNoCompletionSession()

                state.SendTypeChars("a")
                Await state.AssertSelectedCompletionItem(displayText:="as", isSoftSelected:=True)

                state.SendTypeChars(", va")
                Await state.AssertSelectedCompletionItem(displayText:="var", isHardSelected:=True)
                state.SendTypeChars(" ")
                Await state.AssertNoCompletionSession()

                state.SendTypeChars("a")
                Await state.AssertSelectedCompletionItem(displayText:="as", isSoftSelected:=True)
                state.SendTypeChars(")")
                Assert.Contains("(var a, var a)", state.GetLineTextFromCaretPosition(), StringComparison.Ordinal)
                Await state.AssertNoCompletionSession()
            End Using
        End Function

        <WpfTheory, CombinatorialData>
        Public Async Function TestIncompleteParenthesizedDeconstructionDeclaration2(showCompletionInArgumentLists As Boolean) As Task
            Using state = TestStateFactory.CreateCSharpTestState(
                  <Document><![CDATA[
class Variable
{
    public void Goo()
    {
       ($$)
    }
}]]></Document>,
                  showCompletionInArgumentLists:=showCompletionInArgumentLists)

                state.SendTypeChars("va")
                Await state.AssertSelectedCompletionItem(displayText:="var", isHardSelected:=True)
                state.SendTypeChars(" ")
                Await state.AssertNoCompletionSession()

                state.SendTypeChars("a")
                Await state.AssertSelectedCompletionItem(displayText:="as", isSoftSelected:=True)

                state.SendTypeChars(", va")
                Await state.AssertSelectedCompletionItem(displayText:="var", isHardSelected:=True)
                state.SendTypeChars(" ")
                Await state.AssertNoCompletionSession()

                state.SendTypeChars("a")
                Await state.AssertSelectedCompletionItem(displayText:="as", isSoftSelected:=True)
                state.SendReturn()

                Dim caretLine = state.GetLineFromCurrentCaretPosition()
                Assert.Contains("            )", caretLine.GetText(), StringComparison.Ordinal)

                Dim previousLine = caretLine.Snapshot.Lines(caretLine.LineNumber - 1)
                Assert.Contains("(var a, var a", previousLine.GetText(), StringComparison.Ordinal)
            End Using
        End Function

        <WpfTheory, CombinatorialData>
        Public Async Function TestBackspaceInIncompleteParenthesizedDeconstructionDeclaration(showCompletionInArgumentLists As Boolean) As Task
            Using state = TestStateFactory.CreateCSharpTestState(
                  <Document><![CDATA[
class Variable
{
    public void Goo()
    {
       (var as$$
    }
}]]></Document>,
                  showCompletionInArgumentLists:=showCompletionInArgumentLists)

                state.Workspace.GlobalOptions.SetGlobalOption(CompletionOptionsStorage.TriggerOnDeletion, LanguageNames.CSharp, True)

                state.SendBackspace()
                Await state.AssertSelectedCompletionItem(displayText:="as", isSoftSelected:=True)

                state.SendTypeChars(", var as")
                state.SendBackspace()
                Await state.AssertSelectedCompletionItem(displayText:="as", isSoftSelected:=True)

                state.SendTypeChars(")")
                Await state.AssertNoCompletionSession()
                Assert.Contains("(var a, var a)", state.GetLineTextFromCaretPosition(), StringComparison.Ordinal)
            End Using
        End Function

        <WpfTheory, CombinatorialData>
        Public Async Function TestBackspaceInParenthesizedDeconstructionDeclaration(showCompletionInArgumentLists As Boolean) As Task
            Using state = TestStateFactory.CreateCSharpTestState(
                  <Document><![CDATA[
class Variable
{
    public void Goo()
    {
       (var as$$)
    }
}]]></Document>,
                  showCompletionInArgumentLists:=showCompletionInArgumentLists)

                state.Workspace.GlobalOptions.SetGlobalOption(CompletionOptionsStorage.TriggerOnDeletion, LanguageNames.CSharp, True)

                state.SendBackspace()
                Await state.AssertSelectedCompletionItem(displayText:="as", isSoftSelected:=True)

                state.SendTypeChars(", var as")
                state.SendBackspace()
                Await state.AssertSelectedCompletionItem(displayText:="as", isSoftSelected:=True)

                state.SendReturn()
                Await state.AssertNoCompletionSession()

                Dim caretLine = state.GetLineFromCurrentCaretPosition()
                Assert.Contains("            )", caretLine.GetText(), StringComparison.Ordinal)

                Dim previousLine = caretLine.Snapshot.Lines(caretLine.LineNumber - 1)
                Assert.Contains("(var a, var a", previousLine.GetText(), StringComparison.Ordinal)
            End Using
        End Function

        <WpfTheory, CombinatorialData>
        <WorkItem("https://github.com/dotnet/roslyn/issues/17256")>
        Public Async Function TestThrowExpression(showCompletionInArgumentLists As Boolean) As Task
            Using state = TestStateFactory.CreateCSharpTestState(
                  <Document><![CDATA[
using System;
class C
{
    public object Goo()
    {
        return null ?? throw new$$
    }
}]]></Document>,
                  showCompletionInArgumentLists:=showCompletionInArgumentLists)

                state.SendTypeChars(" ")
                Await state.AssertSelectedCompletionItem(displayText:="Exception", isHardSelected:=True)
            End Using
        End Function

        <WpfTheory, CombinatorialData>
        <WorkItem("https://github.com/dotnet/roslyn/issues/17256")>
        Public Async Function TestThrowStatement(showCompletionInArgumentLists As Boolean) As Task
            Using state = TestStateFactory.CreateCSharpTestState(
                  <Document><![CDATA[
using System;
class C
{
    public object Goo()
    {
        throw new$$
    }
}]]></Document>,
                  showCompletionInArgumentLists:=showCompletionInArgumentLists)

                state.SendTypeChars(" ")
                Await state.AssertSelectedCompletionItem(displayText:="Exception", isHardSelected:=True)
            End Using
        End Function

        <WpfTheory, CombinatorialData>
        Public Async Function TestNonTrailingNamedArgumentInCSharp7_1(showCompletionInArgumentLists As Boolean) As Task
            Using state = TestStateFactory.CreateTestStateFromWorkspace(
                 <Workspace>
                     <Project Language="C#" LanguageVersion="7.1" CommonReferences="true" AssemblyName="CSProj">
                         <Document FilePath="C.cs">
class C
{
    public void M()
    {
        int better = 2;
        M(a: 1, $$)
    }
    public void M(int a, int bar, int c) { }
}
                         </Document>
                     </Project>
                 </Workspace>, showCompletionInArgumentLists:=showCompletionInArgumentLists)

                state.SendTypeChars("b")
                Await state.AssertSelectedCompletionItem(displayText:="bar", displayTextSuffix:=":", isHardSelected:=True)
                state.SendTypeChars("e")
                Await state.AssertSelectedCompletionItem(displayText:="bar", displayTextSuffix:=":", isSoftSelected:=True)
            End Using
        End Function

        <WpfTheory, CombinatorialData>
        Public Async Function TestNonTrailingNamedArgumentInCSharp7_2(showCompletionInArgumentLists As Boolean) As Task
            Using state = TestStateFactory.CreateTestStateFromWorkspace(
                 <Workspace>
                     <Project Language="C#" LanguageVersion="7.2" CommonReferences="true" AssemblyName="CSProj">
                         <Document FilePath="C.cs">
class C
{
    public void M()
    {
        int better = 2;
        M(a: 1, $$)
    }
    public void M(int a, int bar, int c) { }
}
                         </Document>
                     </Project>
                 </Workspace>, showCompletionInArgumentLists:=showCompletionInArgumentLists)

                state.SendTypeChars("b")
                Await state.AssertSelectedCompletionItem(displayText:="better", isHardSelected:=True)
                state.SendTypeChars("a")
                Await state.AssertSelectedCompletionItem(displayText:="bar", displayTextSuffix:=":", isHardSelected:=True)
                state.SendBackspace()
                Await state.AssertSelectedCompletionItem(displayText:="better", isHardSelected:=True)
                state.SendTypeChars(", ")
                Assert.Contains("M(a: 1, better,", state.GetLineTextFromCaretPosition(), StringComparison.Ordinal)
            End Using
        End Function

        <WpfTheory, CombinatorialData>
        <WorkItem("https://github.com/dotnet/roslyn/issues/4677")>
        Public Async Function TestDefaultSwitchLabel(showCompletionInArgumentLists As Boolean) As Task
            Using state = TestStateFactory.CreateCSharpTestState(
                  <Document><![CDATA[
class C
{
    public void M(object o)
    {
        switch (o)
        {
            default:
                goto $$
        }
    }
}]]></Document>,
                  showCompletionInArgumentLists:=showCompletionInArgumentLists)

                state.SendTypeChars("d")
                Await state.AssertSelectedCompletionItem(displayText:="default", isHardSelected:=True)
                state.SendTypeChars(";")
                Assert.Contains("goto default;", state.GetLineTextFromCaretPosition(), StringComparison.Ordinal)
            End Using
        End Function

        <WpfTheory, CombinatorialData>
        <WorkItem("https://github.com/dotnet/roslyn/issues/4677")>
        Public Async Function TestGotoOrdinaryLabel(showCompletionInArgumentLists As Boolean) As Task
            Using state = TestStateFactory.CreateCSharpTestState(
                  <Document><![CDATA[
class C
{
    public void M(object o)
    {
label1:
        goto $$
    }
}]]></Document>,
                  showCompletionInArgumentLists:=showCompletionInArgumentLists)

                state.SendTypeChars("l")
                Await state.AssertSelectedCompletionItem(displayText:="label1", isHardSelected:=True)
                state.SendTypeChars(";")
                Assert.Contains("goto label1;", state.GetLineTextFromCaretPosition(), StringComparison.Ordinal)
            End Using
        End Function

        <WpfTheory, CombinatorialData>
        <WorkItem("https://github.com/dotnet/roslyn/issues/4677")>
        Public Async Function TestEscapedDefaultLabel(showCompletionInArgumentLists As Boolean) As Task
            Using state = TestStateFactory.CreateCSharpTestState(
                  <Document><![CDATA[
class C
{
    public void M(object o)
    {
@default:
        goto $$
    }
}]]></Document>,
                  showCompletionInArgumentLists:=showCompletionInArgumentLists)

                state.SendTypeChars("d")
                Await state.AssertSelectedCompletionItem(displayText:="@default", isHardSelected:=True)
                state.SendTypeChars(";")
                Assert.Contains("goto @default;", state.GetLineTextFromCaretPosition(), StringComparison.Ordinal)
            End Using
        End Function

        <WpfTheory, CombinatorialData>
        <WorkItem("https://github.com/dotnet/roslyn/issues/4677")>
        Public Async Function TestEscapedDefaultLabel2(showCompletionInArgumentLists As Boolean) As Task
            Using state = TestStateFactory.CreateCSharpTestState(
                  <Document><![CDATA[
class C
{
    public void M(object o)
    {
        switch (o)
        {
            default:
@default:
                goto $$
        }
    }
}]]></Document>,
                  showCompletionInArgumentLists:=showCompletionInArgumentLists)

                state.SendTypeChars("d")
                Await state.AssertSelectedCompletionItem(displayText:="default", isHardSelected:=True)
                state.SendTypeChars(";")
                Assert.Contains("goto default;", state.GetLineTextFromCaretPosition(), StringComparison.Ordinal)
            End Using
        End Function

        <WpfTheory, CombinatorialData>
        <WorkItem("https://github.com/dotnet/roslyn/issues/4677")>
        Public Async Function TestEscapedDefaultLabelWithoutSwitch(showCompletionInArgumentLists As Boolean) As Task
            Using state = TestStateFactory.CreateCSharpTestState(
                  <Document><![CDATA[
class C
{
    public void M(object o)
    {
@default:
        goto $$
    }
}]]></Document>,
                  showCompletionInArgumentLists:=showCompletionInArgumentLists)

                state.SendTypeChars("d")
                Await state.AssertSelectedCompletionItem(displayText:="@default", isHardSelected:=True)
                state.SendTypeChars(";")
                Assert.Contains("goto @default;", state.GetLineTextFromCaretPosition(), StringComparison.Ordinal)
            End Using
        End Function

        <WpfTheory, CombinatorialData>
        <WorkItem("https://github.com/dotnet/roslyn/issues/24432")>
        Public Async Function TestArrayInitialization(showCompletionInArgumentLists As Boolean) As Task
            Using state = TestStateFactory.CreateCSharpTestState(
                  <Document><![CDATA[
class Class
{
    public void M()
    {
        Class[] x = $$
    }
}]]></Document>,
                  showCompletionInArgumentLists:=showCompletionInArgumentLists)

                state.SendTypeChars("new ")
                Await state.AssertSelectedCompletionItem(displayText:="Class", isSoftSelected:=True)
                state.SendTypeChars("C")
                Await state.AssertSelectedCompletionItem(displayText:="Class", isHardSelected:=True)
                state.SendTypeChars("[")
                Assert.Contains("Class[] x = new Class[", state.GetLineTextFromCaretPosition(), StringComparison.Ordinal)
                state.SendTypeChars("] {")
                Assert.Contains("Class[] x = new Class[] {", state.GetLineTextFromCaretPosition(), StringComparison.Ordinal)
            End Using
        End Function

        <WpfTheory, CombinatorialData>
        <WorkItem("https://github.com/dotnet/roslyn/issues/24432")>
        Public Async Function TestImplicitArrayInitialization(showCompletionInArgumentLists As Boolean) As Task
            Using state = TestStateFactory.CreateCSharpTestState(
                  <Document><![CDATA[
class Class
{
    public void M()
    {
        Class[] x = $$
    }
}]]></Document>,
                  showCompletionInArgumentLists:=showCompletionInArgumentLists)

                state.SendTypeChars("n")
                Await state.AssertSelectedCompletionItem(displayText:="nameof", isHardSelected:=True)
                state.SendTypeChars("e")
                Await state.AssertSelectedCompletionItem(displayText:="new", isHardSelected:=True)
                state.SendTypeChars(" ")
                Await state.AssertSelectedCompletionItem(displayText:="Class", isSoftSelected:=True)
                state.SendTypeChars("[")
                Assert.Contains("Class[] x = new [", state.GetLineTextFromCaretPosition(), StringComparison.Ordinal)
                state.SendTypeChars("] {")
                Assert.Contains("Class[] x = new [] {", state.GetLineTextFromCaretPosition(), StringComparison.Ordinal)
            End Using
        End Function

        <WpfTheory, CombinatorialData>
        <WorkItem("https://github.com/dotnet/roslyn/issues/24432")>
        Public Async Function TestImplicitArrayInitialization2(showCompletionInArgumentLists As Boolean) As Task
            Using state = TestStateFactory.CreateCSharpTestState(
                  <Document><![CDATA[
class Class
{
    public void M()
    {
        Class[] x = $$
    }
}]]></Document>,
                  showCompletionInArgumentLists:=showCompletionInArgumentLists)

                state.SendTypeChars("ne")
                Await state.AssertSelectedCompletionItem(displayText:="new", isHardSelected:=True)
                state.SendTypeChars("[")
                Assert.Contains("Class[] x = new[", state.GetLineTextFromCaretPosition(), StringComparison.Ordinal)
            End Using
        End Function

        <WpfTheory, CombinatorialData>
        <WorkItem("https://github.com/dotnet/roslyn/issues/24432")>
        Public Async Function TestImplicitArrayInitialization3(showCompletionInArgumentLists As Boolean) As Task
            Using state = TestStateFactory.CreateCSharpTestState(
                  <Document><![CDATA[
class Class
{
    public void M()
    {
        Class[] x = $$
    }
}]]></Document>,
                  showCompletionInArgumentLists:=showCompletionInArgumentLists)

                state.SendTypeChars("ne")
                Await state.AssertSelectedCompletionItem(displayText:="new", isHardSelected:=True)
                state.SendTypeChars(" ")
                Await state.AssertSelectedCompletionItem(displayText:="Class", isSoftSelected:=True)
                Assert.Contains("Class[] x = new ", state.GetLineTextFromCaretPosition(), StringComparison.Ordinal)
                state.SendTypeChars("[")
                Assert.Contains("Class[] x = new [", state.GetLineTextFromCaretPosition(), StringComparison.Ordinal)
            End Using
        End Function

        <WpfTheory, CombinatorialData>
        <WorkItem("https://github.com/dotnet/roslyn/issues/24432")>
        Public Async Function TestImplicitArrayInitialization4(showCompletionInArgumentLists As Boolean) As Task
            Using state = TestStateFactory.CreateCSharpTestState(
                  <Document><![CDATA[
class Class
{
    public void M()
    {
        Class[] x =$$
    }
}]]></Document>,
                  showCompletionInArgumentLists:=showCompletionInArgumentLists)

                state.SendTypeChars(" ")
                Await state.AssertNoCompletionSession()
                state.SendTypeChars("{")
                Assert.Contains("Class[] x = {", state.GetLineTextFromCaretPosition(), StringComparison.Ordinal)
            End Using
        End Function

        <WpfTheory, CombinatorialData>
        <WorkItem("https://github.com/dotnet/roslyn/issues/24432")>
        Public Async Function TestImplicitArrayInitialization_WithTab(showCompletionInArgumentLists As Boolean) As Task
            Using state = TestStateFactory.CreateCSharpTestState(
                  <Document><![CDATA[
class Class
{
    public void M()
    {
        Class[] x = $$
    }
}]]></Document>,
                  showCompletionInArgumentLists:=showCompletionInArgumentLists)

                state.SendTypeChars("ne")
                Await state.AssertSelectedCompletionItem(displayText:="new", isHardSelected:=True)
                state.SendTypeChars(" ")
                Await state.AssertSelectedCompletionItem(displayText:="Class", isSoftSelected:=True)
                Assert.Contains("Class[] x = new ", state.GetLineTextFromCaretPosition(), StringComparison.Ordinal)
                state.SendTab()
                Assert.Contains("Class[] x = new Class", state.GetLineTextFromCaretPosition(), StringComparison.Ordinal)
            End Using
        End Function

        <WpfTheory, CombinatorialData>
        <WorkItem("https://github.com/dotnet/roslyn/issues/24432")>
        Public Async Function TestTypelessImplicitArrayInitialization(showCompletionInArgumentLists As Boolean) As Task
            Using state = TestStateFactory.CreateCSharpTestState(
                  <Document><![CDATA[
class Class
{
    public void M()
    {
        var x = $$
    }
}]]></Document>,
                  showCompletionInArgumentLists:=showCompletionInArgumentLists)

                state.SendTypeChars("ne")
                Await state.AssertSelectedCompletionItem(displayText:="new", isHardSelected:=True)
                state.SendTypeChars(" ")
                Await state.AssertNoCompletionSession()
                state.SendTypeChars("[")
                Assert.Contains("var x = new [", state.GetLineTextFromCaretPosition(), StringComparison.Ordinal)
                state.SendTypeChars("] {")
                Assert.Contains("var x = new [] {", state.GetLineTextFromCaretPosition(), StringComparison.Ordinal)
            End Using
        End Function

        <WpfTheory, CombinatorialData>
        <WorkItem("https://github.com/dotnet/roslyn/issues/24432")>
        Public Async Function TestTypelessImplicitArrayInitialization2(showCompletionInArgumentLists As Boolean) As Task
            Using state = TestStateFactory.CreateCSharpTestState(
                  <Document><![CDATA[
class Class
{
    public void M()
    {
        var x = $$
    }
}]]></Document>,
                  showCompletionInArgumentLists:=showCompletionInArgumentLists)

                state.SendTypeChars("ne")
                Await state.AssertSelectedCompletionItem(displayText:="new", isHardSelected:=True)
                state.SendTypeChars("[")
                Assert.Contains("var x = new[", state.GetLineTextFromCaretPosition(), StringComparison.Ordinal)
            End Using
        End Function

        <WpfTheory, CombinatorialData>
        <WorkItem("https://github.com/dotnet/roslyn/issues/24432")>
        Public Async Function TestTypelessImplicitArrayInitialization3(showCompletionInArgumentLists As Boolean) As Task
            Using state = TestStateFactory.CreateCSharpTestState(
                  <Document><![CDATA[
class Class
{
    public void M()
    {
        var x = $$
    }
}]]></Document>,
                  showCompletionInArgumentLists:=showCompletionInArgumentLists)

                state.SendTypeChars("ne")
                Await state.AssertSelectedCompletionItem(displayText:="new", isHardSelected:=True)
                state.SendTypeChars(" ")
                Assert.Contains("var x = new ", state.GetLineTextFromCaretPosition(), StringComparison.Ordinal)
                state.SendTypeChars("[")
                Assert.Contains("var x = new [", state.GetLineTextFromCaretPosition(), StringComparison.Ordinal)
            End Using
        End Function

        <WpfTheory, CombinatorialData>
        Public Async Function TestPropertyInPropertySubpattern(showCompletionInArgumentLists As Boolean) As Task
            Using state = TestStateFactory.CreateCSharpTestState(
                  <Document><![CDATA[
class Class
{
    int Prop { get; set; }
    int OtherProp { get; set; }
    public void M()
    {
        _ = this is $$
    }
}]]></Document>,
                  showCompletionInArgumentLists:=showCompletionInArgumentLists)

                Await state.AssertNoCompletionSession()
                state.SendTypeChars("C")
                Await state.AssertSelectedCompletionItem(displayText:="Class", isHardSelected:=True)
                state.SendTypeChars(" { P")
                Await state.AssertSelectedCompletionItem(displayText:="Prop", displayTextSuffix:="", isHardSelected:=True)
                state.SendTypeChars(":")
                Assert.Contains("{ Prop:", state.GetLineTextFromCaretPosition(), StringComparison.Ordinal)
                state.SendTypeChars(" 0, ")
                Await state.AssertSelectedCompletionItem(displayText:="OtherProp", displayTextSuffix:="", isSoftSelected:=True)
                state.SendTypeChars("O")
                Await state.AssertSelectedCompletionItem(displayText:="OtherProp", displayTextSuffix:="", isHardSelected:=True)
                state.SendTypeChars(": 1 }")
                Assert.Contains("is Class { Prop: 0, OtherProp: 1 }", state.GetLineTextFromCaretPosition(), StringComparison.Ordinal)
            End Using
        End Function

        <WpfTheory, CombinatorialData>
        Public Async Function TestPropertyInPropertySubpattern_TriggerWithSpace(showCompletionInArgumentLists As Boolean) As Task
            Using state = TestStateFactory.CreateCSharpTestState(
                  <Document><![CDATA[
class Class
{
    int Prop { get; set; }
    int OtherProp { get; set; }
    public void M()
    {
        _ = this is $$
    }
}]]></Document>,
                  showCompletionInArgumentLists:=showCompletionInArgumentLists)

                Await state.AssertNoCompletionSession()
                state.SendTypeChars("C")
                Await state.AssertSelectedCompletionItem(displayText:="Class", isHardSelected:=True)
                state.SendTypeChars(" ")
                Assert.Contains("is Class", state.GetLineTextFromCaretPosition(), StringComparison.Ordinal)
                state.SendTypeChars("{ P")
                Await state.AssertSelectedCompletionItem(displayText:="Prop", displayTextSuffix:="", isHardSelected:=True)
                state.SendTypeChars(" ")
                Assert.Contains("is Class { Prop ", state.GetLineTextFromCaretPosition(), StringComparison.Ordinal)
                state.SendTypeChars(":")
                Assert.Contains("is Class { Prop :", state.GetLineTextFromCaretPosition(), StringComparison.Ordinal)
                state.SendTypeChars(" 0, ")
                Await state.AssertSelectedCompletionItem(displayText:="OtherProp", displayTextSuffix:="", isSoftSelected:=True)
                state.SendTypeChars("O")
                Await state.AssertSelectedCompletionItem(displayText:="OtherProp", displayTextSuffix:="", isHardSelected:=True)
                state.SendTypeChars(" ")
                Assert.Contains("is Class { Prop : 0, OtherProp", state.GetLineTextFromCaretPosition(), StringComparison.Ordinal)
                state.SendTypeChars(": 1 }")
                Assert.Contains("is Class { Prop : 0, OtherProp : 1 }", state.GetLineTextFromCaretPosition(), StringComparison.Ordinal)
            End Using
        End Function

        <WpfTheory, CombinatorialData>
        <WorkItem("https://github.com/dotnet/roslyn/issues/13527")>
        Public Async Function TestSymbolInTupleLiteral(showCompletionInArgumentLists As Boolean) As Task
            Using state = TestStateFactory.CreateCSharpTestState(
                  <Document><![CDATA[
class C
{
    public void Fo()
    {
        ($$)
    }
}]]></Document>,
                  showCompletionInArgumentLists:=showCompletionInArgumentLists)

                state.SendTypeChars("F")
                Await state.AssertSelectedCompletionItem(displayText:="Fo", isHardSelected:=True)
                state.SendTypeChars(":")
                Assert.Contains("(F:", state.GetLineTextFromCaretPosition(), StringComparison.Ordinal)
            End Using
        End Function

        <WpfTheory, CombinatorialData>
        <WorkItem("https://github.com/dotnet/roslyn/issues/13527")>
        Public Async Function TestSymbolInTupleLiteralAfterComma(showCompletionInArgumentLists As Boolean) As Task
            Using state = TestStateFactory.CreateCSharpTestState(
                  <Document><![CDATA[
class C
{
    public void Fo()
    {
        (x, $$)
    }
}]]></Document>,
                  showCompletionInArgumentLists:=showCompletionInArgumentLists)

                state.SendTypeChars("F")
                Await state.AssertSelectedCompletionItem(displayText:="Fo", isHardSelected:=True)
                state.SendTypeChars(":")
                Assert.Contains("(x, F:", state.GetLineTextFromCaretPosition(), StringComparison.Ordinal)
            End Using
        End Function

        <WpfTheory, CombinatorialData>
        <WorkItem("https://github.com/dotnet/roslyn/issues/19335")>
        Public Async Function ColonInTupleNameInTupleLiteral(showCompletionInArgumentLists As Boolean) As Task
            Using state = TestStateFactory.CreateCSharpTestState(
                  <Document><![CDATA[
class C
{
    public void M()
    {
        (int first, int second) t = ($$
    }
}]]></Document>,
                  showCompletionInArgumentLists:=showCompletionInArgumentLists)

                state.SendTypeChars("fi")
                Await state.AssertSelectedCompletionItem(displayText:="first", displayTextSuffix:=":", isHardSelected:=True)
                Assert.Equal("first", state.GetSelectedItem().FilterText)
                state.SendTypeChars(":")
                Assert.Contains("(first:", state.GetLineTextFromCaretPosition(), StringComparison.Ordinal)
            End Using
        End Function

        <WpfTheory, CombinatorialData>
        <WorkItem("https://github.com/dotnet/roslyn/issues/19335")>
        Public Async Function ColonInExactTupleNameInTupleLiteral(showCompletionInArgumentLists As Boolean) As Task
            Using state = TestStateFactory.CreateCSharpTestState(
                  <Document><![CDATA[
class C
{
    public void M()
    {
        (int first, int second) t = ($$
    }
}]]></Document>,
                  showCompletionInArgumentLists:=showCompletionInArgumentLists)

                state.SendTypeChars("first")
                Await state.AssertSelectedCompletionItem(displayText:="first", displayTextSuffix:=":", isHardSelected:=True)
                Assert.Equal("first", state.GetSelectedItem().FilterText)
                state.SendTypeChars(":")
                Assert.Contains("(first:", state.GetLineTextFromCaretPosition(), StringComparison.Ordinal)
            End Using
        End Function

        <WpfTheory, CombinatorialData>
        <WorkItem("https://github.com/dotnet/roslyn/issues/19335")>
        Public Async Function ColonInTupleNameInTupleLiteralAfterComma(showCompletionInArgumentLists As Boolean) As Task
            Using state = TestStateFactory.CreateCSharpTestState(
                  <Document><![CDATA[
class C
{
    public void M()
    {
        (int first, int second) t = (0, $$
    }
}]]></Document>,
                  showCompletionInArgumentLists:=showCompletionInArgumentLists)

                state.SendTypeChars("se")
                Await state.AssertSelectedCompletionItem(displayText:="second", displayTextSuffix:=":", isHardSelected:=True)
                Assert.Equal("second", state.GetSelectedItem().FilterText)
                state.SendTypeChars(":")
                Assert.Contains("(0, second:", state.GetLineTextFromCaretPosition(), StringComparison.Ordinal)
            End Using
        End Function

        <WpfTheory, CombinatorialData>
        <WorkItem("https://github.com/dotnet/roslyn/issues/19335")>
        Public Async Function TabInTupleNameInTupleLiteral(showCompletionInArgumentLists As Boolean) As Task
            Using state = TestStateFactory.CreateCSharpTestState(
                  <Document><![CDATA[
class C
{
    public void M()
    {
        (int first, int second) t = ($$
    }
}]]></Document>,
                  showCompletionInArgumentLists:=showCompletionInArgumentLists)

                state.SendTypeChars("fi")
                Await state.AssertSelectedCompletionItem(displayText:="first", displayTextSuffix:=":", isHardSelected:=True)
                Assert.Equal("first", state.GetSelectedItem().FilterText)
                state.SendTab()
                state.SendTypeChars(":")
                state.SendTypeChars("0")
                Assert.Contains("(first:0", state.GetLineTextFromCaretPosition(), StringComparison.Ordinal)
            End Using
        End Function

        <WpfTheory, CombinatorialData>
        <WorkItem("https://github.com/dotnet/roslyn/issues/19335")>
        Public Async Function TabInExactTupleNameInTupleLiteral(showCompletionInArgumentLists As Boolean) As Task
            Using state = TestStateFactory.CreateCSharpTestState(
                  <Document><![CDATA[
class C
{
    public void M()
    {
        (int first, int second) t = ($$
    }
}]]></Document>,
                  showCompletionInArgumentLists:=showCompletionInArgumentLists)

                state.SendTypeChars("first")
                Await state.AssertSelectedCompletionItem(displayText:="first", displayTextSuffix:=":", isHardSelected:=True)
                Assert.Equal("first", state.GetSelectedItem().FilterText)
                state.SendTab()
                state.SendTypeChars(":")
                state.SendTypeChars("0")
                Assert.Contains("(first:0", state.GetLineTextFromCaretPosition(), StringComparison.Ordinal)
            End Using
        End Function

        <WpfTheory, CombinatorialData>
        <WorkItem("https://github.com/dotnet/roslyn/issues/19335")>
        Public Async Function TabInTupleNameInTupleLiteralAfterComma(showCompletionInArgumentLists As Boolean) As Task
            Using state = TestStateFactory.CreateCSharpTestState(
                  <Document><![CDATA[
class C
{
    public void M()
    {
        (int first, int second) t = (0, $$
    }
}]]></Document>,
                  showCompletionInArgumentLists:=showCompletionInArgumentLists)

                state.SendTypeChars("se")
                Await state.AssertSelectedCompletionItem(displayText:="second", displayTextSuffix:=":", isHardSelected:=True)
                Assert.Equal("second", state.GetSelectedItem().FilterText)
                state.SendTab()
                state.SendTypeChars(":")
                state.SendTypeChars("1")
                Assert.Contains("(0, second:1", state.GetLineTextFromCaretPosition(), StringComparison.Ordinal)
            End Using
        End Function

        <WpfTheory, CombinatorialData>
        <WorkItem("https://github.com/dotnet/roslyn/issues/13527")>
        Public Async Function TestKeywordInTupleLiteral(showCompletionInArgumentLists As Boolean) As Task
            Using state = TestStateFactory.CreateCSharpTestState(
                  <Document><![CDATA[
class C
{
    public void Goo()
    {
        ($$)
    }
}]]></Document>,
                  showCompletionInArgumentLists:=showCompletionInArgumentLists)

                state.SendTypeChars("d")
                Await state.AssertSelectedCompletionItem(displayText:="decimal", isHardSelected:=True)
                state.SendTypeChars(":")
                Assert.Contains("(d:", state.GetLineTextFromCaretPosition(), StringComparison.Ordinal)
            End Using
        End Function

        <WpfTheory, CombinatorialData>
        <WorkItem("https://github.com/dotnet/roslyn/issues/13527")>
        Public Async Function TestTupleType(showCompletionInArgumentLists As Boolean) As Task
            Using state = TestStateFactory.CreateCSharpTestState(
                  <Document><![CDATA[
class C
{
    public void Goo()
    {
        ($$)
    }
}]]></Document>,
                  showCompletionInArgumentLists:=showCompletionInArgumentLists)

                state.SendTypeChars("d")
                Await state.AssertSelectedCompletionItem(displayText:="decimal", isHardSelected:=True)
                state.SendTypeChars(" ")
                Assert.Contains("(decimal ", state.GetLineTextFromCaretPosition(), StringComparison.Ordinal)
            End Using
        End Function

        <WpfTheory, CombinatorialData>
        <WorkItem("https://github.com/dotnet/roslyn/issues/13527")>
        Public Async Function TestDefaultKeyword(showCompletionInArgumentLists As Boolean) As Task
            Using state = TestStateFactory.CreateCSharpTestState(
                  <Document><![CDATA[
class C
{
    public void Goo()
    {
        switch(true)
        {
            $$
        }
    }
}]]></Document>,
                  showCompletionInArgumentLists:=showCompletionInArgumentLists)

                state.SendTypeChars("def")
                Await state.AssertSelectedCompletionItem(displayText:="default", isHardSelected:=True)
                state.SendTypeChars(":")
                Assert.Contains("default:", state.GetLineTextFromCaretPosition(), StringComparison.Ordinal)
            End Using
        End Function

        <WpfTheory, CombinatorialData>
        <WorkItem("https://github.com/dotnet/roslyn/issues/13527")>
        Public Async Function TestInvocationExpression(showCompletionInArgumentLists As Boolean) As Task
            Using state = TestStateFactory.CreateCSharpTestState(
                  <Document><![CDATA[
class C
{
    public void Goo(int Alice)
    {
        Goo($$)
    }
}]]></Document>,
                  showCompletionInArgumentLists:=showCompletionInArgumentLists)

                state.SendTypeChars("A")
                Await state.AssertSelectedCompletionItem(displayText:="Alice", isHardSelected:=True)
                state.SendTypeChars(":")
                Assert.Contains("Goo(Alice:", state.GetLineTextFromCaretPosition(), StringComparison.Ordinal)
            End Using
        End Function

        <WpfTheory, CombinatorialData>
        <WorkItem("https://github.com/dotnet/roslyn/issues/13527")>
        Public Async Function TestImplicitObjectCreationExpression(showCompletionInArgumentLists As Boolean) As Task
            Using state = TestStateFactory.CreateCSharpTestState(
                  <Document><![CDATA[
public class C
{
    public C(int Alice, int Bob) { }
    public C(string ignored) { }

    public void M()
    {
        C c = new($$
    }
}]]></Document>, languageVersion:=LanguageVersion.CSharp9, showCompletionInArgumentLists:=showCompletionInArgumentLists)

                state.SendTypeChars("A")
                Await state.AssertSelectedCompletionItem(displayText:="Alice:", isHardSelected:=True)
                state.SendTypeChars(":")
                Assert.Contains("new(Alice:", state.GetLineTextFromCaretPosition(), StringComparison.Ordinal)
            End Using
        End Function

        <WpfTheory, CombinatorialData>
        <WorkItem("https://github.com/dotnet/roslyn/issues/13527")>
        Public Async Function TestImplicitObjectCreationExpression_WithSpace(showCompletionInArgumentLists As Boolean) As Task
            Using state = TestStateFactory.CreateCSharpTestState(
                  <Document><![CDATA[
public class C
{
    public C(int Alice, int Bob) { }
    public C(string ignored) { }

    public void M()
    {
        C c = new$$
    }
}]]></Document>, languageVersion:=LanguageVersion.CSharp9, showCompletionInArgumentLists:=showCompletionInArgumentLists)

                state.SendTypeChars(" ")
                Await state.AssertSelectedCompletionItem(displayText:="C", isHardSelected:=True)
                state.SendTypeChars("(")
                If showCompletionInArgumentLists Then
                    Await state.AssertSignatureHelpSession()
                Else
                    Await state.AssertNoCompletionSession()
                End If

                state.SendTypeChars("A")
                Await state.AssertSelectedCompletionItem(displayText:="Alice:", isHardSelected:=True)
                state.SendTypeChars(":")
                Assert.Contains("new C(Alice:", state.GetLineTextFromCaretPosition(), StringComparison.Ordinal)
            End Using
        End Function

        <WpfTheory, CombinatorialData>
        <WorkItem("https://github.com/dotnet/roslyn/issues/13527")>
        Public Async Function TestInvocationExpressionAfterComma(showCompletionInArgumentLists As Boolean) As Task
            Using state = TestStateFactory.CreateCSharpTestState(
                  <Document><![CDATA[
class C
{
    public void Goo(int Alice, int Bob)
    {
        Goo(1, $$)
    }
}]]></Document>,
                  showCompletionInArgumentLists:=showCompletionInArgumentLists)

                state.SendTypeChars("B")
                Await state.AssertSelectedCompletionItem(displayText:="Bob", isHardSelected:=True)
                state.SendTypeChars(":")
                Assert.Contains("Goo(1, Bob:", state.GetLineTextFromCaretPosition(), StringComparison.Ordinal)
            End Using
        End Function

        <WpfTheory, CombinatorialData>
        <WorkItem("https://github.com/dotnet/roslyn/issues/13527")>
        Public Async Function TestCaseLabel(showCompletionInArgumentLists As Boolean) As Task
            Using state = TestStateFactory.CreateCSharpTestState(
                  <Document><![CDATA[
class C
{
    public void Fo()
    {
        switch (1)
        {
            case $$
        }
    }
}]]></Document>,
                  showCompletionInArgumentLists:=showCompletionInArgumentLists)

                state.SendTypeChars("F")
                Await state.AssertSelectedCompletionItem(displayText:="Fo", isHardSelected:=True)
                state.SendTypeChars(":")
                Assert.Contains("case Fo:", state.GetLineTextFromCaretPosition(), StringComparison.Ordinal)
            End Using
        End Function

        <WpfTheory, CombinatorialData>
        <WorkItem("http://vstfdevdiv:8080/DevDiv2/DevDiv/_workitems/edit/543268")>
        Public Async Function TestTypePreselection1(showCompletionInArgumentLists As Boolean) As Task
            Using state = TestStateFactory.CreateCSharpTestState(
                  <Document><![CDATA[
partial class C
{
}
partial class C
{
    $$
}]]></Document>,
                  showCompletionInArgumentLists:=showCompletionInArgumentLists)

                state.SendTypeChars("C")
                Await state.AssertSelectedCompletionItem(displayText:="C", isHardSelected:=True)
                state.SendTypeChars(" ")
                Await state.AssertCompletionSession()
            End Using
        End Function

        <WorkItem("http://vstfdevdiv:8080/DevDiv2/DevDiv/_workitems/edit/543519")>
        <WpfTheory, CombinatorialData>
        Public Async Function TestNewPreselectionAfterVar(showCompletionInArgumentLists As Boolean) As Task
            Using state = TestStateFactory.CreateCSharpTestState(
                  <Document><![CDATA[
class C
{
    void M()
    {
        var c = $$
    }
}]]></Document>,
                  showCompletionInArgumentLists:=showCompletionInArgumentLists)

                state.SendTypeChars("new ")
                Await state.AssertNoCompletionSession()
            End Using
        End Function

        <WorkItem("http://vstfdevdiv:8080/DevDiv2/DevDiv/_workitems/edit/543559")>
        <WorkItem("http://vstfdevdiv:8080/DevDiv2/DevDiv/_workitems/edit/543561")>
        <WpfTheory, CombinatorialData>
        Public Async Function TestEscapedIdentifiers(showCompletionInArgumentLists As Boolean) As Task
            Using state = TestStateFactory.CreateCSharpTestState(
                  <Document><![CDATA[
class @return
{
    void goo()
    {
        $$
    }
}
]]></Document>,
                  showCompletionInArgumentLists:=showCompletionInArgumentLists)

                state.SendTypeChars("@")
                Await state.AssertNoCompletionSession()
                state.SendTypeChars("r")
                Await state.AssertSelectedCompletionItem(displayText:="@return", isHardSelected:=True)
                state.SendTab()
                Assert.Contains("@return", state.GetLineTextFromCaretPosition(), StringComparison.Ordinal)
            End Using
        End Function

        <WorkItem("http://vstfdevdiv:8080/DevDiv2/DevDiv/_workitems/edit/543771")>
        <WpfTheory, CombinatorialData>
        Public Async Function TestCommitUniqueItem1(showCompletionInArgumentLists As Boolean) As Task
            Using state = TestStateFactory.CreateCSharpTestState(
                  <Document><![CDATA[
using System;

class Program
{
    static void Main(string[] args)
    {
        Console.WriteL$$();
    }
}]]></Document>,
                  showCompletionInArgumentLists:=showCompletionInArgumentLists)

                Await state.SendCommitUniqueCompletionListItemAsync()
                Await state.AssertNoCompletionSession()
                Assert.Contains("WriteLine()", state.GetLineTextFromCaretPosition(), StringComparison.Ordinal)
            End Using
        End Function

        <WorkItem("http://vstfdevdiv:8080/DevDiv2/DevDiv/_workitems/edit/543771")>
        <WpfTheory, CombinatorialData>
        Public Async Function TestCommitUniqueItem2(showCompletionInArgumentLists As Boolean) As Task
            Using state = TestStateFactory.CreateCSharpTestState(
                  <Document><![CDATA[
using System;

class Program
{
    static void Main(string[] args)
    {
        Console.WriteL$$ine();
    }
}]]></Document>,
                  showCompletionInArgumentLists:=showCompletionInArgumentLists)

                Await state.SendCommitUniqueCompletionListItemAsync()
                Await state.AssertNoCompletionSession()
            End Using
        End Function

        <WpfTheory, CombinatorialData>
        Public Async Function CommitForUsingDirective1(showCompletionInArgumentLists As Boolean) As Task
            Using state = TestStateFactory.CreateCSharpTestState(
                              <Document>
                                  $$
                              </Document>,
                  showCompletionInArgumentLists:=showCompletionInArgumentLists)

                state.SendTypeChars("using Sys")
                Await state.AssertSelectedCompletionItem(displayText:="System", isHardSelected:=True)
                state.SendTypeChars("(")
                Await state.AssertNoCompletionSession()
                Assert.Contains("using Sys(", state.GetLineTextFromCaretPosition(), StringComparison.Ordinal)
            End Using
        End Function

        <WpfTheory, CombinatorialData>
        Public Async Function CommitForUsingDirective2(showCompletionInArgumentLists As Boolean) As Task
            Using state = TestStateFactory.CreateCSharpTestState(
                              <Document>
                                  $$
                              </Document>,
                  showCompletionInArgumentLists:=showCompletionInArgumentLists)

                state.SendTypeChars("using Sys")
                Await state.AssertSelectedCompletionItem(displayText:="System", isHardSelected:=True)
                state.SendTypeChars(".")
                Await state.AssertCompletionSession()
                Assert.Contains("using System.", state.GetLineTextFromCaretPosition(), StringComparison.Ordinal)
            End Using
        End Function

        <WpfTheory, CombinatorialData>
        Public Async Function CommitForUsingDirective3(showCompletionInArgumentLists As Boolean) As Task
            Using state = TestStateFactory.CreateCSharpTestState(
                              <Document>
                                  $$
                              </Document>,
                              extraExportedTypes:={GetType(CSharpFormattingInteractionService)}.ToList(),
                              showCompletionInArgumentLists:=showCompletionInArgumentLists)

                state.SendTypeChars("using Sys")
                Await state.AssertSelectedCompletionItem(displayText:="System", isHardSelected:=True)
                state.SendTypeChars(";")
                Await state.AssertNoCompletionSession()
                state.AssertMatchesTextStartingAtLine(1, "using System;")
            End Using
        End Function

        <WpfTheory, CombinatorialData>
        Public Async Function CommitForUsingDirective4(showCompletionInArgumentLists As Boolean) As Task
            Using state = TestStateFactory.CreateCSharpTestState(
                            <Document>
                                $$
                            </Document>,
                  showCompletionInArgumentLists:=showCompletionInArgumentLists)

                state.SendTypeChars("using Sys")
                Await state.AssertSelectedCompletionItem(displayText:="System", isHardSelected:=True)
                state.SendTypeChars(" ")
                Await state.AssertNoCompletionSession()
                Assert.Contains("using Sys ", state.GetLineTextFromCaretPosition(), StringComparison.Ordinal)
            End Using
        End Function

        <WpfTheory, CombinatorialData>
        Public Async Function KeywordsIncludedInObjectCreationCompletion(showCompletionInArgumentLists As Boolean) As Task
            Using state = TestStateFactory.CreateCSharpTestState(
                              <Document>
class C
{
    void Goo()
    {
        string s = new$$
    }
}
                              </Document>,
                  showCompletionInArgumentLists:=showCompletionInArgumentLists)

                state.SendTypeChars(" ")
                Await state.AssertSelectedCompletionItem(displayText:="string", isHardSelected:=True)
                Await state.AssertCompletionItemsContainAll("int")
            End Using
        End Function

        <WorkItem("http://vstfdevdiv:8080/DevDiv2/DevDiv/_workitems/edit/544293")>
        <WpfTheory, CombinatorialData>
        Public Async Function NoKeywordsOrSymbolsAfterNamedParameterWithCSharp7(showCompletionInArgumentLists As Boolean) As Task
            Using state = TestStateFactory.CreateCSharpTestState(
                                <Document>
class Goo
{
    void Test()
    {
        object m = null;
        Method(obj:m, $$
    }

    void Method(object obj, int num = 23, string str = "")
    {
    }
}
                              </Document>, languageVersion:=LanguageVersion.CSharp7, showCompletionInArgumentLists:=showCompletionInArgumentLists)

                state.SendTypeChars("a")
                Await state.AssertCompletionItemsDoNotContainAny("System", "int")
                Await state.AssertCompletionItemsContain("num", ":")
            End Using
        End Function

        <WpfTheory, CombinatorialData>
        Public Async Function KeywordsOrSymbolsAfterNamedParameter(showCompletionInArgumentLists As Boolean) As Task
            Using state = TestStateFactory.CreateCSharpTestState(
                                <Document>
class Goo
{
    void Test()
    {
        object m = null;
        Method(obj:m, $$
    }

    void Method(object obj, int num = 23, string str = "")
    {
    }
}
                              </Document>,
                  showCompletionInArgumentLists:=showCompletionInArgumentLists)

                state.SendTypeChars("a")
                Await state.AssertCompletionItemsContainAll("System", "int")
                Await state.AssertCompletionItemsContain("num", ":")
            End Using
        End Function

        <WorkItem("http://vstfdevdiv:8080/DevDiv2/DevDiv/_workitems/edit/544017")>
        <WpfTheory, CombinatorialData>
        Public Async Function EnumCompletionTriggeredOnSpace(showCompletionInArgumentLists As Boolean) As Task
            Using state = TestStateFactory.CreateCSharpTestState(
                              <Document>
enum Numeros { Uno, Dos }
class Goo
{
    void Bar(int a, Numeros n) { }
    void Baz()
    {
        Bar(0$$
    }
}
                              </Document>,
                  showCompletionInArgumentLists:=showCompletionInArgumentLists)

                state.SendTypeChars(", ")
                Await state.AssertSelectedCompletionItem(displayText:="Numeros", isHardSelected:=True)
                Assert.Equal(1, state.GetCompletionItems().Where(Function(c) c.DisplayText = "Numeros").Count())
            End Using
        End Function

        <WorkItem("http://vstfdevdiv:8080/DevDiv2/DevDiv/_workitems/edit/479078")>
        <WpfTheory, CombinatorialData>
        Public Async Function EnumCompletionTriggeredOnSpaceForNullables(showCompletionInArgumentLists As Boolean) As Task
            Using state = TestStateFactory.CreateCSharpTestState(
                              <Document>
enum Numeros { Uno, Dos }
class Goo
{
    void Bar(int a, Numeros? n) { }
    void Baz()
    {
        Bar(0$$
    }
}
                              </Document>,
                  showCompletionInArgumentLists:=showCompletionInArgumentLists)

                state.SendTypeChars(", ")
                Await state.AssertSelectedCompletionItem(displayText:="Numeros", isHardSelected:=True)
                Assert.Equal(1, state.GetCompletionItems().Where(Function(c) c.DisplayText = "Numeros").Count())
            End Using
        End Function

        <WpfTheory, CombinatorialData>
        Public Sub EnumCompletionTriggeredOnDot(showCompletionInArgumentLists As Boolean)
            Using state = TestStateFactory.CreateCSharpTestState(
                <Document>
enum Numeros { Uno, Dos }
class Goo
{
    void Bar()
    {
        Numeros num = $$
    }
}
                </Document>,
                  showCompletionInArgumentLists:=showCompletionInArgumentLists)

                state.SendTypeChars("Nu.")
                Assert.Contains("Numeros num = Numeros.", state.GetLineTextFromCaretPosition(), StringComparison.Ordinal)
            End Using
        End Sub

        <WpfTheory, CombinatorialData, WorkItem("https://github.com/dotnet/roslyn/issues/8320")>
        Public Sub EnumParamsCompletion(showCompletionInArgumentLists As Boolean)
            Using state = TestStateFactory.CreateCSharpTestState(
                <Document>
using System;

class C
{
    void X(params DayOfWeek[] x)
    {
        X($$);
    }
}
                </Document>,
                  showCompletionInArgumentLists:=showCompletionInArgumentLists)

                state.SendInvokeCompletionList()
                state.AssertSelectedCompletionItem("DayOfWeek", isHardSelected:=True)
            End Using
        End Sub

        <WpfTheory, CombinatorialData>
        Public Async Function EnumCompletionNotTriggeredOnPlusCommitCharacter(showCompletionInArgumentLists As Boolean) As Task
            Await EnumCompletionNotTriggeredOn("+"c, showCompletionInArgumentLists)
        End Function

        <WpfTheory, CombinatorialData>
        Public Async Function EnumCompletionNotTriggeredOnLeftBraceCommitCharacter(showCompletionInArgumentLists As Boolean) As Task
            Await EnumCompletionNotTriggeredOn("{"c, showCompletionInArgumentLists)
        End Function

        <WpfTheory, CombinatorialData>
        Public Async Function EnumCompletionNotTriggeredOnSpaceCommitCharacter(showCompletionInArgumentLists As Boolean) As Task
            Await EnumCompletionNotTriggeredOn(" "c, showCompletionInArgumentLists)
        End Function

        <WpfTheory, CombinatorialData>
        Public Async Function EnumCompletionNotTriggeredOnSemicolonCommitCharacter(showCompletionInArgumentLists As Boolean) As Task
            Await EnumCompletionNotTriggeredOn(";"c, showCompletionInArgumentLists)
        End Function

        Private Shared Async Function EnumCompletionNotTriggeredOn(c As Char, showCompletionInArgumentLists As Boolean) As Task
            Using state = TestStateFactory.CreateCSharpTestState(
                <Document>
enum Numeros { Uno, Dos }
class Goo
{
    void Bar()
    {
        Numeros num = $$
    }
}
                </Document>,
                  showCompletionInArgumentLists:=showCompletionInArgumentLists)

                state.SendTypeChars("Nu")
                Await state.AssertSelectedCompletionItem(displayText:="Numeros", isHardSelected:=True)
                state.SendTypeChars(c.ToString())
                Await state.AssertSessionIsNothingOrNoCompletionItemLike("Numberos")
                Assert.Contains(String.Format("Numeros num = Nu{0}", c), state.GetLineTextFromCaretPosition(), StringComparison.Ordinal)
            End Using
        End Function

        <WorkItem("https://github.com/dotnet/roslyn/pull/49632")>
        <WpfFact, Trait(Traits.Feature, Traits.Features.Completion)>
        Public Async Function CompletionEnumTypeAndValues() As Task
            Using state = TestStateFactory.CreateCSharpTestState(
                              <Document>
namespace A
{
    public enum Colors
    {
        Red,
        Green
    }
}
namespace B
{
    class Program
    {
        static void Main()
        {
            var color = A.Colors.Red;
            switch (color)
            {
                case $$
        }
    }
}                              </Document>)
                state.SendInvokeCompletionList()
                Await state.AssertCompletionItemsContain(Function(i) i.DisplayText = "A.Colors" AndAlso i.FilterText = "Colors")
                Await state.AssertCompletionItemsContain(Function(i) i.DisplayText = "A.Colors.Green" AndAlso i.FilterText = "A.Colors.Green")
                Await state.AssertCompletionItemsContain(Function(i) i.DisplayText = "A.Colors.Red" AndAlso i.FilterText = "A.Colors.Red")
                Await state.AssertSelectedCompletionItem("A.Colors", isHardSelected:=True)
            End Using
        End Function

        <WorkItem("https://github.com/dotnet/roslyn/pull/49632")>
        <WpfFact, Trait(Traits.Feature, Traits.Features.Completion)>
        Public Async Function CompletionEnumTypeSelectionSequenceTest() As Task
            Using state = TestStateFactory.CreateCSharpTestState(
                              <Document>
public enum Colors
{
    Red,
    Green
}

class Program
{
    void M(Colors color) { }

    static void Main()
    {
        M$$
    }
}                             </Document>)
                state.SendTypeChars("(")
                Await state.AssertCompletionSession
                Await state.AssertCompletionItemsContain("Colors", "")
                Await state.AssertCompletionItemsContain("Colors.Green", "")
                Await state.AssertCompletionItemsContain("Colors.Red", "")
                Await state.AssertSelectedCompletionItem("Colors", isHardSelected:=True)

                state.SendDownKey() 'Select "Colors.Red"
                state.SendTab() ' Insert "Colors.Red"
                state.SendUndo() 'Undo insert
                state.SendInvokeCompletionList()

                Await state.AssertSelectedCompletionItem("Colors", isHardSelected:=True)
            End Using
        End Function

        <WpfFact, Trait(Traits.Feature, Traits.Features.Completion)>
        Public Async Function SelectEnumMemberAdditionalFilterTextMatchOverInferiorFilterTextMatch() As Task
            Using state = TestStateFactory.CreateCSharpTestState(
                              <Document>
public enum Colors
{
    Red,
    Green
}

class Program
{
    Colors GreenNode { get; }                           
    void M()
    {
        Colors c = Green$$
    }
}                               </Document>)
                state.SendInvokeCompletionList()
                Await state.AssertCompletionItemsContainAll("Colors.Green", "GreenNode")
                ' select full match "Colors.Green" over prefix match "GreenNode"
                Await state.AssertSelectedCompletionItem("Colors.Green", isHardSelected:=True)
            End Using
        End Function

        <WpfFact, Trait(Traits.Feature, Traits.Features.Completion)>
        Public Async Function DoNotSelectEnumMemberAdditionalFilterTextMatchOverEqualFilterTextMatch() As Task
            Using state = TestStateFactory.CreateCSharpTestState(
                              <Document>
public enum Colors
{
    Red,
    Green
}

class Program
{            
    Colors Green { get; }               
    void M()
    {
        Colors c = gree$$
    }
}                               </Document>)
                state.SendInvokeCompletionList()
                Await state.AssertCompletionItemsContainAll("Colors.Green", "Green")
                ' Select FilterText match "Green" over AdditionalFilterText match "Colors.Green"
                Await state.AssertSelectedCompletionItem("Green", isHardSelected:=True)
            End Using
        End Function

        <WpfFact, Trait(Traits.Feature, Traits.Features.Completion)>
        Public Async Function SelectStaticMemberAdditionalFilterTextMatchOverInferiorFilterTextMatch() As Task
            Using state = TestStateFactory.CreateCSharpTestState(
                              <Document>
public class MyArray
{
    public static MyArray Empty { get; }
}

class Program
{         
    string EmptyString = "";                 
    void M()
    {                       
        MyArray c = Empty$$
    }
}                               </Document>)
                state.SendInvokeCompletionList()
                Await state.AssertCompletionItemsContainAll("MyArray.Empty", "EmptyString")
                ' select full match "MyArray.Empty" over prefix match "EmptyString"
                Await state.AssertSelectedCompletionItem("MyArray.Empty", isHardSelected:=True)
            End Using
        End Function

        <WpfFact, Trait(Traits.Feature, Traits.Features.Completion)>
        Public Async Function SelectCompletionListStaticMemberAdditionalFilterTextMatchOverInferiorFilterTextMatch() As Task
            Using state = TestStateFactory.CreateCSharpTestState(
                              <Document><![CDATA[
namespace NS
{

    /// <completionlist cref="TypeContainer"/>
    public class SomeType
    { }

    public static class TypeContainer
    {
        public static SomeType Foo1 = new SomeType();
        public static Program Foo2 = new Program();
    }

    public class Program
    {
        void Goo()
        {
            var myFoo = true;
            SomeType c = $$
        }
    }
}                             ]]></Document>)

                state.SendInvokeCompletionList()
                Await state.AssertCompletionItemsContainAll("myFoo", "TypeContainer", "TypeContainer.Foo1", "TypeContainer.Foo2")

                state.SendTypeChars("foo")
                Await state.AssertSelectedCompletionItem("TypeContainer.Foo1", isHardSelected:=True)
            End Using
        End Function

        <WorkItem("https://github.com/dotnet/roslyn/pull/49632")>
        <WpfFact, Trait(Traits.Feature, Traits.Features.Completion)>
        Public Async Function CompletionEnumTypeAndValuesWithAlias() As Task
            Using state = TestStateFactory.CreateCSharpTestState(
                              <Document>
using AT = System.AttributeTargets;

public class Program
{
    static void M(AT attributeTargets) { }
    
    public static void Main()
    {
        M($$
    }
}                              </Document>)
                state.SendInvokeCompletionList()
                Await state.AssertCompletionItemsContain(Function(i) i.DisplayText = "AT" AndAlso i.SortText = "AT" AndAlso i.FilterText = "AT")
                Await state.AssertCompletionItemsContain(Function(i) i.DisplayText = "AT.All" AndAlso i.FilterText = "AT.All")
                Await state.AssertSelectedCompletionItem("AT", isHardSelected:=True)
            End Using
        End Function

        <WorkItem("http://vstfdevdiv:8080/DevDiv2/DevDiv/_workitems/edit/544296")>
        <WpfTheory, CombinatorialData>
        Public Async Function TestVerbatimNamedIdentifierFiltering(showCompletionInArgumentLists As Boolean) As Task
            Using state = TestStateFactory.CreateCSharpTestState(
                              <Document>
class Program
{
    void Goo(int @int)
    {
        Goo($$
    }
}
                              </Document>,
                  showCompletionInArgumentLists:=showCompletionInArgumentLists)

                state.SendTypeChars("i")
                Await state.AssertCompletionSession()
                Await state.AssertCompletionItemsContain("@int", ":")
                state.SendTypeChars("n")
                Await state.AssertCompletionItemsContain("@int", ":")
                state.SendTypeChars("t")
                Await state.AssertCompletionItemsContain("@int", ":")
            End Using
        End Function

        <WorkItem("http://vstfdevdiv:8080/DevDiv2/DevDiv/_workitems/edit/543687")>
        <WpfTheory, CombinatorialData>
        Public Async Function TestNoPreselectInInvalidObjectCreationLocation(showCompletionInArgumentLists As Boolean) As Task
            Using state = TestStateFactory.CreateCSharpTestState(
                              <Document><![CDATA[
using System;

class Program
{
    void Test()
    {
        $$
    }
}

class Bar { }

class Goo<T> : IGoo<T>
{
}

interface IGoo<T>
{
}]]>
                              </Document>,
                  showCompletionInArgumentLists:=showCompletionInArgumentLists)

                state.SendTypeChars("IGoo<Bar> a = new ")
                Await state.AssertNoCompletionSession()
            End Using
        End Function

        <WorkItem("http://vstfdevdiv:8080/DevDiv2/DevDiv/_workitems/edit/544925")>
        <WpfTheory, CombinatorialData>
        Public Sub TestQualifiedEnumSelection(showCompletionInArgumentLists As Boolean)
            Using state = TestStateFactory.CreateCSharpTestState(
                              <Document>
using System;

class Program
{
    void Main()
    {
        Environment.GetFolderPath$$
    }
}
                              </Document>,
                  showCompletionInArgumentLists:=showCompletionInArgumentLists)

                state.SendTypeChars("(")
                state.SendTab()
                Assert.Contains("Environment.SpecialFolder", state.GetLineTextFromCaretPosition(), StringComparison.Ordinal)
            End Using
        End Sub

        <WorkItem("http://vstfdevdiv:8080/DevDiv2/DevDiv/_workitems/edit/545070")>
        <WpfTheory, CombinatorialData>
        Public Async Function TestTextChangeSpanWithAtCharacter(showCompletionInArgumentLists As Boolean) As Task
            Using state = TestStateFactory.CreateCSharpTestState(
                              <Document>
public class @event
{
    $$@event()
    {
    }
}
                              </Document>,
                  showCompletionInArgumentLists:=showCompletionInArgumentLists)

                state.SendTypeChars("public ")
                Await state.AssertNoCompletionSession()
                Assert.Contains("public @event", state.GetLineTextFromCaretPosition(), StringComparison.Ordinal)
            End Using
        End Function

        <WpfTheory, CombinatorialData>
        Public Async Function TestDoNotInsertColonSoThatUserCanCompleteOutAVariableNameThatDoesNotCurrentlyExist_IE_TheCyrusCase(showCompletionInArgumentLists As Boolean) As Task
            Using state = TestStateFactory.CreateCSharpTestState(
                              <Document>
using System.Threading;

class Program
{
    static void Main(string[] args)
    {
        Goo($$)
    }

    void Goo(CancellationToken cancellationToken)
    {
    }
}
                              </Document>,
                  showCompletionInArgumentLists:=showCompletionInArgumentLists)

                state.SendTypeChars("can")
                state.SendTab()
                Await state.AssertNoCompletionSession()
                Assert.Contains("Goo(cancellationToken)", state.GetLineTextFromCaretPosition(), StringComparison.Ordinal)
            End Using
        End Function

#If False Then
    <Scenario Name="Verify correct intellisense selection on ENTER">
        <SetEditorText>
            <![CDATA[class Class1
{
    void Main(string[] args)
    {
        //
    }
}]]>
        </SetEditorText>
        <PlaceCursor Marker="//"/>
        <SendKeys>var a = System.TimeSpan.FromMin{ENTER}{(}</SendKeys>
        <VerifyEditorContainsText>
            <![CDATA[class Class1
{
    void Main(string[] args)
    {
        var a = System.TimeSpan.FromMinutes(
    }
}]]>
        </VerifyEditorContainsText>
    </Scenario>
#End If

        <WorkItem("http://vstfdevdiv:8080/DevDiv2/DevDiv/_workitems/edit/544940")>
        <WpfTheory, CombinatorialData>
        Public Async Function AttributeNamedPropertyCompletionCommitWithTab(showCompletionInArgumentLists As Boolean) As Task
            Using state = TestStateFactory.CreateCSharpTestState(
                            <Document>
class MyAttribute : System.Attribute
{
    public string Name { get; set; }
}

[MyAttribute($$
public class Goo
{
}
                            </Document>,
                  showCompletionInArgumentLists:=showCompletionInArgumentLists)
                state.SendTypeChars("Nam")
                state.SendTab()
                Await state.AssertNoCompletionSession()
                Assert.Equal("[MyAttribute(Name =", state.GetLineTextFromCaretPosition())
            End Using
        End Function

        <WorkItem("http://vstfdevdiv:8080/DevDiv2/DevDiv/_workitems/edit/544940")>
        <WpfTheory, CombinatorialData>
        Public Async Function LocalFunctionAttributeNamedPropertyCompletionCommitWithTab(showCompletionInArgumentLists As Boolean) As Task
            Using state = TestStateFactory.CreateCSharpTestState(
                            <Document>
class MyAttribute : System.Attribute
{
    public string Name { get; set; }
}

public class Goo
{
    void M()
    {
        [MyAttribute($$
        void local1() { }
    }
}
                            </Document>,
                  showCompletionInArgumentLists:=showCompletionInArgumentLists)
                state.SendTypeChars("Nam")
                state.SendTab()
                Await state.AssertNoCompletionSession()
                Assert.Equal("        [MyAttribute(Name =", state.GetLineTextFromCaretPosition())
            End Using
        End Function

        <WorkItem("http://vstfdevdiv:8080/DevDiv2/DevDiv/_workitems/edit/544940")>
        <WpfTheory, CombinatorialData>
        Public Async Function AttributeOnLocalFunctionCompletionCommitWithTab(showCompletionInArgumentLists As Boolean) As Task
            Using state = TestStateFactory.CreateCSharpTestState(
                            <Document>
class MyGoodAttribute : System.Attribute
{
    public string Name { get; set; }
}

public class Goo
{
    void M()
    {
        [$$
        void local1()
        {
        }
    }
}
                            </Document>,
                  showCompletionInArgumentLists:=showCompletionInArgumentLists)
                state.SendTypeChars("MyG")
                state.SendTab()
                Await state.AssertNoCompletionSession()
                Assert.Equal("        [MyGood", state.GetLineTextFromCaretPosition())
            End Using
        End Function

        <WorkItem("http://vstfdevdiv:8080/DevDiv2/DevDiv/_workitems/edit/544940")>
        <WpfTheory, CombinatorialData>
        Public Async Function AttributeOnMissingStatementCompletionCommitWithTab(showCompletionInArgumentLists As Boolean) As Task
            Using state = TestStateFactory.CreateCSharpTestState(
                            <Document>
class MyGoodAttribute : System.Attribute
{
    public string Name { get; set; }
}

public class Goo
{
    void M()
    {
        [$$
    }
}
                            </Document>,
                  showCompletionInArgumentLists:=showCompletionInArgumentLists)
                state.SendTypeChars("MyG")
                state.SendTab()
                Await state.AssertNoCompletionSession()
                Assert.Equal("        [MyGood", state.GetLineTextFromCaretPosition())
            End Using
        End Function

        <WorkItem("http://vstfdevdiv:8080/DevDiv2/DevDiv/_workitems/edit/544940")>
        <WpfTheory, CombinatorialData>
        Public Async Function TypeAfterAttributeListOnStatement(showCompletionInArgumentLists As Boolean) As Task
            Using state = TestStateFactory.CreateCSharpTestState(
                            <Document>
class MyGoodAttribute : System.Attribute
{
    public string Name { get; set; }
}

public class Goo
{
    void M()
    {
        [MyGood] $$
    }
}
                            </Document>,
                  showCompletionInArgumentLists:=showCompletionInArgumentLists)
                state.SendTypeChars("Go")
                state.SendTab()
                Await state.AssertNoCompletionSession()
                Assert.Equal("        [MyGood] Goo", state.GetLineTextFromCaretPosition())
            End Using
        End Function

        <WorkItem("http://vstfdevdiv:8080/DevDiv2/DevDiv/_workitems/edit/544940")>
        <WpfTheory, CombinatorialData>
        Public Async Function AttributeNamedPropertyCompletionCommitWithEquals(showCompletionInArgumentLists As Boolean) As Task
            Using state = TestStateFactory.CreateCSharpTestState(
                            <Document>
class MyAttribute : System.Attribute
{
    public string Name { get; set; }
}

[MyAttribute($$
public class Goo
{
}
                            </Document>,
                  showCompletionInArgumentLists:=showCompletionInArgumentLists)
                state.SendTypeChars("Nam=")
                Await state.AssertNoCompletionSession()
                Assert.Equal("[MyAttribute(Name =", state.GetLineTextFromCaretPosition())
            End Using
        End Function

        <WorkItem("http://vstfdevdiv:8080/DevDiv2/DevDiv/_workitems/edit/544940")>
        <WpfTheory, CombinatorialData>
        Public Async Function AttributeNamedPropertyCompletionCommitWithSpace(showCompletionInArgumentLists As Boolean) As Task
            Using state = TestStateFactory.CreateCSharpTestState(
                            <Document>
class MyAttribute : System.Attribute
{
    public string Name { get; set; }
}

[MyAttribute($$
public class Goo
{
}
                            </Document>,
                  showCompletionInArgumentLists:=showCompletionInArgumentLists)
                state.SendTypeChars("Nam ")
                Await state.AssertNoCompletionSession()
                Assert.Equal("[MyAttribute(Name ", state.GetLineTextFromCaretPosition())
            End Using
        End Function

        <WorkItem("http://vstfdevdiv:8080/DevDiv2/DevDiv/_workitems/edit/545590")>
        <WpfTheory, CombinatorialData>
        Public Async Function TestOverrideDefaultParameter_CSharp7(showCompletionInArgumentLists As Boolean) As Task
            Using state = TestStateFactory.CreateCSharpTestState(
                <Document><![CDATA[
class C
{
    public virtual void Goo<S>(S x = default(S))
    {
    }
}

class D : C
{
    override $$
}
            ]]></Document>,
                   languageVersion:=LanguageVersion.CSharp7, showCompletionInArgumentLists:=showCompletionInArgumentLists)
                state.SendTypeChars(" Goo")
                state.SendTab()
                Await state.AssertNoCompletionSession()
                Assert.Contains("public override void Goo<S>(S x = default(S))", state.SubjectBuffer.CurrentSnapshot.GetText(), StringComparison.Ordinal)
            End Using
        End Function

        <WorkItem("https://github.com/dotnet/roslyn/issues/69153")>
        <WpfTheory, CombinatorialData>
        Public Async Function TestOverrideWithClassWithTrailingSemicolon(showCompletionInArgumentLists As Boolean) As Task
            Using state = TestStateFactory.CreateCSharpTestState(
                <Document><![CDATA[class Class1
{
    override tostring$$
};

class Class2
{

};]]></Document>,
                showCompletionInArgumentLists:=showCompletionInArgumentLists)

                state.SendInvokeCompletionList()
                state.SendTab()
                Await state.AssertNoCompletionSession()
                Assert.Equal("class Class1
{
    public override string ToString()
    {
        return base.ToString();
    }
};

class Class2
{

};", state.SubjectBuffer.CurrentSnapshot.GetText())
            End Using
        End Function

        <WpfTheory, CombinatorialData>
        Public Async Function TestOverrideDefaultParameter(showCompletionInArgumentLists As Boolean) As Task
            Using state = TestStateFactory.CreateCSharpTestState(
                <Document><![CDATA[
class C
{
    public virtual void Goo<S>(S x = default(S))
    {
    }
}

class D : C
{
    override $$
}
            ]]></Document>,
                  showCompletionInArgumentLists:=showCompletionInArgumentLists)
                state.SendTypeChars(" Goo")
                state.SendTab()
                Await state.AssertNoCompletionSession()
                Assert.Contains("public override void Goo<S>(S x = default)", state.SubjectBuffer.CurrentSnapshot.GetText(), StringComparison.Ordinal)
            End Using
        End Function

        <WorkItem("http://vstfdevdiv:8080/DevDiv2/DevDiv/_workitems/edit/545664")>
        <WpfTheory, CombinatorialData>
        Public Async Function TestArrayAfterOptionalParameter(showCompletionInArgumentLists As Boolean) As Task
            Using state = TestStateFactory.CreateCSharpTestState(
                <Document><![CDATA[
class A
{
    public virtual void Goo(int x = 0, int[] y = null) { }
}

class B : A
{
public override void Goo(int x = 0, params int[] y) { }
}

class C : B
{
    override$$
}
            ]]></Document>,
                  showCompletionInArgumentLists:=showCompletionInArgumentLists)
                state.SendTypeChars(" Goo")
                state.SendTab()
                Await state.AssertNoCompletionSession()
                Assert.Contains("    public override void Goo(int x = 0, int[] y = null)", state.SubjectBuffer.CurrentSnapshot.GetText(), StringComparison.Ordinal)
            End Using
        End Function

        <WorkItem("http://vstfdevdiv:8080/DevDiv2/DevDiv/_workitems/edit/545967")>
        <WpfTheory, CombinatorialData>
        Public Async Function TestVirtualSpaces(showCompletionInArgumentLists As Boolean) As Task
            Using state = TestStateFactory.CreateCSharpTestState(
                <Document><![CDATA[
class C
{
    public string P { get; set; }
    void M()
    {
        var v = new C
        {$$
        };
    }
}
            ]]></Document>,
                  showCompletionInArgumentLists:=showCompletionInArgumentLists)
                state.SendReturn()
                Assert.True(state.TextView.Caret.InVirtualSpace)
                Assert.Equal(12, state.TextView.Caret.Position.VirtualSpaces)
                state.SendInvokeCompletionList()
                Await state.AssertCompletionSession()
                Await state.AssertSelectedCompletionItem("P", isSoftSelected:=True)
                state.SendDownKey()
                Await state.AssertSelectedCompletionItem("P", isHardSelected:=True)
                state.SendTab()
                Assert.Equal("            P", state.GetLineFromCurrentCaretPosition().GetText())

                Dim bufferPosition = state.TextView.Caret.Position.BufferPosition
                Assert.Equal(13, bufferPosition.Position - bufferPosition.GetContainingLine().Start.Position)
                Assert.False(state.TextView.Caret.InVirtualSpace)
            End Using
        End Function

        <WorkItem("http://vstfdevdiv:8080/DevDiv2/DevDiv/_workitems/edit/546561")>
        <WpfTheory, CombinatorialData>
        Public Async Function TestNamedParameterAgainstMRU(showCompletionInArgumentLists As Boolean) As Task
            Using state = TestStateFactory.CreateCSharpTestState(
                <Document><![CDATA[
class Program
{
    void Goo(string s) { }

    static void Main()
    {
        $$
    }
}
            ]]></Document>,
                  showCompletionInArgumentLists:=showCompletionInArgumentLists)
                ' prime the MRU
                state.SendTypeChars("string")
                state.SendTab()
                Await state.AssertNoCompletionSession()

                ' Delete what we just wrote.
                state.SendBackspace()
                state.SendBackspace()
                state.SendBackspace()
                state.SendBackspace()
                state.SendBackspace()
                state.SendBackspace()
                state.SendEscape()
                Await state.AssertNoCompletionSession()

                ' ensure we still select the named param even though 'string' is in the MRU.
                state.SendTypeChars("Goo(s")
                Await state.AssertSelectedCompletionItem("s", displayTextSuffix:=":")
            End Using
        End Function

        <WorkItem("http://vstfdevdiv:8080/DevDiv2/DevDiv/_workitems/edit/546403")>
        <WpfTheory, CombinatorialData>
        Public Async Function TestMissingOnObjectCreationAfterVar1(showCompletionInArgumentLists As Boolean) As Task
            Using state = TestStateFactory.CreateCSharpTestState(
                <Document><![CDATA[
class A
{
    void Goo()
    {
        var v = new$$
    }
}
            ]]></Document>,
                  showCompletionInArgumentLists:=showCompletionInArgumentLists)
                state.SendTypeChars(" ")
                Await state.AssertNoCompletionSession()
            End Using
        End Function

        <WorkItem("http://vstfdevdiv:8080/DevDiv2/DevDiv/_workitems/edit/546403")>
        <WpfTheory, CombinatorialData>
        Public Async Function TestMissingOnObjectCreationAfterVar2(showCompletionInArgumentLists As Boolean) As Task
            Using state = TestStateFactory.CreateCSharpTestState(
                <Document><![CDATA[
class A
{
    void Goo()
    {
        var v = new $$
    }
}
            ]]></Document>,
                  showCompletionInArgumentLists:=showCompletionInArgumentLists)
                state.SendTypeChars("X")
                Await state.AssertCompletionItemsDoNotContainAny("X")
            End Using
        End Function

        <WorkItem("http://vstfdevdiv:8080/DevDiv2/DevDiv/_workitems/edit/546917")>
        <WpfTheory, CombinatorialData>
        Public Async Function TestEnumInSwitch(showCompletionInArgumentLists As Boolean) As Task
            Using state = TestStateFactory.CreateCSharpTestState(
                <Document><![CDATA[
enum Numeros
{
}
class C
{
    void M()
    {
        Numeros n;
        switch (n)
        {
            case$$
        }
    }
}
            ]]></Document>,
                  showCompletionInArgumentLists:=showCompletionInArgumentLists)
                state.SendTypeChars(" ")
                Await state.AssertSelectedCompletionItem(displayText:="Numeros")
            End Using
        End Function

        <WorkItem("http://vstfdevdiv:8080/DevDiv2/DevDiv/_workitems/edit/547016")>
        <WpfTheory, CombinatorialData>
        Public Async Function TestAmbiguityInLocalDeclaration(showCompletionInArgumentLists As Boolean) As Task
            Using state = TestStateFactory.CreateCSharpTestState(
                <Document><![CDATA[
class C
{
    public int W;
    public C()
    {
        $$
        W = 0;
    }
}

            ]]></Document>,
                  showCompletionInArgumentLists:=showCompletionInArgumentLists)
                state.SendTypeChars("w")
                Await state.AssertSelectedCompletionItem(displayText:="W")
            End Using
        End Function

        <WorkItem("http://vstfdevdiv:8080/DevDiv2/DevDiv/_workitems/edit/530835")>
        <WpfTheory, CombinatorialData>
        Public Async Function TestCompletionFilterSpanCaretBoundary(showCompletionInArgumentLists As Boolean) As Task
            Using state = TestStateFactory.CreateCSharpTestState(
                <Document><![CDATA[
class C
{
    public void Method()
    {
        $$
    }
}
            ]]></Document>,
                  showCompletionInArgumentLists:=showCompletionInArgumentLists)
                state.SendTypeChars("Met")
                Await state.AssertSelectedCompletionItem(displayText:="Method")
                state.SendLeftKey()
                state.SendLeftKey()
                state.SendLeftKey()
                state.SendTypeChars("new")
                Await state.AssertSelectedCompletionItem(displayText:="Method", isSoftSelected:=True)
            End Using
        End Function

        <WorkItem("https://github.com/dotnet/roslyn/issues/5487")>
        <WpfTheory, CombinatorialData>
        Public Async Function TestCommitCharTypedAtTheBeginingOfTheFilterSpan(showCompletionInArgumentLists As Boolean) As Task
            Using state = TestStateFactory.CreateCSharpTestState(
                  <Document><![CDATA[
class C
{
    public bool Method()
    {
        if ($$
    }
}
            ]]></Document>,
                  showCompletionInArgumentLists:=showCompletionInArgumentLists)

                state.SendTypeChars("Met")
                Await state.AssertCompletionSession()
                state.SendLeftKey()
                state.SendLeftKey()
                state.SendLeftKey()
                Await state.AssertSelectedCompletionItem(isSoftSelected:=True)
                state.SendTypeChars("!")
                Await state.AssertNoCompletionSession()
                Assert.Equal("if (!Met", state.GetLineTextFromCaretPosition().Trim())
                Assert.Equal("M", state.GetCaretPoint().BufferPosition.GetChar())
            End Using
        End Function

        <WorkItem("http://vstfdevdiv:8080/DevDiv2/DevDiv/_workitems/edit/622957")>
        <WpfTheory, CombinatorialData>
        Public Async Function TestBangFiltersInDocComment(showCompletionInArgumentLists As Boolean) As Task
            Using state = TestStateFactory.CreateCSharpTestState(
                  <Document><![CDATA[
using System;

/// $$
/// TestDocComment
/// </summary>
class TestException : Exception { }
]]></Document>,
                  showCompletionInArgumentLists:=showCompletionInArgumentLists)

                state.SendTypeChars("<")
                Await state.AssertCompletionSession()
                state.SendTypeChars("!")
                Await state.AssertCompletionSession()
                Await state.AssertSelectedCompletionItem("!--")
            End Using
        End Function

        <WpfTheory, CombinatorialData>
        Public Async Function InvokeCompletionDoesNotFilter(showCompletionInArgumentLists As Boolean) As Task
            Using state = TestStateFactory.CreateCSharpTestState(
                <Document><![CDATA[
using System;
class C
{
    public void Method()
    {
        string$$
    }
}
            ]]></Document>,
                  showCompletionInArgumentLists:=showCompletionInArgumentLists)
                state.SendInvokeCompletionList()
                Await state.AssertSelectedCompletionItem("string")
                Await state.AssertCompletionItemsContainAll("int", "Method")
            End Using
        End Function

        <WpfTheory, CombinatorialData>
        Public Async Function InvokeBeforeWordDoesNotSelect(showCompletionInArgumentLists As Boolean) As Task
            Using state = TestStateFactory.CreateCSharpTestState(
                <Document><![CDATA[
using System;
class C
{
    public void Method()
    {
        $$string
    }
}
            ]]></Document>,
                  showCompletionInArgumentLists:=showCompletionInArgumentLists)
                state.SendInvokeCompletionList()
                Await state.AssertSelectedCompletionItem("AccessViolationException")
                Await state.AssertCompletionItemsContainAll("int", "Method")
            End Using
        End Function

        <WpfTheory, CombinatorialData>
        Public Async Function InvokeCompletionSelectsWithoutRegardToCaretPosition(showCompletionInArgumentLists As Boolean) As Task
            Using state = TestStateFactory.CreateCSharpTestState(
                <Document><![CDATA[
using System;
class C
{
    public void Method()
    {
        s$$tring
    }
}
            ]]></Document>,
                  showCompletionInArgumentLists:=showCompletionInArgumentLists)
                state.SendInvokeCompletionList()
                Await state.AssertSelectedCompletionItem("string")
                Await state.AssertCompletionItemsContainAll("int", "Method")
            End Using
        End Function

        <WpfTheory, CombinatorialData>
        Public Sub TabAfterQuestionMark(showCompletionInArgumentLists As Boolean)
            Using state = TestStateFactory.CreateCSharpTestState(
                <Document><![CDATA[
using System;
class C
{
    public void Method()
    {
        ?$$
    }
}
            ]]></Document>,
                  showCompletionInArgumentLists:=showCompletionInArgumentLists)
                state.SendTab()
                Assert.Equal(state.GetLineTextFromCaretPosition(), "        ?" + vbTab)
            End Using
        End Sub

        <WorkItem("http://vstfdevdiv:8080/DevDiv2/DevDiv/_workitems/edit/657658")>
        <WpfTheory, CombinatorialData>
        Public Async Function PreselectionIgnoresBrackets(showCompletionInArgumentLists As Boolean) As Task
            Using state = TestStateFactory.CreateCSharpTestState(
                  <Document><![CDATA[
using System;
using System.Collections.Generic;
using System.Linq;
using System.Threading.Tasks;

class Program
{
    $$

    static void Main(string[] args)
    {

    }
}]]></Document>,
                  showCompletionInArgumentLists:=showCompletionInArgumentLists)

                state.SendTypeChars("static void F<T>(int a, Func<T, int> b) { }")
                state.SendEscape()

                state.TextView.Caret.MoveTo(New VisualStudio.Text.SnapshotPoint(state.SubjectBuffer.CurrentSnapshot, 220))

                state.SendTypeChars("F")
                Await state.AssertCompletionSession()
                Await state.AssertSelectedCompletionItem("F", displayTextSuffix:="<>")
            End Using
        End Function

        <WorkItem("http://vstfdevdiv:8080/DevDiv2/DevDiv/_workitems/edit/672474")>
        <WpfTheory, CombinatorialData>
        Public Async Function TestInvokeSnippetCommandDismissesCompletion(showCompletionInArgumentLists As Boolean) As Task
            Using state = TestStateFactory.CreateCSharpTestState(
                              <Document>$$</Document>,
                  showCompletionInArgumentLists:=showCompletionInArgumentLists)

                state.SendTypeChars("us")
                Await state.AssertCompletionSession()
                state.SendInsertSnippetCommand()
                Await state.AssertNoCompletionSession()
            End Using
        End Function

        <WorkItem("http://vstfdevdiv:8080/DevDiv2/DevDiv/_workitems/edit/672474")>
        <WpfTheory, CombinatorialData>
        Public Async Function TestSurroundWithCommandDismissesCompletion(showCompletionInArgumentLists As Boolean) As Task
            Using state = TestStateFactory.CreateCSharpTestState(
                              <Document>$$</Document>,
                  showCompletionInArgumentLists:=showCompletionInArgumentLists)

                state.SendTypeChars("us")
                Await state.AssertCompletionSession()
                state.SendSurroundWithCommand()
                Await state.AssertNoCompletionSession()
            End Using
        End Function

        <WorkItem("http://vstfdevdiv:8080/DevDiv2/DevDiv/_workitems/edit/737239")>
        <WpfTheory, CombinatorialData>
        Public Async Function LetEditorHandleOpenParen(showCompletionInArgumentLists As Boolean) As Task
            Dim expected = <Document><![CDATA[
using System;
using System.Collections.Generic;
using System.Linq;
using System.Threading.Tasks;

class Program
{
    static void Main(string[] args)
    {
        List<int> x = new List<int>(
    }
}]]></Document>.Value.Replace(vbLf, vbCrLf)

            Using state = TestStateFactory.CreateCSharpTestState(<Document><![CDATA[
using System;
using System.Collections.Generic;
using System.Linq;
using System.Threading.Tasks;

class Program
{
    static void Main(string[] args)
    {
        List<int> x = new$$
    }
}]]></Document>,
                  showCompletionInArgumentLists:=showCompletionInArgumentLists)

                state.SendTypeChars(" ")
                Await state.AssertCompletionSession()
                Await state.AssertSelectedCompletionItem("List<int>")
                state.SendTypeChars("(")
                Assert.Equal(expected, state.GetDocumentText())
            End Using
        End Function

        <WorkItem("http://vstfdevdiv:8080/DevDiv2/DevDiv/_workitems/edit/785637")>
        <WpfTheory, CombinatorialData>
        Public Async Function CommitMovesCaretToWordEnd(showCompletionInArgumentLists As Boolean) As Task
            Using state = TestStateFactory.CreateCSharpTestState(
                <Document><![CDATA[
using System;
class C
{
    public void Main()
    {
        M$$ain
    }
}
            ]]></Document>,
                  showCompletionInArgumentLists:=showCompletionInArgumentLists)

                Await state.SendCommitUniqueCompletionListItemAsync()
                Assert.Equal(state.GetLineFromCurrentCaretPosition().End, state.GetCaretPoint().BufferPosition)
            End Using
        End Function

        <WorkItem("http://vstfdevdiv:8080/DevDiv2/DevDiv/_workitems/edit/775370")>
        <WpfTheory, CombinatorialData>
        Public Async Function MatchingConsidersAtSign(showCompletionInArgumentLists As Boolean) As Task
            Using state = TestStateFactory.CreateCSharpTestState(
                <Document><![CDATA[
using System;
class C
{
    public void Main()
    {
        $$
    }
}
            ]]></Document>,
                  showCompletionInArgumentLists:=showCompletionInArgumentLists)
                state.SendTypeChars("var @this = ""goo"";")
                state.SendReturn()
                state.SendTypeChars("string str = this.ToString();")
                state.SendReturn()
                state.SendTypeChars("str = @th")

                Await state.AssertSelectedCompletionItem("@this")
            End Using
        End Function

        <WorkItem("http://vstfdevdiv:8080/DevDiv2/DevDiv/_workitems/edit/865089")>
        <WpfTheory, CombinatorialData>
        Public Async Function AttributeFilterTextRemovesAttributeSuffix(showCompletionInArgumentLists As Boolean) As Task
            Using state = TestStateFactory.CreateCSharpTestState(
                <Document><![CDATA[
[$$]
class AtAttribute : System.Attribute { }]]></Document>,
                  showCompletionInArgumentLists:=showCompletionInArgumentLists)
                state.SendTypeChars("At")
                Await state.AssertSelectedCompletionItem("At")
                Assert.Equal("At", state.GetSelectedItem().FilterText)
            End Using
        End Function

        <WorkItem("http://vstfdevdiv:8080/DevDiv2/DevDiv/_workitems/edit/852578")>
        <WpfTheory, CombinatorialData>
        Public Async Function PreselectExceptionOverSnippet(showCompletionInArgumentLists As Boolean) As Task
            Using state = TestStateFactory.CreateCSharpTestState(
                <Document><![CDATA[
using System;
class C
{
    Exception goo() {
        return new $$
    }
}]]></Document>,
                  showCompletionInArgumentLists:=showCompletionInArgumentLists)
                state.SendTypeChars(" ")
                Await state.AssertSelectedCompletionItem("Exception")
            End Using
        End Function

        <WorkItem("http://vstfdevdiv:8080/DevDiv2/DevDiv/_workitems/edit/868286")>
        <WpfTheory, CombinatorialData>
        Public Sub CommitNameAfterAlias(showCompletionInArgumentLists As Boolean)
            Using state = TestStateFactory.CreateCSharpTestState(
                <Document><![CDATA[
using goo = System$$]]></Document>,
                  showCompletionInArgumentLists:=showCompletionInArgumentLists)
                state.SendTypeChars(".act<")
                state.AssertMatchesTextStartingAtLine(1, "using goo = System.Action<")
            End Using
        End Sub

        <WpfTheory, CombinatorialData>
        Public Async Function TestCompletionInLinkedFiles(showCompletionInArgumentLists As Boolean) As Task
            Using state = TestStateFactory.CreateTestStateFromWorkspace(
                <Workspace>
                    <Project Language="C#" CommonReferences="true" AssemblyName="CSProj" PreprocessorSymbols="Thing2">
                        <Document FilePath="C.cs">
class C
{
    void M()
    {
        $$
    }

#if Thing1
    void Thing1() { }
#elif Thing2
    void Thing2() { }
#endif
}
                              </Document>
                    </Project>
                    <Project Language="C#" CommonReferences="true" PreprocessorSymbols="Thing1">
                        <Document IsLinkFile="true" LinkAssemblyName="CSProj" LinkFilePath="C.cs"/>
                    </Project>
                </Workspace>, showCompletionInArgumentLists:=showCompletionInArgumentLists)

                Dim documents = state.Workspace.Documents
                Dim linkDocument = documents.Single(Function(d) d.IsLinkFile)
                state.SendTypeChars("Thing1")
                Await state.AssertSelectedCompletionItem("Thing1")
                state.SendBackspace()
                state.SendBackspace()
                state.SendBackspace()
                state.SendBackspace()
                state.SendBackspace()
                state.SendBackspace()
                state.SendEscape()
                state.Workspace.SetDocumentContext(linkDocument.Id)
                state.SendTypeChars("Thing1")
                Await state.AssertSelectedCompletionItem("Thing1")
                Assert.True(state.GetSelectedItem().Tags.Contains(WellKnownTags.Warning))
                state.SendBackspace()
                state.SendBackspace()
                state.SendBackspace()
                state.SendBackspace()
                state.SendBackspace()
                state.SendBackspace()
                state.SendTypeChars("M")
                Await state.AssertSelectedCompletionItem("M")
                Assert.False(state.GetSelectedItem().Tags.Contains(WellKnownTags.Warning))
            End Using
        End Function

        <WorkItem("http://vstfdevdiv:8080/DevDiv2/DevDiv/_workitems/edit/951726")>
        <WpfTheory, CombinatorialData>
        Public Async Function DismissUponSave(showCompletionInArgumentLists As Boolean) As Task
            Using state = TestStateFactory.CreateCSharpTestState(
                <Document><![CDATA[
class C
{
    $$
}]]></Document>,
                  showCompletionInArgumentLists:=showCompletionInArgumentLists)
                state.SendTypeChars("voi")
                Await state.AssertSelectedCompletionItem("void")
                state.SendSave()
                Await state.AssertNoCompletionSession()
                state.AssertMatchesTextStartingAtLine(3, "    voi")
            End Using
        End Function

        <WorkItem("http://vstfdevdiv:8080/DevDiv2/DevDiv/_workitems/edit/930254")>
        <WpfTheory, CombinatorialData>
        Public Async Function NoCompletionWithBoxSelection(showCompletionInArgumentLists As Boolean) As Task
            Using state = TestStateFactory.CreateCSharpTestState(
                <Document><![CDATA[
class C
{
    {|Selection:$$int x;|}
    {|Selection:int y;|}
}]]></Document>,
                  showCompletionInArgumentLists:=showCompletionInArgumentLists)
                state.SendInvokeCompletionList()
                Await state.AssertNoCompletionSession()
                state.SendTypeChars("goo")
                Await state.AssertNoCompletionSession()
            End Using
        End Function

        <WorkItem("http://vstfdevdiv:8080/DevDiv2/DevDiv/_workitems/edit/839555")>
        <WpfTheory, CombinatorialData>
        Public Async Function TriggeredOnHash(showCompletionInArgumentLists As Boolean) As Task
            Using state = TestStateFactory.CreateCSharpTestState(
                <Document><![CDATA[
$$]]></Document>,
                  showCompletionInArgumentLists:=showCompletionInArgumentLists)
                state.SendTypeChars("#")
                Await state.AssertCompletionSession()
            End Using
        End Function

        <WorkItem("http://vstfdevdiv:8080/DevDiv2/DevDiv/_workitems/edit/771761")>
        <WpfTheory, CombinatorialData>
        Public Async Function RegionCompletionCommitTriggersFormatting_1(showCompletionInArgumentLists As Boolean) As Task
            Using state = TestStateFactory.CreateCSharpTestState(
                <Document><![CDATA[
class C
{
    $$
}]]></Document>,
                  showCompletionInArgumentLists:=showCompletionInArgumentLists)
                state.SendTypeChars("#reg")
                Await state.AssertSelectedCompletionItem("region")
                state.SendReturn()
                state.AssertMatchesTextStartingAtLine(3, "    #region")
            End Using
        End Function

        <WorkItem("http://vstfdevdiv:8080/DevDiv2/DevDiv/_workitems/edit/771761")>
        <WpfTheory, CombinatorialData>
        Public Async Function RegionCompletionCommitTriggersFormatting_2(showCompletionInArgumentLists As Boolean) As Task
            Using state = TestStateFactory.CreateCSharpTestState(
                <Document><![CDATA[
class C
{
    $$
}]]></Document>,
                  showCompletionInArgumentLists:=showCompletionInArgumentLists)
                state.SendTypeChars("#reg")
                Await state.AssertSelectedCompletionItem("region")
                state.SendTypeChars(" ")
                state.AssertMatchesTextStartingAtLine(3, "    #region ")
            End Using
        End Function

        <WorkItem("http://vstfdevdiv:8080/DevDiv2/DevDiv/_workitems/edit/771761")>
        <WpfTheory, CombinatorialData>
        Public Async Function EndRegionCompletionCommitTriggersFormatting_2(showCompletionInArgumentLists As Boolean) As Task
            Using state = TestStateFactory.CreateCSharpTestState(
                <Document><![CDATA[
class C
{
    #region NameIt
    $$
}]]></Document>,
                  showCompletionInArgumentLists:=showCompletionInArgumentLists)
                state.SendTypeChars("#endreg")
                Await state.AssertSelectedCompletionItem("endregion")
                state.SendReturn()
                state.AssertMatchesTextStartingAtLine(4, "    #endregion ")
            End Using
        End Function

        <ExportCompletionProvider(NameOf(SlowProvider), LanguageNames.CSharp)>
        <[Shared]>
        <PartNotDiscoverable>
        Private Class SlowProvider
            Inherits CommonCompletionProvider

            Public checkpoint As Checkpoint = New Checkpoint()

            <ImportingConstructor>
            <Obsolete(MefConstruction.ImportingConstructorMessage, True)>
            Public Sub New()
            End Sub

            Public Overrides Async Function ProvideCompletionsAsync(context As CompletionContext) As Task
                Await checkpoint.Task.ConfigureAwait(False)
            End Function

            Public Overrides Function IsInsertionTrigger(text As SourceText, characterPosition As Integer, options As CompletionOptions) As Boolean
                Return True
            End Function

            Friend Overrides ReadOnly Property Language As String
                Get
                    Return LanguageNames.CSharp
                End Get
            End Property
        End Class

        <WorkItem("http://vstfdevdiv:8080/DevDiv2/DevDiv/_workitems/edit/1015893")>
        <WpfTheory, CombinatorialData>
        Public Async Function BackspaceDismissesIfComputationIsIncomplete(showCompletionInArgumentLists As Boolean) As Task
            Using state = TestStateFactory.CreateCSharpTestState(
                <Document><![CDATA[
class C
{
    void goo()
    {
        goo($$
    }
}]]></Document>,
                extraExportedTypes:={GetType(SlowProvider)}.ToList(),
                showCompletionInArgumentLists:=showCompletionInArgumentLists)

                state.SendTypeChars("f")
                state.SendBackspace()

                ' Send a backspace that goes beyond the session's applicable span
                ' before the model computation has finished. Then, allow the
                ' computation to complete. There should still be no session.
                state.SendBackspace()

                Dim completionService = state.Workspace.Services.GetLanguageServices(LanguageNames.CSharp).GetRequiredService(Of CompletionService)()
                Dim slowProvider = completionService.GetTestAccessor().GetImportedAndBuiltInProviders(ImmutableHashSet(Of String).Empty).OfType(Of SlowProvider)().Single()
                slowProvider.checkpoint.Release()
                Await state.AssertNoCompletionSession()
            End Using
        End Function

        <WorkItem("https://github.com/dotnet/roslyn/issues/31135")>
        <WpfTheory, CombinatorialData>
        Public Async Function TypingWithoutMatchAfterBackspaceDismissesCompletion(showCompletionInArgumentLists As Boolean) As Task
            Using state = TestStateFactory.CreateCSharpTestState(
                <Document><![CDATA[
class$$ C
{
}]]></Document>,
                  showCompletionInArgumentLists:=showCompletionInArgumentLists)

                state.Workspace.GlobalOptions.SetGlobalOption(CompletionOptionsStorage.TriggerOnDeletion, LanguageNames.CSharp, True)

                state.SendBackspace()
                Await state.AssertCompletionSession()
                state.SendTypeChars("w")
                Await state.AssertNoCompletionSession()
            End Using
        End Function

        <WorkItem(36515, "https://github.com/dotnet/roslyn/issues/36513")>
        <WpfTheory, CombinatorialData>
        Public Async Function TypingBackspaceShouldPreserveCase(showCompletionInArgumentLists As Boolean) As Task
            Using state = TestStateFactory.CreateCSharpTestState(
                <Document><![CDATA[
class Program
{
    void M()
    {
        Structure structure;
        structure.$$
    }

    struct Structure
    {
        public int A;
    }
}]]></Document>,
                  showCompletionInArgumentLists:=showCompletionInArgumentLists)

                state.Workspace.GlobalOptions.SetGlobalOption(CompletionOptionsStorage.TriggerOnDeletion, LanguageNames.CSharp, True)

                state.SendBackspace()
                Await state.AssertCompletionSession()
                Await state.AssertSelectedCompletionItem("structure")
                state.SendTypeChars(".")
                Await state.AssertCompletionItemsContainAll("A")
            End Using
        End Function

        <WorkItem("https://github.com/dotnet/roslyn/issues/1594")>
        <WpfTheory, CombinatorialData>
        Public Async Function NoPreselectionOnSpaceWhenAbuttingWord(showCompletionInArgumentLists As Boolean) As Task
            Using state = TestStateFactory.CreateCSharpTestState(
                <Document><![CDATA[
class Program
{
    void Main()
    {
        Program p = new $$Program();
    }
}]]></Document>,
                  showCompletionInArgumentLists:=showCompletionInArgumentLists)
                state.SendTypeChars(" ")
                Await state.AssertNoCompletionSession()
            End Using
        End Function

        <WorkItem("https://github.com/dotnet/roslyn/issues/1594")>
        <WpfTheory, CombinatorialData>
        Public Async Function SpacePreselectionAtEndOfFile(showCompletionInArgumentLists As Boolean) As Task
            Using state = TestStateFactory.CreateCSharpTestState(
                <Document><![CDATA[
class Program
{
    void Main()
    {
        Program p = new $$]]></Document>,
                  showCompletionInArgumentLists:=showCompletionInArgumentLists)
                state.SendTypeChars(" ")
                Await state.AssertCompletionSession()
            End Using
        End Function

        <WorkItem("https://github.com/dotnet/roslyn/issues/1659")>
        <WpfTheory, CombinatorialData>
        Public Async Function DismissOnSelectAllCommand(showCompletionInArgumentLists As Boolean) As Task
            Using state = TestStateFactory.CreateCSharpTestState(
                <Document><![CDATA[
class C
{
    void goo(int x)
    {
        $$]]></Document>,
                  showCompletionInArgumentLists:=showCompletionInArgumentLists)
                ' Note: the caret is at the file, so the Select All command's movement
                ' of the caret to the end of the selection isn't responsible for
                ' dismissing the session.
                state.SendInvokeCompletionList()
                Await state.AssertCompletionSession()
                state.SendSelectAll()
                Await state.AssertNoCompletionSession()
            End Using
        End Function

        <WorkItem("https://github.com/dotnet/roslyn/issues/588")>
        <WpfTheory, CombinatorialData>
        Public Sub CompletionCommitAndFormatAreSeparateUndoTransactions(showCompletionInArgumentLists As Boolean)
            Using state = TestStateFactory.CreateCSharpTestState(
                <Document><![CDATA[
class C
{
    void goo(int x)
    {
        int doodle;
$$]]></Document>,
                extraExportedTypes:={GetType(CSharpFormattingInteractionService)}.ToList(),
                showCompletionInArgumentLists:=showCompletionInArgumentLists)
                state.SendTypeChars("doo;")
                state.AssertMatchesTextStartingAtLine(6, "        doodle;")
                state.SendUndo()
                state.AssertMatchesTextStartingAtLine(6, "doo;")
            End Using
        End Sub

        <WorkItem("https://github.com/dotnet/roslyn/issues/4978")>
        <WpfTheory, CombinatorialData>
        Public Async Function SessionNotStartedWhenCaretNotMappableIntoSubjectBuffer(showCompletionInArgumentLists As Boolean) As Task
            ' In inline diff view, typing delete next to a "deletion",
            ' can cause our CommandChain to be called with a subjectbuffer
            ' and TextView such that the textView's caret can't be mapped
            ' into our subject buffer.
            '
            ' To test this, we create a projection buffer with 2 source
            ' spans: one of "text" content type and one based on a C#
            ' buffer. We create a TextView with that projection as
            ' its buffer, setting the caret such that it maps only
            ' into the "text" buffer. We then call the completionImplementation
            ' command handlers with commandargs based on that TextView
            ' but with the C# buffer as the SubjectBuffer.

            Using state = TestStateFactory.CreateCSharpTestState(
                <Document><![CDATA[
class C
{
    void goo(int x)
    {$$
        /********/
        int doodle;
        }
}]]></Document>,
                extraExportedTypes:={GetType(CSharpFormattingInteractionService)}.ToList(),
                showCompletionInArgumentLists:=showCompletionInArgumentLists)

                Dim textBufferFactoryService = state.GetExportedValue(Of ITextBufferFactoryService)()
                Dim contentTypeService = state.GetExportedValue(Of VisualStudio.Utilities.IContentTypeRegistryService)()
                Dim contentType = contentTypeService.GetContentType(ContentTypeNames.CSharpContentType)
                Dim textViewFactory = state.GetExportedValue(Of ITextEditorFactoryService)()
                Dim editorOperationsFactory = state.GetExportedValue(Of IEditorOperationsFactoryService)()

                Dim otherBuffer = textBufferFactoryService.CreateTextBuffer("text", contentType)
                Dim otherExposedSpan = otherBuffer.CurrentSnapshot.CreateTrackingSpan(0, 4, SpanTrackingMode.EdgeExclusive, TrackingFidelityMode.Forward)

                Dim subjectBufferExposedSpan = state.SubjectBuffer.CurrentSnapshot.CreateTrackingSpan(0, state.SubjectBuffer.CurrentSnapshot.Length, SpanTrackingMode.EdgeExclusive, TrackingFidelityMode.Forward)

                Dim projectionBufferFactory = state.GetExportedValue(Of IProjectionBufferFactoryService)()
                Dim projection = projectionBufferFactory.CreateProjectionBuffer(Nothing, New Object() {otherExposedSpan, subjectBufferExposedSpan}.ToList(), ProjectionBufferOptions.None)

                Using disposableView As DisposableTextView = textViewFactory.CreateDisposableTextView(projection)
                    disposableView.TextView.Caret.MoveTo(New SnapshotPoint(disposableView.TextView.TextBuffer.CurrentSnapshot, 0))

                    Dim editorOperations = editorOperationsFactory.GetEditorOperations(disposableView.TextView)
                    state.SendDeleteToSpecificViewAndBuffer(disposableView.TextView, state.SubjectBuffer)

                    Await state.AssertNoCompletionSession()
                End Using
            End Using
        End Function

        <WorkItem("https://github.com/dotnet/roslyn/issues/588")>
        <WpfTheory, CombinatorialData>
        Public Async Function TestMatchWithTurkishIWorkaround1(showCompletionInArgumentLists As Boolean) As Task
            Using New CultureContext(New CultureInfo("tr-TR", useUserOverride:=False))
                Using state = TestStateFactory.CreateCSharpTestState(
                               <Document><![CDATA[
        class C
        {
            void goo(int x)
            {
                string.$$]]></Document>,
                               extraExportedTypes:={GetType(CSharpFormattingInteractionService)}.ToList(),
                               showCompletionInArgumentLists:=showCompletionInArgumentLists)
                    state.SendTypeChars("is")
                    Await state.AssertSelectedCompletionItem("IsInterned")
                End Using
            End Using

        End Function

        <WorkItem("https://github.com/dotnet/roslyn/issues/588")>
        <WpfTheory, CombinatorialData>
        Public Async Function TestMatchWithTurkishIWorkaround2(showCompletionInArgumentLists As Boolean) As Task
            Using New CultureContext(New CultureInfo("tr-TR", useUserOverride:=False))
                Using state = TestStateFactory.CreateCSharpTestState(
                               <Document><![CDATA[
        class C
        {
            void goo(int x)
            {
                string.$$]]></Document>,
                               extraExportedTypes:={GetType(CSharpFormattingInteractionService)}.ToList(),
                               showCompletionInArgumentLists:=showCompletionInArgumentLists)
                    state.SendTypeChars("ı")
                    Await state.AssertSelectedCompletionItem()
                End Using
            End Using

        End Function

        <WorkItem("https://github.com/dotnet/roslyn/issues/29938")>
        <WpfTheory, CombinatorialData>
        Public Async Function TestMatchWithTurkishIWorkaround3(showCompletionInArgumentLists As Boolean) As Task
            Using New CultureContext(New CultureInfo("tr-TR", useUserOverride:=False))
                Using state = TestStateFactory.CreateCSharpTestState(
                               <Document><![CDATA[
        class TARIFE { }
        class C
        {
            void goo(int x)
            {
                var t = new $$]]></Document>,
                               extraExportedTypes:={GetType(CSharpFormattingInteractionService)}.ToList(),
                               showCompletionInArgumentLists:=showCompletionInArgumentLists)
                    state.SendTypeChars("tarif")
                    Await state.WaitForAsynchronousOperationsAsync()
                    Await state.AssertSelectedCompletionItem("TARIFE")
                End Using
            End Using

        End Function

        <WorkItem("https://github.com/dotnet/roslyn/issues/29938")>
        <WpfTheory, CombinatorialData>
        Public Async Function TestMatchWithTurkishIWorkaround4(showCompletionInArgumentLists As Boolean) As Task
            Using New CultureContext(New CultureInfo("tr-TR", useUserOverride:=False))
                Using state = TestStateFactory.CreateCSharpTestState(
                               <Document><![CDATA[
        class IFADE {}
        class ifTest {}
        class C
        {
            void goo(int x)
            {
              IFADE ifade = null;
              $$]]></Document>,
                               extraExportedTypes:={GetType(CSharpFormattingInteractionService)}.ToList(),
                               showCompletionInArgumentLists:=showCompletionInArgumentLists)
                    state.SendTypeChars("if")
                    Await state.WaitForAsynchronousOperationsAsync()
                    Await state.AssertSelectedCompletionItem("if")
                End Using
            End Using

        End Function

        <WorkItem("https://github.com/dotnet/roslyn/issues/29938")>
        <WpfTheory, CombinatorialData>
        Public Async Function TestMatchWithTurkishIWorkaround5(showCompletionInArgumentLists As Boolean) As Task
            Using New CultureContext(New CultureInfo("tr-TR", useUserOverride:=False))
                Using state = TestStateFactory.CreateCSharpTestState(
                               <Document><![CDATA[
        class İFADE {}
        class ifTest {}
        class C
        {
            void goo(int x)
            {
              İFADE ifade = null;
                $$]]></Document>,
                               extraExportedTypes:={GetType(CSharpFormattingInteractionService)}.ToList(),
                               showCompletionInArgumentLists:=showCompletionInArgumentLists)
                    state.SendTypeChars("if")
                    Await state.WaitForAsynchronousOperationsAsync()
                    Await state.AssertSelectedCompletionItem("if")
                End Using
            End Using

        End Function

        <WorkItem("https://github.com/dotnet/roslyn/issues/29938")>
        <WpfTheory, CombinatorialData>
        Public Async Function TestMatchWithTurkishIWorkaround6(showCompletionInArgumentLists As Boolean) As Task
            Using New CultureContext(New CultureInfo("tr-TR", useUserOverride:=False))
                Using state = TestStateFactory.CreateCSharpTestState(
                               <Document><![CDATA[
        class TARİFE { }
        class C
        {
            void goo(int x)
            {
                var obj = new $$]]></Document>,
                               extraExportedTypes:={GetType(CSharpFormattingInteractionService)}.ToList(),
                               showCompletionInArgumentLists:=showCompletionInArgumentLists)
                    state.SendTypeChars("tarif")
                    Await state.WaitForAsynchronousOperationsAsync()
                    Await state.AssertSelectedCompletionItem("TARİFE")
                End Using
            End Using

        End Function

        <WorkItem("https://github.com/dotnet/roslyn/issues/29938")>
        <WpfTheory, CombinatorialData>
        Public Async Function TestMatchWithTurkishIWorkaround7(showCompletionInArgumentLists As Boolean) As Task
            Using New CultureContext(New CultureInfo("tr-TR", useUserOverride:=False))
                Using state = TestStateFactory.CreateCSharpTestState(
                               <Document><![CDATA[
        class İFADE {}
        class ifTest {}
        class C
        {
            void goo(int x)
            {
              var obj = new $$]]></Document>,
                               extraExportedTypes:={GetType(CSharpFormattingInteractionService)}.ToList(),
                               showCompletionInArgumentLists:=showCompletionInArgumentLists)
                    state.SendTypeChars("ifad")
                    Await state.WaitForAsynchronousOperationsAsync()
                    Await state.AssertSelectedCompletionItem("İFADE")
                End Using
            End Using

        End Function

        <WorkItem("https://github.com/dotnet/roslyn/issues/29938")>
        <WpfTheory, CombinatorialData>
        Public Async Function TestMatchWithTurkishIWorkaround8(showCompletionInArgumentLists As Boolean) As Task
            Using New CultureContext(New CultureInfo("tr-TR", useUserOverride:=False))
                Using state = TestStateFactory.CreateCSharpTestState(
                               <Document><![CDATA[
        class IFADE {}
        class ifTest {}
        class C
        {
            void goo(int x)
            {
              var obj = new $$]]></Document>,
                               extraExportedTypes:={GetType(CSharpFormattingInteractionService)}.ToList(),
                               showCompletionInArgumentLists:=showCompletionInArgumentLists)
                    state.SendTypeChars("ifad")
                    Await state.WaitForAsynchronousOperationsAsync()
                    Await state.AssertSelectedCompletionItem("IFADE")
                End Using
            End Using

        End Function

        <WorkItem("https://github.com/dotnet/roslyn/issues/29938")>
        <WpfTheory, CombinatorialData>
        Public Async Function TestMatchWithTurkishIWorkaround9(showCompletionInArgumentLists As Boolean) As Task
            Using New CultureContext(New CultureInfo("tr-TR", useUserOverride:=False))
                Using state = TestStateFactory.CreateCSharpTestState(
                               <Document><![CDATA[
        class IFADE {}
        class ifTest {}
        class C
        {
            void goo(int x)
            {
              IFADE ifade = null;
              $$]]></Document>,
                               extraExportedTypes:={GetType(CSharpFormattingInteractionService)}.ToList(),
                               showCompletionInArgumentLists:=showCompletionInArgumentLists)
                    state.SendTypeChars("IF")
                    Await state.WaitForAsynchronousOperationsAsync()
                    Await state.AssertSelectedCompletionItem("if")
                End Using
            End Using

        End Function

        <WorkItem("https://github.com/dotnet/roslyn/issues/29938")>
        <WpfTheory, CombinatorialData>
        Public Async Function TestMatchWithTurkishIWorkaround10(showCompletionInArgumentLists As Boolean) As Task
            Using New CultureContext(New CultureInfo("tr-TR", useUserOverride:=False))
                Using state = TestStateFactory.CreateCSharpTestState(
                               <Document><![CDATA[
        class İFADE {}
        class ifTest {}
        class C
        {
            void goo(int x)
            {
              İFADE ifade = null;
                $$]]></Document>, extraExportedTypes:={GetType(CSharpFormattingInteractionService)}.ToList(),
                                  showCompletionInArgumentLists:=showCompletionInArgumentLists)
                    state.SendTypeChars("IF")
                    Await state.WaitForAsynchronousOperationsAsync()
                    Await state.AssertSelectedCompletionItem("if")
                End Using
            End Using

        End Function

        <WpfTheory, CombinatorialData>
        Public Async Function TargetTypePreselection1(showCompletionInArgumentLists As Boolean) As Task
            Using state = TestStateFactory.CreateCSharpTestState(
                           <Document><![CDATA[
using System.Threading;
class Program
{
    void Cancel(int x, CancellationToken cancellationToken)
    {
        Cancel(x + 1, cancellationToken: $$)
    }
}]]></Document>,
                           extraExportedTypes:={GetType(CSharpFormattingInteractionService)}.ToList(),
                           showCompletionInArgumentLists:=showCompletionInArgumentLists)
                state.SendInvokeCompletionList()
                Await state.AssertSelectedCompletionItem("cancellationToken", isHardSelected:=True).ConfigureAwait(True)
            End Using
        End Function

        <WpfTheory, CombinatorialData>
        Public Async Function TargetTypePreselection2(showCompletionInArgumentLists As Boolean) As Task
            Using state = TestStateFactory.CreateCSharpTestState(
                           <Document><![CDATA[
class Program
{
    static void Main(string[] args)
    {
        int aaz = 0;
        args = $$
    }
}]]></Document>,
                           extraExportedTypes:={GetType(CSharpFormattingInteractionService)}.ToList(),
                           showCompletionInArgumentLists:=showCompletionInArgumentLists)
                state.SendTypeChars("a")
                Await state.AssertSelectedCompletionItem("args", isHardSelected:=True).ConfigureAwait(True)
            End Using
        End Function

        <WpfTheory, CombinatorialData>
        Public Async Function TargetTypePreselection_DoesNotOverrideEnumPreselection(showCompletionInArgumentLists As Boolean) As Task
            Using state = TestStateFactory.CreateCSharpTestState(
                           <Document><![CDATA[
enum E
{

}

class Program
{
    static void Main(string[] args)
    {
        E e;
        e = $$
    }
}]]></Document>,
                           extraExportedTypes:={GetType(CSharpFormattingInteractionService)}.ToList(),
                           showCompletionInArgumentLists:=showCompletionInArgumentLists)
                state.SendInvokeCompletionList()
                Await state.AssertSelectedCompletionItem("E", isHardSelected:=True).ConfigureAwait(True)
            End Using
        End Function

        <WpfTheory, CombinatorialData>
        Public Async Function TargetTypePreselection_DoesNotOverrideEnumPreselection2(showCompletionInArgumentLists As Boolean) As Task
            Using state = TestStateFactory.CreateCSharpTestState(
                           <Document><![CDATA[
enum E
{
    A
}

class Program
{
    static void Main(string[] args)
    {
        E e = E.A;
        if (e == $$
    }
}]]></Document>,
                           extraExportedTypes:={GetType(CSharpFormattingInteractionService)}.ToList(),
                           showCompletionInArgumentLists:=showCompletionInArgumentLists)
                state.SendInvokeCompletionList()
                Await state.AssertSelectedCompletionItem("E", isHardSelected:=True).ConfigureAwait(True)
            End Using
        End Function

        <WpfTheory, CombinatorialData>
        Public Async Function TargetTypePreselection3(showCompletionInArgumentLists As Boolean) As Task
            Using state = TestStateFactory.CreateCSharpTestState(
                           <Document><![CDATA[
class D {}

class Program
{
    static void Main(string[] args)
    {
       int cw = 7;
       D cx = new D();
       D cx2 = $$
    }
}]]></Document>,
                           extraExportedTypes:={GetType(CSharpFormattingInteractionService)}.ToList(),
                           showCompletionInArgumentLists:=showCompletionInArgumentLists)
                state.SendTypeChars("c")
                Await state.AssertSelectedCompletionItem("cx", isHardSelected:=True).ConfigureAwait(True)
            End Using
        End Function

        <WpfTheory, CombinatorialData>
        Public Async Function TargetTypePreselectionLocalsOverType(showCompletionInArgumentLists As Boolean) As Task
            Using state = TestStateFactory.CreateCSharpTestState(
                           <Document><![CDATA[
class A {}

class Program
{
    static void Main(string[] args)
    {
       A cx = new A();
       A cx2 = $$
    }
}]]></Document>,
                           extraExportedTypes:={GetType(CSharpFormattingInteractionService)}.ToList(),
                           showCompletionInArgumentLists:=showCompletionInArgumentLists)
                state.SendTypeChars("c")
                Await state.AssertSelectedCompletionItem("cx", isHardSelected:=True).ConfigureAwait(True)
            End Using
        End Function

        <WpfTheory, CombinatorialData>
        Public Async Function TargetTypePreselectionParameterOverMethod(showCompletionInArgumentLists As Boolean) As Task
            Using state = TestStateFactory.CreateCSharpTestState(
                           <Document><![CDATA[
class Program
{
    bool f;

    void goo(bool x) { }

    void Main(string[] args)
    {
        goo($$) // Not "Equals"
    }
}]]></Document>,
                           extraExportedTypes:={GetType(CSharpFormattingInteractionService)}.ToList(),
                           showCompletionInArgumentLists:=showCompletionInArgumentLists)
                state.SendInvokeCompletionList()
                Await state.AssertSelectedCompletionItem("f", isHardSelected:=True).ConfigureAwait(True)
            End Using
        End Function

        <WpfTheory(Skip:="https://github.com/dotnet/roslyn/issues/6942"), CombinatorialData>
        Public Async Function TargetTypePreselectionConvertibility1(showCompletionInArgumentLists As Boolean) As Task
            Using state = TestStateFactory.CreateCSharpTestState(
                           <Document><![CDATA[
abstract class C {}
class D : C {}
class Program
{
    static void Main(string[] args)
    {
       D cx = new D();
       C cx2 = $$
    }
}]]></Document>,
                           extraExportedTypes:={GetType(CSharpFormattingInteractionService)}.ToList(),
                           showCompletionInArgumentLists:=showCompletionInArgumentLists)
                state.SendTypeChars("c")
                Await state.AssertSelectedCompletionItem("cx", isHardSelected:=True).ConfigureAwait(True)
            End Using
        End Function

        <WpfTheory, CombinatorialData>
        Public Async Function TargetTypePreselectionLocalOverProperty(showCompletionInArgumentLists As Boolean) As Task
            Using state = TestStateFactory.CreateCSharpTestState(
                           <Document><![CDATA[
class Program
{
    public int aaa { get; }

     void Main(string[] args)
    {
        int aaq;

        int y = a$$
    }
}]]></Document>,
                           extraExportedTypes:={GetType(CSharpFormattingInteractionService)}.ToList(),
                           showCompletionInArgumentLists:=showCompletionInArgumentLists)
                state.SendInvokeCompletionList()
                Await state.AssertSelectedCompletionItem("aaq", isHardSelected:=True).ConfigureAwait(True)
            End Using
        End Function

        <WpfTheory, CombinatorialData>
        <WorkItem("https://github.com/dotnet/roslyn/issues/12254")>
        Public Sub TestGenericCallOnTypeContainingAnonymousType(showCompletionInArgumentLists As Boolean)
            Using state = TestStateFactory.CreateCSharpTestState(
                           <Document><![CDATA[
using System.Linq;

class Program
{
    static void Main(string[] args)
    {
        new[] { new { x = 1 } }.ToArr$$
    }
}]]></Document>,
                           extraExportedTypes:={GetType(CSharpFormattingInteractionService)}.ToList(),
                           showCompletionInArgumentLists:=showCompletionInArgumentLists)

                state.SendInvokeCompletionList()
                state.SendTypeChars("(")
                state.AssertMatchesTextStartingAtLine(7, "new[] { new { x = 1 } }.ToArray(")
            End Using
        End Sub

        <WpfTheory, CombinatorialData>
        Public Async Function TargetTypePreselectionSetterValuey(showCompletionInArgumentLists As Boolean) As Task
            Using state = TestStateFactory.CreateCSharpTestState(
                           <Document><![CDATA[
class Program
{
    int _x;
    int X
    {
        set
        {
            _x = $$
        }
    }
}]]></Document>,
                           extraExportedTypes:={GetType(CSharpFormattingInteractionService)}.ToList(),
                           showCompletionInArgumentLists:=showCompletionInArgumentLists)
                state.SendInvokeCompletionList()
                Await state.AssertSelectedCompletionItem("value", isHardSelected:=True).ConfigureAwait(True)
            End Using
        End Function

        <WpfTheory, CombinatorialData>
        <WorkItem("https://github.com/dotnet/roslyn/issues/12530")>
        Public Async Function TestAnonymousTypeDescription(showCompletionInArgumentLists As Boolean) As Task
            Using state = TestStateFactory.CreateCSharpTestState(
                           <Document><![CDATA[
using System.Linq;

class Program
{
    static void Main(string[] args)
    {
        new[] { new { x = 1 } }.ToArr$$
    }
}]]></Document>,
                           extraExportedTypes:={GetType(CSharpFormattingInteractionService)}.ToList(),
                           showCompletionInArgumentLists:=showCompletionInArgumentLists)
                state.SendInvokeCompletionList()
                Await state.AssertSelectedCompletionItem(description:=
$"({ CSharpFeaturesResources.extension }) 'a[] System.Collections.Generic.IEnumerable<'a>.ToArray<'a>()

{ FeaturesResources.Types_colon }
    'a { FeaturesResources.is_ } new {{ int x }}")
            End Using
        End Function

        <WpfTheory, CombinatorialData>
        Public Async Function TestRecursiveGenericSymbolKey(showCompletionInArgumentLists As Boolean) As Task
            Using state = TestStateFactory.CreateCSharpTestState(
                           <Document><![CDATA[
using System.Collections.Generic;

class Program
{
    static void ReplaceInList<T>(List<T> list, T oldItem, T newItem)
    {
        $$
    }
}]]></Document>,
                           extraExportedTypes:={GetType(CSharpFormattingInteractionService)}.ToList(),
                           showCompletionInArgumentLists:=showCompletionInArgumentLists)

                state.SendTypeChars("list")
                state.SendTypeChars(".")
                Await state.AssertCompletionSession()
                state.SendTypeChars("Add")

                Await state.AssertSelectedCompletionItem("Add", description:="void List<T>.Add(T item)")
            End Using
        End Function

        <WpfTheory, CombinatorialData>
        Public Async Function TestCommitNamedParameterWithColon(showCompletionInArgumentLists As Boolean) As Task
            Using state = TestStateFactory.CreateCSharpTestState(
                           <Document><![CDATA[
using System.Collections.Generic;

class Program
{
    static void Main(int args)
    {
        Main(args$$
    }
}]]></Document>,
                           extraExportedTypes:={GetType(CSharpFormattingInteractionService)}.ToList(),
                           showCompletionInArgumentLists:=showCompletionInArgumentLists)

                state.SendInvokeCompletionList()
                state.SendTypeChars(":")
                Await state.AssertNoCompletionSession()
                Assert.Contains("args:", state.GetLineTextFromCaretPosition())
            End Using
        End Function

        <WorkItem("https://github.com/dotnet/roslyn/issues/13481")>
        <WpfTheory, CombinatorialData>
        Public Async Function TestBackspaceSelection1(showCompletionInArgumentLists As Boolean) As Task
            Using state = TestStateFactory.CreateCSharpTestState(
                <Document><![CDATA[
using System;

class Program
{
    static void Main()
    {
        DateTimeOffset$$
    }
}
            ]]></Document>,
                  showCompletionInArgumentLists:=showCompletionInArgumentLists)

                state.Workspace.GlobalOptions.SetGlobalOption(CompletionOptionsStorage.TriggerOnDeletion, LanguageNames.CSharp, True)

                For Each c In "Offset"
                    state.SendBackspace()
                    Await state.WaitForAsynchronousOperationsAsync()
                Next

                Await state.AssertSelectedCompletionItem("DateTime")
            End Using
        End Function

        <WorkItem("https://github.com/dotnet/roslyn/issues/13481")>
        <WpfTheory, CombinatorialData>
        Public Async Function TestBackspaceSelection2(showCompletionInArgumentLists As Boolean) As Task
            Using state = TestStateFactory.CreateCSharpTestState(
                <Document><![CDATA[
using System;

class Program
{
    static void Main()
    {
        DateTimeOffset.$$
    }
}
            ]]></Document>,
                  showCompletionInArgumentLists:=showCompletionInArgumentLists)

                state.Workspace.GlobalOptions.SetGlobalOption(CompletionOptionsStorage.TriggerOnDeletion, LanguageNames.CSharp, True)

                For Each c In "Offset."
                    state.SendBackspace()
                    Await state.WaitForAsynchronousOperationsAsync()
                Next

                Await state.AssertSelectedCompletionItem("DateTime")
            End Using
        End Function

        <WorkItem("https://github.com/dotnet/roslyn/issues/14465")>
        <WpfTheory, CombinatorialData>
        Public Async Function TypingNumberShouldNotDismiss1(showCompletionInArgumentLists As Boolean) As Task
            Using state = TestStateFactory.CreateCSharpTestState(
                <Document><![CDATA[
class C
{
    void Moo1()
    {
        new C()$$
    }
}
            ]]></Document>,
                  showCompletionInArgumentLists:=showCompletionInArgumentLists)

                state.SendTypeChars(".")
                Await state.AssertCompletionSession()
                state.SendTypeChars("1")
                Await state.AssertSelectedCompletionItem("Moo1")
            End Using
        End Function

        <WorkItem("https://github.com/dotnet/roslyn/issues/14085")>
        <WpfTheory, CombinatorialData>
        Public Async Function TargetTypingDoesNotOverrideExactMatch(showCompletionInArgumentLists As Boolean) As Task
            Using state = TestStateFactory.CreateCSharpTestState(
                <Document><![CDATA[
using System.IO;
class C
{
    void Moo1()
    {
        string path = $$
    }
}
            ]]></Document>,
                  showCompletionInArgumentLists:=showCompletionInArgumentLists)

                state.SendTypeChars("Path")
                Await state.AssertCompletionSession()
                Await state.AssertSelectedCompletionItem("Path")
            End Using
        End Function

        <WorkItem("https://github.com/dotnet/roslyn/issues/14085")>
        <WpfTheory, CombinatorialData>
        Public Async Function MRUOverTargetTyping(showCompletionInArgumentLists As Boolean) As Task
            Using state = TestStateFactory.CreateCSharpTestState(
                <Document><![CDATA[
using System.IO;
using System.Threading.Tasks;
class C
{
    async Task Moo()
    {
        await Moo().$$
    }
}
            ]]></Document>,
                  showCompletionInArgumentLists:=showCompletionInArgumentLists)

                state.SendTypeChars("Configure")
                state.SendTab()
                For i = 1 To "ConfigureAwait".Length
                    state.SendBackspace()
                Next

                state.SendInvokeCompletionList()
                Await state.AssertCompletionSession()
                Await state.AssertSelectedCompletionItem("ConfigureAwait")
            End Using
        End Function

        <WpfTheory, CombinatorialData>
        Public Async Function MovingCaretToStartSoftSelects(showCompletionInArgumentLists As Boolean) As Task
            Using state = TestStateFactory.CreateCSharpTestState(
                              <Document>
using System;

class C
{
    void M()
    {
        $$
    }
}
                              </Document>,
                  showCompletionInArgumentLists:=showCompletionInArgumentLists)

                state.SendTypeChars("Conso")
                Await state.AssertSelectedCompletionItem(displayText:="Console", isHardSelected:=True)
                For Each ch In "Conso"
                    state.SendLeftKey()
                Next

                Await state.AssertSelectedCompletionItem(displayText:="Console", isHardSelected:=False)

                state.SendRightKey()
                Await state.AssertSelectedCompletionItem(displayText:="Console", isHardSelected:=True)
            End Using
        End Function

        <WpfTheory, CombinatorialData>
        Public Async Function TestNoBlockOnCompletionItems1(showCompletionInArgumentLists As Boolean) As Task
            Using state = TestStateFactory.CreateCSharpTestState(
                              <Document>
                                  using $$
                              </Document>,
                              extraExportedTypes:={GetType(BooleanTaskControlledCompletionProvider)}.ToList(),
                              showCompletionInArgumentLists:=showCompletionInArgumentLists)

                Dim completionService = state.Workspace.Services.GetLanguageServices(LanguageNames.CSharp).GetRequiredService(Of CompletionService)()
                Dim provider = completionService.GetTestAccessor().GetImportedAndBuiltInProviders(ImmutableHashSet(Of String).Empty).OfType(Of BooleanTaskControlledCompletionProvider)().Single()

                state.Workspace.GlobalOptions.SetGlobalOption(CompletionViewOptionsStorage.BlockForCompletionItems, LanguageNames.CSharp, False)

                state.SendTypeChars("Sys.")
                Await state.AssertNoCompletionSession()
                Assert.Contains("Sys.", state.GetLineTextFromCaretPosition())

                provider.completionSource.SetResult(True)
            End Using
        End Function

        <WpfTheory, CombinatorialData>
        Public Async Function TestNoBlockOnCompletionItems2(showCompletionInArgumentLists As Boolean) As Task
            Using state = TestStateFactory.CreateCSharpTestState(
                              <Document>
                                  using $$
                              </Document>,
                              extraExportedTypes:={GetType(CompletedTaskControlledCompletionProvider)}.ToList(),
                              showCompletionInArgumentLists:=showCompletionInArgumentLists)

                state.Workspace.GlobalOptions.SetGlobalOption(CompletionViewOptionsStorage.BlockForCompletionItems, LanguageNames.CSharp, False)

                state.SendTypeChars("Sys")
                Await state.AssertSelectedCompletionItem(displayText:="System")
                state.SendTypeChars(".")
                Assert.Contains("System.", state.GetLineTextFromCaretPosition())
            End Using
        End Function

        <WpfTheory, CombinatorialData>
        Public Async Function TestNoBlockOnCompletionItems4(showCompletionInArgumentLists As Boolean) As Task
            ' This test verifies a scenario with the following conditions:
            ' a. A slow completion provider
            ' b. The block option set to false.
            ' Scenario:
            ' 1. Type 'Sys'
            ' 2. Send CommitIfUnique (Ctrl + space)
            ' 3. Wait for 250ms.
            ' 4. Verify that there is no completion window shown. In the new completion, we can just start the verification and check that the verification is still running.
            ' 5. Check that the commit is not yet provided: there is 'Sys' but no 'System'
            ' 6. Simulate unblocking the provider.
            ' 7. Verify that the completion completes CommitIfUnique.
            Using state = TestStateFactory.CreateCSharpTestState(
                              <Document>
                                  using $$
                              </Document>,
                              extraExportedTypes:={GetType(BooleanTaskControlledCompletionProvider)}.ToList(),
                              showCompletionInArgumentLists:=showCompletionInArgumentLists)

                Dim completionService = state.Workspace.Services.GetLanguageServices(LanguageNames.CSharp).GetRequiredService(Of CompletionService)()
                Dim provider = completionService.GetTestAccessor().GetImportedAndBuiltInProviders(ImmutableHashSet(Of String).Empty).OfType(Of BooleanTaskControlledCompletionProvider)().Single()

                state.Workspace.GlobalOptions.SetGlobalOption(CompletionViewOptionsStorage.BlockForCompletionItems, LanguageNames.CSharp, False)

                state.SendTypeChars("Sys")

                Dim task1 As Task = Nothing
                Dim task2 As Task = Nothing

                Dim providerCalledHandler =
                    Sub()
                        task2 = New Task(
                        Sub()
                            Thread.Sleep(250)
                            Try
                                ' 3. Check that the other task is running/deadlocked.
                                Assert.Equal(TaskStatus.Running, task1.Status)
                                Assert.Contains("Sys", state.GetLineTextFromCaretPosition())
                                Assert.DoesNotContain("System", state.GetLineTextFromCaretPosition())
                                ' Need the Finally to avoid deadlocks if any of Asserts failed, the task will never complete and Task.WhenAll will wait forever.
                            Finally
                                ' 4. Unblock the first task and the main thread.
                                provider.completionSource.SetResult(True)
                            End Try
                        End Sub)

                        task1 = Task.Run(
                        Sub()
                            task2.Start()
                            ' 2. Deadlock here as well: getting items is waiting provider to respond.
                            state.CalculateItemsIfSessionExists()
                        End Sub)

                    End Sub

                AddHandler provider.ProviderCalled, providerCalledHandler

                ' SendCommitUniqueCompletionListItem is a asynchronous operation.
                ' It guarantees that ProviderCalled will be triggered and after that the completion will deadlock waiting for a task to be resolved.
                ' In the new completion, when pressed <ctrl>-<space>, we have to wait for the aggregate operation to complete.
                ' 1. Deadlock here.
                Await state.SendCommitUniqueCompletionListItemAsync()

                Assert.NotNull(task1)
                Assert.NotNull(task2)
                Await Task.WhenAll(task1, task2)

                Await state.AssertNoCompletionSession()
                Assert.Contains("System", state.GetLineTextFromCaretPosition())
            End Using
        End Function

        <WpfTheory, CombinatorialData>
        Public Async Function TestNoBlockOnCompletionItems3(showCompletionInArgumentLists As Boolean) As Task
            ' This test verifies a scenario with the following conditions:
            ' a. A slow completion provider
            ' b. The block option set to false.
            ' Scenario:
            ' 1. Type 'Sys'
            ' 2. Send CommitIfUnique (Ctrl + space)
            ' 3. Wait for 250ms.
            ' 4. Verify that there is no completion window shown. In the new completion, we can just start the verification and check that the verification is still running.
            ' 5. Check that the commit is not yet provided: there is 'Sys' but no 'System'
            ' 6. The next statement in the UI thread after CommitIfUnique is typing 'a'.
            ' 7. Simulate unblocking the provider.
            ' 8. Verify that
            ' 8.a. The old completion adds 'a' to 'Sys' and displays 'Sysa'. CommitIfUnique is canceled because it was interrupted by typing 'a'.
            ' 8.b. The new completion completes CommitIfUnique and then adds 'a'.
            Using state = TestStateFactory.CreateCSharpTestState(
                              <Document>
                                  using $$
                              </Document>,
                              extraExportedTypes:={GetType(BooleanTaskControlledCompletionProvider)}.ToList(),
                              showCompletionInArgumentLists:=showCompletionInArgumentLists)

                Dim completionService = state.Workspace.Services.GetLanguageServices(LanguageNames.CSharp).GetRequiredService(Of CompletionService)()
                Dim provider = completionService.GetTestAccessor().GetImportedAndBuiltInProviders(ImmutableHashSet(Of String).Empty).OfType(Of BooleanTaskControlledCompletionProvider)().Single()

                Dim globalOptions = state.Workspace.GetService(Of IGlobalOptionService)
                globalOptions.SetGlobalOption(CompletionViewOptionsStorage.BlockForCompletionItems, LanguageNames.CSharp, False)

                state.SendTypeChars("Sys")
                Dim task1 As Task = Nothing
                Dim task2 As Task = Nothing

                Dim providerCalledHandler =
                    Sub()
                        task2 = New Task(
                            Sub()
                                Thread.Sleep(250)
                                Try
                                    ' 3. Check that the other task is running/deadlocked.
                                    Assert.Equal(TaskStatus.Running, task1.Status)
                                    Assert.Contains("Sys", state.GetLineTextFromCaretPosition())
                                    Assert.DoesNotContain("System", state.GetLineTextFromCaretPosition())
                                    ' Need the Finally to avoid deadlocks if any of Asserts failed, the task will never complete and Task.WhenAll will wait forever.
                                Finally
                                    ' 4. Unblock the first task and the main thread.
                                    provider.completionSource.SetResult(True)
                                End Try
                            End Sub)

                        task1 = Task.Run(
                        Sub()
                            task2.Start()
                            ' 2. Deadlock here as well: getting items is waiting provider to respond.
                            state.CalculateItemsIfSessionExists()
                        End Sub)
                    End Sub

                AddHandler provider.ProviderCalled, providerCalledHandler

                ' SendCommitUniqueCompletionListItem is an asynchronous operation.
                ' It guarantees that ProviderCalled will be triggered and after that the completion will deadlock waiting for a task to be resolved.
                ' In the new completion, when pressed <ctrl>-<space>, we have to wait for the aggregate operation to complete.
                ' 1. Deadlock here.
                Await state.SendCommitUniqueCompletionListItemAsync()

                ' 5. Put insertion of 'a' into the edtior queue. It can be executed in the foreground thread only
                state.SendTypeChars("a")

                Assert.NotNull(task1)
                Assert.NotNull(task2)
                Await Task.WhenAll(task1, task2)

                Await state.AssertNoCompletionSession()
                ' Here is a difference between the old and the new completions:
                ' The old completion adds 'a' to 'Sys' and displays 'Sysa'. CommitIfUnique is canceled because it was interrupted by typing 'a'.
                ' The new completion completes CommitIfUnique and then adds 'a'.
                Assert.Contains("Systema", state.GetLineTextFromCaretPosition())
            End Using
        End Function

        <WpfTheory, CombinatorialData>
        Public Async Function TestSwitchBetweenBlockingAndNoBlockOnCompletion(showCompletionInArgumentLists As Boolean) As Task
            Using state = TestStateFactory.CreateCSharpTestState(
                              <Document>
                                  using $$
                              </Document>,
                              extraExportedTypes:={GetType(BooleanTaskControlledCompletionProvider)}.ToList(),
                              showCompletionInArgumentLists:=showCompletionInArgumentLists)

                Dim globalOptions = state.Workspace.GetService(Of IGlobalOptionService)
                Dim completionService = state.Workspace.Services.GetLanguageServices(LanguageNames.CSharp).GetRequiredService(Of CompletionService)()
                Dim provider = completionService.GetTestAccessor().GetImportedAndBuiltInProviders(ImmutableHashSet(Of String).Empty).OfType(Of BooleanTaskControlledCompletionProvider)().Single()

#Disable Warning BC42358 ' Because this call is not awaited, execution of the current method continues before the call is completed
                Task.Run(Function()
                             Task.Delay(TimeSpan.FromSeconds(10))
                             provider.completionSource.SetResult(True)
                             Return True
                         End Function)
#Enable Warning BC42358 ' Because this call is not awaited, execution of the current method continues before the call is completed

                state.SendTypeChars("Sys.")
                Assert.Contains("System.", state.GetLineTextFromCaretPosition())

                ' reset the input
                For i As Integer = 1 To "System.".Length
                    state.SendBackspace()
                Next

                state.SendEscape()

                Await state.WaitForAsynchronousOperationsAsync()

                ' reset the task
                provider.Reset()

                ' Switch to the non-blocking mode
                globalOptions.SetGlobalOption(CompletionViewOptionsStorage.BlockForCompletionItems, LanguageNames.CSharp, False)

                ' re-use of TestNoBlockOnCompletionItems1
                state.SendTypeChars("Sys.")
                Await state.AssertNoCompletionSession()
                Assert.Contains("Sys.", state.GetLineTextFromCaretPosition())
                provider.completionSource.SetResult(True)

                For i As Integer = 1 To "Sys.".Length
                    state.SendBackspace()
                Next

                state.SendEscape()

                Await state.WaitForAsynchronousOperationsAsync()

                ' reset the task
                provider.Reset()

                ' Switch to the blocking mode
                globalOptions.SetGlobalOption(CompletionViewOptionsStorage.BlockForCompletionItems, LanguageNames.CSharp, True)

#Disable Warning BC42358 ' Because this call is not awaited, execution of the current method continues before the call is completed
                Task.Run(Function()
                             Task.Delay(TimeSpan.FromSeconds(10))
                             provider.completionSource.SetResult(True)
                             Return True
                         End Function)
#Enable Warning BC42358 ' Because this call is not awaited, execution of the current method continues before the call is completed

                state.SendTypeChars("Sys.")
                Await state.AssertCompletionSession()
                Assert.Contains("System.", state.GetLineTextFromCaretPosition())
            End Using
        End Function

        Private MustInherit Class TaskControlledCompletionProvider
            Inherits CompletionProvider

            Private _task As Task

            Public Event ProviderCalled()

            Public Sub New(task As Task)
                _task = task
            End Sub

            Public Sub UpdateTask(task As Task)
                _task = task
            End Sub

            Public Overrides Function ProvideCompletionsAsync(context As CompletionContext) As Task
                RaiseEvent ProviderCalled()
                Return _task
            End Function
        End Class

        <ExportCompletionProvider(NameOf(CompletedTaskControlledCompletionProvider), LanguageNames.CSharp)>
        <[Shared]>
        <PartNotDiscoverable>
        Private Class CompletedTaskControlledCompletionProvider
            Inherits TaskControlledCompletionProvider

            <ImportingConstructor>
            <Obsolete(MefConstruction.ImportingConstructorMessage, True)>
            Public Sub New()
                MyBase.New(Task.FromResult(True))
            End Sub
        End Class

        <ExportCompletionProvider(NameOf(BooleanTaskControlledCompletionProvider), LanguageNames.CSharp)>
        <[Shared]>
        <PartNotDiscoverable>
        Private Class BooleanTaskControlledCompletionProvider
            Inherits TaskControlledCompletionProvider

            Public completionSource As TaskCompletionSource(Of Boolean)

            <ImportingConstructor>
            <Obsolete(MefConstruction.ImportingConstructorMessage, True)>
            Public Sub New()
                MyBase.New(Task.CompletedTask)
                Reset()
            End Sub

            Public Sub Reset()
                completionSource = New TaskCompletionSource(Of Boolean)
                UpdateTask(completionSource.Task)
            End Sub
        End Class

        <WpfTheory, CombinatorialData>
        Public Async Function Filters_EmptyList1(showCompletionInArgumentLists As Boolean) As Task
            Using state = TestStateFactory.CreateCSharpTestState(
                <Document><![CDATA[
using System.IO;
using System.Threading.Tasks;
class C
{
    async Task Moo()
    {
        var x = asd$$
    }
}
            ]]></Document>,
                  showCompletionInArgumentLists:=showCompletionInArgumentLists)

                Await state.SendInvokeCompletionListAndWaitForUiRenderAsync()

                Dim oldFilters = state.GetCompletionItemFilters()
                Dim newFilters = ArrayBuilder(Of Data.CompletionFilterWithState).GetInstance()
                For Each f In oldFilters
                    Assert.NotEqual(FilterSet.InterfaceFilter.DisplayText, f.Filter.DisplayText)
                    newFilters.Add(f.WithSelected(False))
                Next

                newFilters.Add(New Data.CompletionFilterWithState(FilterSet.InterfaceFilter, isAvailable:=True, isSelected:=True))

                Await state.RaiseFiltersChangedAndWaitForUiRenderAsync(newFilters.ToImmutableAndFree())
                Assert.Null(state.GetSelectedItem())
            End Using
        End Function

        <WpfTheory, CombinatorialData>
        Public Async Function Filters_EmptyList2(showCompletionInArgumentLists As Boolean) As Task
            Using state = TestStateFactory.CreateCSharpTestState(
                <Document><![CDATA[
using System.IO;
using System.Threading.Tasks;
class C
{
    async Task Moo()
    {
        var x = asd$$
    }
}
            ]]></Document>,
                  showCompletionInArgumentLists:=showCompletionInArgumentLists)

                Await state.SendInvokeCompletionListAndWaitForUiRenderAsync()

                Dim oldFilters = state.GetCompletionItemFilters()
                Dim newFilters = ArrayBuilder(Of Data.CompletionFilterWithState).GetInstance()
                For Each f In oldFilters
                    Assert.NotEqual(FilterSet.InterfaceFilter.DisplayText, f.Filter.DisplayText)
                    newFilters.Add(f.WithSelected(False))
                Next

                newFilters.Add(New Data.CompletionFilterWithState(FilterSet.InterfaceFilter, isAvailable:=True, isSelected:=True))

                Await state.RaiseFiltersChangedAndWaitForUiRenderAsync(newFilters.ToImmutableAndFree())
                Assert.Null(state.GetSelectedItem())
                state.SendTab()
                Await state.AssertNoCompletionSession()
            End Using
        End Function

        <WpfTheory, CombinatorialData>
        Public Async Function Filters_EmptyList3(showCompletionInArgumentLists As Boolean) As Task
            Using state = TestStateFactory.CreateCSharpTestState(
                <Document><![CDATA[
using System.IO;
using System.Threading.Tasks;
class C
{
    async Task Moo()
    {
        var x = asd$$
    }
}
            ]]></Document>,
                  showCompletionInArgumentLists:=showCompletionInArgumentLists)

                Await state.SendInvokeCompletionListAndWaitForUiRenderAsync()

                Dim oldFilters = state.GetCompletionItemFilters()
                Dim newFilters = ArrayBuilder(Of Data.CompletionFilterWithState).GetInstance()
                For Each f In oldFilters
                    Assert.NotEqual(FilterSet.InterfaceFilter.DisplayText, f.Filter.DisplayText)
                    newFilters.Add(f.WithSelected(False))
                Next

                newFilters.Add(New Data.CompletionFilterWithState(FilterSet.InterfaceFilter, isAvailable:=True, isSelected:=True))

                Await state.RaiseFiltersChangedAndWaitForUiRenderAsync(newFilters.ToImmutableAndFree())
                Assert.Null(state.GetSelectedItem())
                state.SendReturn()
                Await state.AssertNoCompletionSession()
            End Using
        End Function

        <WpfTheory, CombinatorialData>
        Public Async Function Filters_EmptyList4(showCompletionInArgumentLists As Boolean) As Task
            Using state = TestStateFactory.CreateCSharpTestState(
                <Document><![CDATA[
using System.IO;
using System.Threading.Tasks;
class C
{
    async Task Moo()
    {
        var x = asd$$
    }
}
            ]]></Document>,
                  showCompletionInArgumentLists:=showCompletionInArgumentLists)

                Await state.SendInvokeCompletionListAndWaitForUiRenderAsync()

                Dim oldFilters = state.GetCompletionItemFilters()
                Dim newFilters = ArrayBuilder(Of Data.CompletionFilterWithState).GetInstance()
                For Each f In oldFilters
                    Assert.NotEqual(FilterSet.InterfaceFilter.DisplayText, f.Filter.DisplayText)
                    newFilters.Add(f.WithSelected(False))
                Next

                newFilters.Add(New Data.CompletionFilterWithState(FilterSet.InterfaceFilter, isAvailable:=True, isSelected:=True))

                Await state.RaiseFiltersChangedAndWaitForUiRenderAsync(newFilters.ToImmutableAndFree())
                Assert.Null(state.GetSelectedItem())
                state.SendTypeChars(".")
                Await state.AssertNoCompletionSession()
            End Using
        End Function

        <WpfTheory, CombinatorialData>
        <WorkItem("https://github.com/dotnet/roslyn/issues/15881")>
        Public Async Function CompletionAfterDotBeforeAwaitTask(showCompletionInArgumentLists As Boolean) As Task
            Using state = TestStateFactory.CreateCSharpTestState(
                <Document><![CDATA[
using System.Threading.Tasks;

class C
{
    async Task Moo()
    {
        Task.$$
        await Task.Delay(50);
    }
}
            ]]></Document>,
                  showCompletionInArgumentLists:=showCompletionInArgumentLists)

                state.SendInvokeCompletionList()
                Await state.AssertCompletionSession()
            End Using
        End Function

        <WorkItem("https://github.com/dotnet/roslyn/issues/14704")>
        <WpfTheory, CombinatorialData>
        Public Async Function BackspaceTriggerSubstringMatching(showCompletionInArgumentLists As Boolean) As Task
            Using state = TestStateFactory.CreateCSharpTestState(
                              <Document>
using System;
class Program
{
    static void Main(string[] args)
    {
        if (Environment$$
    }
}
                              </Document>,
                  showCompletionInArgumentLists:=showCompletionInArgumentLists)

                state.Workspace.GlobalOptions.SetGlobalOption(CompletionOptionsStorage.TriggerOnDeletion, LanguageNames.CSharp, True)

                state.SendBackspace()
                Await state.AssertSelectedCompletionItem(displayText:="Environment", isHardSelected:=True)
            End Using
        End Function

        <WorkItem("https://github.com/dotnet/roslyn/issues/16236")>
        <WpfTheory, CombinatorialData>
        Public Async Function AttributeNamedParameterEqualsItemCommittedOnSpace(showCompletionInArgumentLists As Boolean) As Task
            Using state = TestStateFactory.CreateCSharpTestState(
                              <Document>
[A($$)]
class AAttribute: Attribute
{
    public string Skip { get; set; }
} </Document>,
                  showCompletionInArgumentLists:=showCompletionInArgumentLists)
                state.SendTypeChars("Skip")
                Await state.AssertCompletionSession()
                state.SendTypeChars(" ")
                Await state.AssertNoCompletionSession()
                Assert.Equal("[A(Skip )]", state.GetLineTextFromCaretPosition())
            End Using
        End Function

        <WorkItem("https://devdiv.visualstudio.com/DevDiv/_workitems?id=362890")>
        <WpfTheory, CombinatorialData>
        Public Async Function TestFilteringAfterSimpleInvokeShowsAllItemsMatchingFilter(showCompletionInArgumentLists As Boolean) As Task
            Using state = TestStateFactory.CreateCSharpTestState(
                <Document><![CDATA[

static class Color
{
    public const uint Red = 1;
    public const uint Green = 2;
    public const uint Blue = 3;
}

class C
{
    void M()
    {
        Color.Re$$d
    }
}
            ]]></Document>,
                  showCompletionInArgumentLists:=showCompletionInArgumentLists)

                Await state.SendInvokeCompletionListAndWaitForUiRenderAsync()

                Await state.AssertSelectedCompletionItem("Red")
                Await state.AssertCompletionItemsContainAll("Red", "Green", "Blue", "Equals")

                Dim oldFilters = state.GetCompletionItemFilters()
                Dim newFiltersBuilder = ArrayBuilder(Of Data.CompletionFilterWithState).GetInstance()
                For Each f In oldFilters
                    newFiltersBuilder.Add(f.WithSelected(f.Filter.DisplayText = FilterSet.ConstantFilter.DisplayText))
                Next

                Await state.RaiseFiltersChangedAndWaitForUiRenderAsync(newFiltersBuilder.ToImmutableAndFree())

                Await state.AssertSelectedCompletionItem("Red")
                Await state.AssertCompletionItemsContainAll("Red", "Green", "Blue")
                Await state.AssertCompletionItemsDoNotContainAny("Equals")

                oldFilters = state.GetCompletionItemFilters()
                newFiltersBuilder = ArrayBuilder(Of Data.CompletionFilterWithState).GetInstance()
                For Each f In oldFilters
                    newFiltersBuilder.Add(f.WithSelected(False))
                Next

                Await state.RaiseFiltersChangedAndWaitForUiRenderAsync(newFiltersBuilder.ToImmutableAndFree())

                Await state.AssertSelectedCompletionItem("Red")
                Await state.AssertCompletionItemsContainAll({"Red", "Green", "Blue", "Equals"})
            End Using
        End Function

        <WpfFact>
        Public Async Function TestEnumMemberFilter() As Task
            Using state = TestStateFactory.CreateCSharpTestState(
                <Document><![CDATA[

public enum Color
{
    Red,
    Green,
    Blue
}

class C
{
    void M()
    {
        Color x = $$
    }
}
            ]]></Document>)

                Await state.SendInvokeCompletionListAndWaitForUiRenderAsync()

                Await state.AssertCompletionItemsContainAll("Color.Red", "Color.Green", "Color.Blue", "Color")

                Dim oldFilters = state.GetCompletionItemFilters()
                Dim newFiltersBuilder = ArrayBuilder(Of Data.CompletionFilterWithState).GetInstance()

                ' ensure both Enum and EnumMembers filter present, and then select EnumMember filter
                Dim hasEnumerFilter = False, hasEnumMemberFilter = False
                For Each oldState In oldFilters

                    If Object.ReferenceEquals(oldState.Filter, FilterSet.EnumMemberFilter) Then
                        hasEnumMemberFilter = True
                        newFiltersBuilder.Add(oldState.WithSelected(True))
                        Continue For
                    End If

                    If Object.ReferenceEquals(oldState.Filter, FilterSet.EnumFilter) Then
                        hasEnumerFilter = True
                    End If

                    newFiltersBuilder.Add(oldState.WithSelected(False))
                Next

                Assert.True(hasEnumerFilter And hasEnumMemberFilter)

                Await state.RaiseFiltersChangedAndWaitForUiRenderAsync(newFiltersBuilder.ToImmutableAndFree())

                Await state.AssertCompletionItemsContainAll("Color.Red", "Color.Green", "Color.Blue")
                Await state.AssertCompletionItemsDoNotContainAny("Color")
            End Using
        End Function

        <WpfFact>
        Public Async Function TestEnumMembersMatchTargetType() As Task
            Using state = TestStateFactory.CreateCSharpTestState(
                <Document><![CDATA[

public enum Color
{
    Red,
    Green,
    Blue
}

class C
{
    void M()
    {
        Color x = $$
    }
}
            ]]></Document>)

                Await state.SendInvokeCompletionListAndWaitForUiRenderAsync()

                Await state.AssertCompletionItemsContainAll("Color.Red", "Color.Green", "Color.Blue", "Color")

                Dim oldFilters = state.GetCompletionItemFilters()
                Dim newFiltersBuilder = ArrayBuilder(Of Data.CompletionFilterWithState).GetInstance()

                Dim hasTargetTypedFilter = False
                For Each oldState In oldFilters

                    If Object.ReferenceEquals(oldState.Filter, FilterSet.TargetTypedFilter) Then
                        hasTargetTypedFilter = True
                        newFiltersBuilder.Add(oldState.WithSelected(True))
                        Continue For
                    End If

                    newFiltersBuilder.Add(oldState.WithSelected(False))
                Next

                Assert.True(hasTargetTypedFilter)

                Await state.RaiseFiltersChangedAndWaitForUiRenderAsync(newFiltersBuilder.ToImmutableAndFree())

                Await state.AssertCompletionItemsContainAll("Color.Red", "Color.Green", "Color.Blue")
                Await state.AssertCompletionItemsDoNotContainAny("Color")
            End Using
        End Function

        <WorkItem("https://github.com/dotnet/roslyn/issues/16236")>
        <WpfTheory, CombinatorialData>
        Public Async Function NameCompletionSorting(showCompletionInArgumentLists As Boolean) As Task
            Using state = TestStateFactory.CreateCSharpTestState(
                              <Document>
interface ISyntaxFactsService {}
class C
{
    void M()
    {
        ISyntaxFactsService $$
    }
} </Document>,
                  showCompletionInArgumentLists:=showCompletionInArgumentLists)
                state.SendInvokeCompletionList()
                Await state.AssertCompletionSession()

                Dim expectedOrder =
                    {
                        "syntaxFactsService",
                        "syntaxFacts",
                        "factsService",
                        "syntax",
                        "service"
                    }

                state.AssertItemsInOrder(expectedOrder)
            End Using
        End Function

        <WpfTheory, CombinatorialData>
        Public Sub TestLargeChangeBrokenUpIntoSmallTextChanges(showCompletionInArgumentLists As Boolean)
            Using state = TestStateFactory.CreateCSharpTestState(
                <Document><![CDATA[
using System;
class C
{
    void goo() {
        return $$
    }
}]]></Document>,
                extraExportedTypes:={GetType(MultipleChangeCompletionProvider)}.ToList(),
                showCompletionInArgumentLists:=showCompletionInArgumentLists)

                Dim completionService = state.Workspace.Services.GetLanguageServices(LanguageNames.CSharp).GetRequiredService(Of CompletionService)()
                Dim provider = completionService.GetTestAccessor().GetImportedAndBuiltInProviders(ImmutableHashSet(Of String).Empty).OfType(Of MultipleChangeCompletionProvider)().Single()

                Dim testDocument = state.Workspace.Documents(0)
                Dim textBuffer = testDocument.GetTextBuffer()

                Dim snapshotBeforeCommit = textBuffer.CurrentSnapshot
                provider.SetInfo(snapshotBeforeCommit.GetText(), testDocument.CursorPosition.Value)

                ' First send a space to trigger out special completionImplementation provider.
                state.SendInvokeCompletionList()
                state.SendTab()

                ' Verify that we see the entire change
                Dim finalText = textBuffer.CurrentSnapshot.GetText()
                Assert.Equal(
"using NewUsing;
using System;
class C
{
    void goo() {
        return InsertedItem
    }
}", finalText)

                Dim changes = snapshotBeforeCommit.Version.Changes
                ' This should have happened as two text changes to the buffer.
                Assert.Equal(2, changes.Count)

                Dim actualChanges = changes.ToArray()
                Dim firstChange = actualChanges(0)
                Assert.Equal(New Span(0, 0), firstChange.OldSpan)
                Assert.Equal("using NewUsing;", firstChange.NewText)

                Dim secondChange = actualChanges(1)
                Assert.Equal(New Span(testDocument.CursorPosition.Value, 0), secondChange.OldSpan)
                Assert.Equal("InsertedItem", secondChange.NewText)

                ' Make sure new edits happen after the text that was inserted.
                state.SendTypeChars("1")

                finalText = textBuffer.CurrentSnapshot.GetText()
                Assert.Equal(
"using NewUsing;
using System;
class C
{
    void goo() {
        return InsertedItem1
    }
}", finalText)
            End Using
        End Sub

        <WpfTheory, CombinatorialData>
        Public Sub TestLargeChangeBrokenUpIntoSmallTextChanges2(showCompletionInArgumentLists As Boolean)
            Using state = TestStateFactory.CreateCSharpTestState(
                <Document><![CDATA[
using System;
class C
{
    void goo() {
        return Custom$$
    }
}]]></Document>,
                extraExportedTypes:={GetType(MultipleChangeCompletionProvider)}.ToList(),
                showCompletionInArgumentLists:=showCompletionInArgumentLists)

                Dim completionService = state.Workspace.Services.GetLanguageServices(LanguageNames.CSharp).GetRequiredService(Of CompletionService)()
                Dim provider = completionService.GetTestAccessor().GetImportedAndBuiltInProviders(ImmutableHashSet(Of String).Empty).OfType(Of MultipleChangeCompletionProvider)().Single()

                Dim testDocument = state.Workspace.Documents(0)
                Dim textBuffer = testDocument.GetTextBuffer()

                Dim snapshotBeforeCommit = textBuffer.CurrentSnapshot
                provider.SetInfo(snapshotBeforeCommit.GetText(), testDocument.CursorPosition.Value)

                ' First send a space to trigger out special completionImplementation provider.
                state.SendInvokeCompletionList()
                state.SendTab()

                ' Verify that we see the entire change
                Dim finalText = textBuffer.CurrentSnapshot.GetText()
                Assert.Equal(
"using NewUsing;
using System;
class C
{
    void goo() {
        return InsertedItem
    }
}", finalText)

                Dim changes = snapshotBeforeCommit.Version.Changes
                ' This should have happened as two text changes to the buffer.
                Assert.Equal(2, changes.Count)

                Dim actualChanges = changes.ToArray()
                Dim firstChange = actualChanges(0)
                Assert.Equal(New Span(0, 0), firstChange.OldSpan)
                Assert.Equal("using NewUsing;", firstChange.NewText)

                Dim secondChange = actualChanges(1)
                Assert.Equal(New Span(testDocument.CursorPosition.Value - "Custom".Length, "Custom".Length), secondChange.OldSpan)
                Assert.Equal("InsertedItem", secondChange.NewText)

                ' Make sure new edits happen after the text that was inserted.
                state.SendTypeChars("1")

                finalText = textBuffer.CurrentSnapshot.GetText()
                Assert.Equal(
"using NewUsing;
using System;
class C
{
    void goo() {
        return InsertedItem1
    }
}", finalText)
            End Using
        End Sub

        <WorkItem("https://devdiv.visualstudio.com/DevDiv/_workitems?id=296512")>
        <WpfTheory, CombinatorialData>
        Public Async Function TestRegionDirectiveIndentation(showCompletionInArgumentLists As Boolean) As Task
            Using state = TestStateFactory.CreateCSharpTestState(
                              <Document>
class C
{
    $$
}
                              </Document>,
                              includeFormatCommandHandler:=True,
                              showCompletionInArgumentLists:=showCompletionInArgumentLists)

                state.SendTypeChars("#")

                Assert.Equal("#", state.GetLineFromCurrentCaretPosition().GetText())
                Await state.AssertCompletionSession()

                state.SendTypeChars("reg")
                Await state.AssertSelectedCompletionItem(displayText:="region")
                state.SendReturn()
                Await state.AssertNoCompletionSession()
                Assert.Equal("    #region", state.GetLineFromCurrentCaretPosition().GetText())
                Assert.Equal(state.GetLineFromCurrentCaretPosition().End, state.GetCaretPoint().BufferPosition)

                state.SendReturn()
                Assert.Equal("", state.GetLineFromCurrentCaretPosition().GetText())
                state.SendTypeChars("#")

                Assert.Equal("#", state.GetLineFromCurrentCaretPosition().GetText())
                Await state.AssertCompletionSession()

                state.SendTypeChars("endr")
                Await state.AssertSelectedCompletionItem(displayText:="endregion")
                state.SendReturn()
                Assert.Equal("    #endregion", state.GetLineFromCurrentCaretPosition().GetText())
                Assert.Equal(state.GetLineFromCurrentCaretPosition().End, state.GetCaretPoint().BufferPosition)

            End Using
        End Function

        <WpfTheory>
        <InlineData("r")>
        <InlineData("load")>
        <WorkItem("https://github.com/dotnet/roslyn/issues/49861")>
        Public Async Function PathDirective(directive As String) As Task
            Using state = TestStateFactory.CreateCSharpTestState(
                              <Document>
class C
{
    #   <%= directive %>  $$
}
                              </Document>)

                state.Workspace.GlobalOptions.SetGlobalOption(CompletionOptionsStorage.TriggerOnDeletion, LanguageNames.CSharp, True)

                state.SendTypeChars("""")

                Assert.Equal($"    #   {directive}  """, state.GetLineFromCurrentCaretPosition().GetText())
                Await state.AssertCompletionSession()

                state.SendTypeChars("x")

                Assert.Equal($"    #   {directive}  ""x", state.GetLineFromCurrentCaretPosition().GetText())
                Await state.AssertCompletionSession()

                state.SendBackspace()

                Assert.Equal($"    #   {directive}  """, state.GetLineFromCurrentCaretPosition().GetText())
                Await state.AssertCompletionSession()

                state.SendBackspace()

                Assert.Equal($"    #   {directive}  ", state.GetLineFromCurrentCaretPosition().GetText())
                Await state.AssertNoCompletionSession()
            End Using
        End Function

        <WpfTheory, CombinatorialData>
        Public Async Function AfterIdentifierInCaseLabel1(showCompletionInArgumentLists As Boolean) As Task
            Using state = TestStateFactory.CreateCSharpTestState(
                              <Document>
class C
{
    void M()
    {
        switch (true)
        {
            case Identifier $$
        }
    }
}
                              </Document>,
                  showCompletionInArgumentLists:=showCompletionInArgumentLists)

                state.SendTypeChars("w")
                Await state.AssertSelectedCompletionItem(displayText:="when", isHardSelected:=False)

                state.SendBackspace()
                state.SendTypeChars("i")
                Await state.AssertSelectedCompletionItem(displayText:="identifier", isHardSelected:=False)
            End Using
        End Function

        <WpfTheory, CombinatorialData>
        Public Async Function AfterIdentifierInCaseLabel2(showCompletionInArgumentLists As Boolean) As Task
            Using state = TestStateFactory.CreateCSharpTestState(
                              <Document>
class C
{
    void M()
    {
        switch (true)
        {
            case identifier $$
        }
    }
}
                              </Document>,
                  showCompletionInArgumentLists:=showCompletionInArgumentLists)

                Await state.AssertNoCompletionSession()
            End Using
        End Function

        <WpfTheory, CombinatorialData>
        Public Async Function AfterIdentifierInCaseLabel_ColorColor(showCompletionInArgumentLists As Boolean) As Task
            Using state = TestStateFactory.CreateCSharpTestState(
                              <Document>
class identifier { }
class C
{
    const identifier identifier = null;
    void M()
    {
        switch (true)
        {
            case identifier $$
        }
    }
}
                              </Document>,
                  showCompletionInArgumentLists:=showCompletionInArgumentLists)

                state.SendTypeChars("w")
                Await state.AssertSelectedCompletionItem(displayText:="when", isHardSelected:=False)

                state.SendBackspace()
                state.SendTypeChars("i")
                Await state.AssertSelectedCompletionItem(displayText:="identifier", isHardSelected:=False)
            End Using
        End Function

        <WpfTheory, CombinatorialData>
        Public Async Function AfterIdentifierInCaseLabel_ClassNameOnly(showCompletionInArgumentLists As Boolean) As Task
            Using state = TestStateFactory.CreateCSharpTestState(
                              <Document>
class identifier { }
class C
{
    void M()
    {
        switch (true)
        {
            case identifier $$
        }
    }
}
                              </Document>,
                  showCompletionInArgumentLists:=showCompletionInArgumentLists)

                state.SendTypeChars("z")
                Await state.AssertCompletionItemsContain(displayText:="identifier", displayTextSuffix:="")
                state.AssertSuggestedItemSelected(displayText:="z")

                state.SendBackspace()
                state.SendTypeChars("i")
                Await state.AssertSelectedCompletionItem(displayText:="identifier", isHardSelected:=False)
            End Using
        End Function

        <WpfTheory, CombinatorialData>
        Public Async Function AfterIdentifierInCaseLabel_ClassNameOnly_WithMiscLetters(showCompletionInArgumentLists As Boolean) As Task
            Using state = TestStateFactory.CreateCSharpTestState(
                              <Document>
class identifier { }
class C
{
    void M()
    {
        switch (true)
        {
            case identifier $$
        }
    }
}
                              </Document>,
                  showCompletionInArgumentLists:=showCompletionInArgumentLists)

                state.SendTypeChars("a")
                Await state.AssertSelectedCompletionItem(displayText:="and", isHardSelected:=False)

                state.SendBackspace()
                state.SendTypeChars("w")
                Await state.AssertSelectedCompletionItem(displayText:="when", isHardSelected:=False)
            End Using
        End Function

        <WpfTheory, CombinatorialData>
        Public Async Function AfterDoubleIdentifierInCaseLabel(showCompletionInArgumentLists As Boolean) As Task
            Using state = TestStateFactory.CreateCSharpTestState(
                              <Document>
class C
{
    void M()
    {
        switch (true)
        {
            case identifier identifier $$
        }
    }
}
                              </Document>,
                  showCompletionInArgumentLists:=showCompletionInArgumentLists)

                state.SendTypeChars("w")
                Await state.AssertSelectedCompletionItem(displayText:="when", isHardSelected:=True)
            End Using
        End Function

        <WorkItem("https://github.com/dotnet/roslyn/issues/11959")>
        <WpfTheory, CombinatorialData>
        Public Async Function TestGenericAsyncTaskDeclaration(showCompletionInArgumentLists As Boolean) As Task
            Using state = TestStateFactory.CreateCSharpTestState(
                              <Document>
namespace A.B
{
    class TestClass { }
}

namespace A
{
    class C
    {
        async Task&lt;A$$ Method()
        { }
    }
}
                              </Document>,
                  showCompletionInArgumentLists:=showCompletionInArgumentLists)

                state.SendTypeChars(".")
                Await state.AssertSelectedCompletionItem(displayText:="B", isSoftSelected:=True)
            End Using
        End Function

        <WorkItem("https://github.com/dotnet/roslyn/issues/15348")>
        <WpfTheory, CombinatorialData>
        Public Async Function TestAfterCasePatternSwitchLabel(showCompletionInArgumentLists As Boolean) As Task
            Using state = TestStateFactory.CreateCSharpTestState(
                              <Document>
class C
{
    void M()
    {
        object o = 1;
        switch(o)
        {
            case int i:
                $$
                break;
        }
    }
}
                              </Document>,
                  showCompletionInArgumentLists:=showCompletionInArgumentLists)

                state.SendTypeChars("this")
                Await state.AssertSelectedCompletionItem(displayText:="this", isHardSelected:=True)
            End Using
        End Function

        <WpfTheory, CombinatorialData>
        Public Async Function TestBackspaceInMiddleOfSelection(showCompletionInArgumentLists As Boolean) As Task
            Using state = TestStateFactory.CreateCSharpTestState(
                              <Document>
public enum foo
{
    aaa
}

public class Program
{
    public static void Main(string[] args)
    {
        foo.a$$a
    }
}
                              </Document>,
                  showCompletionInArgumentLists:=showCompletionInArgumentLists)

                state.Workspace.GlobalOptions.SetGlobalOption(CompletionOptionsStorage.TriggerOnDeletion, LanguageNames.CSharp, True)

                state.SendInvokeCompletionList()
                state.SendBackspace()
                Await state.AssertSelectedCompletionItem(displayText:="aaa", isHardSelected:=True)
            End Using
        End Function

        <WpfTheory, CombinatorialData>
        Public Async Function TestBackspaceWithMultipleCharactersSelected(showCompletionInArgumentLists As Boolean) As Task
            Using state = TestStateFactory.CreateCSharpTestState(
                              <Document>
using System;

public class Program
{
    public static void Main(string[] args)
    {
        Console.WriteLine$$
    }
}
                              </Document>,
                  showCompletionInArgumentLists:=showCompletionInArgumentLists)

                state.Workspace.GlobalOptions.SetGlobalOption(CompletionOptionsStorage.TriggerOnDeletion, LanguageNames.CSharp, True)

                state.SendInvokeCompletionList()
                state.SelectAndMoveCaret(-6)
                state.SendBackspace()
                Await state.AssertSelectedCompletionItem(displayText:="Write", isHardSelected:=True)
            End Using
        End Function

        <WorkItem("https://github.com/dotnet/roslyn/issues/30097")>
        <WpfTheory, CombinatorialData>
        Public Async Function TestMRUKeepsTwoRecentlyUsedItems(showCompletionInArgumentLists As Boolean) As Task
            Using state = TestStateFactory.CreateCSharpTestState(
                              <Document>
class C
{
    public double Ma(double m) => m;

    public void Test()
    {
        $$
    }
}
                              </Document>,
                  showCompletionInArgumentLists:=showCompletionInArgumentLists)

                state.SendTypeChars("M(M(M(M(")
                Await state.AssertNoCompletionSession()
                Assert.Equal("        Ma(m:(Ma(m:(", state.GetLineTextFromCaretPosition())
            End Using
        End Function

        <WorkItem("https://github.com/dotnet/roslyn/issues/36546")>
        <WpfTheory, CombinatorialData>
        Public Async Function TestDoNotDismissIfEmptyOnBackspaceIfStartedWithBackspace(showCompletionInArgumentLists As Boolean) As Task
            Using state = TestStateFactory.CreateCSharpTestState(
                              <Document>
using System;

class C
{
    public void M()
    {
        Console.W$$
    }
}</Document>,
                  showCompletionInArgumentLists:=showCompletionInArgumentLists)

                state.Workspace.GlobalOptions.SetGlobalOption(CompletionOptionsStorage.TriggerOnDeletion, LanguageNames.CSharp, True)

                state.SendBackspace()
                Await state.AssertCompletionItemsContainAll("WriteLine")
            End Using
        End Function

        <WorkItem("https://github.com/dotnet/roslyn/issues/36546")>
        <WpfTheory, CombinatorialData>
        Public Async Function TestDoNotDismissIfEmptyOnMultipleBackspaceIfStartedInvoke(showCompletionInArgumentLists As Boolean) As Task
            Using state = TestStateFactory.CreateCSharpTestState(
                              <Document>
using System;

class C
{
    public void M()
    {
        Console.Wr$$
    }
}</Document>,
                  showCompletionInArgumentLists:=showCompletionInArgumentLists)

                state.SendInvokeCompletionList()
                Await state.AssertCompletionSession()
                state.SendBackspace()
                state.SendBackspace()
                Await state.AssertCompletionSession()
            End Using
        End Function

        <WorkItem("https://github.com/dotnet/roslyn/issues/30097")>
        <WpfTheory, CombinatorialData>
        Public Async Function TestNamedParameterDoesNotAddExtraColon(showCompletionInArgumentLists As Boolean) As Task
            Using state = TestStateFactory.CreateCSharpTestState(
                              <Document>
class C
{
    public double M(double some) => m;

    public void Test()
    {
        $$
    }
}
                              </Document>,
                  showCompletionInArgumentLists:=showCompletionInArgumentLists)

                state.SendTypeChars("M(some:M(some:")
                Await state.AssertNoCompletionSession()
                Assert.Equal("        M(some:M(some:", state.GetLineTextFromCaretPosition())
            End Using
        End Function

        <WpfTheory, CombinatorialData>
        Public Async Function TestSuggestionMode(showCompletionInArgumentLists As Boolean) As Task
            Using state = TestStateFactory.CreateCSharpTestState(
                              <Document>
class C
{
    void M()
    {    
        $$
    }
}
                              </Document>,
                  showCompletionInArgumentLists:=showCompletionInArgumentLists)

                state.SendToggleCompletionMode()
                Await state.WaitForAsynchronousOperationsAsync()
                state.SendTypeChars("s")
                Await state.AssertCompletionSession()
                Assert.True(state.HasSuggestedItem())
                Await state.AssertSelectedCompletionItem(displayText:="sbyte", isSoftSelected:=True)

                state.SendToggleCompletionMode()
                Await state.AssertCompletionSession()
                Assert.False(state.HasSuggestedItem())
                ' We want to soft select if we were already in soft select mode.
                Await state.AssertSelectedCompletionItem(displayText:="sbyte", isSoftSelected:=True)

                state.SendToggleCompletionMode()
                Await state.AssertCompletionSession()
                Assert.True(state.HasSuggestedItem())
                Await state.AssertSelectedCompletionItem(displayText:="sbyte", isSoftSelected:=True)

                state.SendTypeChars("xyzz")
                Await state.AssertCompletionSession()
                state.AssertSuggestedItemSelected(displayText:="sxyzz")
                Await state.AssertSelectedCompletionItem(displayText:="sxyzz", isSoftSelected:=True)

                state.SendBackspace()
                Await state.AssertCompletionSession()
                state.AssertSuggestedItemSelected(displayText:="sxyz")
                Await state.AssertSelectedCompletionItem(displayText:="sxyz", isSoftSelected:=True)

                state.SendBackspace()
                state.SendBackspace()
                state.SendBackspace()
                Await state.AssertCompletionSession()
                Assert.True(state.HasSuggestedItem())
                Await state.AssertSelectedCompletionItem(displayText:="sbyte", isSoftSelected:=True)
            End Using
        End Function

        <WpfTheory, CombinatorialData>
        Public Async Function TestTabAfterOverride(showCompletionInArgumentLists As Boolean) As Task
            Using state = TestStateFactory.CreateCSharpTestState(
                              <Document>
class C
{
    override $$
    public static void M() { }
}
                              </Document>,
                  showCompletionInArgumentLists:=showCompletionInArgumentLists)

                state.SendTypeChars("gethashcod")
                state.SendTab()
                Await state.AssertNoCompletionSession()
                state.AssertMatchesTextStartingAtLine(3, "    public override int GetHashCode()")
                state.AssertMatchesTextStartingAtLine(4, "    {")
                state.AssertMatchesTextStartingAtLine(5, "        return base.GetHashCode();")
                state.AssertMatchesTextStartingAtLine(6, "    }")
                state.AssertMatchesTextStartingAtLine(7, "    public static void M() { }")
            End Using
        End Function

        <WpfTheory, CombinatorialData>
        Public Async Function TestSuppressNullableWarningExpression(showCompletionInArgumentLists As Boolean) As Task
            Using state = TestStateFactory.CreateCSharpTestState(
                              <Document>
class C
{
    void M()
    {
        var s = "";
        s$$
    }
}
                              </Document>,
                  showCompletionInArgumentLists:=showCompletionInArgumentLists)

                state.SendTypeChars("!")
                Await state.AssertNoCompletionSession()
                state.SendTypeChars(".")
                Await state.AssertCompletionItemsContainAll("ToString", "GetHashCode")
            End Using
        End Function

        <WpfTheory, CombinatorialData>
        Public Async Function TestCommitIfUniqueFiltersIfNotUnique(showCompletionInArgumentLists As Boolean) As Task
            Using state = TestStateFactory.CreateCSharpTestState(
                              <Document>
class C
{
    void Method()
    {
        Me$$
    }
}
                              </Document>,
                  showCompletionInArgumentLists:=showCompletionInArgumentLists)

                Await state.SendCommitUniqueCompletionListItemAsync()
                Await state.AssertCompletionItemsContainAll("MemberwiseClone", "Method")
                Await state.AssertCompletionItemsDoNotContainAny("int", "ToString()", "Microsoft", "Math")
            End Using
        End Function

        <WpfTheory, CombinatorialData>
        Public Async Function TestDismissCompletionOnBacktick(showCompletionInArgumentLists As Boolean) As Task
            Using state = TestStateFactory.CreateCSharpTestState(
                              <Document>
using System;
class C
{
    void Method()
    {
        Con$$
    }
}
                              </Document>,
                  showCompletionInArgumentLists:=showCompletionInArgumentLists)

                state.SendInvokeCompletionList()
                Await state.AssertCompletionSession()
                state.SendTypeChars("`")
                Await state.AssertNoCompletionSession()
            End Using
        End Function

        <WpfTheory, CombinatorialData>
        Public Async Function TestSendCommitIfUnique(showCompletionInArgumentLists As Boolean) As Task
            Using state = TestStateFactory.CreateCSharpTestState(
              <Document>
using System;
class C
{
    void Method()
    {
        var s="";
        s.Len$$
    }
}
                              </Document>,
                  showCompletionInArgumentLists:=showCompletionInArgumentLists)
                Await state.SendCommitUniqueCompletionListItemAsync()
                Await state.AssertNoCompletionSession()
                Assert.Contains("s.Length", state.GetLineTextFromCaretPosition(), StringComparison.Ordinal)
            End Using
        End Function

        <WpfTheory, CombinatorialData>
        Public Async Function TestSendCommitIfUniqueInInsertionSession(showCompletionInArgumentLists As Boolean) As Task
            Using state = TestStateFactory.CreateCSharpTestState(
                              <Document>
class C
{
    void Method()
    {
        var s = "";
        s$$
    }
}
                              </Document>,
                  showCompletionInArgumentLists:=showCompletionInArgumentLists)

                state.SendTypeChars(".len")
                Await state.SendCommitUniqueCompletionListItemAsync()
                Await state.AssertNoCompletionSession()
                Assert.Contains("s.Length", state.GetLineTextFromCaretPosition(), StringComparison.Ordinal)
            End Using
        End Function

        <WpfTheory, CombinatorialData>
        Public Async Function TestSendCommitIfUniqueInDeletionSession1(showCompletionInArgumentLists As Boolean) As Task
            ' We explicitly use a weak matching on Delete.
            ' It matches by the first letter. Therefore, if backspace in s.Length, it matches s.Length and s.LastIndexOf.
            ' In this case, CommitIfUnique is not applied.
            Using state = TestStateFactory.CreateCSharpTestState(
                              <Document>
class C
{
    void Method()
    {
        var s = "";
        s.Normalize$$
    }
}
                              </Document>,
                  showCompletionInArgumentLists:=showCompletionInArgumentLists)

                state.Workspace.GlobalOptions.SetGlobalOption(CompletionOptionsStorage.TriggerOnDeletion, LanguageNames.CSharp, True)

                state.SendBackspace()
                Await state.AssertCompletionSession()
                Await state.SendCommitUniqueCompletionListItemAsync()
                Await state.AssertNoCompletionSession()
                Assert.Contains("s.Normalize", state.GetLineTextFromCaretPosition(), StringComparison.Ordinal)
            End Using
        End Function

        <WorkItem("https://github.com/dotnet/roslyn/issues/37231")>
        <WpfTheory, CombinatorialData>
        Public Async Function TestSendCommitIfUniqueInDeletionSession2(showCompletionInArgumentLists As Boolean) As Task
            Using state = TestStateFactory.CreateCSharpTestState(
                              <Document>
using System;
class C
{
    void Method()
    {
        AccessViolationException$$
    }
}
                              </Document>,
                  showCompletionInArgumentLists:=showCompletionInArgumentLists)

                state.Workspace.GlobalOptions.SetGlobalOption(CompletionOptionsStorage.TriggerOnDeletion, LanguageNames.CSharp, True)

                state.SendBackspace()
                Await state.AssertCompletionSession()
                Await state.SendCommitUniqueCompletionListItemAsync()
                Await state.AssertNoCompletionSession()
                Assert.Contains("AccessViolationException", state.GetLineTextFromCaretPosition(), StringComparison.Ordinal)
            End Using
        End Function

        <WpfTheory, CombinatorialData>
        Public Async Function TestSendCommitIfUniqueWithIntelliCode(showCompletionInArgumentLists As Boolean) As Task
            Using state = TestStateFactory.CreateCSharpTestState(
                              <Document>
class C
{
    void Method()
    {
        var s = "";
        s.Len$$
    }
}
                              </Document>,
                              extraExportedTypes:={GetType(IntelliCodeMockProvider)}.ToList(),
                              showCompletionInArgumentLists:=showCompletionInArgumentLists)

                Dim completionService = state.Workspace.Services.GetLanguageServices(LanguageNames.CSharp).GetRequiredService(Of CompletionService)()
                Dim provider = completionService.GetTestAccessor().GetImportedAndBuiltInProviders(ImmutableHashSet(Of String).Empty).OfType(Of IntelliCodeMockProvider)().Single()

                Await state.SendCommitUniqueCompletionListItemAsync()
                Await state.AssertNoCompletionSession()
                Assert.Contains("s.Length", state.GetLineTextFromCaretPosition(), StringComparison.Ordinal)
            End Using
        End Function

        <WpfTheory, CombinatorialData>
        Public Async Function TestSendCommitIfUniqueInInsertionSessionWithIntelliCode(showCompletionInArgumentLists As Boolean) As Task
            Using state = TestStateFactory.CreateCSharpTestState(
                              <Document>
class C
{
    void Method()
    {
        var s = "";
        s$$
    }
}
                              </Document>,
                              extraExportedTypes:={GetType(IntelliCodeMockProvider)}.ToList(),
                              showCompletionInArgumentLists:=showCompletionInArgumentLists)

                Dim completionService = state.Workspace.Services.GetLanguageServices(LanguageNames.CSharp).GetRequiredService(Of CompletionService)()
                Dim provider = completionService.GetTestAccessor().GetImportedAndBuiltInProviders(ImmutableHashSet(Of String).Empty).OfType(Of IntelliCodeMockProvider)().Single()

                state.SendTypeChars(".len")
                Await state.AssertCompletionItemsContainAll("Length", "★ Length")
                Await state.SendCommitUniqueCompletionListItemAsync()
                Await state.AssertNoCompletionSession()
                Assert.Contains("s.Length", state.GetLineTextFromCaretPosition(), StringComparison.Ordinal)
            End Using
        End Function

        <WpfTheory, CombinatorialData>
        Public Async Function TestSendCommitIfUniqueInDeletionSessionWithIntelliCode(showCompletionInArgumentLists As Boolean) As Task
            ' We explicitly use a weak matching on Delete.
            ' It matches by the first letter. Therefore, if backspace in s.Length, it matches s.Length and s.LastIndexOf.
            ' In this case, CommitIfUnique is not applied.
            Using state = TestStateFactory.CreateCSharpTestState(
                              <Document>
class C
{
    void Method()
    {
        var s = "";
        s.Normalize$$
    }
}
                              </Document>,
                              extraExportedTypes:={GetType(IntelliCodeMockProvider)}.ToList(),
                              showCompletionInArgumentLists:=showCompletionInArgumentLists)

                Dim completionService = state.Workspace.Services.GetLanguageServices(LanguageNames.CSharp).GetRequiredService(Of CompletionService)()
                Dim provider = completionService.GetTestAccessor().GetImportedAndBuiltInProviders(ImmutableHashSet(Of String).Empty).OfType(Of IntelliCodeMockProvider)().Single()

                state.Workspace.GlobalOptions.SetGlobalOption(CompletionOptionsStorage.TriggerOnDeletion, LanguageNames.CSharp, True)

                state.SendBackspace()
                Await state.AssertCompletionItemsContainAll("Normalize", "★ Normalize")
                Await state.SendCommitUniqueCompletionListItemAsync()
                Await state.AssertNoCompletionSession()
                Assert.Contains("s.Normalize", state.GetLineTextFromCaretPosition(), StringComparison.Ordinal)
            End Using
        End Function

        <WpfTheory, CombinatorialData>
        Public Async Function TestAutomationTextPassedToEditor(showCompletionInArgumentLists As Boolean) As Task
            Using state = TestStateFactory.CreateCSharpTestState(
                              <Document>
class C
{
    void Method()
    {
        var s = "";
        s.Len$$
    }
}
                              </Document>,
                              extraExportedTypes:={GetType(IntelliCodeMockProvider)}.ToList(),
                              showCompletionInArgumentLists:=showCompletionInArgumentLists)

                Dim completionService = state.Workspace.Services.GetLanguageServices(LanguageNames.CSharp).GetRequiredService(Of CompletionService)()
                Dim provider = completionService.GetTestAccessor().GetImportedAndBuiltInProviders(ImmutableHashSet(Of String).Empty).OfType(Of IntelliCodeMockProvider)().Single()

                state.SendInvokeCompletionList()
                state.SendSelectCompletionItem("★ Length")
                Await state.AssertSelectedCompletionItem(displayText:="★ Length", automationText:=provider.AutomationTextString)
            End Using
        End Function

        <WpfTheory, CombinatorialData>
        Public Async Function TestSendCommitIfUniqueWithIntelliCodeAndDuplicateItemsFromIntelliCode(showCompletionInArgumentLists As Boolean) As Task
            Using state = TestStateFactory.CreateCSharpTestState(
                              <Document>
class C
{
    void Method()
    {
        var s = "";
        s.Len$$
    }
}
                              </Document>,
                              extraExportedTypes:={GetType(IntelliCodeMockWeirdProvider)}.ToList(),
                              showCompletionInArgumentLists:=showCompletionInArgumentLists)

                Dim completionService = state.Workspace.Services.GetLanguageServices(LanguageNames.CSharp).GetRequiredService(Of CompletionService)()
                Dim provider = completionService.GetTestAccessor().GetImportedAndBuiltInProviders(ImmutableHashSet(Of String).Empty).OfType(Of IntelliCodeMockWeirdProvider)().Single()

                Await state.SendCommitUniqueCompletionListItemAsync()
                Await state.AssertNoCompletionSession()
                Assert.Contains("s.Length", state.GetLineTextFromCaretPosition(), StringComparison.Ordinal)
            End Using
        End Function

        <WpfTheory, CombinatorialData>
        Public Async Function TestSendCommitIfUniqueInInsertionSessionWithIntelliCodeAndDuplicateItemsFromIntelliCode(showCompletionInArgumentLists As Boolean) As Task
            Using state = TestStateFactory.CreateCSharpTestState(
                              <Document>
class C
{
    void Method()
    {
        var s = "";
        s$$
    }
}
                              </Document>,
                              extraExportedTypes:={GetType(IntelliCodeMockWeirdProvider)}.ToList(),
                              showCompletionInArgumentLists:=showCompletionInArgumentLists)

                Dim completionService = state.Workspace.Services.GetLanguageServices(LanguageNames.CSharp).GetRequiredService(Of CompletionService)()
                Dim provider = completionService.GetTestAccessor().GetImportedAndBuiltInProviders(ImmutableHashSet(Of String).Empty).OfType(Of IntelliCodeMockWeirdProvider)().Single()

                state.SendTypeChars(".len")
                Await state.AssertCompletionItemsContainAll("Length", "★ Length", "★ Length2")
                Await state.SendCommitUniqueCompletionListItemAsync()
                Await state.AssertNoCompletionSession()
                Assert.Contains("s.Length", state.GetLineTextFromCaretPosition(), StringComparison.Ordinal)
            End Using
        End Function

        <WpfTheory, CombinatorialData>
        Public Async Function IntelliCodeItemPreferredAfterCommitingIntelliCodeItem(showCompletionInArgumentLists As Boolean) As Task
            Using state = TestStateFactory.CreateCSharpTestState(
                              <Document>
class C
{
    void Method()
    {
        var s = "";
        s$$
    }
}
                              </Document>,
                              extraExportedTypes:={GetType(IntelliCodeMockProvider)}.ToList(),
                              showCompletionInArgumentLists:=showCompletionInArgumentLists)

                Dim completionService = state.Workspace.Services.GetLanguageServices(LanguageNames.CSharp).GetRequiredService(Of CompletionService)()
                Dim provider = completionService.GetTestAccessor().GetImportedAndBuiltInProviders(ImmutableHashSet(Of String).Empty).OfType(Of IntelliCodeMockProvider)().Single()

                state.Workspace.GlobalOptions.SetGlobalOption(CompletionOptionsStorage.TriggerOnDeletion, LanguageNames.CSharp, True)

                state.SendTypeChars(".nor")
                Await state.AssertCompletionItemsContainAll("Normalize", "★ Normalize")
                Await state.AssertSelectedCompletionItem("★ Normalize", displayTextSuffix:="()")
                state.SendTab()
                Await state.AssertNoCompletionSession()
                Assert.Contains("s.Normalize", state.GetLineTextFromCaretPosition(), StringComparison.Ordinal)
                For i = 1 To "ze".Length
                    state.SendBackspace()
                Next

                Await state.AssertSelectedCompletionItem("★ Normalize", displayTextSuffix:="()")

                state.SendEscape()
                For i = 1 To "Normali".Length
                    state.SendBackspace()
                Next

                state.SendEscape()
                Assert.Contains("s.", state.GetLineTextFromCaretPosition(), StringComparison.Ordinal)

                state.SendInvokeCompletionList()
                Await state.AssertSelectedCompletionItem("★ Normalize", displayTextSuffix:="()")
                state.SendEscape()

                state.SendTypeChars("n")
                Await state.AssertSelectedCompletionItem("★ Normalize", displayTextSuffix:="()")
            End Using
        End Function

        <WpfTheory, CombinatorialData>
        Public Async Function IntelliCodeItemPreferredAfterCommitingNonIntelliCodeItem(showCompletionInArgumentLists As Boolean) As Task
            Using state = TestStateFactory.CreateCSharpTestState(
                              <Document>
class C
{
    void Method()
    {
        var s = "";
        s$$
    }
}
                              </Document>,
                              extraExportedTypes:={GetType(IntelliCodeMockProvider)}.ToList(),
                              showCompletionInArgumentLists:=showCompletionInArgumentLists)

                Dim completionService = state.Workspace.Services.GetLanguageServices(LanguageNames.CSharp).GetRequiredService(Of CompletionService)()
                Dim provider = completionService.GetTestAccessor().GetImportedAndBuiltInProviders(ImmutableHashSet(Of String).Empty).OfType(Of IntelliCodeMockProvider)().Single()

                state.Workspace.GlobalOptions.SetGlobalOption(CompletionOptionsStorage.TriggerOnDeletion, LanguageNames.CSharp, True)

                state.SendTypeChars(".nor")
                Await state.AssertCompletionItemsContainAll("Normalize", "★ Normalize")
                Await state.AssertSelectedCompletionItem("★ Normalize", displayTextSuffix:="()")

                state.NavigateToDisplayText("Normalize")
                state.SendTab()

                Await state.AssertNoCompletionSession()
                Assert.Contains("s.Normalize", state.GetLineTextFromCaretPosition(), StringComparison.Ordinal)
                For i = 1 To "ze".Length
                    state.SendBackspace()
                Next

                Await state.AssertSelectedCompletionItem("★ Normalize", displayTextSuffix:="()")

                state.SendEscape()
                For i = 1 To "Normali".Length
                    state.SendBackspace()
                Next

                state.SendEscape()
                Assert.Contains("s.", state.GetLineTextFromCaretPosition(), StringComparison.Ordinal)

                state.SendInvokeCompletionList()
                Await state.AssertSelectedCompletionItem("★ Normalize", displayTextSuffix:="()")
                state.SendEscape()

                state.SendTypeChars("n")
                Await state.AssertSelectedCompletionItem("★ Normalize", displayTextSuffix:="()")
            End Using
        End Function

        <WpfFact>
        Public Async Function WarmUpTypeImportCompletionCache() As Task

            Using state = TestStateFactory.CreateTestStateFromWorkspace(
                <Workspace>
                    <Project Language="C#" LanguageVersion="Preview" CommonReferences="true">
                        <ProjectReference>RefProj</ProjectReference>
                        <Document FilePath="C.cs"><![CDATA[
namespace NS1
    public class C1
    {
        void M()
        {
            Un$$
        }
    }
}
                        ]]></Document>
                    </Project>
                    <Project Language="C#" AssemblyName="RefProj" CommonReferences="true">
                        <Document><![CDATA[
namespace NS2
{
    public class UnimportedType
    {
    }
}
                        ]]></Document>
                    </Project>
                </Workspace>)

                Dim document = state.Workspace.CurrentSolution.GetDocument(state.Workspace.Documents.Single(Function(d) d.Name = "C.cs").Id)

                Dim completionService = document.GetLanguageService(Of CompletionService)()
                completionService.GetTestAccessor().SuppressPartialSemantics()
                state.Workspace.GlobalOptions.SetGlobalOption(CompletionOptionsStorage.ShowItemsFromUnimportedNamespaces, LanguageNames.CSharp, True)

                Dim service = state.Workspace.Services.GetLanguageServices(LanguageNames.CSharp).GetRequiredService(Of ITypeImportCompletionService)()

                service.QueueCacheWarmUpTask(document.Project)
                Await state.WaitForAsynchronousOperationsAsync()

                Await state.SendInvokeCompletionListAndWaitForUiRenderAsync()

                Await state.AssertCompletionItemsContain(displayText:="UnimportedType", displayTextSuffix:="")

                service.QueueCacheWarmUpTask(document.Project)
                Await state.WaitForAsynchronousOperationsAsync()
            End Using
        End Function

        <WpfFact>
        Public Async Function WarmUpExtensionMethodImportCompletionCache() As Task

            Using state = TestStateFactory.CreateTestStateFromWorkspace(
                <Workspace>
                    <Project Language="C#" LanguageVersion="Preview" CommonReferences="true">
                        <ProjectReference>RefProj</ProjectReference>
                        <Document FilePath="C.cs"><![CDATA[
namespace NS1
    public class C1
    {
        void M(int x)
        {
            x.$$
        }
    }
}
                        ]]></Document>
                    </Project>
                    <Project Language="C#" AssemblyName="RefProj" CommonReferences="true">
                        <Document><![CDATA[
namespace NS2
{
    public static class Ext
    {
        public static bool IntegerExtMethod(this int x) => false;
    }
}
                        ]]></Document>
                    </Project>
                </Workspace>)

                Dim document = state.Workspace.CurrentSolution.GetDocument(state.Workspace.Documents.Single(Function(d) d.Name = "C.cs").Id)
                state.Workspace.GlobalOptions.SetGlobalOption(CompletionOptionsStorage.ShowItemsFromUnimportedNamespaces, LanguageNames.CSharp, True)

                Dim completionService = document.GetLanguageService(Of CompletionService)()
                completionService.GetTestAccessor().SuppressPartialSemantics()

                Await ExtensionMethodImportCompletionHelper.WarmUpCacheAsync(document.Project, CancellationToken.None)
                Await state.WaitForAsynchronousOperationsAsync()

                Await state.SendInvokeCompletionListAndWaitForUiRenderAsync()

                Await state.AssertCompletionItemsContain(displayText:="IntegerExtMethod", displayTextSuffix:="")

                ' Make sure any background work would be completed.
                Await ExtensionMethodImportCompletionHelper.WarmUpCacheAsync(document.Project, CancellationToken.None)
                Await state.WaitForAsynchronousOperationsAsync()
            End Using
        End Function

        <WpfTheory, CombinatorialData>
        Public Async Function TestExpanderWithImportCompletionDisabled(showCompletionInArgumentLists As Boolean) As Task
            Using state = TestStateFactory.CreateCSharpTestState(
                  <Document><![CDATA[
namespace NS1
{
    class C
    {
        public void Foo()
        {
            Bar$$
        }
    }
}

namespace NS2
{
    public class Bar { }
}
]]></Document>,
                  showCompletionInArgumentLists:=showCompletionInArgumentLists)

                state.Workspace.GlobalOptions.SetGlobalOption(CompletionOptionsStorage.ForceExpandedCompletionIndexCreation, True)

                ' trigger completion with import completion disabled
                Await state.SendInvokeCompletionListAndWaitForUiRenderAsync()

                ' make sure expander is selected
                Await state.SetCompletionItemExpanderStateAndWaitForUiRenderAsync(isSelected:=True)

                Await state.AssertSelectedCompletionItem(displayText:="Bar", inlineDescription:="NS2")
                state.AssertCompletionItemExpander(isAvailable:=True, isSelected:=True)

                ' unselect expander
                Await state.SetCompletionItemExpanderStateAndWaitForUiRenderAsync(isSelected:=False)

                Await state.AssertCompletionItemsDoNotContainAny("Bar")
                state.AssertCompletionItemExpander(isAvailable:=True, isSelected:=False)

                ' select expander again
                Await state.SetCompletionItemExpanderStateAndWaitForUiRenderAsync(isSelected:=True)

                Await state.AssertSelectedCompletionItem(displayText:="Bar", inlineDescription:="NS2")
                state.AssertCompletionItemExpander(isAvailable:=True, isSelected:=True)

                ' dismiss completion
                state.SendEscape()
                Await state.AssertNoCompletionSession()

                ' trigger completion again
                Await state.SendInvokeCompletionListAndWaitForUiRenderAsync()

                ' should not show unimported item by default
                Await state.AssertCompletionItemsDoNotContainAny({"Bar"})
                state.AssertCompletionItemExpander(isAvailable:=True, isSelected:=False)

            End Using
        End Function

        <WpfTheory, CombinatorialData>
        Public Async Function TestExpanderWithImportCompletionEnabled(showCompletionInArgumentLists As Boolean) As Task
            Using state = TestStateFactory.CreateCSharpTestState(
                  <Document><![CDATA[
namespace NS1
{
    class C
    {
        public void Foo()
        {
            Bar$$
        }
    }
}

namespace NS2
{
    public class Bar { }
}
]]></Document>,
                  showCompletionInArgumentLists:=showCompletionInArgumentLists)

                state.Workspace.GlobalOptions.SetGlobalOption(CompletionOptionsStorage.ForceExpandedCompletionIndexCreation, True)
                state.Workspace.GlobalOptions.SetGlobalOption(CompletionOptionsStorage.ShowItemsFromUnimportedNamespaces, LanguageNames.CSharp, True)

                ' trigger completion with import completion enabled
                Await state.SendInvokeCompletionListAndWaitForUiRenderAsync()

                ' make sure expander is selected
                Await state.SetCompletionItemExpanderStateAndWaitForUiRenderAsync(isSelected:=True)

                Await state.AssertSelectedCompletionItem(displayText:="Bar", inlineDescription:="NS2")
                state.AssertCompletionItemExpander(isAvailable:=True, isSelected:=True)

                ' dismiss completion
                state.SendEscape()
                Await state.AssertNoCompletionSession()

                ' trigger completion again
                Await state.SendInvokeCompletionListAndWaitForUiRenderAsync()

                ' show expanded items by default
                Await state.AssertSelectedCompletionItem(displayText:="Bar", inlineDescription:="NS2")
                state.AssertCompletionItemExpander(isAvailable:=True, isSelected:=True)

            End Using
        End Function

        <WpfTheory, CombinatorialData>
        Public Async Function ExpanderAvailableWhenNotInTypeContextButNotAddingAnyItems(showCompletionInArgumentLists As Boolean) As Task
            Using state = TestStateFactory.CreateCSharpTestState(
                  <Document><![CDATA[
namespace NS1
{
    $$
}
]]></Document>,
                  showCompletionInArgumentLists:=showCompletionInArgumentLists)

                state.Workspace.GlobalOptions.SetGlobalOption(CompletionOptionsStorage.ForceExpandedCompletionIndexCreation, True)
                state.Workspace.GlobalOptions.SetGlobalOption(CompletionOptionsStorage.ShowItemsFromUnimportedNamespaces, LanguageNames.CSharp, True)

                ' trigger completion with import completion enabled
                Await state.SendInvokeCompletionListAndWaitForUiRenderAsync()

                state.AssertCompletionItemExpander(isAvailable:=True, isSelected:=False)
                Dim length = state.GetCompletionItems().Count

                Await state.SetCompletionItemExpanderStateAndWaitForUiRenderAsync(isSelected:=True)

                state.AssertCompletionItemExpander(isAvailable:=True, isSelected:=True)
                Assert.Equal(length, state.GetCompletionItems().Count)
            End Using
        End Function

        <WpfFact>
        Public Async Function ExpandedItemsShouldNotShowInExclusiveContext() As Task
            Using state = TestStateFactory.CreateCSharpTestState(
            <Document>
namespace CC
{
    public class DD
    {
    }
}
public class AA
{
    public AA DDProp1 { get; set; }

    private static void A()
    {
        AA a = new()
            {$$
            };
    }
}</Document>)

                state.TextView.Options.SetOptionValue(DefaultOptions.ResponsiveCompletionOptionId, True)
                state.Workspace.GlobalOptions.SetGlobalOption(CompletionOptionsStorage.ForceExpandedCompletionIndexCreation, True)
                state.Workspace.GlobalOptions.SetGlobalOption(CompletionOptionsStorage.ShowItemsFromUnimportedNamespaces, LanguageNames.CSharp, True)

                Await state.SendInvokeCompletionListAndWaitForUiRenderAsync()

                state.AssertCompletionItemExpander(isAvailable:=True, isSelected:=False)
                Await state.AssertCompletionItemsContain("DDProp1", "")
                Await state.AssertCompletionItemsDoNotContainAny("DD")

                Dim session = Await state.GetCompletionSession()
                Dim sessionData = CompletionSessionData.GetOrCreateSessionData(session)
                Assert.Null(sessionData.ExpandedItemsTask)

                Await state.SendTypeCharsAndWaitForUiRenderAsync("D")

                state.AssertCompletionItemExpander(isAvailable:=True, isSelected:=False)
                Await state.AssertCompletionItemsContain("DDProp1", "")
                Await state.AssertCompletionItemsDoNotContainAny("DD")
            End Using
        End Function

        <WpfFact>
        Public Async Function ExpandedItemsShouldNotShowViaExpanderInExclusiveContext() As Task
            Using state = TestStateFactory.CreateCSharpTestState(
            <Document>
namespace CC
{
    public class DD
    {
    }
}
public class AA
{
    public AA Prop1 { get; set; }
    public int Prop2 { get; set; }

    private static void A()
    {
        AA a = new()
            {$$
            };
    }
}</Document>)

                state.Workspace.GlobalOptions.SetGlobalOption(CompletionOptionsStorage.ForceExpandedCompletionIndexCreation, True)

                Await state.SendInvokeCompletionListAndWaitForUiRenderAsync()

                ' import completion is disabled, so we shouldn't have expander selected by default
                state.AssertCompletionItemExpander(isAvailable:=True, isSelected:=False)
                Await state.AssertCompletionItemsContain("Prop1", "")
                Await state.AssertCompletionItemsDoNotContainAny("DD")

                Await state.SetCompletionItemExpanderStateAndWaitForUiRenderAsync(isSelected:=True)

                ' since we are in exclusive context (property name provider is exclusive in this case), selceting expander is a no-op
                state.AssertCompletionItemExpander(isAvailable:=True, isSelected:=True)
                Await state.AssertCompletionItemsContain("Prop1", "")
                Await state.AssertCompletionItemsDoNotContainAny("DD")
            End Using
        End Function

        <WorkItem("https://github.com/dotnet/roslyn/issues/34943")>
        <WpfTheory, CombinatorialData>
        Public Async Function TypingDotsAfterInt(showCompletionInArgumentLists As Boolean) As Task
            Using state = TestStateFactory.CreateCSharpTestState(
                  <Document><![CDATA[
class C 
{
    void M()
    {
        int first = 3;
        int[] array = new int[100];
        var range = array[first$$];
    }
}
]]></Document>,
                  showCompletionInArgumentLists:=showCompletionInArgumentLists)

                state.SendTypeChars(".")
                Await state.AssertCompletionSession()
                Assert.True(state.IsSoftSelected())
                state.SendTypeChars(".")
                Assert.Contains("var range = array[first..];", state.GetLineTextFromCaretPosition(), StringComparison.Ordinal)
            End Using
        End Function

        <WorkItem("https://github.com/dotnet/roslyn/issues/34943")>
        <WpfTheory, CombinatorialData>
        Public Async Function TypingDotsAfterClassAndAfterIntProperty(showCompletionInArgumentLists As Boolean) As Task
            Using state = TestStateFactory.CreateCSharpTestState(
                  <Document><![CDATA[
class C 
{
    void M()
    {
        var d = new D();
        int[] array = new int[100];
        var range = array[d$$];
    }
}

class D
{
    public int A;
}
]]></Document>,
                  showCompletionInArgumentLists:=showCompletionInArgumentLists)

                state.SendTypeChars(".")
                Await state.AssertSelectedCompletionItem("A", isHardSelected:=True)
                state.SendTypeChars(".")
                Await state.AssertCompletionSession()
                Assert.True(state.IsSoftSelected())
                state.SendTypeChars(".")
                Assert.Contains("var range = array[d.A..];", state.GetLineTextFromCaretPosition(), StringComparison.Ordinal)
            End Using
        End Function

        <WorkItem("https://github.com/dotnet/roslyn/issues/34943")>
        <WpfTheory, CombinatorialData>
        Public Async Function TypingDotsAfterClassAndAfterIntMethod(showCompletionInArgumentLists As Boolean) As Task
            Using state = TestStateFactory.CreateCSharpTestState(
                  <Document><![CDATA[
class C 
{
    void M()
    {
        var d = new D();
        int[] array = new int[100];
        var range = array[d$$];
    }
}

class D
{
    public int A() => 0;
}
]]></Document>,
                  showCompletionInArgumentLists:=showCompletionInArgumentLists)

                state.SendTypeChars(".")
                Await state.AssertSelectedCompletionItem("A", isHardSelected:=True)
                state.SendTypeChars("().")
                Await state.AssertCompletionSession()
                Assert.True(state.IsSoftSelected())
                state.SendTypeChars(".")
                Assert.Contains("var range = array[d.A()..];", state.GetLineTextFromCaretPosition(), StringComparison.Ordinal)
            End Using
        End Function

        <WorkItem("https://github.com/dotnet/roslyn/issues/34943")>
        <WpfTheory, CombinatorialData>
        Public Async Function TypingDotsAfterClassAndAfterDecimalProperty(showCompletionInArgumentLists As Boolean) As Task
            Using state = TestStateFactory.CreateCSharpTestState(
                  <Document><![CDATA[
class C 
{
    void M()
    {
        var d = new D();
        int[] array = new int[100];
        var range = array[d$$];
    }
}

class D
{
    public decimal A;
}
]]></Document>,
                  showCompletionInArgumentLists:=showCompletionInArgumentLists)

                state.SendTypeChars(".")
                Await state.AssertSelectedCompletionItem("GetHashCode", isHardSelected:=True)
                state.SendTypeChars("A.")
                Await state.AssertCompletionSession()
                Assert.True(state.IsSoftSelected())
                state.SendTypeChars(".")
                Assert.Contains("var range = array[d.A..];", state.GetLineTextFromCaretPosition(), StringComparison.Ordinal)
            End Using
        End Function

        <WorkItem("https://github.com/dotnet/roslyn/issues/34943")>
        <WpfTheory, CombinatorialData>
        Public Async Function TypingDotsAfterClassAndAfterDoubleMethod(showCompletionInArgumentLists As Boolean) As Task
            Using state = TestStateFactory.CreateCSharpTestState(
                  <Document><![CDATA[
class C 
{
    void M()
    {
        var d = new D();
        int[] array = new int[100];
        var range = array[d$$];
    }
}

class D
{
    public double A() => 0;
}
]]></Document>,
                  showCompletionInArgumentLists:=showCompletionInArgumentLists)

                state.SendTypeChars(".")
                Await state.AssertSelectedCompletionItem("GetHashCode", isHardSelected:=True)
                state.SendTypeChars("A().")
                Await state.AssertCompletionSession()
                Assert.True(state.IsSoftSelected())
                state.SendTypeChars(".")
                Assert.Contains("var range = array[d.A()..];", state.GetLineTextFromCaretPosition(), StringComparison.Ordinal)
            End Using
        End Function

        <WorkItem("https://github.com/dotnet/roslyn/issues/34943")>
        <WpfTheory, CombinatorialData>
        Public Async Function TypingDotsAfterIntWithinArrayDeclaration(showCompletionInArgumentLists As Boolean) As Task
            Using state = TestStateFactory.CreateCSharpTestState(
                  <Document><![CDATA[
class C 
{
    void M()
    {
        int d = 1;
        var array = new int[d$$];
    }
}
]]></Document>,
                  showCompletionInArgumentLists:=showCompletionInArgumentLists)

                state.SendTypeChars(".")
                Await state.AssertCompletionSession()
                Assert.True(state.IsSoftSelected())
                state.SendTypeChars(".")
                Assert.Contains("var array = new int[d..];", state.GetLineTextFromCaretPosition(), StringComparison.Ordinal)
            End Using
        End Function

        <WorkItem("https://github.com/dotnet/roslyn/issues/34943")>
        <WpfTheory, CombinatorialData>
        Public Async Function TypingDotsAfterIntInVariableDeclaration(showCompletionInArgumentLists As Boolean) As Task
            Using state = TestStateFactory.CreateCSharpTestState(
                  <Document><![CDATA[
class C 
{
    void M()
    {
        int d = 1;
        var e = d$$;
    }
}
]]></Document>,
                  showCompletionInArgumentLists:=showCompletionInArgumentLists)

                state.SendTypeChars(".")
                Await state.AssertCompletionSession()
                Assert.True(state.IsSoftSelected())
                state.SendTypeChars(".")
                Assert.Contains("var e = d..;", state.GetLineTextFromCaretPosition(), StringComparison.Ordinal)
            End Using
        End Function

        <WorkItem("https://github.com/dotnet/roslyn/issues/34943")>
        <WpfTheory, CombinatorialData>
        Public Async Function TypingToStringAfterIntInVariableDeclaration(showCompletionInArgumentLists As Boolean) As Task
            Using state = TestStateFactory.CreateCSharpTestState(
                  <Document><![CDATA[
class C 
{
    void M()
    {
        int d = 1;
        var e = d$$;
    }
}
]]></Document>,
                  showCompletionInArgumentLists:=showCompletionInArgumentLists)

                state.SendTypeChars(".")
                Await state.AssertCompletionSession()
                Assert.True(state.IsSoftSelected())
                state.SendTypeChars("ToStr(")
                Assert.Contains("var e = d.ToString(", state.GetLineTextFromCaretPosition(), StringComparison.Ordinal)
            End Using
        End Function

        <WorkItem("https://github.com/dotnet/roslyn/issues/36187")>
        <WpfTheory, CombinatorialData>
        Public Async Function CompletionWithTwoOverloadsOneOfThemIsEmpty(showCompletionInArgumentLists As Boolean) As Task
            Using state = TestStateFactory.CreateCSharpTestState(
                  <Document><![CDATA[
class C
{
    private enum A
    {
    	A,
    	B,
    }

    private void Get(string a) { }
    private void Get(A a) { }

    private void Test()
    {
    	Get$$
    }
}
]]></Document>,
                  showCompletionInArgumentLists:=showCompletionInArgumentLists)

                state.SendTypeChars("(")
                Await state.AssertSelectedCompletionItem(displayText:="A", isHardSelected:=True)
            End Using
        End Function

        <WpfTheory, CombinatorialData>
        <WorkItem("https://github.com/dotnet/roslyn/issues/24960")>
        Public Async Function TypeParameterTOnType(showCompletionInArgumentLists As Boolean) As Task
            Using state = TestStateFactory.CreateCSharpTestState(
                <Document><![CDATA[
class C<T>
{
    $$
}]]>
                </Document>,
                  showCompletionInArgumentLists:=showCompletionInArgumentLists)

                state.SendTypeChars("T")
                Await state.AssertSelectedCompletionItem("T")
            End Using
        End Function

        <WpfTheory, CombinatorialData>
        <WorkItem("https://github.com/dotnet/roslyn/issues/24960")>
        Public Async Function TypeParameterTOnMethod(showCompletionInArgumentLists As Boolean) As Task
            Using state = TestStateFactory.CreateCSharpTestState(
                <Document><![CDATA[
class C
{
    void M<T>()
    {
        $$
    }
}]]>
                </Document>,
                  showCompletionInArgumentLists:=showCompletionInArgumentLists)

                state.SendTypeChars("T")
                Await state.AssertSelectedCompletionItem("T")
            End Using
        End Function

        <WpfTheory, CombinatorialData>
        Public Async Function CompletionBeforeVarWithEnableNullableReferenceAnalysisIDEFeatures(showCompletionInArgumentLists As Boolean) As Task
            Using state = TestStateFactory.CreateTestStateFromWorkspace(
                 <Workspace>
                     <Project Language="C#" LanguageVersion="8" CommonReferences="true" AssemblyName="CSProj" Features="run-nullable-analysis=always">
                         <Document><![CDATA[
class C
{
    void M(string s)
    {
        s$$
        var o = new object();
    }
}]]></Document>
                     </Project>
                 </Workspace>, showCompletionInArgumentLists:=showCompletionInArgumentLists)

                state.SendTypeChars(".")
                Await state.AssertCompletionItemsContainAll("Length")
            End Using
        End Function

        <WpfTheory, CombinatorialData>
        Public Async Function CompletingWithColonInMethodParametersWithNoInstanceToInsert(showCompletionInArgumentLists As Boolean) As Task
            Using state = TestStateFactory.CreateCSharpTestState(
<Document><![CDATA[class C
{
    void M(string s)
    {
        N(10, $$);
    }

    void N(int id, string serviceName) {}
}]]></Document>,
                  showCompletionInArgumentLists:=showCompletionInArgumentLists)

                state.SendTypeChars("serviceN")
                Await state.AssertCompletionSession()
                state.SendTypeChars(":")
                Assert.Contains("N(10, serviceName:);", state.GetLineTextFromCaretPosition(), StringComparison.Ordinal)
            End Using
        End Function

        <WpfTheory, CombinatorialData>
        Public Async Function CompletingWithSpaceInMethodParametersWithNoInstanceToInsert(showCompletionInArgumentLists As Boolean) As Task
            Using state = TestStateFactory.CreateCSharpTestState(
<Document><![CDATA[class C
{
    void M(string s)
    {
        N(10, $$);
    }

    void N(int id, string serviceName) {}
}]]></Document>,
                  showCompletionInArgumentLists:=showCompletionInArgumentLists)

                state.SendTypeChars("serviceN")
                Await state.AssertCompletionSession()
                state.SendTypeChars(" ")
                Assert.Contains("N(10, serviceName );", state.GetLineTextFromCaretPosition(), StringComparison.Ordinal)
            End Using
        End Function

        <WorkItem("https://github.com/dotnet/roslyn/issues/35163")>
        <WpfTheory, CombinatorialData>
        Public Async Function NonExpandedItemShouldBePreferred_SameDisplayText(showCompletionInArgumentLists As Boolean) As Task
            Using state = TestStateFactory.CreateCSharpTestState(
                  <Document><![CDATA[
namespace NS1
{
    class C
    {
        public void Foo()
        {
            Bar$$
        }
    }

    public class Bar<T>
    {
    } 
}

namespace NS2
{
    public class Bar
    {
    }
}
]]></Document>,
                  showCompletionInArgumentLists:=showCompletionInArgumentLists)

                Dim expectedText = "
namespace NS1
{
    class C
    {
        public void Foo()
        {
            Bar
        }
    }

    public class Bar<T>
    {
    } 
}

namespace NS2
{
    public class Bar
    {
    }
}
"

                state.Workspace.GlobalOptions.SetGlobalOption(CompletionOptionsStorage.ForceExpandedCompletionIndexCreation, True)
                state.Workspace.GlobalOptions.SetGlobalOption(CompletionOptionsStorage.ShowItemsFromUnimportedNamespaces, LanguageNames.CSharp, True)

                Await state.SendInvokeCompletionListAndWaitForUiRenderAsync()

                state.AssertCompletionItemExpander(isAvailable:=True, isSelected:=True)
                Await state.AssertSelectedCompletionItem(displayText:="Bar", displayTextSuffix:="<>")

                state.SendTab()
                Assert.Equal(expectedText, state.GetDocumentText())
            End Using
        End Function

        <WorkItem("https://github.com/dotnet/roslyn/issues/35163")>
        <WpfTheory, CombinatorialData>
        Public Async Function NonExpandedItemShouldBePreferred_SameFullDisplayText(showCompletionInArgumentLists As Boolean) As Task
            Using state = TestStateFactory.CreateCSharpTestState(
                  <Document><![CDATA[
namespace NS1
{
    class C
    {
        public void Foo()
        {
            Bar$$
        }
    }

    public class Bar
    {
    } 
}

namespace NS2
{
    public class Bar
    {
    }
}
]]></Document>,
                  showCompletionInArgumentLists:=showCompletionInArgumentLists)

                Dim expectedText = "
namespace NS1
{
    class C
    {
        public void Foo()
        {
            Bar
        }
    }

    public class Bar
    {
    } 
}

namespace NS2
{
    public class Bar
    {
    }
}
"

                state.Workspace.GlobalOptions.SetGlobalOption(CompletionOptionsStorage.ForceExpandedCompletionIndexCreation, True)
                state.Workspace.GlobalOptions.SetGlobalOption(CompletionOptionsStorage.ShowItemsFromUnimportedNamespaces, LanguageNames.CSharp, True)

                Await state.SendInvokeCompletionListAndWaitForUiRenderAsync()

                state.AssertCompletionItemExpander(isAvailable:=True, isSelected:=True)
                Await state.AssertSelectedCompletionItem(displayText:="Bar")

                state.SendTab()
                Assert.Equal(expectedText, state.GetDocumentText())
            End Using
        End Function

        <WorkItem("https://github.com/dotnet/roslyn/issues/35163")>
        <WpfTheory, CombinatorialData>
        Public Async Function NonExpandedItemShouldBePreferred_ExpandedItemHasBetterButNotCompleteMatch(showCompletionInArgumentLists As Boolean) As Task
            Using state = TestStateFactory.CreateCSharpTestState(
                  <Document><![CDATA[
namespace NS1
{
    class C
    {
        public void Foo()
        {
            bar$$
        }
    }

    public class ABar
    {
    } 
}

namespace NS2
{
    public class Bar1
    {
    }
}
]]></Document>,
                  showCompletionInArgumentLists:=showCompletionInArgumentLists)

                Dim expectedText = "
namespace NS1
{
    class C
    {
        public void Foo()
        {
            ABar
        }
    }

    public class ABar
    {
    } 
}

namespace NS2
{
    public class Bar1
    {
    }
}
"

                state.Workspace.GlobalOptions.SetGlobalOption(CompletionOptionsStorage.ForceExpandedCompletionIndexCreation, True)
                state.Workspace.GlobalOptions.SetGlobalOption(CompletionOptionsStorage.ShowItemsFromUnimportedNamespaces, LanguageNames.CSharp, True)

                Await state.SendInvokeCompletionListAndWaitForUiRenderAsync()

                state.AssertCompletionItemExpander(isAvailable:=True, isSelected:=True)
                Await state.AssertSelectedCompletionItem(displayText:="ABar")

                state.SendTab()
                Assert.Equal(expectedText, state.GetDocumentText())
            End Using
        End Function

        <WorkItem("https://github.com/dotnet/roslyn/issues/38253")>
        <WpfTheory, CombinatorialData>
        Public Async Function NonExpandedItemShouldBePreferred_BothExpandedAndNonExpandedItemsHaveCompleteMatch(showCompletionInArgumentLists As Boolean) As Task
            Using state = TestStateFactory.CreateCSharpTestState(
                  <Document><![CDATA[
namespace NS1
{
    class C
    {
        public void Foo()
        {
            bar$$
        }
    }

    public class Bar
    {
    } 
}

namespace NS2
{
    public class Bar
    {
    }
}
]]></Document>,
                  showCompletionInArgumentLists:=showCompletionInArgumentLists)

                Dim expectedText = "
namespace NS1
{
    class C
    {
        public void Foo()
        {
            Bar
        }
    }

    public class Bar
    {
    } 
}

namespace NS2
{
    public class Bar
    {
    }
}
"

                state.Workspace.GlobalOptions.SetGlobalOption(CompletionOptionsStorage.ForceExpandedCompletionIndexCreation, True)
                state.Workspace.GlobalOptions.SetGlobalOption(CompletionOptionsStorage.ShowItemsFromUnimportedNamespaces, LanguageNames.CSharp, True)

                Await state.SendInvokeCompletionListAndWaitForUiRenderAsync()

                state.AssertCompletionItemExpander(isAvailable:=True, isSelected:=True)
                Await state.AssertSelectedCompletionItem(displayText:="Bar", inlineDescription:="")
                state.SendTab()
                Assert.Equal(expectedText, state.GetDocumentText())
            End Using
        End Function

        <WorkItem("https://github.com/dotnet/roslyn/issues/38253")>
        <WpfTheory, CombinatorialData>
        Public Async Function CompletelyMatchedExpandedItemAndWorseThanPrefixMatchedNonExpandedItem(showCompletionInArgumentLists As Boolean) As Task
            Using state = TestStateFactory.CreateCSharpTestState(
                <Document><![CDATA[
namespace NS1
{
    class C
    {
        public void Foo()
        {
            bar$$
        }
    }

    public class ABar
    {
    } 
}

namespace NS2
{
    public class Bar
    {
    }
}
]]></Document>,
                  showCompletionInArgumentLists:=showCompletionInArgumentLists)

                Dim expectedText = "
using NS2;

namespace NS1
{
    class C
    {
        public void Foo()
        {
            Bar
        }
    }

    public class ABar
    {
    } 
}

namespace NS2
{
    public class Bar
    {
    }
}
"

                state.Workspace.GlobalOptions.SetGlobalOption(CompletionOptionsStorage.ForceExpandedCompletionIndexCreation, True)
                state.Workspace.GlobalOptions.SetGlobalOption(CompletionOptionsStorage.ShowItemsFromUnimportedNamespaces, LanguageNames.CSharp, True)

                Await state.SendInvokeCompletionListAndWaitForUiRenderAsync()

                Await state.AssertSelectedCompletionItem(displayText:="Bar", inlineDescription:="NS2")
                state.AssertCompletionItemExpander(isAvailable:=True, isSelected:=True)

                state.SendTab()
                Assert.Equal(expectedText, state.GetDocumentText())
            End Using
        End Function

        <WpfTheory, CombinatorialData>
        Public Async Function CompletelyMatchedExpandedItemAndPrefixMatchedNonExpandedItem(showCompletionInArgumentLists As Boolean) As Task
            Using state = TestStateFactory.CreateCSharpTestState(
                              <Document>
namespace NS
{
    class C
    {
        void M()
        {
            object designer = null;
            des$$
        }
    }
}
 
namespace OtherNS
{
    public class DES { }                              
}
</Document>,
                              showCompletionInArgumentLists:=showCompletionInArgumentLists)

                state.Workspace.GlobalOptions.SetGlobalOption(CompletionOptionsStorage.ForceExpandedCompletionIndexCreation, True)
                state.Workspace.GlobalOptions.SetGlobalOption(CompletionOptionsStorage.ShowItemsFromUnimportedNamespaces, LanguageNames.CSharp, True)

                Await state.SendInvokeCompletionListAndWaitForUiRenderAsync()

                Await state.AssertSelectedCompletionItem(displayText:="designer")
                state.AssertCompletionItemExpander(isAvailable:=True, isSelected:=True)
            End Using
        End Function

        <WorkItem("https://github.com/dotnet/roslyn/issues/38253")>
        <WpfTheory, CombinatorialData>
        Public Async Function SortItemsByPatternMatch(showCompletionInArgumentLists As Boolean) As Task
            Using state = TestStateFactory.CreateCSharpTestState(
                              <Document>
namespace NS
{
    class C
    {
        void M()
        {
            $$
        }
    }

    class Task { }

    class BTask1 { }
    class BTask2 { }
    class BTask3 { }


    class Task1 { }
    class Task2 { }
    class Task3 { }

    class ATaAaSaKa { }
} </Document>,
                              showCompletionInArgumentLists:=showCompletionInArgumentLists)

                state.SendTypeChars("task")
                Await state.WaitForAsynchronousOperationsAsync()
                Await state.AssertSelectedCompletionItem(displayText:="Task")

                Dim expectedOrder =
                    {
                        "Task",
                        "Task1",
                        "Task2",
                        "Task3",
                        "BTask1",
                        "BTask2",
                        "BTask3",
                        "ATaAaSaKa"
                    }

                state.AssertItemsInOrder(expectedOrder)
            End Using
        End Function

        <WorkItem("https://github.com/dotnet/roslyn/issues/67081")>
        <WpfTheory>
        <InlineData("System", True)>
        <InlineData("System.Collections", True)>
        <InlineData("SystemNamespace", False)>
        <InlineData("MyNamespace1", True)>
        <InlineData("MyNamespace3", False)>
        Public Async Function SortUnimportedItemFromSystemNamespacesFirst(containingNamespace As String, sortedAhead As Boolean) As Task
            Using state = TestStateFactory.CreateCSharpTestState(
                              <Document>
namespace NS1
{
    class C
    {
        void M()
        {
            unimportedtype$$
        }
    }
}

namespace MyNamespace2
{
    public class UnimportedType { }
}

namespace  <%= containingNamespace %>
{
    public class UnimportedType { }
}
</Document>)

                state.Workspace.GlobalOptions.SetGlobalOption(CompletionOptionsStorage.ForceExpandedCompletionIndexCreation, True)
                state.Workspace.GlobalOptions.SetGlobalOption(CompletionOptionsStorage.ShowItemsFromUnimportedNamespaces, LanguageNames.CSharp, True)

                Await state.SendCommitUniqueCompletionListItemAsync()

                ' make sure expander is selected
                state.AssertCompletionItemExpander(isAvailable:=True, isSelected:=True)

                Dim expectedOrder As (String, String)()

                If sortedAhead Then
                    Await state.AssertSelectedCompletionItem(displayText:="UnimportedType", inlineDescription:=containingNamespace)
                    expectedOrder =
                    {
                        ("UnimportedType", containingNamespace),
                        ("UnimportedType", "MyNamespace2")
                    }
                Else
                    Await state.AssertSelectedCompletionItem(displayText:="UnimportedType", inlineDescription:="MyNamespace2")
                    expectedOrder =
                    {
                        ("UnimportedType", "MyNamespace2"),
                        ("UnimportedType", containingNamespace)
                    }
                End If

                state.AssertItemsInOrder(expectedOrder)

            End Using
        End Function

        <WorkItem("https://github.com/dotnet/roslyn/issues/41601")>
        <WpfTheory, CombinatorialData>
        Public Async Function SortItemsByExpandedFlag(showCompletionInArgumentLists As Boolean) As Task
            Using state = TestStateFactory.CreateCSharpTestState(
                              <Document>
namespace NS1
{
    class C
    {
        void M()
        {
            mytask$$
        }
    }

    class MyTask1 { }
    class MyTask2 { }
    class MyTask3 { }
}

namespace NS2
{
    class MyTask1 { }
    class MyTask2 { }
    class MyTask3 { }
}
</Document>,
                              showCompletionInArgumentLists:=showCompletionInArgumentLists)

                state.Workspace.GlobalOptions.SetGlobalOption(CompletionOptionsStorage.ForceExpandedCompletionIndexCreation, True)
                state.Workspace.GlobalOptions.SetGlobalOption(CompletionOptionsStorage.ShowItemsFromUnimportedNamespaces, LanguageNames.CSharp, True)

                Await state.SendCommitUniqueCompletionListItemAsync()

                ' make sure expander is selected
                state.AssertCompletionItemExpander(isAvailable:=True, isSelected:=True)
                Await state.AssertSelectedCompletionItem(displayText:="MyTask1", inlineDescription:="")

                Dim expectedOrder As (String, String)() =
                    {
                        ("MyTask1", ""),
                        ("MyTask2", ""),
                        ("MyTask3", ""),
                        ("MyTask1", "NS2"),
                        ("MyTask2", "NS2"),
                        ("MyTask3", "NS2")
                    }
                state.AssertItemsInOrder(expectedOrder)
            End Using
        End Function

        <WorkItem("https://github.com/dotnet/roslyn/issues/39519")>
        <WpfTheory, CombinatorialData>
        Public Async Function TestSuggestedNamesDoNotStartWithDigit_DigitsInTheMiddle(showCompletionInArgumentLists As Boolean) As Task
            Using state = TestStateFactory.CreateCSharpTestState(
                  <Document><![CDATA[
namespace NS
{
    class C
    {
        public void Foo(Foo123Bar $$)
        {
        }
    }

    public class Foo123Bar
    {
    } 
}
]]></Document>,
                  showCompletionInArgumentLists:=showCompletionInArgumentLists)

                state.Workspace.GlobalOptions.SetGlobalOption(CompletionOptionsStorage.ShowNameSuggestions, LanguageNames.CSharp, True)

                state.SendInvokeCompletionList()
                Await state.AssertCompletionItemsContainAll("foo123Bar", "foo123", "foo", "bar")
                Await state.AssertCompletionItemsDoNotContainAny("123Bar")
            End Using
        End Function

        <WorkItem("https://github.com/dotnet/roslyn/issues/39519")>
        <WpfTheory, CombinatorialData>
        Public Async Function TestSuggestedNamesDoNotStartWithDigit_DigitsOnTheRight(showCompletionInArgumentLists As Boolean) As Task
            Using state = TestStateFactory.CreateCSharpTestState(
                  <Document><![CDATA[
namespace NS
{
    class C
    {
        public void Foo(Foo123 $$)
        {
        }
    }

    public class Foo123
    {
    } 
}
]]></Document>,
                  showCompletionInArgumentLists:=showCompletionInArgumentLists)

                state.Workspace.GlobalOptions.SetGlobalOption(CompletionOptionsStorage.ShowNameSuggestions, LanguageNames.CSharp, True)

                state.SendInvokeCompletionList()
                Await state.AssertCompletionItemsContainAll("foo123", "foo")
                Await state.AssertCompletionItemsDoNotContainAny("123")
            End Using
        End Function

        <WorkItem("https://github.com/dotnet/roslyn/issues/38289")>
        <WpfTheory, CombinatorialData>
        Public Async Function TestShowCompletionsWhenTypingCompilerDirective_SingleDirectiveWord(showCompletionInArgumentLists As Boolean) As Task
            Using state = TestStateFactory.CreateCSharpTestState(
                  <Document><![CDATA[
#nullable$$
]]></Document>,
                  showCompletionInArgumentLists:=showCompletionInArgumentLists)

                state.SendTypeChars(" ")
                Await state.WaitForAsynchronousOperationsAsync()

                Await state.AssertCompletionItemsContainAll("disable", "enable", "restore")
            End Using
        End Function

        <WorkItem("https://github.com/dotnet/roslyn/issues/38289")>
        <WpfTheory, CombinatorialData>
        Public Async Function TestShowCompletionsWhenTypingCompilerDirective_MultipleDirectiveWords(showCompletionInArgumentLists As Boolean) As Task
            Using state = TestStateFactory.CreateCSharpTestState(
                  <Document><![CDATA[
#pragma warning$$
]]></Document>,
                  showCompletionInArgumentLists:=showCompletionInArgumentLists)

                state.SendTypeChars(" ")
                Await state.WaitForAsynchronousOperationsAsync()

                Await state.AssertCompletionItemsContainAll("disable", "enable", "restore")
            End Using
        End Function

        <WorkItem("https://github.com/dotnet/roslyn/issues/38289")>
        <WpfTheory, CombinatorialData>
        Public Async Function TestCompletionsWhenTypingCompilerDirective_DoNotCrashOnDocumentStart(showCompletionInArgumentLists As Boolean) As Task
            Using state = TestStateFactory.CreateCSharpTestState(
                  <Document><![CDATA[nullable$$]]></Document>,
                  showCompletionInArgumentLists:=showCompletionInArgumentLists)

                state.SendTypeChars(" ")
                Await state.WaitForAsynchronousOperationsAsync()

                ' This assertion would fail if any unhandled exception was thrown during computing completions
                Await state.AssertCompletionItemsDoNotContainAny("disable", "enable", "restore")
            End Using
        End Function

        <ExportCompletionProvider(NameOf(MultipleChangeCompletionProvider), LanguageNames.CSharp)>
        <[Shared]>
        <PartNotDiscoverable>
        Private Class MultipleChangeCompletionProvider
            Inherits CompletionProvider

            Private _text As String
            Private _caretPosition As Integer

            <ImportingConstructor>
            <Obsolete(MefConstruction.ImportingConstructorMessage, True)>
            Public Sub New()
            End Sub

            Public Sub SetInfo(text As String, caretPosition As Integer)
                _text = text
                _caretPosition = caretPosition
            End Sub

            Public Overrides Function ProvideCompletionsAsync(context As CompletionContext) As Task
                context.AddItem(CompletionItem.Create(
                    "CustomItem",
                    rules:=CompletionItemRules.Default.WithMatchPriority(1000), isComplexTextEdit:=True))
                Return Task.CompletedTask
            End Function

            Public Overrides Function ShouldTriggerCompletion(text As SourceText, caretPosition As Integer, trigger As CompletionTrigger, options As OptionSet) As Boolean
                Return True
            End Function

            Public Overrides Function GetChangeAsync(document As Document, item As CompletionItem, commitKey As Char?, cancellationToken As CancellationToken) As Task(Of CompletionChange)
                Dim newText =
"using NewUsing;
using System;
class C
{
    void goo() {
        return InsertedItem"

                Dim change = CompletionChange.Create(
                    New TextChange(New TextSpan(0, _caretPosition), newText))
                Return Task.FromResult(change)
            End Function
        End Class

        <ExportCompletionProvider(NameOf(IntelliCodeMockProvider), LanguageNames.CSharp)>
        <[Shared]>
        <PartNotDiscoverable>
        Private Class IntelliCodeMockProvider
            Inherits CompletionProvider

            Public AutomationTextString As String = "Hello from IntelliCode: Length"

            <ImportingConstructor>
            <Obsolete(MefConstruction.ImportingConstructorMessage, True)>
            Public Sub New()
            End Sub

            Public Overrides Function ProvideCompletionsAsync(context As CompletionContext) As Task
                Dim intelliCodeItem = CompletionItem.Create(displayText:="★ Length", filterText:="Length")
                intelliCodeItem.AutomationText = AutomationTextString
                context.AddItem(intelliCodeItem)

                context.AddItem(CompletionItem.Create(displayText:="★ Normalize", filterText:="Normalize", displayTextSuffix:="()"))
                context.AddItem(CompletionItem.Create(displayText:="Normalize", filterText:="Normalize"))
                context.AddItem(CompletionItem.Create(displayText:="Length", filterText:="Length"))
                context.AddItem(CompletionItem.Create(displayText:="ToString", filterText:="ToString", displayTextSuffix:="()"))
                context.AddItem(CompletionItem.Create(displayText:="First", filterText:="First", displayTextSuffix:="()"))
                Return Task.CompletedTask
            End Function

            Public Overrides Function ShouldTriggerCompletion(text As SourceText, caretPosition As Integer, trigger As CompletionTrigger, options As OptionSet) As Boolean
                Return True
            End Function

            Public Overrides Function GetChangeAsync(document As Document, item As CompletionItem, commitKey As Char?, cancellationToken As CancellationToken) As Task(Of CompletionChange)
                Dim commitText = item.DisplayText
                If commitText.StartsWith("★") Then
                    ' remove the star and the following space
                    commitText = commitText.Substring(2)
                End If

                Return Task.FromResult(CompletionChange.Create(New TextChange(item.Span, commitText)))
            End Function
        End Class

        <WorkItem("https://github.com/dotnet/roslyn/issues/43439")>
        <WpfTheory, CombinatorialData>
        Public Async Function TestSelectNullOverNuint(showCompletionInArgumentLists As Boolean) As Task
            Using state = TestStateFactory.CreateCSharpTestState(
                              <Document>
class C
{
    public static void Main()
    {
        object o = $$
    }
                              </Document>,
                              showCompletionInArgumentLists:=showCompletionInArgumentLists)

                ' 'nu' should select 'null' instead of 'nuint' (even though 'nuint' sorts higher in the list textually).
                state.SendTypeChars("nu")
                Await state.AssertSelectedCompletionItem(displayText:="null", isHardSelected:=True)
                Await state.AssertCompletionItemsContain("nuint", "")

                ' even after 'nuint' is selected, deleting the 'i' should still take us back to 'null'.
                state.SendTypeChars("i")
                Await state.AssertSelectedCompletionItem(displayText:="nuint", isHardSelected:=True)
                state.SendBackspace()
                Await state.AssertSelectedCompletionItem(displayText:="null", isHardSelected:=True)
            End Using
        End Function

        <WorkItem("https://github.com/dotnet/roslyn/issues/43439")>
        <WpfTheory, CombinatorialData>
        Public Async Function TestSelectNuintOverNullOnceInMRU(showCompletionInArgumentLists As Boolean) As Task
            Using state = TestStateFactory.CreateCSharpTestState(
                              <Document>
class C
{
    public static void Main()
    {
        object o = $$
    }
                              </Document>,
                              showCompletionInArgumentLists:=showCompletionInArgumentLists)

                state.SendTypeChars("nui")
                Await state.AssertCompletionItemsContain("nuint", "")
                state.SendTab()
                Assert.Contains("nuint", state.GetLineTextFromCaretPosition(), StringComparison.Ordinal)

                state.SendDeleteWordToLeft()

                ' nuint should be in the mru now.  so typing 'nu' should select it instead of null.
                state.SendTypeChars("nu")
                Await state.AssertSelectedCompletionItem(displayText:="nuint", isHardSelected:=True)
            End Using
        End Function

        <WorkItem("https://dev.azure.com/devdiv/DevDiv/_workitems/edit/944031")>
        <WpfTheory, CombinatorialData>
        Public Async Function TestLambdaParameterInferenceInJoin1(showCompletionInArgumentLists As Boolean) As Task
            Using state = TestStateFactory.CreateCSharpTestState(
                              <Document>
using System.Collections.Generic;
using System.Linq;

class Program
{
    public class Book
    {
        public int Id { get; set; }
        public int OwnerId { get; set; }
        public string Name { get; set; }
    }

    public class Person
    {
        public int Id { get; set; }
        public string Nickname { get; set; }
    }

    static void Main()
    {
        var books = new List&lt;Book&gt;();
        var persons = new List&lt;Person&gt;();

        var join = persons.Join(books, person => person.Id, book => book.$$, (person, book) => new
        {
            person.Id,
            person.Nickname,
            book.Name
        });
                              </Document>,
                              showCompletionInArgumentLists:=showCompletionInArgumentLists)

                state.SendInvokeCompletionList()
                Await state.AssertCompletionItemsContain("OwnerId", "")
            End Using
        End Function

        <WorkItem("https://dev.azure.com/devdiv/DevDiv/_workitems/edit/944031")>
        <WpfTheory, CombinatorialData>
        Public Async Function TestLambdaParameterInferenceInJoin2(showCompletionInArgumentLists As Boolean) As Task
            Using state = TestStateFactory.CreateCSharpTestState(
                              <Document>
using System.Collections.Generic;
using System.Linq;

class Program
{
    public class Book
    {
        public int Id { get; set; }
        public int OwnerId { get; set; }
        public string Name { get; set; }
    }

    public class Person
    {
        public int Id { get; set; }
        public string Nickname { get; set; }
    }

    static void Main()
    {
        var books = new List&lt;Book&gt;();
        var persons = new List&lt;Person&gt;();

        var join = persons.Join(books, person => person.Id, book => book.OwnerId, (person, book) => new
        {
            person.Id,
            person.Nickname,
            book.$$
        });
                              </Document>,
                              showCompletionInArgumentLists:=showCompletionInArgumentLists)

                state.SendInvokeCompletionList()
                Await state.AssertCompletionItemsContain("Name", "")
            End Using
        End Function

        <WorkItem("https://dev.azure.com/devdiv/DevDiv/_workitems/edit/944031")>
        <WpfTheory, CombinatorialData>
        Public Async Function TestLambdaParameterInferenceInGroupJoin1(showCompletionInArgumentLists As Boolean) As Task
            Using state = TestStateFactory.CreateCSharpTestState(
                              <Document>
using System.Collections.Generic;
using System.Linq;

class Program
{
    public class Book
    {
        public int Id { get; set; }
        public int OwnerId { get; set; }
        public string Name { get; set; }
    }

    public class Person
    {
        public int Id { get; set; }
        public string Nickname { get; set; }
    }

    static void Main()
    {
        var books = new List&lt;Book&gt;();
        var persons = new List&lt;Person&gt;();

        var join = persons.GroupJoin(books, person => person.Id, book => book.$$, (person, books1) => new
        {
            person.Id,
            person.Nickname,
            books1.Select(s => s.Name)
        });
                              </Document>,
                              showCompletionInArgumentLists:=showCompletionInArgumentLists)

                state.SendInvokeCompletionList()
                Await state.AssertCompletionItemsContain("OwnerId", "")
            End Using
        End Function

        <WorkItem("https://dev.azure.com/devdiv/DevDiv/_workitems/edit/944031")>
        <WpfTheory, CombinatorialData>
        Public Async Function TestLambdaParameterInferenceInGroupJoin2(showCompletionInArgumentLists As Boolean) As Task
            Using state = TestStateFactory.CreateCSharpTestState(
                              <Document>
using System.Collections.Generic;
using System.Linq;

class Program
{
    public class Book
    {
        public int Id { get; set; }
        public int OwnerId { get; set; }
        public string Name { get; set; }
    }

    public class Person
    {
        public int Id { get; set; }
        public string Nickname { get; set; }
    }

    static void Main()
    {
        var books = new List&lt;Book&gt;();
        var persons = new List&lt;Person&gt;();

        var join = persons.GroupJoin(books, person => person.Id, book => book.OwnerId, (person, books1) => new
        {
            person.Id,
            person.Nickname,
            books1.$$
        });
                              </Document>,
                              showCompletionInArgumentLists:=showCompletionInArgumentLists)

                state.SendInvokeCompletionList()
                Await state.AssertCompletionItemsContain("Select", "<>")
            End Using
        End Function

        <WorkItem("https://dev.azure.com/devdiv/DevDiv/_workitems/edit/944031")>
        <WpfTheory, CombinatorialData>
        Public Async Function TestLambdaParameterInferenceInGroupJoin3(showCompletionInArgumentLists As Boolean) As Task
            Using state = TestStateFactory.CreateCSharpTestState(
                              <Document>
using System.Collections.Generic;
using System.Linq;

class Program
{
    public class Book
    {
        public int Id { get; set; }
        public int OwnerId { get; set; }
        public string Name { get; set; }
    }

    public class Person
    {
        public int Id { get; set; }
        public string Nickname { get; set; }
    }

    static void Main()
    {
        var books = new List&lt;Book&gt;();
        var persons = new List&lt;Person&gt;();

        var join = persons.GroupJoin(books, person => person.Id, book => book.OwnerId, (person, books1) => new
        {
            person.Id,
            person.Nickname,
            books1.Select(s => s.$$)
        });
                              </Document>,
                              showCompletionInArgumentLists:=showCompletionInArgumentLists)

                state.SendInvokeCompletionList()
                Await state.AssertCompletionItemsContain("Name", "")
            End Using
        End Function

        <WorkItem("https://devdiv.visualstudio.com/DevDiv/_workitems/edit/1128749")>
        <WpfTheory, CombinatorialData>
        Public Async Function TestFallingBackToItemWithLongestCommonPrefixWhenNoMatch(showCompletionInArgumentLists As Boolean) As Task
            Using state = TestStateFactory.CreateCSharpTestState(
                              <Document>
class SomePrefixAndName {}

class C
{
    void Method()
    {
        SomePrefixOrName$$
    }
}
                              </Document>,
                  showCompletionInArgumentLists:=showCompletionInArgumentLists)

                Await state.SendCommitUniqueCompletionListItemAsync()
                Await state.AssertNoCompletionSession()

                state.SendEscape()
                Await state.WaitForAsynchronousOperationsAsync()

                state.SendInvokeCompletionList()
                Await state.AssertSelectedCompletionItem(displayText:="SomePrefixAndName", isHardSelected:=False)

            End Using
        End Function

        <WorkItem("https://github.com/dotnet/roslyn/pull/47511")>
        <WpfFact, Trait(Traits.Feature, Traits.Features.Completion)>
        Public Sub ConversionsOperatorsAndIndexerAreShownBelowMethodsAndPropertiesAndBeforeUnimportedItems()
            Using state = TestStateFactory.CreateCSharpTestState(
                              <Document>
namespace A
{
    using B;
    public static class CExtensions{
        public static void ExtensionUnimported(this C c) { }
    }
}
namespace B
{
    public static class CExtensions{
        public static void ExtensionImported(this C c) { }
    }

    public class C
    {
        public int A { get; } = default;
        public int Z { get; } = default;
        public void AM() { }
        public void ZM() { }
        public int this[int _] => default;
        public static explicit operator int(C _) => default;
        public static C operator +(C a, C b) => default;
    }

    class Program
    {
        static void Main()
        {
            var c = new C();
            c.$$
        }
    }
}                              </Document>)

                state.Workspace.GlobalOptions.SetGlobalOption(CompletionOptionsStorage.ForceExpandedCompletionIndexCreation, True)
                state.Workspace.GlobalOptions.SetGlobalOption(CompletionOptionsStorage.ShowItemsFromUnimportedNamespaces, LanguageNames.CSharp, True)

                state.SendInvokeCompletionList()
                state.AssertItemsInOrder(New String() {
                    "A", ' Method, properties, and imported extension methods alphabetical ordered
                    "AM",
                    "Equals",
                    "ExtensionImported",
                    "GetHashCode",
                    "GetType",
                    "this[]", ' Indexer
                    "ToString",
                    "Z",
                    "ZM",
                    "(int)", ' Conversions
                    "+", ' Operators
                    "ExtensionUnimported" 'Unimported extension methods
                })
            End Using
        End Sub

        <WpfTheory, CombinatorialData>
        Public Sub TestCompleteMethodParenthesisForSymbolCompletionProvider(showCompletionInArgumentLists As Boolean, <CombinatorialValues(";"c, "."c)> commitChar As Char)
            Using state = TestStateFactory.CreateCSharpTestState(
            <Document>
                public class B
                {
                    private void C11()
                    {
                        $$
                    }
                }</Document>,
                showCompletionInArgumentLists:=showCompletionInArgumentLists)

                Dim expectedText = $"
                public class B
                {{
                    private void C11()
                    {{
                        C11(){commitChar}
                    }}
                }}"
                state.SendTypeChars("C")
                Dim expectingItem = state.GetCompletionItems().First(Function(item) item.DisplayText.Equals("C11"))
                Assert.True(SymbolCompletionItem.GetShouldProvideParenthesisCompletion(expectingItem))

                state.SendSelectCompletionItem("C11")
                state.SendTypeChars(commitChar)
                Assert.Equal(expectedText, state.GetDocumentText())
            End Using
        End Sub

        <WpfTheory, CombinatorialData>
        Public Sub TestNestedMethodCallWhenCommitUsingSemicolon(showCompletionInArgumentLists As Boolean)
            Using state = TestStateFactory.CreateCSharpTestState(
            <Document>
                public class B
                {
                    private void C11()
                    {
                        AAA($$)
                    }

                    private int DDD() => 1;
                    private int AAA(int i) => 1;
                }</Document>,
                showCompletionInArgumentLists:=showCompletionInArgumentLists)

                Dim expectedText = $"
                public class B
                {{
                    private void C11()
                    {{
                        AAA(DDD());
                    }}

                    private int DDD() => 1;
                    private int AAA(int i) => 1;
                }}"
                state.SendTypeChars("D")
                Dim expectingItem = state.GetCompletionItems().First(Function(item) item.DisplayText.Equals("DDD"))
                Assert.True(SymbolCompletionItem.GetShouldProvideParenthesisCompletion(expectingItem))

                state.SendSelectCompletionItem("DDD")
                state.SendTypeChars(";"c)
                Assert.Equal(expectedText, state.GetDocumentText())
            End Using
        End Sub

        <WpfTheory, CombinatorialData>
        Public Sub TestNestedMethodCallUnderDelegateContextWhenCommitUsingSemicolon(showCompletionInArgumentLists As Boolean)
            Using state = TestStateFactory.CreateCSharpTestState(
            <Document>
                using System;
                public class B
                {
                    private void C11()
                    {
                        AAA($$)
                    }

                    private void DDD() {}
                    private int AAA(Action c) => 1;
                }</Document>,
                showCompletionInArgumentLists:=showCompletionInArgumentLists)

                Dim expectedText = $"
                using System;
                public class B
                {{
                    private void C11()
                    {{
                        AAA(DDD);
                    }}

                    private void DDD() {{}}
                    private int AAA(Action c) => 1;
                }}"
                state.SendTypeChars("D")
                Dim expectingItem = state.GetCompletionItems().First(Function(item) item.DisplayText.Equals("DDD"))
                Assert.False(SymbolCompletionItem.GetShouldProvideParenthesisCompletion(expectingItem))

                state.SendSelectCompletionItem("DDD")
                state.SendTypeChars(";"c)
                Assert.Equal(expectedText, state.GetDocumentText())
            End Using
        End Sub

        <WpfTheory, CombinatorialData>
        Public Sub TestNestedMethodCallWhenCommitUsingDot(showCompletionInArgumentLists As Boolean)
            Using state = TestStateFactory.CreateCSharpTestState(
            <Document>
                public class B
                {
                    private void C11()
                    {
                        AAA($$)
                    }

                    private int DDD() => 1;
                    private int AAA(int i) => 1;
                }</Document>,
                showCompletionInArgumentLists:=showCompletionInArgumentLists)

                Dim expectedText = $"
                public class B
                {{
                    private void C11()
                    {{
                        AAA(DDD().)
                    }}

                    private int DDD() => 1;
                    private int AAA(int i) => 1;
                }}"
                state.SendTypeChars("D")
                Dim expectingItem = state.GetCompletionItems().First(Function(item) item.DisplayText.Equals("DDD"))
                Assert.True(SymbolCompletionItem.GetShouldProvideParenthesisCompletion(expectingItem))

                state.SendSelectCompletionItem("DDD")
                state.SendTypeChars("."c)
                Assert.Equal(expectedText, state.GetDocumentText())
            End Using
        End Sub

        <WpfTheory, CombinatorialData>
        Public Sub TestCompleteMethodParenthesisForSymbolCompletionProviderUnderDelegateContext(showCompletionInArgumentLists As Boolean, <CombinatorialValues(";"c, "."c)> commitChar As Char)
            Using state = TestStateFactory.CreateCSharpTestState(
            <Document>
                using System;
                public class B
                {
                    private void C11()
                    {
                        Action t = $$
                    }
                }</Document>,
                showCompletionInArgumentLists:=showCompletionInArgumentLists)

                Dim expectedText = $"
                using System;
                public class B
                {{
                    private void C11()
                    {{
                        Action t = C11{commitChar}
                    }}
                }}"
                state.SendTypeChars("C")
                Dim expectingItem = state.GetCompletionItems().First(Function(item) item.DisplayText.Equals("C11"))
                Assert.False(SymbolCompletionItem.GetShouldProvideParenthesisCompletion(expectingItem))

                state.SendSelectCompletionItem("C11")
                state.SendTypeChars(commitChar)
                Assert.Equal(expectedText, state.GetDocumentText())
            End Using
        End Sub

        <WpfTheory, CombinatorialData>
        Public Sub TestCompleteObjectCreationParenthesisForSymbolCreationCompletionProvider(showCompletionInArgumentLists As Boolean, <CombinatorialValues(";"c, "."c)> commitChar As Char)
            Using state = TestStateFactory.CreateCSharpTestState(
            <Document>
                using Bar = System.String
                public class AA
                {
                    private static void CC()
                    {
                        var a = new $$
                    }
                }</Document>,
                showCompletionInArgumentLists:=showCompletionInArgumentLists)

                Dim expectedText = $"
                using Bar = System.String
                public class AA
                {{
                    private static void CC()
                    {{
                        var a = new Bar(){commitChar}
                    }}
                }}"
                state.SendTypeChars("B")
                Dim expectingItem = state.GetCompletionItems().First(Function(item) item.DisplayText.Equals("AA"))
                Assert.True(SymbolCompletionItem.GetShouldProvideParenthesisCompletion(expectingItem))

                state.SendSelectCompletionItem("Bar")
                state.SendTypeChars(commitChar)
                Assert.Equal(expectedText, state.GetDocumentText())
            End Using
        End Sub

        <WpfTheory, CombinatorialData>
        Public Sub TestCompleteObjectCreationParenthesisForSymbolCreationCompletionProviderUnderNonObjectCreationContext(showCompletionInArgumentLists As Boolean, <CombinatorialValues(";"c, "."c)> commitChar As Char)
            Using state = TestStateFactory.CreateCSharpTestState(
            <Document>
                using Bar = System.String
                public class AA
                {
                    private static void CC()
                    {
                        $$
                    }
                }</Document>,
                showCompletionInArgumentLists:=showCompletionInArgumentLists)

                Dim expectedText = $"
                using Bar = System.String
                public class AA
                {{
                    private static void CC()
                    {{
                        Bar{commitChar}
                    }}
                }}"
                state.SendTypeChars("B")
                Dim expectingItem = state.GetCompletionItems().First(Function(item) item.DisplayText.Equals("AA"))
                Assert.False(SymbolCompletionItem.GetShouldProvideParenthesisCompletion(expectingItem))

                state.SendSelectCompletionItem("Bar")

                state.SendTypeChars(commitChar)
                Assert.Equal(expectedText, state.GetDocumentText())
            End Using
        End Sub

        <WpfTheory, CombinatorialData>
        Public Sub TestCompleteParenthesisForObjectCreationCompletionProvider(showCompletionInArgumentLists As Boolean, <CombinatorialValues(";"c, "."c)> commitChar As Char)
            Using state = TestStateFactory.CreateCSharpTestState(
            <Document>
                public class AA
                {
                    private static void CC()
                    {
                        AA a = new $$
                    }
                }</Document>,
                showCompletionInArgumentLists:=showCompletionInArgumentLists)

                Dim expectedText = $"
                public class AA
                {{
                    private static void CC()
                    {{
                        AA a = new AA(){commitChar}
                    }}
                }}"
                state.SendTypeChars("A")
                state.SendSelectCompletionItem("AA")
                state.SendTypeChars(commitChar)
                Assert.Equal(expectedText, state.GetDocumentText())
            End Using
        End Sub

        <WpfTheory, CombinatorialData>
        Public Sub TestCompleteParenthesisForExtensionMethodImportCompletionProvider(showCompletionInArgumentLists As Boolean, <CombinatorialValues(";"c, "."c)> commitChar As Char)
            Using state = TestStateFactory.CreateCSharpTestState(
            <Document>
namespace CC
{
    public static class DD
    {
        public static int ToInt(this AA a) => 1;
    }
}
public class AA
{
    private static void CC()
    {
        AA a = new AA();
        var value = a.$$
    }
}</Document>,
                showCompletionInArgumentLists:=showCompletionInArgumentLists)

                state.Workspace.GlobalOptions.SetGlobalOption(CompletionOptionsStorage.ForceExpandedCompletionIndexCreation, True)
                state.Workspace.GlobalOptions.SetGlobalOption(CompletionOptionsStorage.ShowItemsFromUnimportedNamespaces, LanguageNames.CSharp, True)

                Dim expectedText = $"
using CC;

namespace CC
{{
    public static class DD
    {{
        public static int ToInt(this AA a) => 1;
    }}
}}
public class AA
{{
    private static void CC()
    {{
        AA a = new AA();
        var value = a.ToInt(){commitChar}
    }}
}}"
                state.SendTypeChars("To")
                state.SendSelectCompletionItem("ToInt")
                state.SendTypeChars(commitChar)
                Assert.Equal(expectedText, state.GetDocumentText())
            End Using
        End Sub

        <WpfTheory, CombinatorialData>
        Public Async Function TestCompleteParenthesisForTypeImportCompletionProvider(showCompletionInArgumentLists As Boolean, <CombinatorialValues(";"c, "."c)> commitChar As Char) As Task
            Using state = TestStateFactory.CreateCSharpTestState(
            <Document>
namespace CC
{
    public class Bar
    {
    }
}
public class AA
{
    private static void CC()
    {
        var a = new $$
    }
}</Document>,
                showCompletionInArgumentLists:=showCompletionInArgumentLists)
                state.Workspace.GlobalOptions.SetGlobalOption(CompletionOptionsStorage.ForceExpandedCompletionIndexCreation, True)
                state.Workspace.GlobalOptions.SetGlobalOption(CompletionOptionsStorage.ShowItemsFromUnimportedNamespaces, LanguageNames.CSharp, True)

                Await state.SendInvokeCompletionListAndWaitForUiRenderAsync()

                ' Make sure expander is selected
                Await state.SetCompletionItemExpanderStateAndWaitForUiRenderAsync(isSelected:=True)

                Dim expectedText = $"
using CC;

namespace CC
{{
    public class Bar
    {{
    }}
}}
public class AA
{{
    private static void CC()
    {{
        var a = new Bar(){commitChar}
    }}
}}"
                state.SendTypeChars("Ba")
                state.SendSelectCompletionItem("Bar")
                state.SendTypeChars(commitChar)
                Assert.Equal(expectedText, state.GetDocumentText())
            End Using
        End Function

        <WpfTheory, CombinatorialData>
        Public Async Function TestCompleteParenthesisForTypeImportCompletionProviderUnderNonObjectCreationContext(showCompletionInArgumentLists As Boolean, <CombinatorialValues(";"c, "."c)> commitChar As Char) As Task
            Using state = TestStateFactory.CreateCSharpTestState(
            <Document>
namespace CC
{
    public class Bar
    {
    }
}
public class AA
{
    private static void CC()
    {
        $$
    }
}</Document>,
                showCompletionInArgumentLists:=showCompletionInArgumentLists)

                state.Workspace.GlobalOptions.SetGlobalOption(CompletionOptionsStorage.ForceExpandedCompletionIndexCreation, True)
                state.Workspace.GlobalOptions.SetGlobalOption(CompletionOptionsStorage.ShowItemsFromUnimportedNamespaces, LanguageNames.CSharp, True)

                Await state.SendInvokeCompletionListAndWaitForUiRenderAsync()

                ' Make sure expander is selected
                Await state.SetCompletionItemExpanderStateAndWaitForUiRenderAsync(isSelected:=True)

                Dim expectedText = $"
using CC;

namespace CC
{{
    public class Bar
    {{
    }}
}}
public class AA
{{
    private static void CC()
    {{
        Bar{commitChar}
    }}
}}"
                state.SendTypeChars("Ba")
                state.SendSelectCompletionItem("Bar")
                state.SendTypeChars(commitChar)
                Assert.Equal(expectedText, state.GetDocumentText())
            End Using
        End Function

        <WpfTheory, CombinatorialData>
        Public Async Function TestTypeImportCompletionAfterScoped(showCompletionInArgumentLists As Boolean) As Task
            Using state = TestStateFactory.CreateCSharpTestState(
            <Document>
namespace MyNamespace
{
    public ref struct MyRefStruct { }
}

namespace Test
{
    class Program
    {
        public static void Main()
        {
            scoped $$
        }
    }
}
</Document>,
                showCompletionInArgumentLists:=showCompletionInArgumentLists)

                state.Workspace.GlobalOptions.SetGlobalOption(CompletionOptionsStorage.ForceExpandedCompletionIndexCreation, True)
                state.Workspace.GlobalOptions.SetGlobalOption(CompletionOptionsStorage.ShowItemsFromUnimportedNamespaces, LanguageNames.CSharp, True)

                state.SendInvokeCompletionList()
                Await state.WaitForAsynchronousOperationsAsync()
                Await state.WaitForUIRenderedAsync()

                ' Make sure expander is selected
                Await state.SetCompletionItemExpanderStateAndWaitForUiRenderAsync(isSelected:=True)

                Dim expectedText = "
using MyNamespace;

namespace MyNamespace
{
    public ref struct MyRefStruct { }
}

namespace Test
{
    class Program
    {
        public static void Main()
        {
            scoped MyRefStruct 
        }
    }
}
"
                state.SendTypeChars("MyR")
                state.SendSelectCompletionItem("MyRefStruct")
                state.SendTypeChars(" ")
                Assert.Equal(expectedText, state.GetDocumentText())
                Await state.AssertLineTextAroundCaret(expectedTextBeforeCaret:="            scoped MyRefStruct ", expectedTextAfterCaret:="")
            End Using
        End Function

        <WpfTheory, CombinatorialData>
        Public Async Function TestTypeImportCompletionAfterScopedInTopLevel(showCompletionInArgumentLists As Boolean) As Task
            Using state = TestStateFactory.CreateCSharpTestState(
            <Document>
scoped $$

namespace MyNamespace
{
    public ref struct MyRefStruct { }
}
</Document>,
                showCompletionInArgumentLists:=showCompletionInArgumentLists)

                state.Workspace.GlobalOptions.SetGlobalOption(CompletionOptionsStorage.ForceExpandedCompletionIndexCreation, True)
                state.Workspace.GlobalOptions.SetGlobalOption(CompletionOptionsStorage.ShowItemsFromUnimportedNamespaces, LanguageNames.CSharp, True)

                state.SendInvokeCompletionList()
                Await state.WaitForAsynchronousOperationsAsync()
                Await state.WaitForUIRenderedAsync()

                ' Make sure expander is selected
                Await state.SetCompletionItemExpanderStateAndWaitForUiRenderAsync(isSelected:=True)

                Dim expectedText = "
using MyNamespace;

scoped MyRefStruct 

namespace MyNamespace
{
    public ref struct MyRefStruct { }
}
"
                state.SendTypeChars("MyR")
                state.SendSelectCompletionItem("MyRefStruct")
                state.SendTypeChars(" ")
                Assert.Equal(expectedText, state.GetDocumentText())
                Await state.AssertLineTextAroundCaret(expectedTextBeforeCaret:="scoped MyRefStruct ", expectedTextAfterCaret:="")
            End Using
        End Function

        <WpfTheory, CombinatorialData>
        Public Async Function TestCompleteParenthesisForMethodUnderNameofContext(showCompletionInArgumentLists As Boolean) As Task
            Using state = TestStateFactory.CreateCSharpTestState(
            <Document>
public class AA
{
    private static void CC()
    {
        var x = nameof($$)
    }
}</Document>,
                showCompletionInArgumentLists:=showCompletionInArgumentLists)

                state.Workspace.GlobalOptions.SetGlobalOption(CompletionOptionsStorage.ForceExpandedCompletionIndexCreation, True)
                state.Workspace.GlobalOptions.SetGlobalOption(CompletionOptionsStorage.ShowItemsFromUnimportedNamespaces, LanguageNames.CSharp, True)

                Await state.SendInvokeCompletionListAndWaitForUiRenderAsync()

                Await state.SetCompletionItemExpanderStateAndWaitForUiRenderAsync(isSelected:=True)

                Dim expectedText = "
public class AA
{
    private static void CC()
    {
        var x = nameof(CC);
    }
}"
                state.SendTypeChars("CC")
                state.SendSelectCompletionItem("CC")
                state.SendTypeChars(";")
                Assert.Equal(expectedText, state.GetDocumentText())
            End Using
        End Function

        <WpfTheory, CombinatorialData>
        Public Async Function TestCompleteParenthesisForGenericMethodUnderNameofContext(showCompletionInArgumentLists As Boolean) As Task
            Using state = TestStateFactory.CreateCSharpTestState(
            <Document>
using System;
public class AA
{
    private static void CC()
    {
        var x = nameof($$)
    }

    private static T GetSomething&lt;T&gt;() => (T)Activator.GetInstance(typeof(T));
}</Document>,
                showCompletionInArgumentLists:=showCompletionInArgumentLists)

                state.Workspace.GlobalOptions.SetGlobalOption(CompletionOptionsStorage.ForceExpandedCompletionIndexCreation, True)
                state.Workspace.GlobalOptions.SetGlobalOption(CompletionOptionsStorage.ShowItemsFromUnimportedNamespaces, LanguageNames.CSharp, True)

                Await state.SendInvokeCompletionListAndWaitForUiRenderAsync()

                Await state.SetCompletionItemExpanderStateAndWaitForUiRenderAsync(isSelected:=True)

                Dim expectedText = "
using System;
public class AA
{
    private static void CC()
    {
        var x = nameof(GetSomething);
    }

    private static T GetSomething<T>() => (T)Activator.GetInstance(typeof(T));
}"
                state.SendTypeChars("Get")
                state.SendSelectCompletionItem("GetSomething<>")
                state.SendTypeChars(";")
                Assert.Equal(expectedText, state.GetDocumentText())
            End Using
        End Function

        <WpfTheory, CombinatorialData>
        Public Async Function TestCompleteParenthesisForFullMethodUnderNameofContext(showCompletionInArgumentLists As Boolean) As Task
            Using state = TestStateFactory.CreateCSharpTestState(
            <Document>
public class AA
{
    private static void CC()
    {
        var x = nameof($$)
    }
}
namespace Bar1
{
    public class Bar2
    {
        public void Bar3() { }
    }
}</Document>,
                showCompletionInArgumentLists:=showCompletionInArgumentLists)

                state.Workspace.GlobalOptions.SetGlobalOption(CompletionOptionsStorage.ForceExpandedCompletionIndexCreation, True)
                state.Workspace.GlobalOptions.SetGlobalOption(CompletionOptionsStorage.ShowItemsFromUnimportedNamespaces, LanguageNames.CSharp, True)

                Await state.SendInvokeCompletionListAndWaitForUiRenderAsync()

                Await state.SetCompletionItemExpanderStateAndWaitForUiRenderAsync(isSelected:=True)

                Dim expectedText = "
public class AA
{
    private static void CC()
    {
        var x = nameof(Bar1.Bar2.Bar3);
    }
}
namespace Bar1
{
    public class Bar2
    {
        public void Bar3() { }
    }
}"
                state.SendTypeChars("Bar1.Bar2.Ba")
                state.SendSelectCompletionItem("Bar3")
                state.SendTypeChars(";")
                Assert.Equal(expectedText, state.GetDocumentText())
            End Using
        End Function

        <WpfTheory, CombinatorialData>
        Public Async Function TestCompleteParenthesisForFunctionPointer(showCompletionInArgumentLists As Boolean) As Task
            Using state = TestStateFactory.CreateCSharpTestState(
            <Document>
using System;
public unsafe class AA
{
    private static void CC()
    {
        delegate*&lt;void&gt; p = $$
    }

    public static void Bar() {}
}</Document>,
                showCompletionInArgumentLists:=showCompletionInArgumentLists)

                state.Workspace.GlobalOptions.SetGlobalOption(CompletionOptionsStorage.ForceExpandedCompletionIndexCreation, True)
                state.Workspace.GlobalOptions.SetGlobalOption(CompletionOptionsStorage.ShowItemsFromUnimportedNamespaces, LanguageNames.CSharp, True)

                Await state.SendInvokeCompletionListAndWaitForUiRenderAsync()

                Await state.SetCompletionItemExpanderStateAndWaitForUiRenderAsync(isSelected:=True)

                Dim expectedText = "
using System;
public unsafe class AA
{
    private static void CC()
    {
        delegate*<void> p = Bar;
    }

    public static void Bar() {}
}"
                state.SendTypeChars("Ba")
                state.SendSelectCompletionItem("Bar")
                state.SendTypeChars(";")
                Assert.Equal(expectedText, state.GetDocumentText())
            End Using
        End Function

        <WpfTheory, CombinatorialData>
        Public Async Function CompletionInPreprocessorIf(showCompletionInArgumentLists As Boolean) As Task
            Using state = TestStateFactory.CreateTestStateFromWorkspace(
                    <Workspace>
                        <Project Language="C#" CommonReferences="true" PreprocessorSymbols="Goo,Bar,Baz">
                            <Document>
#if $$
                            </Document>
                        </Project>
                    </Workspace>,
                              showCompletionInArgumentLists:=showCompletionInArgumentLists)

                state.SendInvokeCompletionList()
                Await state.AssertCompletionItemsContainAll({"Goo", "Bar", "Baz", "true", "false"})
                state.SendTypeChars("Go")
                state.SendTab()
                Await state.AssertNoCompletionSession()
                Assert.Contains("#if Goo", state.GetLineTextFromCaretPosition(), StringComparison.Ordinal)
            End Using
        End Function

        <WpfTheory, CombinatorialData>
        Public Async Function CompletionInPreprocessorElif(showCompletionInArgumentLists As Boolean) As Task
            Using state = TestStateFactory.CreateTestStateFromWorkspace(
                    <Workspace>
                        <Project Language="C#" CommonReferences="true" PreprocessorSymbols="Goo,Bar,Baz">
                            <Document>
#if false
#elif $$
                            </Document>
                        </Project>
                    </Workspace>,
                              showCompletionInArgumentLists:=showCompletionInArgumentLists)

                state.SendInvokeCompletionList()
                Await state.AssertCompletionItemsContainAll({"Goo", "Bar", "Baz", "true", "false"})
                state.SendTypeChars("Go")
                state.SendTab()
                Await state.AssertNoCompletionSession()
                Assert.Contains("#elif Goo", state.GetLineTextFromCaretPosition(), StringComparison.Ordinal)
            End Using
        End Function

        <WpfTheory, CombinatorialData>
        Public Async Function CompletionNotInPreprocessorElse(showCompletionInArgumentLists As Boolean) As Task
            Using state = TestStateFactory.CreateTestStateFromWorkspace(
                    <Workspace>
                        <Project Language="C#" CommonReferences="true" PreprocessorSymbols="Goo,Bar,Baz">
                            <Document>
#if false
#elif false
#else $$
                            </Document>
                        </Project>
                    </Workspace>,
                              showCompletionInArgumentLists:=showCompletionInArgumentLists)

                state.SendInvokeCompletionList()
                Await state.AssertNoCompletionSession()
            End Using
        End Function

        <WpfTheory, CombinatorialData>
        Public Async Function CompletionInPreprocessorParenthesized(showCompletionInArgumentLists As Boolean) As Task
            Using state = TestStateFactory.CreateTestStateFromWorkspace(
                    <Workspace>
                        <Project Language="C#" CommonReferences="true" PreprocessorSymbols="Goo,Bar,Baz">
                            <Document>
#if ($$
                            </Document>
                        </Project>
                    </Workspace>,
                              showCompletionInArgumentLists:=showCompletionInArgumentLists)

                state.SendInvokeCompletionList()
                Await state.AssertCompletionItemsContainAll({"Goo", "Bar", "Baz", "true", "false"})
                state.SendTypeChars("Go")
                state.SendTab()
                Await state.AssertNoCompletionSession()
                Assert.Contains("#if (Goo", state.GetLineTextFromCaretPosition(), StringComparison.Ordinal)
            End Using
        End Function

        <WpfTheory, CombinatorialData>
        Public Async Function CompletionInPreprocessorNot(showCompletionInArgumentLists As Boolean) As Task
            Using state = TestStateFactory.CreateTestStateFromWorkspace(
                    <Workspace>
                        <Project Language="C#" CommonReferences="true" PreprocessorSymbols="Goo,Bar,Baz">
                            <Document>
#if !$$
                            </Document>
                        </Project>
                    </Workspace>,
                              showCompletionInArgumentLists:=showCompletionInArgumentLists)

                state.SendInvokeCompletionList()
                Await state.AssertCompletionItemsContainAll({"Goo", "Bar", "Baz", "true", "false"})
                state.SendTypeChars("Go")
                state.SendTab()
                Await state.AssertNoCompletionSession()
                Assert.Contains("#if !Goo", state.GetLineTextFromCaretPosition(), StringComparison.Ordinal)
            End Using
        End Function

        <WpfTheory, CombinatorialData>
        Public Async Function CompletionInPreprocessorAnd(showCompletionInArgumentLists As Boolean) As Task
            Using state = TestStateFactory.CreateTestStateFromWorkspace(
                    <Workspace>
                        <Project Language="C#" CommonReferences="true" PreprocessorSymbols="Goo,Bar,Baz">
                            <Document>
#if true &amp;&amp; $$
                            </Document>
                        </Project>
                    </Workspace>,
                              showCompletionInArgumentLists:=showCompletionInArgumentLists)

                state.SendInvokeCompletionList()
                Await state.AssertCompletionItemsContainAll({"Goo", "Bar", "Baz", "true", "false"})
                state.SendTypeChars("Go")
                state.SendTab()
                Await state.AssertNoCompletionSession()
                Assert.Contains("#if true && Goo", state.GetLineTextFromCaretPosition(), StringComparison.Ordinal)
            End Using
        End Function

        <WpfTheory, CombinatorialData>
        Public Async Function CompletionInPreprocessorOr(showCompletionInArgumentLists As Boolean) As Task
            Using state = TestStateFactory.CreateTestStateFromWorkspace(
                    <Workspace>
                        <Project Language="C#" CommonReferences="true" PreprocessorSymbols="Goo,Bar,Baz">
                            <Document>
#if true || $$
                            </Document>
                        </Project>
                    </Workspace>,
                              showCompletionInArgumentLists:=showCompletionInArgumentLists)

                state.SendInvokeCompletionList()
                Await state.AssertCompletionItemsContainAll({"Goo", "Bar", "Baz", "true", "false"})
                state.SendTypeChars("Go")
                state.SendTab()
                Await state.AssertNoCompletionSession()
                Assert.Contains("#if true || Goo", state.GetLineTextFromCaretPosition(), StringComparison.Ordinal)
            End Using
        End Function

        <WpfTheory, CombinatorialData>
        Public Async Function CompletionInPreprocessorCasingDifference(showCompletionInArgumentLists As Boolean) As Task
            Using state = TestStateFactory.CreateTestStateFromWorkspace(
                    <Workspace>
                        <Project Language="C#" CommonReferences="true" PreprocessorSymbols="Goo,Bar,BAR,Baz">
                            <Document>
#if $$
                            </Document>
                        </Project>
                    </Workspace>,
                              showCompletionInArgumentLists:=showCompletionInArgumentLists)

                state.SendInvokeCompletionList()
                Await state.AssertCompletionItemsContainAll({"Goo", "Bar", "BAR", "Baz", "true", "false"})
                state.SendTypeChars("Go")
                state.SendTab()
                Await state.AssertNoCompletionSession()
                Assert.Contains("#if Goo", state.GetLineTextFromCaretPosition(), StringComparison.Ordinal)
            End Using
        End Function

        <WpfFact>
        <WorkItem("https://github.com/dotnet/roslyn/issues/63922")>
        <WorkItem("https://github.com/dotnet/roslyn/issues/55546")>
        Public Async Function DoNotSelectMatchPriorityDeprioritizeAndBetterCaseSensitiveWithOnlyLowercaseTyped() As Task
            Using state = TestStateFactory.CreateCSharpTestState(
            <Document>
using System;
public static class Ext
{
    public static bool Should(this int x) => false;
}
public class AA
{
    private static void CC(int x)
    {
        var y = x.$$
    }
}</Document>)
                Await state.SendInvokeCompletionListAndWaitForUiRenderAsync()
                Await state.SendTypeCharsAndWaitForUiRenderAsync("sh")

                ' "(short)" item has a MatchPriority of "Deprioritize", so we don't want to select it over regular item "Should"
                ' even if it matches with filter text better in term of case-sensitivity.
                Await state.AssertSelectedCompletionItem("Should")
                Await state.AssertCompletionItemsContain(Function(item)
                                                             Return item.GetEntireDisplayText() = "(short)"
                                                         End Function)
            End Using
        End Function

        <WpfFact>
        <WorkItem("https://github.com/dotnet/roslyn/issues/55546")>
        <WorkItem("https://github.com/dotnet/roslyn/issues/63922")>
        Public Async Function PreferBestMatchPriorityAndCaseSensitiveOverPreselect() As Task
            Using state = TestStateFactory.CreateCSharpTestState(
            <Document>
public class AA
{
    private static void CC()
    {
        $$
    }
}</Document>,
                extraExportedTypes:={GetType(TestMatchPriorityCompletionProvider)}.ToList())

                Dim completionService = state.Workspace.Services.GetLanguageServices(LanguageNames.CSharp).GetRequiredService(Of CompletionService)()
                Dim provider = completionService.GetTestAccessor().GetImportedAndBuiltInProviders(ImmutableHashSet(Of String).Empty).OfType(Of TestMatchPriorityCompletionProvider)().Single()

                provider.AddItems(New(displayText As String, matchPriority As Integer)() {
                                  ("item1", MatchPriority.Default - 1),
                                  ("item2", MatchPriority.Default + 1),
                                  ("item3", MatchPriority.Default),
                                  ("Item4", MatchPriority.Preselect)})

                Await state.SendInvokeCompletionListAndWaitForUiRenderAsync()
                Await state.SendTypeCharsAndWaitForUiRenderAsync("item")

                ' always prefer case-sensitive match of highest priority, even in the presence of item with MatchPriority.Preselect
                Await state.AssertSelectedCompletionItem("item2")
            End Using
        End Function

        <WpfTheory, CombinatorialData>
        <WorkItem("https://github.com/dotnet/roslyn/issues/55546")>
        <WorkItem("https://github.com/dotnet/roslyn/issues/63922")>
        Public Async Function PreferBestCaseSensitiveWithUppercaseTyped(uppercaseItemIsDeprioritize As Boolean) As Task
            Using state = TestStateFactory.CreateCSharpTestState(
            <Document>
public class AA
{
    private static void CC()
    {
        $$
    }
}</Document>,
                extraExportedTypes:={GetType(TestMatchPriorityCompletionProvider)}.ToList())

                Dim completionService = state.Workspace.Services.GetLanguageServices(LanguageNames.CSharp).GetRequiredService(Of CompletionService)()
                Dim provider = completionService.GetTestAccessor().GetImportedAndBuiltInProviders(ImmutableHashSet(Of String).Empty).OfType(Of TestMatchPriorityCompletionProvider)().Single()

                provider.AddItems(New(displayText As String, matchPriority As Integer)() {
                                  ("item1", MatchPriority.Preselect),
                                  ("item2", MatchPriority.Default + 1),
                                  ("Item3", If(uppercaseItemIsDeprioritize, MatchPriority.Deprioritize, MatchPriority.Default - 1))})

                Await state.SendInvokeCompletionListAndWaitForUiRenderAsync()
                Await state.SendTypeCharsAndWaitForUiRenderAsync("Item")

                ' regardless of priority, if any uppercase letter is typed, ensure we prefer casing over match priority (including Preselect items) if uppercase is typed
                ' even if item with best matched casing has MatchPriority.Deprioritize
                Await state.AssertSelectedCompletionItem("Item3")
            End Using
        End Function

        <PartNotDiscoverable>
        <[Shared], ExportCompletionProvider(NameOf(TestMatchPriorityCompletionProvider), LanguageNames.CSharp)>
        Private Class TestMatchPriorityCompletionProvider
            Inherits CompletionProvider

            Public Property Items As ImmutableArray(Of CompletionItem)

            <ImportingConstructor>
            <Obsolete(MefConstruction.ImportingConstructorMessage, True)>
            Public Sub New()
            End Sub

            Public Sub AddItems(items As (displayText As String, matchPriority As Integer)())
                Dim builder = ArrayBuilder(Of CompletionItem).GetInstance(items.Length)
                For Each item In items
                    builder.Add(CompletionItem.Create(displayText:=item.displayText, rules:=CompletionItemRules.Default.WithMatchPriority(item.matchPriority)))
                Next
                Me.Items = builder.ToImmutableAndFree()
            End Sub

            ' All lowercase items have lower MatchPriority than uppercase item, except one with equal value.
            Public Overrides Function ProvideCompletionsAsync(context As CompletionContext) As Task
                context.AddItems(Items)
                Return Task.CompletedTask
            End Function

            Public Overrides Function ShouldTriggerCompletion(text As SourceText, caretPosition As Integer, trigger As CompletionTrigger, options As OptionSet) As Boolean
                Return True
            End Function
        End Class

        <WpfFact>
        <WorkItem("https://github.com/dotnet/roslyn/issues/63922")>
        Public Async Function DoNotSelectItemWithHigherMatchPriorityButWorseCaseSensitivity() As Task
            Using state = TestStateFactory.CreateCSharpTestState(
            <Document>
using System;
public class AA
{
    public void F(object node)
    {
        var Node = (string)nod$$
    }
}</Document>)

                Await state.SendInvokeCompletionListAndWaitForUiRenderAsync()

                ' test prefix match
                Await state.AssertSelectedCompletionItem("node", isHardSelected:=True)
                Await state.AssertCompletionItemsContain("Node", "")

                Await state.SendTypeCharsAndWaitForUiRenderAsync("e")

                ' test complete match
                Await state.AssertSelectedCompletionItem("node", isHardSelected:=True)
                Await state.AssertCompletionItemsContain("Node", "")
            End Using
        End Function

        <WpfTheory, CombinatorialData>
        Public Async Function TestSuggestionModeWithDeletionTrigger(showCompletionInArgumentLists As Boolean) As Task
            Using state = TestStateFactory.CreateCSharpTestState(
                           <Document><![CDATA[
using System.Collections.Generic;
using System.Linq;

class C
{
    public static void Baz(List<int> list)
    {
        var xml = 0;
        list.FirstOrDefault(xx$$)
    }
}]]></Document>,
                           showCompletionInArgumentLists:=showCompletionInArgumentLists)

                state.Workspace.GlobalOptions.SetGlobalOption(CompletionOptionsStorage.TriggerOnDeletion, LanguageNames.CSharp, True)

                state.SendBackspace()
                Await state.AssertSelectedCompletionItem("xml", isSoftSelected:=True).ConfigureAwait(True)
            End Using
        End Function

        ' Simulates a situation where IntelliCode provides items not included into the Rolsyn original list.
        ' We want to ignore these items in CommitIfUnique.
        ' This situation should not happen. Tests with this provider were added to cover protective scenarios.
        <ExportCompletionProvider(NameOf(IntelliCodeMockWeirdProvider), LanguageNames.CSharp)>
        <[Shared]>
        <PartNotDiscoverable>
        Private Class IntelliCodeMockWeirdProvider
            Inherits IntelliCodeMockProvider

            <ImportingConstructor>
            <Obsolete(MefConstruction.ImportingConstructorMessage, True)>
            Public Sub New()
                MyBase.New()
            End Sub

            Public Overrides Async Function ProvideCompletionsAsync(context As CompletionContext) As Task
                Await MyBase.ProvideCompletionsAsync(context).ConfigureAwait(False)
                context.AddItem(CompletionItem.Create(displayText:="★ Length2", filterText:="Length"))
            End Function
        End Class

        <WorkItem("https://github.com/dotnet/roslyn/issues/49813")>
        <WpfTheory, CombinatorialData>
        Public Async Function TestCaseSensitiveMatchWithLowerMatchPriority(showCompletionInArgumentLists As Boolean) As Task
            ' PreselectionProvider will provide an item "★ length" with filter text "length",
            ' which is a case-insentive match to typed text "Length", but with higher match priority.
            ' In this case, we need to make sure the case-sensitive match "Length" is selected.
            Using state = TestStateFactory.CreateCSharpTestState(
                              <Document>
struct Range
{
    public (int Offset, int Length) GetOffsetAndLength(int length) => (0, 0);
}

class Repro
{
    public int Length { get; }

    public void Test(Range x)
    {
        var (offset, length) = x.GetOffsetAndLength(Length$$);
    }
}
                              </Document>,
                              extraExportedTypes:={GetType(PreselectionProvider)}.ToList(),
                              showCompletionInArgumentLists:=showCompletionInArgumentLists)

                state.Workspace.GlobalOptions.SetGlobalOption(CompletionOptionsStorage.TriggerOnDeletion, LanguageNames.CSharp, True)

                state.SendInvokeCompletionList()
                Await state.AssertCompletionItemsContainAll({"★ length", "length", "Length"})
                Await state.AssertSelectedCompletionItem("Length", isHardSelected:=True)
                state.SendEscape()
                Await state.AssertNoCompletionSession()

                state.SendBackspace()
                Await state.AssertCompletionSession()
                Await state.AssertCompletionItemsContainAll({"★ length", "length", "Length"})
                Await state.AssertSelectedCompletionItem("Length", isHardSelected:=True)
            End Using
        End Function

        <WpfTheory, CombinatorialData>
        Public Async Function CompletionInListPattern(showCompletionInArgumentLists As Boolean) As Task
            Using state = TestStateFactory.CreateCSharpTestState(
                <Document>
public class C
{
    const int Constant = 1;
    void M(C c)
    {
        _ = c is$$
    }
}
                </Document>,
                showCompletionInArgumentLists:=showCompletionInArgumentLists, languageVersion:=LanguageVersion.CSharp12)

                state.SendTypeChars(" [ Co")
                Await state.AssertSelectedCompletionItem(displayText:="Constant", isHardSelected:=True)

                state.SendTab()
                state.SendTypeChars(", Co")
                Await state.AssertSelectedCompletionItem(displayText:="Constant", isHardSelected:=True)

                state.SendTab()
                state.SendTypeChars(", ni")
                Await state.AssertSelectedCompletionItem(displayText:="nint", isHardSelected:=True)

                state.SendTab()
                state.SendTypeChars(", no")
                Await state.AssertSelectedCompletionItem(displayText:="not", isHardSelected:=True)

                state.SendTab()
                state.SendTypeChars(" 1, va")
                Await state.AssertSelectedCompletionItem(displayText:="var", isHardSelected:=True)

                state.SendTab()
                state.SendTypeChars(" x ]")
                Await state.AssertNoCompletionSession()
                Assert.Contains("c is [ Constant, Constant, nint, not 1, var x ]", state.GetLineTextFromCaretPosition(), StringComparison.Ordinal)
            End Using
        End Function

        <WpfTheory, CombinatorialData>
        Public Async Function CompletionInSlicePattern(showCompletionInArgumentLists As Boolean) As Task
            Using state = TestStateFactory.CreateCSharpTestState(
                <Document>
public class RestType
{
    public int IntProperty { get; set; }
}
public class C
{
    public int Length => 0;
    public int this[int i] => 0;
    public RestType Slice(int i, int j) => null;

    void M(C c)
    {
        _ = c is [ $$ ]
    }
}
                </Document>,
                showCompletionInArgumentLists:=showCompletionInArgumentLists, languageVersion:=LanguageVersion.CSharp12)

                state.SendTypeChars("..")
                Await state.AssertNoCompletionSession()

                state.SendInvokeCompletionList()
                Await state.AssertSelectedCompletionItem(displayText:="async", isHardSelected:=False)

                state.SendTypeChars("{ ")
                Await state.AssertSelectedCompletionItem(displayText:="IntProperty", isHardSelected:=False)

                state.SendTypeChars("IP")
                Await state.AssertSelectedCompletionItem(displayText:="IntProperty", isHardSelected:=True)

                state.SendTab()
                state.SendTypeChars(": 1")
                Await state.AssertNoCompletionSession()
                Assert.Contains("c is [ ..{ IntProperty: 1 ]", state.GetLineTextFromCaretPosition(), StringComparison.Ordinal)
            End Using
        End Function

        <WpfTheory, CombinatorialData>
        Public Async Function CompletionInSlicePattern_VarKeyword(showCompletionInArgumentLists As Boolean) As Task
            Using state = TestStateFactory.CreateCSharpTestState(
                <Document>
public class C
{
    public int Length => 0;
    public int this[int i] => 0;
    public C Slice(int i, int j) => null;

    void M(C c)
    {
        _ = c is [$$]
    }
}
                </Document>,
                showCompletionInArgumentLists:=showCompletionInArgumentLists, languageVersion:=LanguageVersion.CSharp12)

                state.SendTypeChars(".. va")
                Await state.AssertSelectedCompletionItem(displayText:="var", isHardSelected:=True)

                state.SendTab()
                state.SendTypeChars(" x")
                Await state.AssertNoCompletionSession()
                Assert.Contains("c is [.. var x]", state.GetLineTextFromCaretPosition(), StringComparison.Ordinal)
            End Using
        End Function

        <WpfTheory, CombinatorialData>
        Public Async Function CompletionInSlicePattern_NullKeyword(showCompletionInArgumentLists As Boolean) As Task
            Using state = TestStateFactory.CreateCSharpTestState(
                <Document>
public class RestType
{
}
public class C
{
    public int Length => 0;
    public int this[int i] => 0;
    public RestType Slice(int i, int j) => null;

    void M(C c)
    {
        _ = c is [ 0, $$ ]
    }
}
                </Document>,
                showCompletionInArgumentLists:=showCompletionInArgumentLists, languageVersion:=LanguageVersion.CSharp12)

                state.SendTypeChars("..")
                Await state.AssertNoCompletionSession()

                state.SendInvokeCompletionList()
                Await state.AssertSelectedCompletionItem(displayText:="async", isHardSelected:=False)

                state.SendTypeChars("nu")
                Await state.AssertSelectedCompletionItem(displayText:="null", isHardSelected:=True)

                state.SendTab()
                Await state.AssertNoCompletionSession()
                Assert.Contains("c is [ 0, ..null ]", state.GetLineTextFromCaretPosition(), StringComparison.Ordinal)
            End Using
        End Function

        <WpfTheory, CombinatorialData>
        Public Async Function CompletionInRawStringLiteralInterpolation_SingleLine(showCompletionInArgumentLists As Boolean) As Task
            Using state = TestStateFactory.CreateCSharpTestState(
                <Document>
class C
{
	void M(int y)
	{
        var s = $"""""{$$}""""";
    }        
}
                </Document>,
                showCompletionInArgumentLists:=showCompletionInArgumentLists, languageVersion:=LanguageVersion.CSharp12)

                state.SendTypeChars("ne")
                Await state.AssertSelectedCompletionItem(displayText:="new", isHardSelected:=True)
            End Using
        End Function

        <WpfTheory, CombinatorialData>
        Public Async Function CompletionInRawStringLiteralInterpolation_SingleLine_MultiBrace(showCompletionInArgumentLists As Boolean) As Task
            Using state = TestStateFactory.CreateCSharpTestState(
                <Document>
class C
{
	void M(int y)
	{
        var s = ${|#0:|}$"""""{{$$}}""""";
    }        
}
                </Document>,
                showCompletionInArgumentLists:=showCompletionInArgumentLists, languageVersion:=LanguageVersion.CSharp12)

                state.SendTypeChars("ne")
                Await state.AssertSelectedCompletionItem(displayText:="new", isHardSelected:=True)
            End Using
        End Function

        <WpfTheory, CombinatorialData>
        Public Async Function CompletionInRawStringLiteralInterpolation_SingleLine_Partial(showCompletionInArgumentLists As Boolean) As Task
            Using state = TestStateFactory.CreateCSharpTestState(
                <Document>
class C
{
	void M(int y)
	{
        var s = $"""""{$$
    }        
}
                </Document>,
                showCompletionInArgumentLists:=showCompletionInArgumentLists, languageVersion:=LanguageVersion.CSharp12)

                state.SendTypeChars("ne")
                Await state.AssertSelectedCompletionItem(displayText:="new", isHardSelected:=True)
            End Using
        End Function

        <WpfTheory, CombinatorialData>
        Public Async Function CompletionInRawStringLiteralInterpolation_MultiLine(showCompletionInArgumentLists As Boolean) As Task
            Using state = TestStateFactory.CreateCSharpTestState(
                <Document>
class C
{
	void M(int y)
	{
        var s = $"""""
        {$$}
        """"";
    }        
}
                </Document>,
                showCompletionInArgumentLists:=showCompletionInArgumentLists, languageVersion:=LanguageVersion.CSharp12)

                state.SendTypeChars("ne")
                Await state.AssertSelectedCompletionItem(displayText:="new", isHardSelected:=True)
            End Using
        End Function

        <WpfTheory, CombinatorialData>
        Public Async Function CompletionInRawStringLiteralInterpolation_MultiLine_MultiBrace(showCompletionInArgumentLists As Boolean) As Task
            Using state = TestStateFactory.CreateCSharpTestState(
                <Document>
class C
{
	void M(int y)
	{
        var s = ${|#0:|}$"""""
        {{$$}}
        """"";
    }        
}
                </Document>,
                showCompletionInArgumentLists:=showCompletionInArgumentLists, languageVersion:=LanguageVersion.CSharp12)

                state.SendTypeChars("ne")
                Await state.AssertSelectedCompletionItem(displayText:="new", isHardSelected:=True)
            End Using
        End Function

        <WpfTheory, CombinatorialData>
        Public Async Function CompletionInRawStringLiteralInterpolation_MultiLine_Partial(showCompletionInArgumentLists As Boolean) As Task
            Using state = TestStateFactory.CreateCSharpTestState(
                <Document>
class C
{
	void M(int y)
	{
        var s = $"""""
        {$$
    }        
}
                </Document>,
                showCompletionInArgumentLists:=showCompletionInArgumentLists, languageVersion:=LanguageVersion.CSharp12)

                state.SendTypeChars("ne")
                Await state.AssertSelectedCompletionItem(displayText:="new", isHardSelected:=True)
            End Using
        End Function

        <WpfTheory, CombinatorialData>
        <Trait(Traits.Feature, Traits.Features.Completion)>
        Public Async Function CompletionForLambdaDefaultParameters_01(showCompletionInArgumentLists As Boolean) As Task
            Using state = TestStateFactory.CreateCSharpTestState(
                <Document>
class C
{
    void M()
    {
        (int x = $$
    }
}
                </Document>,
                showCompletionInArgumentLists:=showCompletionInArgumentLists, languageVersion:=LanguageVersion.CSharp12)

                state.SendTypeChars("int.M")
                Await state.AssertSelectedCompletionItem(displayText:="MaxValue")
            End Using
        End Function

        <WpfTheory, CombinatorialData>
        <Trait(Traits.Feature, Traits.Features.Completion)>
        Public Async Function CompletionForLambdaDefaultParameters_01_AferParameter(showCompletionInArgumentLists As Boolean) As Task
            Using state = TestStateFactory.CreateCSharpTestState(
                <Document>
class C
{
    void M()
    {
        (int y, int x = $$
    }
}
                </Document>,
                showCompletionInArgumentLists:=showCompletionInArgumentLists, languageVersion:=LanguageVersion.CSharp12)

                state.SendTypeChars("int.M")
                Await state.AssertSelectedCompletionItem(displayText:="MaxValue")
            End Using
        End Function

        <WpfTheory, CombinatorialData>
        <Trait(Traits.Feature, Traits.Features.Completion)>
        Public Async Function CompletionForLambdaDefaultParameters_01_AferOptionalParameter(showCompletionInArgumentLists As Boolean) As Task
            Using state = TestStateFactory.CreateCSharpTestState(
                <Document>
class C
{
    void M()
    {
        (int y = 1, int x = $$
    }
}
                </Document>,
                showCompletionInArgumentLists:=showCompletionInArgumentLists, languageVersion:=LanguageVersion.CSharp12)

                state.SendTypeChars("int.M")
                Await state.AssertSelectedCompletionItem(displayText:="MaxValue")
            End Using
        End Function

        <WpfTheory, CombinatorialData>
        <Trait(Traits.Feature, Traits.Features.Completion)>
        Public Async Function CompletionForLambdaDefaultParameters_02(showCompletionInArgumentLists As Boolean) As Task
            Using state = TestStateFactory.CreateCSharpTestState(
                <Document>
class C
{
    const int myConst = 100;
    void M()
    {
        (int x = $$) => x;
    }
}
                </Document>,
                showCompletionInArgumentLists:=showCompletionInArgumentLists, languageVersion:=LanguageVersion.CSharp12)
                state.SendTypeChars("my")
                Await state.AssertCompletionItemsContain("myConst", "")
            End Using
        End Function

        <WpfTheory, CombinatorialData>
        <Trait(Traits.Feature, Traits.Features.Completion)>
        Public Async Function CompletionForLambdaDefaultParameters_02_AferParameter(showCompletionInArgumentLists As Boolean) As Task
            Using state = TestStateFactory.CreateCSharpTestState(
                <Document>
class C
{
    const int myConst = 100;
    void M()
    {
        (int y, int x = $$) => x;
    }
}
                </Document>,
                showCompletionInArgumentLists:=showCompletionInArgumentLists, languageVersion:=LanguageVersion.CSharp12)
                state.SendTypeChars("my")
                Await state.AssertCompletionItemsContain("myConst", "")
            End Using
        End Function

        <WpfTheory, CombinatorialData>
        <Trait(Traits.Feature, Traits.Features.Completion)>
        Public Async Function CompletionForLambdaDefaultParameters_02_AferOptionalParameter(showCompletionInArgumentLists As Boolean) As Task
            Using state = TestStateFactory.CreateCSharpTestState(
                <Document>
class C
{
    const int myConst = 100;
    void M()
    {
        (int y = 1, int x = $$) => x;
    }
}
                </Document>,
                showCompletionInArgumentLists:=showCompletionInArgumentLists, languageVersion:=LanguageVersion.CSharp12)
                state.SendTypeChars("my")
                Await state.AssertCompletionItemsContain("myConst", "")
            End Using
        End Function

        <WpfTheory, CombinatorialData>
        <Trait(Traits.Feature, Traits.Features.Completion)>
        Public Async Function CompletionForLambdaDefaultParameters_02_BeforeParameter(showCompletionInArgumentLists As Boolean) As Task
            Using state = TestStateFactory.CreateCSharpTestState(
                <Document>
class C
{
    const int myConst = 100;
    void M()
    {
        (int x = $$, int y) => x;
    }
}
                </Document>,
                showCompletionInArgumentLists:=showCompletionInArgumentLists, languageVersion:=LanguageVersion.CSharp12)
                state.SendTypeChars("my")
                Await state.AssertCompletionItemsContain("myConst", "")
            End Using
        End Function

        <WpfTheory, CombinatorialData>
        <Trait(Traits.Feature, Traits.Features.Completion)>
        Public Async Function CompletionForLambdaDefaultParameters_02_BeforeOptionalParameter(showCompletionInArgumentLists As Boolean) As Task
            Using state = TestStateFactory.CreateCSharpTestState(
                <Document>
class C
{
    const int myConst = 100;
    void M()
    {
        (int x = $$, int y = 1) => x;
    }
}
                </Document>,
                showCompletionInArgumentLists:=showCompletionInArgumentLists, languageVersion:=LanguageVersion.CSharp12)
                state.SendTypeChars("my")
                Await state.AssertCompletionItemsContain("myConst", "")
            End Using
        End Function

        <WpfTheory, CombinatorialData>
        <Trait(Traits.Feature, Traits.Features.Completion)>
        Public Async Function CompletionForLambdaParamsArray(showCompletionInArgumentLists As Boolean) As Task
            Using state = TestStateFactory.CreateCSharpTestState(
                <Document>
class pType { }
class C
{
    void M()
    {
        string pLocal = "p";
        var lam = ($$
    }
}
                </Document>,
                showCompletionInArgumentLists:=showCompletionInArgumentLists, languageVersion:=LanguageVersion.CSharp12)

                state.SendTypeChars("p")
                Await state.AssertSelectedCompletionItem(displayText:="params")
                Await state.AssertCompletionItemsContainAll("pType", "pLocal")
            End Using
        End Function

        <WpfTheory, CombinatorialData>
        <Trait(Traits.Feature, Traits.Features.Completion)>
        Public Async Function CompletionForLambdaParamsArray_BeforeParameter(showCompletionInArgumentLists As Boolean) As Task
            Using state = TestStateFactory.CreateCSharpTestState(
                <Document>
class pType { }
class C
{
    void M()
    {
        string pLocal = "p";
        var lam = ($$ int[] xs) => { };
    }
}
                </Document>,
                showCompletionInArgumentLists:=showCompletionInArgumentLists, languageVersion:=LanguageVersion.CSharp12)

                state.SendTypeChars("p")
                Await state.AssertSelectedCompletionItem(displayText:="params")
                Await state.AssertCompletionItemsContainAll("pType", "pLocal")
            End Using
        End Function

        <WpfTheory, CombinatorialData>
        <Trait(Traits.Feature, Traits.Features.Completion)>
        Public Async Function CompletionForLambdaParamsArray_AfterParameter(showCompletionInArgumentLists As Boolean) As Task
            Using state = TestStateFactory.CreateCSharpTestState(
                <Document>
class pType { }
class C
{
    void M()
    {
        string pLocal = "p";
        var lam = (int x, $$
    }
}
                </Document>,
                showCompletionInArgumentLists:=showCompletionInArgumentLists, languageVersion:=LanguageVersion.CSharp12)

                state.SendTypeChars("p")
                Await state.AssertSelectedCompletionItem(displayText:="params")
                Await state.AssertCompletionItemsContainAll("pType", "pLocal")
            End Using
        End Function

        <WpfTheory, CombinatorialData>
        <Trait(Traits.Feature, Traits.Features.Completion)>
        Public Async Function CompletionForLambdaParamsArray_AfterOptionalParameter(showCompletionInArgumentLists As Boolean) As Task
            Using state = TestStateFactory.CreateCSharpTestState(
                <Document>
class pType { }
class C
{
    void M()
    {
        string pLocal = "p";
        var lam = (int x = 1, $$) => { };
    }
}
                </Document>,
                showCompletionInArgumentLists:=showCompletionInArgumentLists, languageVersion:=LanguageVersion.CSharp12)

                state.SendTypeChars("p")
                Await state.AssertSelectedCompletionItem(displayText:="params")
                Await state.AssertCompletionItemsContainAll("pType")
                Await state.AssertCompletionItemsDoNotContainAny("pLocal")
            End Using
        End Function

        ' Simulate the situation that some provider (e.g. IntelliCode) provides items with higher match priority that only match case-insensitively.
        <ExportCompletionProvider(NameOf(PreselectionProvider), LanguageNames.CSharp)>
        <[Shared]>
        <PartNotDiscoverable>
        Private Class PreselectionProvider
            Inherits CommonCompletionProvider

            <ImportingConstructor>
            <Obsolete(MefConstruction.ImportingConstructorMessage, True)>
            Public Sub New()
            End Sub

            Friend Overrides ReadOnly Property Language As String
                Get
                    Return LanguageNames.CSharp
                End Get
            End Property

            Public Overrides Function ProvideCompletionsAsync(context As CompletionContext) As Task
                Dim rules = CompletionItemRules.Default.WithSelectionBehavior(CompletionItemSelectionBehavior.HardSelection).WithMatchPriority(MatchPriority.Preselect)
                context.AddItem(CompletionItem.Create(displayText:="★ length", filterText:="length", rules:=rules))
                Return Task.CompletedTask
            End Function

            Public Overrides Function IsInsertionTrigger(text As SourceText, characterPosition As Integer, options As CompletionOptions) As Boolean
                Return True
            End Function
        End Class

        <WorkItem("https://github.com/dotnet/roslyn/issues/53712")>
        <WpfTheory, CombinatorialData>
        Public Async Function TestNotifyCommittingItemCompletionProvider(showCompletionInArgumentLists As Boolean) As Task
            Using state = TestStateFactory.CreateCSharpTestState(
                              <Document>
class C
{
    public void M()
    {
        ItemFromNotifyCommittingItemCompletion$$
    }
}
                              </Document>,
                              extraExportedTypes:={GetType(NotifyCommittingItemCompletionProvider)}.ToList(),
                              showCompletionInArgumentLists:=showCompletionInArgumentLists)

                Dim completionService = state.Workspace.Services.GetLanguageServices(LanguageNames.CSharp).GetRequiredService(Of CompletionService)()
                Dim notifyProvider As NotifyCommittingItemCompletionProvider = completionService.GetTestAccessor().GetImportedAndBuiltInProviders(ImmutableHashSet(Of String).Empty).OfType(Of NotifyCommittingItemCompletionProvider)().Single()
                notifyProvider.Reset()

                state.SendInvokeCompletionList()
                Await state.AssertCompletionItemsContain(NotifyCommittingItemCompletionProvider.DisplayText, "")
                Await state.AssertSelectedCompletionItem(NotifyCommittingItemCompletionProvider.DisplayText, isHardSelected:=True)

                state.SendTab()
                Await state.AssertNoCompletionSession()
                Assert.Contains(NotifyCommittingItemCompletionProvider.DisplayText, state.GetLineTextFromCaretPosition(), StringComparison.Ordinal)

                Await notifyProvider.Checkpoint.Task
                Assert.False(notifyProvider.CalledOnMainThread)
            End Using
        End Function

        <ExportCompletionProvider(NameOf(NotifyCommittingItemCompletionProvider), LanguageNames.CSharp)>
        <[Shared]>
        <PartNotDiscoverable>
        Private Class NotifyCommittingItemCompletionProvider
            Inherits CommonCompletionProvider
            Implements INotifyCommittingItemCompletionProvider

            Private ReadOnly _threadingContext As IThreadingContext
            Public Const DisplayText As String = "ItemFromNotifyCommittingItemCompletionProvider"

            Public Checkpoint As Checkpoint = New Checkpoint()
            Public CalledOnMainThread As Boolean?

            Public Sub Reset()
                Checkpoint = New Checkpoint()
                CalledOnMainThread = Nothing
            End Sub

            <ImportingConstructor>
            <Obsolete(MefConstruction.ImportingConstructorMessage, True)>
            Public Sub New(threadingContext As IThreadingContext)
                _threadingContext = threadingContext
            End Sub

            Friend Overrides ReadOnly Property Language As String
                Get
                    Return LanguageNames.CSharp
                End Get
            End Property

            Public Overrides Function ProvideCompletionsAsync(context As CompletionContext) As Task
                context.AddItem(CompletionItem.Create(displayText:=DisplayText, filterText:=DisplayText))
                Return Task.CompletedTask
            End Function

            Public Overrides Function IsInsertionTrigger(text As SourceText, characterPosition As Integer, options As CompletionOptions) As Boolean
                Return True
            End Function

#Disable Warning IDE0060 ' Remove unused parameter
            Public Function NotifyCommittingItemAsync(document As Document, item As CompletionItem, commitKey As Char?, cancellationToken As CancellationToken) As Task Implements INotifyCommittingItemCompletionProvider.NotifyCommittingItemAsync
#Enable Warning IDE0060 ' Remove unused parameter

                CalledOnMainThread = _threadingContext.HasMainThread AndAlso _threadingContext.JoinableTaskContext.IsOnMainThread

                Checkpoint.Release()
                Return Task.CompletedTask
            End Function
        End Class

        <WpfFact, Trait(Traits.Feature, Traits.Features.Completion)>
        Public Async Function TestNonBlockingExpandCompletionViaTyping() As Task
            Using state = TestStateFactory.CreateCSharpTestState(
                              <Document>
                                  using $$
                              </Document>,
                              extraExportedTypes:={GetType(TestProvider)}.ToList())

                Dim workspace = state.Workspace

                Dim globalOptions = workspace.GetService(Of IGlobalOptionService)
                globalOptions.SetGlobalOption(CompletionViewOptionsStorage.BlockForCompletionItems, LanguageNames.CSharp, True)
                state.Workspace.GlobalOptions.SetGlobalOption(CompletionOptionsStorage.ShowItemsFromUnimportedNamespaces, LanguageNames.CSharp, True)

                state.TextView.Options.SetOptionValue(DefaultOptions.ResponsiveCompletionOptionId, True)

                Dim completionService = workspace.Services.GetLanguageServices(LanguageNames.CSharp).GetRequiredService(Of CompletionService)()
                Dim provider = completionService.GetTestAccessor().GetImportedAndBuiltInProviders(ImmutableHashSet(Of String).Empty).OfType(Of TestProvider)().Single()

                ' completion list shouldn't have expand item until we release the checkpoint
                Await state.SendTypeCharsAndWaitForUiRenderAsync("TestUnimp")
                Await state.AssertCompletionItemsDoNotContainAny("TestUnimportedItem")

                Dim session = Await state.GetCompletionSession()
                Dim sessionData = CompletionSessionData.GetOrCreateSessionData(session)
                Dim expandTask = sessionData.ExpandedItemsTask

                Assert.NotNull(expandTask)
                Assert.False(expandTask.IsCompleted)

                ' following up by typing a few more characters each triggers an list update
                Await state.SendTypeCharsAndWaitForUiRenderAsync("o")
                Await state.AssertCompletionItemsDoNotContainAny("TestUnimportedItem")
                Assert.False(expandTask.IsCompleted)

                Await state.SendTypeCharsAndWaitForUiRenderAsync("r")
                Await state.AssertCompletionItemsDoNotContainAny("TestUnimportedItem")
                Assert.False(expandTask.IsCompleted)
                state.AssertCompletionItemExpander(isAvailable:=True, isSelected:=False)

                provider.Checkpoint.Release()
                Await expandTask

                ' OK, now the expand task is completed,  but we shouldn't have expand item
                ' until a refresh is triggered
                Await state.AssertCompletionItemsDoNotContainAny("TestUnimportedItem")
                Assert.True(expandTask.IsCompleted)

                Await state.SendTypeCharsAndWaitForUiRenderAsync("t")
                Await state.AssertCompletionItemsContain("TestUnimportedItem", "")
                Await state.AssertSelectedCompletionItem("TestUnimportedItem", inlineDescription:="Test.Name.Spaces")
                state.AssertCompletionItemExpander(isAvailable:=True, isSelected:=True)
            End Using
        End Function

        <WpfFact, Trait(Traits.Feature, Traits.Features.Completion)>
        Public Async Function TestNonBlockingExpandCompletionViaExpander() As Task
            Using state = TestStateFactory.CreateCSharpTestState(
                              <Document>
                                  using $$
                              </Document>,
                              extraExportedTypes:={GetType(TestProvider)}.ToList())

                Dim workspace = state.Workspace

                Dim globalOptions = workspace.GetService(Of IGlobalOptionService)
                globalOptions.SetGlobalOption(CompletionViewOptionsStorage.BlockForCompletionItems, LanguageNames.CSharp, True)
                state.Workspace.GlobalOptions.SetGlobalOption(CompletionOptionsStorage.ShowItemsFromUnimportedNamespaces, LanguageNames.CSharp, True)

                state.TextView.Options.SetOptionValue(DefaultOptions.ResponsiveCompletionOptionId, True)

                Dim completionService = workspace.Services.GetLanguageServices(LanguageNames.CSharp).GetRequiredService(Of CompletionService)()
                Dim provider = completionService.GetTestAccessor().GetImportedAndBuiltInProviders(ImmutableHashSet(Of String).Empty).OfType(Of TestProvider)().Single()

                ' completion list shouldn't have expand item until we release the checkpoint
                state.SendTypeChars("TestUnimp")
                Await state.AssertCompletionItemsDoNotContainAny("TestUnimportedItem")

                Dim session = Await state.GetCompletionSession()
                Dim sessionData = CompletionSessionData.GetOrCreateSessionData(session)
                Dim expandTask = sessionData.ExpandedItemsTask

                Assert.NotNull(expandTask)
                Assert.False(expandTask.IsCompleted)

                ' following up by typing more characters each triggers an list update
                Await state.SendTypeCharsAndWaitForUiRenderAsync("o")
                Await state.AssertCompletionItemsDoNotContainAny("TestUnimportedItem")
                state.AssertCompletionItemExpander(isAvailable:=True, isSelected:=False)
                Assert.False(expandTask.IsCompleted)

                provider.Checkpoint.Release()
                Await expandTask

                ' OK, now the expand task is completed,  but we shouldn't have expand item
                ' until a refresh is triggered
                Await state.AssertCompletionItemsDoNotContainAny("TestUnimportedItem")
                Assert.True(expandTask.IsCompleted)

                ' trigger update by using expander
                Await state.SetCompletionItemExpanderStateAndWaitForUiRenderAsync(isSelected:=True)

                state.AssertCompletionItemExpander(isAvailable:=True, isSelected:=True)
                Await state.AssertCompletionItemsContain("TestUnimportedItem", "")
                Await state.AssertSelectedCompletionItem("TestUnimportedItem", inlineDescription:="Test.Name.Spaces")
            End Using
        End Function

        <WpfFact, Trait(Traits.Feature, Traits.Features.Completion)>
        Public Async Function TestNonBlockingExpandCompletionDoesNotChangeItemOrder() As Task
            Using state = TestStateFactory.CreateCSharpTestState(
                              <Document>
                                  Test$$
                              </Document>,
                              extraExportedTypes:={GetType(TestProvider)}.ToList())

                Dim workspace = state.Workspace

                Dim globalOptions = workspace.GetService(Of IGlobalOptionService)
                globalOptions.SetGlobalOption(CompletionViewOptionsStorage.BlockForCompletionItems, LanguageNames.CSharp, True)
                state.Workspace.GlobalOptions.SetGlobalOption(CompletionOptionsStorage.ShowItemsFromUnimportedNamespaces, LanguageNames.CSharp, True)
                state.Workspace.GlobalOptions.SetGlobalOption(CompletionOptionsStorage.ForceExpandedCompletionIndexCreation, True)

                state.TextView.Options.SetOptionValue(DefaultOptions.ResponsiveCompletionOptionId, True)

                Dim completionService = workspace.Services.GetLanguageServices(LanguageNames.CSharp).GetRequiredService(Of CompletionService)()
                Dim provider = completionService.GetTestAccessor().GetImportedAndBuiltInProviders(ImmutableHashSet(Of String).Empty).OfType(Of TestProvider)().Single()

                ' First we enable delay for expand item, and trigger completion with test provider blocked
                ' this would ensure completion list don't have expand item until we release the checkpoint
                state.SendInvokeCompletionList()
                Await state.AssertCompletionItemsDoNotContainAny("TestUnimportedItem")

                Dim session = Await state.GetCompletionSession()
                Dim sessionData = CompletionSessionData.GetOrCreateSessionData(session)
                Dim expandTask = sessionData.ExpandedItemsTask

                Assert.NotNull(expandTask)
                Assert.False(expandTask.IsCompleted)

                provider.Checkpoint.Release()
                Await expandTask

                ' Now delayed expand item task is completed, following up by typing and delete a character to trigger
                ' update so the list would contains all items
                Await state.SendTypeCharsAndWaitForUiRenderAsync("U")
                Await state.AssertCompletionItemsContain("TestUnimportedItem", "")
                state.AssertCompletionItemExpander(isAvailable:=True, isSelected:=True)

                Dim uiRender = state.WaitForUIRenderedAsync()
                state.SendBackspace()
                Await uiRender

                ' Get the full list from session where delay happened
                Dim list1 = state.GetCompletionItems()

                state.SendEscape()
                Await state.AssertNoCompletionSession()

                ' Now disable expand item delay, so initial trigger should contain full list
                state.TextView.Options.SetOptionValue(DefaultOptions.ResponsiveCompletionOptionId, False)

                state.SendInvokeCompletionList()
                Await state.AssertCompletionItemsContain("TestUnimportedItem", "")

                ' Get the full list from session where delay didn't happen
                Dim list2 = state.GetCompletionItems()
                Assert.Equal(list1.Count, list2.Count)

                ' Two list of items should be identical in order.
                For i As Integer = 0 To list1.Count - 1
                    Dim item1 = list1(i)
                    Dim item2 = list2(i)
                    Assert.Equal(item1, item2)
                Next

            End Using
        End Function

        <WpfTheory, CombinatorialData>
        <WorkItem("https://dev.azure.com/devdiv/DevDiv/_workitems/edit/58890")>
        Public Async Function TestComparisionOperatorsInPatternMatchingCompletion(
            showCompletionInArgumentLists As Boolean,
            <CombinatorialValues("", ">", ">=", "<", "<=")> comparisonOperator As String) As Task
            Using state = TestStateFactory.CreateCSharpTestState(
                  <Document>
class Class
{
    int Prop { get; set; }
    int OtherProp { get; set; }
    public void M()
    {
        Prop is <%= comparisonOperator %> $$
    }
}</Document>,
                  showCompletionInArgumentLists:=showCompletionInArgumentLists)

                Await state.AssertNoCompletionSession()
                state.SendTypeChars("O")
                Await state.AssertSelectedCompletionItem(displayText:="OtherProp", isHardSelected:=True)
            End Using
        End Function

        <WpfTheory, CombinatorialData>
        <WorkItem("https://dev.azure.com/devdiv/DevDiv/_workitems/edit/58890")>
        Public Async Function TestComparisionOperatorsInPatternMatchingCompletion_01(
            showCompletionInArgumentLists As Boolean,
            <CombinatorialValues("", ">", ">=", "<", "<=")> comparisonOperator As String) As Task
            Using state = TestStateFactory.CreateCSharpTestState(
                  <Document>
class Class
{
    int Prop { get; set; }
    int OtherProp { get; set; }
    public void M()
    {
        Prop is > 2 and <%= comparisonOperator %> $$
    }
}</Document>,
                  showCompletionInArgumentLists:=showCompletionInArgumentLists)

                Await state.AssertNoCompletionSession()
                state.SendTypeChars("O")
                Await state.AssertSelectedCompletionItem(displayText:="OtherProp", isHardSelected:=True)
            End Using
        End Function

        <WpfTheory>
        <InlineData("string", "string")>
        <InlineData("string", "String")>
        <InlineData("String", "string")>
        <InlineData("String", "String")>
        Public Async Function TestSpecialTypeKeywordSelection(first As String, second As String) As Task
            Using state = TestStateFactory.CreateCSharpTestState(
                  <Document>
using System;
class Class
{
    public void M()
    {
        $$
    }
}</Document>)

                ' filter text decides selection when no type can be inferred.
                state.SendTypeChars(first)
                Await state.AssertCompletionItemsContainAll(first, second)
                Await state.AssertSelectedCompletionItem(displayText:=first, isHardSelected:=True)
                state.SendTab()

                state.SendTypeChars(" x =")

                ' We should let what user has typed to dictate whether to select keyword or type form, even when we can infer the type.
                state.SendTypeChars(second.Substring(0, 3))
                Await state.AssertCompletionItemsContainAll(first, second)
                Await state.AssertSelectedCompletionItem(displayText:=second, isHardSelected:=True)
            End Using
        End Function

        <ExportCompletionProvider(NameOf(TestProvider), LanguageNames.CSharp)>
        <[Shared]>
        <PartNotDiscoverable>
        Private Class TestProvider
            Inherits CommonCompletionProvider

            Public Checkpoint As Checkpoint = New Checkpoint()

            <ImportingConstructor>
            <Obsolete(MefConstruction.ImportingConstructorMessage, True)>
            Public Sub New()
            End Sub

            Public Overrides Async Function ProvideCompletionsAsync(context As CompletionContext) As Task
                Await Checkpoint.Task.ConfigureAwait(False)
                Dim item = ImportCompletionItem.Create("TestUnimportedItem", 0, "Test.Name.Spaces", Glyph.ClassPublic, "", CompletionItemFlags.CachedAndExpanded, Nothing)
                context.AddItem(item)
            End Function

            Public Overrides Function IsInsertionTrigger(text As SourceText, characterPosition As Integer, options As CompletionOptions) As Boolean
                Return True
            End Function

            Friend Overrides ReadOnly Property IsExpandItemProvider As Boolean
                Get
                    Return True
                End Get
            End Property

            Friend Overrides ReadOnly Property Language As String
                Get
                    Return LanguageNames.CSharp
                End Get
            End Property
        End Class

        <WpfFact>
        Public Async Function NamespaceFromMetadataWithoutVisibleMembersShouldBeExcluded() As Task
            Using state = TestStateFactory.CreateTestStateFromWorkspace(
<Workspace>
    <Project Language="C#" CommonReferences="true" AssemblyName="Project1">
        <Document FilePath="SourceDocument">
namespace NS
{
    public class C
    {
        public void M()
        {
            $$
        }
    }
}
        </Document>
        <MetadataReferenceFromSource Language="C#" CommonReferences="true" IncludeXmlDocComments="true" DocumentationMode="Diagnose">
            <Document FilePath="ReferencedDocument">
namespace ReferencedNamespace1
{
    internal class InternalClass {}
}

namespace ReferencedNamespace2
{
    public class PublicClass {}
}
            </Document>
        </MetadataReferenceFromSource>
    </Project>
</Workspace>)
                state.SendInvokeCompletionList()
                Await state.AssertCompletionItemsContain("ReferencedNamespace2", "")
                Await state.AssertCompletionItemsDoNotContainAny({"ReferencedNamespace1"})
            End Using
        End Function

        <WpfFact>
        Public Async Function TestAdditionalFilterTexts() As Task
            Using state = TestStateFactory.CreateCSharpTestState(
                              <Document>
class MyClass
{
    public void MyMethod()
    {
        $$
    }
}
                              </Document>,
                              extraExportedTypes:={GetType(ItemWithAdditionalFilterTextsProvider)}.ToList())

                state.SendTypeChars(" ")
                Await state.AssertCompletionItemsContainAll("Consolation", "Add code that write to console", "Add code that write line to console")

                ' "c" Matches all 3 item's FilterText, so select "Add code that write line to console" which was sorted alphabetically ahead of others
                state.SendTypeChars("c")
                Await state.AssertCompletionItemsContainAll("Add code that write to console", "Add code that write line to console", "Consolation")
                Await state.AssertSelectedCompletionItem("Add code that write line to console", isHardSelected:=True)

                ' "cwl" only matches FilterText of "Add code that write line to console"
                state.SendTypeChars("wl")
                Await state.AssertCompletionItemsDoNotContainAny("Consolation", "Add code that write to console")
                Await state.AssertSelectedCompletionItem("Add code that write line to console", isHardSelected:=True)

                ' "consol" matches FilterText of "Consolation" and AdditionalFilterTexts of other 2 items, and the pattern match scores are same (prefix)
                ' but we select "Consolation" becaseu we prefer FilterText match over AdditionalFilterTexts match
                state.SendBackspaces("wl".Length)
                state.SendTypeChars("onsol")
                Await state.AssertCompletionItemsContainAll("Consolation", "Add code that write to console", "Add code that write line to console")
                Await state.AssertSelectedCompletionItem("Consolation", isHardSelected:=True)

                ' "consola"
                state.SendTypeChars("a")
                Await state.AssertCompletionItemsContain("Consolation", "")
                Await state.AssertCompletionItemsDoNotContainAny("Add code that write to console", "Add code that write line to console")
                Await state.AssertSelectedCompletionItem("Consolation", isHardSelected:=True)

                ' "console" is perfect match for "Add code that write to console" and "Add code that write line to console" (both of AdditionalFilterTexts)
                ' so we select "Add code that write line to console", which was sorted higher alphabetically
                state.SendBackspace()
                state.SendTypeChars("e")
                Await state.AssertCompletionItemsContainAll("Add code that write to console", "Add code that write line to console")
                Await state.AssertCompletionItemsDoNotContainAny("Consolation")
                Await state.AssertSelectedCompletionItem("Add code that write line to console", isHardSelected:=True)

                ' "write" is a perfect match for "Add code that write to console" and prefix match for "Add code that write line to console" (both of AdditionalFilterTexts)
                ' so we select "Add code that write to console"
                state.SendBackspaces("console".Length)
                state.SendTypeChars("write")
                Await state.AssertCompletionItemsContainAll("Add code that write to console", "Add code that write line to console")
                Await state.AssertCompletionItemsDoNotContainAny("Consolation")
                Await state.AssertSelectedCompletionItem("Add code that write to console", isHardSelected:=True)

                ' "writel"
                state.SendTypeChars("l")
                Await state.AssertCompletionItemsDoNotContainAny("Add code that write to console", "Consolation")
                Await state.AssertSelectedCompletionItem("Add code that write line to console", isHardSelected:=True)
            End Using
        End Function

        <ExportCompletionProvider(NameOf(ItemWithAdditionalFilterTextsProvider), LanguageNames.CSharp)>
        <[Shared]>
        <PartNotDiscoverable>
        Private Class ItemWithAdditionalFilterTextsProvider
            Inherits CompletionProvider

            <ImportingConstructor>
            <Obsolete(MefConstruction.ImportingConstructorMessage, True)>
            Public Sub New()
            End Sub

            Public Overrides Function ProvideCompletionsAsync(context As CompletionContext) As Task
                context.AddItem(CompletionItem.Create(displayText:="Consolation"))
                context.AddItem(CompletionItem.Create(displayText:="Add code that write to console", filterText:="cw").WithAdditionalFilterTexts(ImmutableArray.Create("Console", "Write")))
                context.AddItem(CompletionItem.Create(displayText:="Add code that write line to console", filterText:="cwl").WithAdditionalFilterTexts(ImmutableArray.Create("Console", "WriteLine")))
                Return Task.CompletedTask
            End Function

            Public Overrides Function ShouldTriggerCompletion(text As SourceText, caretPosition As Integer, trigger As CompletionTrigger, options As OptionSet) As Boolean
                Return True
            End Function

            Public Overrides Function GetChangeAsync(document As Document, item As CompletionItem, commitKey As Char?, cancellationToken As CancellationToken) As Task(Of CompletionChange)
                Throw New NotImplementedException()
            End Function
        End Class

        <WpfFact>
        Public Async Function TestSortingOfSameNamedCompletionItems() As Task
            Using state = TestStateFactory.CreateCSharpTestState(
                              <Document>
class MyClass
{
    public void MyMethod()
    {
        $$
    }
}
                              </Document>)

                state.Workspace.GlobalOptions.SetGlobalOption(CompletionOptionsStorage.ShowNewSnippetExperienceUserOption, LanguageNames.CSharp, True)
                state.SendTypeChars("if")
                Await state.AssertSelectedCompletionItem(displayText:="if", inlineDescription:=Nothing, isHardSelected:=True)
                state.SendDownKey()
                Await state.AssertSelectedCompletionItem(displayText:="if", description:="if statement" & vbCrLf & "Code snippet for 'if statement'", inlineDescription:="if statement", isHardSelected:=True)
            End Using
        End Function

        <WpfTheory, CombinatorialData>
        Public Async Function HardSelectBreakAfterYieldIfNoYieldType(hasYieldType As Boolean) As Task
            Dim yieldDeclaration = If(hasYieldType, "public class yield{}", String.Empty)

            Using state = TestStateFactory.CreateCSharpTestState(
                <Document>
namespace NS
{
     <%= yieldDeclaration %>

    class C
    {
        public static void M()
        {
            yield bre$$
        }
    }
}
                </Document>)

                state.SendInvokeCompletionList()
                Await state.AssertSelectedCompletionItem(displayText:="break", isHardSelected:=Not hasYieldType)

            End Using
        End Function

        <WpfTheory, CombinatorialData>
        Public Async Function HardSelectReturnAfterYieldIfNoYieldType(hasYieldType As Boolean) As Task
            Dim yieldDeclaration = If(hasYieldType, "public class yield{}", String.Empty)
            Using state = TestStateFactory.CreateCSharpTestState(
                <Document>
namespace NS
{
     <%= yieldDeclaration %>

    class C
    {
        public static void M()
        {
            yield ret$$
        }
    }
}
                </Document>)

                state.SendInvokeCompletionList()
                Await state.AssertSelectedCompletionItem(displayText:="return", isHardSelected:=Not hasYieldType)

            End Using
        End Function

        <WpfFact>
        <Trait(Traits.Feature, Traits.Features.Completion)>
        Public Async Function TestDeclarationNameSuggestionDoNotCrash() As Task
            Using state = TestStateFactory.CreateCSharpTestState(
                              <Document>
using System;
class MyClass
{
    public void MyMethod()
    {
        ArgumentException $$
    }
}
                              </Document>)

                state.Workspace.GlobalOptions.SetGlobalOption(CompletionOptionsStorage.ShowNewSnippetExperienceUserOption, LanguageNames.CSharp, False)
                state.SendInvokeCompletionList()
                ' We should still work normally w/o pythia recommender
                Await state.AssertCompletionItemsContainAll("argumentException", "exception")
            End Using
        End Function

        <WpfFact>
        <Trait(Traits.Feature, Traits.Features.Completion)>
        Public Async Function TestDeclarationNameSuggestionWithPythiaRecommender() As Task
            Using state = TestStateFactory.CreateCSharpTestState(
                              <Document>
using System;
class MyClass
{
    public void MyMethod()
    {
        ArgumentException $$
    }
}
                              </Document>,
                              extraExportedTypes:={GetType(TestPythiaDeclarationNameRecommenderImplmentation)}.ToList())

                state.Workspace.GlobalOptions.SetGlobalOption(CompletionOptionsStorage.ShowNewSnippetExperienceUserOption, LanguageNames.CSharp, False)

                state.SendInvokeCompletionList()
                Dim computedItems = (Await state.GetCompletionSession()).GetComputedItems(CancellationToken.None)

                Assert.NotNull(computedItems.SuggestionItem)

                Dim firstItem = computedItems.Items.First()
                Assert.Equal("PythiaRecommendName", firstItem.DisplayText)
                Assert.True({"PythiaRecommendName", "argumentException", "exception"}.All(Function(v) computedItems.Items.Any(Function(i) i.DisplayText = v)))
            End Using
        End Function

        <Export(GetType(IPythiaDeclarationNameRecommenderImplementation))>
        <[Shared]>
        <PartNotDiscoverable>
        Private Class TestPythiaDeclarationNameRecommenderImplmentation
            Implements IPythiaDeclarationNameRecommenderImplementation

            <ImportingConstructor>
            <Obsolete(MefConstruction.ImportingConstructorMessage, True)>
            Public Sub New()
            End Sub

            Public Function ProvideRecommendationsAsync(context As PythiaDeclarationNameContext, cancellationToken As CancellationToken) As Task(Of ImmutableArray(Of String)) Implements IPythiaDeclarationNameRecommenderImplementation.ProvideRecommendationsAsync
                Dim result = ImmutableArray.Create("PythiaRecommendName")
                Return Task.FromResult(result)
            End Function
        End Class

        <WpfFact, WorkItem("https://github.com/dotnet/roslyn/issues/40393")>
        Public Async Function TestAfterUsingStatement1() As Task
            Using state = TestStateFactory.CreateCSharpTestState(
                <Document>
namespace NS
{
    class C
    {
        public static void M()
        {
            using $$
        }
    }
}
                </Document>)

                state.SendInvokeCompletionList()
                Await state.AssertCompletionItemsContain(displayText:="System", displayTextSuffix:="")
            End Using
        End Function

        <WpfFact, WorkItem("https://github.com/dotnet/roslyn/issues/40393")>
        Public Async Function TestAfterUsingStatement2() As Task
            Using state = TestStateFactory.CreateCSharpTestState(
                <Document>
namespace NS
{
    class C
    {
        public static void M()
        {
            using Sys$$
        }
    }
}
                </Document>)

                state.SendInvokeCompletionList()
                Await state.AssertCompletionItemsContain(displayText:="System", displayTextSuffix:="")
            End Using
        End Function

        <WpfFact, WorkItem("https://github.com/dotnet/roslyn/issues/64531")>
        Public Async Function AttributeCompletionNoColonsIfAlreadyPresent() As Task
            Using state = TestStateFactory.CreateCSharpTestState(
                <Document>
using System;
class TestAttribute : Attribute
{
    public string Text { get; set; }
}
 
[Test($$ = )]
class Goo
{
}
                </Document>)

                state.SendTypeChars("Tex")
                Await state.AssertSelectedCompletionItem("Text", displayTextSuffix:="")

                state.SendTab()
                Await state.WaitForAsynchronousOperationsAsync()
                state.AssertMatchesTextStartingAtLine(7, "[Test(Text = )]")
            End Using
        End Function

        <WpfFact, WorkItem("https://github.com/dotnet/roslyn/issues/64531")>
        Public Async Function AttributeCompletionNoEqualsIfAlreadyPresent() As Task
            Using state = TestStateFactory.CreateCSharpTestState(
                <Document>
using System;
class TestAttribute : Attribute
{
    public TestAttribute(int argument = 42)
    { }
}
[Test($$:)]
class Goo
{ }
                </Document>)

                state.SendTypeChars("argum")
                Await state.AssertSelectedCompletionItem("argument", displayTextSuffix:="")

                state.SendTab()
                Await state.WaitForAsynchronousOperationsAsync()
                state.AssertMatchesTextStartingAtLine(7, "[Test(argument:)]")
            End Using
        End Function

        <WpfFact, WorkItem("https://github.com/dotnet/roslyn/issues/39689")>
        Public Async Function TestFilteringOfExtensionMethodsWithConstraints1() As Task
            Using state = TestStateFactory.CreateCSharpTestState(
                <Document>
using System;

public interface ISomeInterface&lt;T&gt;
{
}

public static class Extensions
{       
    public static bool SomeExtMethod&lt;T1, T2&gt;(this T1 builder, T2 x)
        where T1 : ISomeInterface&lt;T2&gt;
    {
        return true;
    }
}
public class Bar
{
    void M(string[] s)
    {
        s.$$
    }
}
                </Document>)

                state.SendInvokeCompletionList()
                Await state.AssertCompletionItemsDoNotContainAny("SomeExtMethod")
            End Using
        End Function

        <WpfFact, WorkItem("https://github.com/dotnet/roslyn/issues/39689")>
        Public Async Function TestFilteringOfExtensionMethodsWithConstraints2() As Task
            Using state = TestStateFactory.CreateCSharpTestState(
                <Document>
using System;

public interface ISomeInterface&lt;T&gt;
{
}

public static class Extensions
{       
    public static bool SomeExtMethod&lt;T1, T2&gt;(this T1 builder, T2 x)
        where T1 : ISomeInterface&lt;T2&gt;
    {
        return true;
    }
}
public class Bar : ISomeInterface&lt;int&gt;
{
    void M(Bar s)
    {
        s.$$
    }
}
                </Document>)

                state.SendInvokeCompletionList()
                Await state.AssertCompletionItemsContain("SomeExtMethod", displayTextSuffix:="<>")
            End Using
        End Function

        <WpfFact, WorkItem("https://github.com/dotnet/roslyn/issues/39689")>
        Public Async Function TestFilteringOfExtensionMethodsWithConstraints3() As Task
            Using state = TestStateFactory.CreateCSharpTestState(
                <Document>
using System;

public interface ISomeInterface&lt;T&gt;
{
}

public static class Extensions
{       
    public static bool SomeExtMethod&lt;T1, T2&gt;(this T1 builder, T2 x)
        where T1 : ISomeInterface&lt;T2&gt;
    {
        return true;
    }
}
public class Bar&lt;T&gt; : ISomeInterface&lt;T&gt;
{
    void M(Bar&lt;T&gt; s)
    {
        s.$$
    }
}
                </Document>)

                state.SendInvokeCompletionList()
                Await state.AssertCompletionItemsContain("SomeExtMethod", displayTextSuffix:="<>")
            End Using
        End Function

        <WpfFact, WorkItem("https://github.com/dotnet/roslyn/issues/39689")>
        Public Async Function TestFilteringOfExtensionMethodsWithConstraints4() As Task
            Using state = TestStateFactory.CreateCSharpTestState(
                <Document>
using System;

public interface ISomeInterface&lt;T&gt;
{
}

public static class Extensions
{       
    public static bool SomeExtMethod&lt;T1, T2&gt;(this T1 builder, T2 x)
        where T1 : ISomeInterface&lt;T2&gt;
    {
        return true;
    }
}
public class Bar&lt;T&gt;
{
    void M(ISomeInterface&lt;T&gt; s)
    {
        s.$$
    }
}
                </Document>)

                state.SendInvokeCompletionList()
                Await state.AssertCompletionItemsContain("SomeExtMethod", displayTextSuffix:="<>")
            End Using
        End Function

        <WpfFact, WorkItem("https://github.com/dotnet/roslyn/issues/39689")>
        Public Async Function TestFilteringOfExtensionMethodsWithConstraints5() As Task
            Using state = TestStateFactory.CreateCSharpTestState(
                <Document>
using System;

public interface ISomeInterface&lt;T&gt;
{
}

public static class Extensions
{       
    public static bool SomeExtMethod&lt;T1, T2&gt;(this T1 builder, T2 x)
        where T1 : ISomeInterface&lt;T2&gt;
    {
        return true;
    }
}
public class Bar&lt;T&gt;
{
    void M(ISomeInterface&lt;int&gt; s)
    {
        s.$$
    }
}
                </Document>)

                state.SendInvokeCompletionList()
                Await state.AssertCompletionItemsContain("SomeExtMethod", displayTextSuffix:="<>")
            End Using
        End Function

        <WpfFact, WorkItem("https://github.com/dotnet/roslyn/issues/39689")>
        Public Async Function TestFilteringOfExtensionMethodsWithConstraints6() As Task
            Using state = TestStateFactory.CreateCSharpTestState(
                <Document>
using System;

public interface ISomeInterface&lt;T&gt;
{
}

public static class Extensions
{       
    public static bool SomeExtMethod&lt;T1, T2&gt;(this T1 builder, T2 x)
        where T1 : T2
    {
        return true;
    }
}
public class Bar&lt;T&gt;
{
    void M(string[] s)
    {
        s.$$
    }
}
                </Document>)

                state.SendInvokeCompletionList()
                Await state.AssertCompletionItemsContain("SomeExtMethod", displayTextSuffix:="<>")
            End Using
        End Function

        <WpfFact, WorkItem("https://github.com/dotnet/roslyn/issues/39689")>
        Public Async Function TestFilteringOfExtensionMethodsWithConstraints7() As Task
            Using state = TestStateFactory.CreateCSharpTestState(
                <Document>
using System;

public interface ISomeInterface&lt;T&gt;
{
}

public static class Extensions
{       
    public static bool SomeExtMethod&lt;T1, T2&gt;(this T1 builder, T2 x)
        where T1 : ISomeInterface&lt;T2&gt;
    {
        return true;
    }
}
public class Bar&lt;T&gt; : ISomeInterface&lt;T&gt;
{
    void M(Bar&lt;int&gt; s)
    {
        s.$$
    }
}
                </Document>)

                state.SendInvokeCompletionList()
                Await state.AssertCompletionItemsContain("SomeExtMethod", displayTextSuffix:="<>")
            End Using
        End Function

        <WpfFact, WorkItem("https://github.com/dotnet/roslyn/issues/64862")>
        Public Async Function TestAsyncMethodReturningValueTask() As Task
            Using state = TestStateFactory.CreateCSharpTestState(
                <Document>
using System.Threading.Tasks;

class Program
{
    async ValueTask&lt;string&gt; M2Async()
    {
        return new $$;
    }
}
                </Document>)

                state.SendInvokeCompletionList()
                Await state.AssertCompletionItemsContain("string", displayTextSuffix:="")
            End Using
        End Function

        <WpfTheory, CombinatorialData, WorkItem("https://github.com/dotnet/roslyn/issues/21055")>
        Public Async Function CompletionInOutParamWithVariableDirectlyAfter(showCompletionInArgumentLists As Boolean) As Task
            Using state = TestStateFactory.CreateCSharpTestState(
                <Document>
class Program
{
    static void Main(string[] args)
    {
        if (TryParse("", out $$

        Program p = null;
    }

    static bool TryParse(string s, out Program p) { }
}
                </Document>,
                showCompletionInArgumentLists:=showCompletionInArgumentLists, languageVersion:=LanguageVersion.CSharp12)

                state.SendTypeChars("P")
                Await state.AssertSelectedCompletionItem(displayText:="Program", isHardSelected:=True)
            End Using
        End Function

        <WpfTheory, CombinatorialData, WorkItem("https://github.com/dotnet/roslyn/issues/42910")>
        Public Async Function CompletionOffOfNullableLambdaParameter(showCompletionInArgumentLists As Boolean) As Task
            Using state = TestStateFactory.CreateCSharpTestState(
                <Document><![CDATA[
using System;

struct TestStruct
{
    public int TestField;
}

class Program
{
    void Main() => TestMethod1(x => { return x?.$$ });

    void TestMethod1(Predicate<TestStruct?> predicate) => default;
}
]]>
                </Document>,
                showCompletionInArgumentLists:=showCompletionInArgumentLists, languageVersion:=LanguageVersion.CSharp12)

                state.SendInvokeCompletionList()
                Await state.AssertCompletionItemsContain(displayText:="TestField", displayTextSuffix:="")
            End Using
        End Function

        <WpfTheory, CombinatorialData, WorkItem(21055, "https://github.com/dotnet/roslyn/issues/43966")>
        Public Async Function CompletionOnLambaParameter_MatchDelegateParameterCount1(showCompletionInArgumentLists As Boolean) As Task
            Using state = TestStateFactory.CreateCSharpTestState(
                <Document><![CDATA[
using System;

class Goo { public string first; }
class Bar { public string second; }

class Program
{
    static void Quux(Action<Bar> x) { }
    static void Quux(Action<Goo, Bar> x) { }

    static void Main(string[] args)
    {
        Quux(a =>
        {
            a.$$
        });
    }
}
]]>
                </Document>,
                showCompletionInArgumentLists:=showCompletionInArgumentLists, languageVersion:=LanguageVersion.CSharp12)

                state.SendInvokeCompletionList()
                Await state.AssertCompletionItemsContain(displayText:="second", displayTextSuffix:="")
                Await state.AssertCompletionItemsDoNotContainAny("first")
            End Using
        End Function

        <WpfTheory, CombinatorialData, WorkItem(21055, "https://github.com/dotnet/roslyn/issues/43966")>
        Public Async Function CompletionOnLambaParameter_MatchDelegateParameterCount2(showCompletionInArgumentLists As Boolean) As Task
            Using state = TestStateFactory.CreateCSharpTestState(
                <Document><![CDATA[
using System;

class Goo { public string first; }
class Bar { public string second; }

class Program
{
    static void Quux(Action<Bar> x) { }
    static void Quux(Action<Goo, Bar> x) { }

    static void Main(string[] args)
    {
        Quux((a) =>
        {
            a.$$
        });
    }
}
]]>
                </Document>,
                showCompletionInArgumentLists:=showCompletionInArgumentLists, languageVersion:=LanguageVersion.CSharp12)

                state.SendInvokeCompletionList()
                Await state.AssertCompletionItemsContain(displayText:="second", displayTextSuffix:="")
                Await state.AssertCompletionItemsDoNotContainAny("first")
            End Using
        End Function

        <WpfTheory, CombinatorialData, WorkItem(21055, "https://github.com/dotnet/roslyn/issues/43966")>
        Public Async Function CompletionOnLambaParameter_MatchDelegateParameterCount3(showCompletionInArgumentLists As Boolean) As Task
            Using state = TestStateFactory.CreateCSharpTestState(
                <Document><![CDATA[
using System;

class Goo { public string first; }
class Bar { public string second; }

class Program
{
    static void Quux(Action<Bar> x) { }
    static void Quux(Action<Goo, Bar> x) { }

    static void Main(string[] args)
    {
        Quux((a, b) =>
        {
            a.$$
        });
    }
}
]]>
                </Document>,
                showCompletionInArgumentLists:=showCompletionInArgumentLists, languageVersion:=LanguageVersion.CSharp12)

                state.SendInvokeCompletionList()
                Await state.AssertCompletionItemsContain(displayText:="first", displayTextSuffix:="")
                Await state.AssertCompletionItemsDoNotContainAny("second")
            End Using
        End Function

        <WpfTheory, CombinatorialData, WorkItem(21055, "https://github.com/dotnet/roslyn/issues/43966")>
        Public Async Function CompletionOnLambaParameter_MatchDelegateParameterCount4(showCompletionInArgumentLists As Boolean) As Task
            Using state = TestStateFactory.CreateCSharpTestState(
                <Document><![CDATA[
using System;

class Goo { public string first; }
class Bar { public string second; }

class Program
{
    static void Quux(Action<Bar> x) { }
    static void Quux(Action<Goo, Bar> x) { }

    static void Main(string[] args)
    {
        Quux((a, b) =>
        {
            b.$$
        });
    }
}
]]>
                </Document>,
                showCompletionInArgumentLists:=showCompletionInArgumentLists, languageVersion:=LanguageVersion.CSharp12)

                state.SendInvokeCompletionList()
                Await state.AssertCompletionItemsContain(displayText:="second", displayTextSuffix:="")
                Await state.AssertCompletionItemsDoNotContainAny("first")
            End Using
        End Function

        <WpfTheory, CombinatorialData, WorkItem(21055, "https://github.com/dotnet/roslyn/issues/43966")>
        Public Async Function CompletionOnLambaParameter_MatchDelegateParameterCount5(showCompletionInArgumentLists As Boolean) As Task
            Using state = TestStateFactory.CreateCSharpTestState(
                <Document><![CDATA[
using System;

class Goo { public string first; }
class Bar { public string second; }

class Program
{
    static void Quux(Action<Bar> x) { }
    static void Quux(Action<Goo, Bar> x) { }

    static void Main(string[] args)
    {
        Quux((a, b, c) =>
        {
            a.$$
        });
    }
}
]]>
                </Document>,
                showCompletionInArgumentLists:=showCompletionInArgumentLists, languageVersion:=LanguageVersion.CSharp12)

                state.SendInvokeCompletionList()
                Await state.AssertCompletionItemsContain(displayText:="first", displayTextSuffix:="")
                Await state.AssertCompletionItemsContain(displayText:="second", displayTextSuffix:="")
            End Using
        End Function

        <WpfTheory, CombinatorialData, WorkItem(21055, "https://github.com/dotnet/roslyn/issues/43966")>
        Public Async Function CompletionOnLambaParameter_MatchDelegateParameterCount6(showCompletionInArgumentLists As Boolean) As Task
            Using state = TestStateFactory.CreateCSharpTestState(
                <Document><![CDATA[
using System;

class Goo { public string first; }
class Bar { public string second; }

class Program
{
    static void Quux(Action<Bar> x) { }
    static void Quux(Action<Goo, Bar> x) { }

    static void Main(string[] args)
    {
        Quux((a, b, c) =>
        {
            b.$$
        });
    }
}
]]>
                </Document>,
                showCompletionInArgumentLists:=showCompletionInArgumentLists, languageVersion:=LanguageVersion.CSharp12)

                state.SendInvokeCompletionList()
                Await state.AssertCompletionItemsContain(displayText:="second", displayTextSuffix:="")
                Await state.AssertCompletionItemsDoNotContainAny("first")
            End Using
        End Function

        <WpfTheory, CombinatorialData, WorkItem(21055, "https://github.com/dotnet/roslyn/issues/43966")>
        Public Async Function CompletionOnLambaParameter_MatchDelegateParameterCount7(showCompletionInArgumentLists As Boolean) As Task
            Using state = TestStateFactory.CreateCSharpTestState(
                <Document><![CDATA[
using System;

class Goo { public string first; }
class Bar { public string second; }

class Program
{
    static void Quux(Action<Bar> x) { }
    static void Quux(Action<Goo, Bar> x) { }

    static void Main(string[] args)
    {
        Quux((a, b, c) =>
        {
            c.$$
        });
    }
}
]]>
                </Document>,
                showCompletionInArgumentLists:=showCompletionInArgumentLists, languageVersion:=LanguageVersion.CSharp12)

                state.SendInvokeCompletionList()
                Await state.AssertCompletionItemsDoNotContainAny("first", "second")
            End Using
        End Function

        <WpfFact, WorkItem("https://github.com/dotnet/roslyn/issues/67565")>
        Public Async Function NameOf_Flat() As Task
            Using state = TestStateFactory.CreateCSharpTestState(
                <Document><![CDATA[
public class C
{
    public C1 Property0 { get; }
    public C1 Field0;
    public event System.Action Event0;
                
    public static string StaticField =
        nameof($$);
}
                
public class C1
{
    public int Property1 { get; }
    public int Field1;
    public event System.Action Event1;
}
]]>
                </Document>,
                languageVersion:=LanguageVersion.CSharp12)

                state.SendInvokeCompletionList()
                Await state.AssertCompletionItemsContainAll("Property0", "Field0", "Event0")
                Await state.AssertCompletionItemsDoNotContainAny("Property1", "Field1", "Event1")
            End Using
        End Function

        <WpfFact, WorkItem("https://github.com/dotnet/roslyn/issues/67565")>
        Public Async Function NameOf_Nested() As Task
            Using state = TestStateFactory.CreateCSharpTestState(
                <Document><![CDATA[
public class C
{
    public C1 Property0 { get; }
    public C1 Field0;
    public event System.Action Event0;
                
    public static string StaticField =
        nameof(Property0.$$);
}
                
public class C1
{
    public int Property1 { get; }
    public int Field1;
    public event System.Action Event1;
}
]]>
                </Document>,
                languageVersion:=LanguageVersion.CSharp12)

                state.SendInvokeCompletionList()
                Await state.AssertCompletionItemsContainAll("Property1", "Field1", "Event1")
                Await state.AssertCompletionItemsDoNotContainAny("Property0", "Field0", "Event0")
            End Using
        End Function

        <InlineData("""text""u8")>
        <InlineData("""""""text""""""u8")>
        <InlineData("""""""
        text
        """"""u8")>
        <Theory, WorkItem("https://github.com/dotnet/roslyn/issues/68704")>
        Public Async Function TriggerCompletionAtEndOfUtf8StringLiteral(stringText As String) As Task
            Dim workspaceDefinition =
            <Workspace>
                <Project Language="C#" AssemblyName="TestAssembly" CommonReferencesPortable="true" LanguageVersion=<%= LanguageVersion.CSharp12.ToDisplayString() %>>
                    <Document>
public class Class1
{
    public void M()
    { 
        var channel = <%= stringText %>$$
    }
}
                    </Document>
                </Project>
            </Workspace>

            Using workspace = TestWorkspace.Create(workspaceDefinition, composition:=EditorTestCompositions.EditorFeatures)
                Dim cursorDocument = workspace.Documents.First(Function(d As TestHostDocument)
                                                                   Return d.CursorPosition.HasValue
                                                               End Function)
                Dim cursorPosition = cursorDocument.CursorPosition.Value

                Dim document = workspace.CurrentSolution.GetDocument(cursorDocument.Id)
                Dim completionService = document.GetRequiredLanguageService(Of CompletionService)()

                ' This should not throw
                Dim list = Await completionService.GetCompletionsAsync(
                    document, caretPosition:=cursorPosition, CompletionOptions.Default, OptionSet.Empty, CompletionTrigger.Invoke)
            End Using
        End Function

        <WpfFact, WorkItem("https://github.com/dotnet/roslyn/issues/69300")>
        Public Async Function FilterPrimaryConstructorParameters1() As Task
            Using state = TestStateFactory.CreateCSharpTestState(
                <Document><![CDATA[
public class C(int x)
{
    private int _x = $$;
}
]]>
                </Document>,
                languageVersion:=LanguageVersion.CSharp12)

                state.SendInvokeCompletionList()
                Await state.AssertCompletionItemsContain("x", displayTextSuffix:="")
            End Using
        End Function

        <WpfFact, WorkItem("https://github.com/dotnet/roslyn/issues/69300")>
        Public Async Function FilterPrimaryConstructorParameters2() As Task
            Using state = TestStateFactory.CreateCSharpTestState(
                <Document><![CDATA[
public class C(int x)
{
    private int _x;

    void M()
    {
        $$
    }
}
]]>
                </Document>,
                languageVersion:=LanguageVersion.CSharp12)

                state.SendInvokeCompletionList()
                Await state.AssertCompletionItemsContainAll("x", "_x")
            End Using
        End Function

        <WpfFact, WorkItem("https://github.com/dotnet/roslyn/issues/69300")>
        Public Async Function FilterPrimaryConstructorParameters3() As Task
            Using state = TestStateFactory.CreateCSharpTestState(
                <Document><![CDATA[
public class C(int x)
{
    private int _x = x;

    void M()
    {
        $$
    }
}
]]>
                </Document>,
                languageVersion:=LanguageVersion.CSharp12)

                state.SendInvokeCompletionList()
                Await state.AssertCompletionItemsContain("_x", displayTextSuffix:="")
                Await state.AssertCompletionItemsDoNotContainAny("x")
            End Using
        End Function

        <WpfFact, WorkItem("https://github.com/dotnet/roslyn/issues/69300")>
        Public Async Function FilterPrimaryConstructorParameters4() As Task
            Using state = TestStateFactory.CreateCSharpTestState(
                <Document><![CDATA[
public partial class C(int x)
{
    private int _x = x;
}

public partial class C
{
    void M()
    {
        $$
    }
}
]]>
                </Document>,
                languageVersion:=LanguageVersion.CSharp12)

                state.SendInvokeCompletionList()
                Await state.AssertCompletionItemsContain("_x", displayTextSuffix:="")
                Await state.AssertCompletionItemsDoNotContainAny("x")
            End Using
        End Function

        <WpfFact, WorkItem("https://github.com/dotnet/roslyn/issues/69300")>
        Public Async Function FilterPrimaryConstructorParameters5() As Task
            Using state = TestStateFactory.CreateCSharpTestState(
                <Document><![CDATA[
public class C(int x)
{
    private int _x = x + 1;

    void M()
    {
        $$
    }
}
]]>
                </Document>,
                languageVersion:=LanguageVersion.CSharp12)

                state.SendInvokeCompletionList()
                Await state.AssertCompletionItemsContainAll("x", "_x")
            End Using
        End Function

        <WpfFact, WorkItem("https://github.com/dotnet/roslyn/issues/69300")>
        Public Async Function FilterPrimaryConstructorParameters1_Property() As Task
            Using state = TestStateFactory.CreateCSharpTestState(
                <Document><![CDATA[
public class C(int x)
{
    private int X { get; } = $$;
}
]]>
                </Document>,
                languageVersion:=LanguageVersion.CSharp12)

                state.SendInvokeCompletionList()
                Await state.AssertCompletionItemsContain("x", displayTextSuffix:="")
            End Using
        End Function

        <WpfFact, WorkItem("https://github.com/dotnet/roslyn/issues/69300")>
        Public Async Function FilterPrimaryConstructorParameters2_Property() As Task
            Using state = TestStateFactory.CreateCSharpTestState(
                <Document><![CDATA[
public class C(int x)
{
    private int X;

    void M()
    {
        $$
    }
}
]]>
                </Document>,
                languageVersion:=LanguageVersion.CSharp12)

                state.SendInvokeCompletionList()
                Await state.AssertCompletionItemsContainAll("x", "X")
            End Using
        End Function

        <WpfFact, WorkItem("https://github.com/dotnet/roslyn/issues/69300")>
        Public Async Function FilterPrimaryConstructorParameters3_Property() As Task
            Using state = TestStateFactory.CreateCSharpTestState(
                <Document><![CDATA[
public class C(int x)
{
    private int X { get; } = x;

    void M()
    {
        $$
    }
}
]]>
                </Document>,
                languageVersion:=LanguageVersion.CSharp12)

                state.SendInvokeCompletionList()
                Await state.AssertCompletionItemsContain("X", displayTextSuffix:="")
                Await state.AssertCompletionItemsDoNotContainAny("x")
            End Using
        End Function

        <WpfFact, WorkItem("https://github.com/dotnet/roslyn/issues/69300")>
        Public Async Function FilterPrimaryConstructorParameters4_Property() As Task
            Using state = TestStateFactory.CreateCSharpTestState(
                <Document><![CDATA[
public partial class C(int x)
{
    private int X { get; } = x;
}

public partial class C
{
    void M()
    {
        $$
    }
}
]]>
                </Document>,
                languageVersion:=LanguageVersion.CSharp12)

                state.SendInvokeCompletionList()
                Await state.AssertCompletionItemsContain("X", displayTextSuffix:="")
                Await state.AssertCompletionItemsDoNotContainAny("x")
            End Using
        End Function

        <WpfFact, WorkItem("https://github.com/dotnet/roslyn/issues/69300")>
        Public Async Function FilterPrimaryConstructorParameters5_Property() As Task
            Using state = TestStateFactory.CreateCSharpTestState(
                <Document><![CDATA[
public class C(int x)
{
    private int X { get; } = x + 1;

    void M()
    {
        $$
    }
}
]]>
                </Document>,
                languageVersion:=LanguageVersion.CSharp12)

                state.SendInvokeCompletionList()
                Await state.AssertCompletionItemsContainAll("x", "X")
            End Using
        End Function

        <WpfFact, WorkItem("https://github.com/dotnet/roslyn/issues/69300")>
        Public Async Function FilterPrimaryConstructorParameters_BaseType1() As Task
            Using state = TestStateFactory.CreateCSharpTestState(
                <Document><![CDATA[
public class Base
{
    protected int X;
}

public class C(int x) : Base
{
    void M()
    {
        $$
    }
}
]]>
                </Document>,
                languageVersion:=LanguageVersion.CSharp12)

                state.SendInvokeCompletionList()
                Await state.AssertCompletionItemsContainAll("x", "X")
            End Using
        End Function

        <WpfFact, WorkItem("https://github.com/dotnet/roslyn/issues/69300")>
        Public Async Function FilterPrimaryConstructorParameters_BaseType2() As Task
            Using state = TestStateFactory.CreateCSharpTestState(
                <Document><![CDATA[
public class Base
{
    protected int X;

    public Base(int x)
    {
        X = x;
    }
}

public class C(int x) : Base(x + 1)
{
    void M()
    {
        $$
    }
}
]]>
                </Document>,
                languageVersion:=LanguageVersion.CSharp12)

                state.SendInvokeCompletionList()
                Await state.AssertCompletionItemsContainAll("x", "X")
            End Using
        End Function

        <WpfFact, WorkItem("https://github.com/dotnet/roslyn/issues/69300")>
        Public Async Function FilterPrimaryConstructorParameters_BaseType3() As Task
            Using state = TestStateFactory.CreateCSharpTestState(
                <Document><![CDATA[
public class Base
{
    protected int X;

    public Base(int x)
    {
        X = x;
    }
}

public class C(int x) : Base(x)
{
    void M()
    {
        $$
    }
}
]]>
                </Document>,
                languageVersion:=LanguageVersion.CSharp12)

                state.SendInvokeCompletionList()
                Await state.AssertCompletionItemsDoNotContainAny("x")
                Await state.AssertCompletionItemsContainAll("X")
            End Using
        End Function

        <WpfFact, Trait(Traits.Feature, Traits.Features.Completion)>
        Public Async Function TestItemsSorted() As Task
            Using state = TestStateFactory.CreateCSharpTestState(
                <Document><![CDATA[
public class Program
{
    public static void Main()
    {
        $$
    }
}
             ]]></Document>)
                state.Workspace.GlobalOptions.SetGlobalOption(CompletionOptionsStorage.ShowItemsFromUnimportedNamespaces, LanguageNames.CSharp, True)
                state.Workspace.GlobalOptions.SetGlobalOption(CompletionOptionsStorage.ForceExpandedCompletionIndexCreation, True)

                ' trigger completion with import completion enabled
                Await state.SendInvokeCompletionListAndWaitForUiRenderAsync()

                ' make sure expander is selected
                Await state.SetCompletionItemExpanderStateAndWaitForUiRenderAsync(isSelected:=True)

                Dim completionItems = state.GetCompletionItems()
                Dim manuallySortedItems = completionItems.ToList()
                manuallySortedItems.Sort()

                Assert.True(manuallySortedItems.SequenceEqual(completionItems))
            End Using
        End Function

        <WpfFact, WorkItem("https://github.com/dotnet/roslyn/issues/70106")>
        Public Async Function FilterPrimaryConstructorParameters_BaseType4() As Task
            Using state = TestStateFactory.CreateCSharpTestState(
                <Document><![CDATA[
public class Base(int x)
{
}

public class C() : Base($$)
{
}
]]>
                </Document>,
                languageVersion:=LanguageVersion.CSharp12)

                state.SendInvokeCompletionList()
                Await state.AssertCompletionItemsContain("x", ":")
            End Using
        End Function

        <WpfFact, WorkItem("https://github.com/dotnet/roslyn/issues/70106")>
        Public Async Function FilterPrimaryConstructorParameters_BaseType5() As Task
            Using state = TestStateFactory.CreateCSharpTestState(
                <Document><![CDATA[
public abstract class Base(int x)
{
}

public class C() : Base($$)
{
}
]]>
                </Document>,
                languageVersion:=LanguageVersion.CSharp12)

                state.SendInvokeCompletionList()
                Await state.AssertCompletionItemsContain("x", ":")
            End Using
        End Function

        <WpfFact, WorkItem("https://github.com/dotnet/roslyn/issues/66305")>
        Public Async Function TestScopedKeywordRecommender() As Task
            Using state = TestStateFactory.CreateCSharpTestState(
                <Document><![CDATA[
void M()
{
    $$
}
]]>
                </Document>,
                languageVersion:=LanguageVersion.CSharp11)

                state.SendInvokeCompletionList()
                Await state.AssertCompletionItemsContain("scoped", "")
            End Using
        End Function

<<<<<<< HEAD
        <WpfFact>
        Public Async Function TriggerOnTypingShouldNotAffectExplicitInvoke() As Task
            Using state = TestStateFactory.CreateCSharpTestState(
                <Document><![CDATA[
void M()
{
    $$
}
]]>
                </Document>)

                state.Workspace.GlobalOptions.SetGlobalOption(CompletionOptionsStorage.TriggerOnTyping, LanguageNames.CSharp, False)

                ' TriggerOnTyping should not block explicit trigger
                state.SendInvokeCompletionList()
                Await state.AssertCompletionItemsContain("M", "")

                state.SendEscape()
                Await state.AssertNoCompletionSession()

                state.SendTypeChars("M")
                Await state.AssertNoCompletionSession()
=======
        <WpfTheory, CombinatorialData>
        <WorkItem("https://github.com/dotnet/roslyn/issues/70403")>
        Public Async Function AccessStaticMembersOffOfColorColor1(showCompletionInArgumentLists As Boolean) As Task
            Using state = TestStateFactory.CreateCSharpTestState(
                <Document>
struct Cursor
{
    public static int StaticMember;
    public int InstanceMember;
}

class BaseClass
{
    public Cursor Cursor { get; set; }
}

class Derived : BaseClass
{
    void Method()
    {
        Cursor.$$
        Object o = new Object();
    }
}

                </Document>,
                showCompletionInArgumentLists:=showCompletionInArgumentLists)

                state.SendInvokeCompletionList()
                Await state.AssertCompletionItemsContainAll("StaticMember", "InstanceMember")
            End Using
        End Function

        <WpfTheory, CombinatorialData>
        <WorkItem("https://github.com/dotnet/roslyn/issues/70403")>
        Public Async Function AccessStaticMembersOffOfColorColor2(showCompletionInArgumentLists As Boolean) As Task
            Using state = TestStateFactory.CreateCSharpTestState(
                <Document>
struct Cursor
{
    public static int StaticMember;
    public int InstanceMember;
}

class BaseClass
{
    public Cursor Cursor { get; set; }
}

class Derived : BaseClass
{
    void Method()
    {
        Cursor.$$
    }
}

                </Document>,
                showCompletionInArgumentLists:=showCompletionInArgumentLists)

                state.SendInvokeCompletionList()
                Await state.AssertCompletionItemsContainAll("StaticMember", "InstanceMember")
>>>>>>> 0bfe30ca
            End Using
        End Function
    End Class
End Namespace<|MERGE_RESOLUTION|>--- conflicted
+++ resolved
@@ -12012,8 +12012,8 @@
             End Using
         End Function
 
-<<<<<<< HEAD
         <WpfFact>
+        <WorkItem("https://github.com/dotnet/razor/issues/9377")>
         Public Async Function TriggerOnTypingShouldNotAffectExplicitInvoke() As Task
             Using state = TestStateFactory.CreateCSharpTestState(
                 <Document><![CDATA[
@@ -12035,7 +12035,9 @@
 
                 state.SendTypeChars("M")
                 Await state.AssertNoCompletionSession()
-=======
+            End Using
+        End Function
+
         <WpfTheory, CombinatorialData>
         <WorkItem("https://github.com/dotnet/roslyn/issues/70403")>
         Public Async Function AccessStaticMembersOffOfColorColor1(showCompletionInArgumentLists As Boolean) As Task
@@ -12098,7 +12100,6 @@
 
                 state.SendInvokeCompletionList()
                 Await state.AssertCompletionItemsContainAll("StaticMember", "InstanceMember")
->>>>>>> 0bfe30ca
             End Using
         End Function
     End Class
