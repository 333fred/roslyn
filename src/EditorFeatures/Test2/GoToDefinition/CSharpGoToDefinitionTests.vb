﻿' Licensed to the .NET Foundation under one or more agreements.
' The .NET Foundation licenses this file to you under the MIT license.
' See the LICENSE file in the project root for more information.

Imports Microsoft.CodeAnalysis.CSharp
Imports Microsoft.CodeAnalysis.CSharp.Syntax
Imports Microsoft.CodeAnalysis.Editor.UnitTests.Utilities.GoToHelpers

Namespace Microsoft.CodeAnalysis.Editor.UnitTests.GoToDefinition
    <UseExportProvider>
    <Trait(Traits.Feature, Traits.Features.GoToDefinition)>
    Public NotInheritable Class CSharpGoToDefinitionTests
        Inherits GoToDefinitionTestsBase
#Region "P2P Tests"

        <WpfFact>
        Public Async Function TestP2PClassReference() As Task
            Dim workspace =
<Workspace>
    <Project Language="C#" CommonReferences="true">
        <ProjectReference>VBAssembly</ProjectReference>
        <Document>
        using N;

        class CSharpClass
        {
            VB$$Class vb
        }
        </Document>
    </Project>
    <Project Language="Visual Basic" AssemblyName="VBAssembly" CommonReferences="true">
        <Document>
        namespace N
            public class [|VBClass|]
            End Class
        End Namespace
        </Document>
    </Project>
</Workspace>

            Await TestAsync(workspace)
        End Function

#End Region

#Region "Normal CSharp Tests"

        <WpfFact>
        Public Async Function TestCSharpGoToDefinition() As Task
            Dim workspace =
<Workspace>
    <Project Language="C#" CommonReferences="true">
        <Document>
            class [|SomeClass|] { }
            class OtherClass { Some$$Class obj; }
        </Document>
    </Project>
</Workspace>

            Await TestAsync(workspace)
        End Function

        <WpfFact, WorkItem("https://github.com/dotnet/roslyn/issues/23030")>
        Public Async Function TestCSharpLiteralGoToDefinition() As Task
            Dim workspace =
<Workspace>
    <Project Language="C#" CommonReferences="true">
        <Document>
            int x = 1$$23;
        </Document>
    </Project>
</Workspace>

            Await TestAsync(workspace)
        End Function

        <WpfFact, WorkItem("https://github.com/dotnet/roslyn/issues/23030")>
        Public Async Function TestCSharpStringLiteralGoToDefinition() As Task
            Dim workspace =
<Workspace>
    <Project Language="C#" CommonReferences="true">
        <Document>
            string x = "wo$$ow";
        </Document>
    </Project>
</Workspace>

            Await TestAsync(workspace)
        End Function

        <WpfFact, WorkItem("https://github.com/dotnet/roslyn/issues/3589")>
        Public Async Function TestCSharpGoToDefinitionOnAnonymousMember() As Task
            Dim workspace =
<Workspace>
    <Project Language="C#" CommonReferences="true">
        <Document>
public class MyClass
{
    public string [|Prop1|] { get; set; }
}
class Program
{
    static void Main(string[] args)
    {
        var instance = new MyClass();

        var x = new
        {
            instance.$$Prop1
        };
    }
}        </Document>
    </Project>
</Workspace>

            Await TestAsync(workspace)
        End Function

        <WpfFact>
        Public Async Function TestCSharpGoToDefinitionSameClass() As Task
            Dim workspace =
<Workspace>
    <Project Language="C#" CommonReferences="true">
        <Document>
            class [|SomeClass|] { Some$$Class someObject; }
        </Document>
    </Project>
</Workspace>

            Await TestAsync(workspace)
        End Function

        <WpfFact>
        Public Async Function TestCSharpGoToDefinitionNestedClass() As Task
            Dim workspace =
<Workspace>
    <Project Language="C#" CommonReferences="true">
        <Document>
            class Outer
            {
              class [|Inner|]
              {
              }

              In$$ner someObj;
            }
        </Document>
    </Project>
</Workspace>

            Await TestAsync(workspace)
        End Function

        <WpfFact>
        Public Async Function TestCSharpGotoDefinitionDifferentFiles() As Task
            Dim workspace =
<Workspace>
    <Project Language="C#" CommonReferences="true">
        <Document>
            class OtherClass { SomeClass obj; }
        </Document>
        <Document>
            class OtherClass2 { Some$$Class obj2; };
        </Document>
        <Document>
            class [|SomeClass|] { }
        </Document>
    </Project>
</Workspace>

            Await TestAsync(workspace)
        End Function

        <WpfFact>
        Public Async Function TestCSharpGotoDefinitionPartialClasses() As Task
            Dim workspace =
<Workspace>
    <Project Language="C#" CommonReferences="true">
        <Document>
            partial class nothing { };
        </Document>
        <Document>
            partial class [|OtherClass|] { int a; }
        </Document>
        <Document>
            partial class [|OtherClass|] { int b; };
        </Document>
        <Document>
            class ConsumingClass { Other$$Class obj; }
        </Document>
    </Project>
</Workspace>

            Await TestAsync(workspace)
        End Function

        <WpfFact>
        Public Async Function TestCSharpGotoDefinitionMethod() As Task
            Dim workspace =
<Workspace>
    <Project Language="C#" CommonReferences="true">
        <Document>
            class [|SomeClass|] { int x; };
        </Document>
        <Document>
            class ConsumingClass
            {
                void goo()
                {
                    Some$$Class x;
                }
            }
        </Document>
    </Project>
</Workspace>

            Await TestAsync(workspace)
        End Function

        <WpfFact, WorkItem("http://vstfdevdiv:8080/DevDiv2/DevDiv/_workitems/edit/900438")>
        Public Async Function TestCSharpGotoDefinitionPartialMethod() As Task
            Dim workspace =
<Workspace>
    <Project Language="C#" CommonReferences="true">
        <Document>
            partial class Test
            {
                partial void M();
            }
        </Document>
        <Document>
            partial class Test
            {
                void Goo()
                {
                    var t = new Test();
                    t.M$$();
                }

                partial void [|M|]()
                {
                    throw new NotImplementedException();
                }
            }
        </Document>
    </Project>
</Workspace>

            Await TestAsync(workspace)
        End Function

        <WpfFact>
        Public Async Function TestCSharpGotoDefinitionExtendedPartialMethod() As Task
            Dim workspace =
<Workspace>
    <Project Language="C#" CommonReferences="true">
        <Document>
            partial class Test
            {
                public partial void M();
            }
        </Document>
        <Document>
            partial class Test
            {
                void Goo()
                {
                    var t = new Test();
                    t.M$$();
                }

                public partial void [|M|]()
                {
                    throw new NotImplementedException();
                }
            }
        </Document>
    </Project>
</Workspace>

            Await TestAsync(workspace)
        End Function

        <WpfFact>
        Public Async Function TestCSharpGotoDefinitionPartialProperty() As Task
            Dim workspace =
<Workspace>
    <Project Language="C#" CommonReferences="true">
        <Document>
            partial class Test
            {
                public partial int Prop { get; set; }
            }
        </Document>
        <Document>
            partial class Test
            {
                void Goo()
                {
                    var t = new Test();
                    int i = t.Prop$$;
                }

                public partial void [|Prop|]
                {
                    get => throw new NotImplementedException();
                    set => throw new NotImplementedException();
                }
            }
        </Document>
    </Project>
</Workspace>

            Await TestAsync(workspace)
        End Function

        <WpfFact>
        Public Async Function TestCSharpGotoDefinitionOnMethodCall1() As Task
            Dim workspace =
<Workspace>
    <Project Language="C#" CommonReferences="true">
        <Document>
            class C
            {
                void [|M|]() { }
                void M(int i) { }
                void M(int i, string s) { }
                void M(string s, int i) { }

                void Call()
                {
                    $$M();
                }
            }
        </Document>
    </Project>
</Workspace>

            Await TestAsync(workspace)
        End Function

        <WpfFact>
        Public Async Function TestCSharpGotoDefinitionOnMethodCall2() As Task
            Dim workspace =
<Workspace>
    <Project Language="C#" CommonReferences="true">
        <Document>
            class C
            {
                void M() { }
                void [|M|](int i, string s) { }
                void M(int i) { }
                void M(string s, int i) { }

                void Call()
                {
                    $$M(0, "text");
                }
            }
        </Document>
    </Project>
</Workspace>

            Await TestAsync(workspace)
        End Function

        <WpfFact>
        Public Async Function TestCSharpGotoDefinitionOnMethodCall3() As Task
            Dim workspace =
<Workspace>
    <Project Language="C#" CommonReferences="true">
        <Document>
            class C
            {
                void M() { }
                void M(int i, string s) { }
                void [|M|](int i) { }
                void M(string s, int i) { }

                void Call()
                {
                    $$M(0);
                }
            }
        </Document>
    </Project>
</Workspace>

            Await TestAsync(workspace)
        End Function

        <WpfFact>
        Public Async Function TestCSharpGotoDefinitionOnMethodCall4() As Task
            Dim workspace =
<Workspace>
    <Project Language="C#" CommonReferences="true">
        <Document>
            class C
            {
                void M() { }
                void M(int i, string s) { }
                void M(int i) { }
                void [|M|](string s, int i) { }

                void Call()
                {
                    $$M("text", 0);
                }
            }
        </Document>
    </Project>
</Workspace>

            Await TestAsync(workspace)
        End Function

        <WpfFact>
        Public Async Function TestCSharpGotoDefinitionOnConstructor1() As Task
            Dim workspace =
<Workspace>
    <Project Language="C#" CommonReferences="true">
        <Document>
            class [|C|]
            {
                C() { }

                $$C c = new C();
                }
            }
        </Document>
    </Project>
</Workspace>

            Await TestAsync(workspace)
        End Function

        <WorkItem(3376, "DevDiv_Projects/Roslyn")>
        <WpfFact>
        Public Async Function TestCSharpGotoDefinitionOnConstructor2() As Task
            Dim workspace =
<Workspace>
    <Project Language="C#" CommonReferences="true">
        <Document>
            class C
            {
                [|C|]() { }

                C c = new $$C();
                }
            }
        </Document>
    </Project>
</Workspace>

            Await TestAsync(workspace)
        End Function

        <WpfFact>
        Public Async Function TestCSharpGotoDefinitionWithoutExplicitConstruct() As Task
            Dim workspace =
<Workspace>
    <Project Language="C#" CommonReferences="true">
        <Document>
            class [|C|]
            {
                void Method()
                {
                    C c = new $$C();
                }
            }
        </Document>
    </Project>
</Workspace>

            Await TestAsync(workspace)
        End Function

        <WpfFact>
        Public Async Function TestCSharpGotoDefinitionOnLocalVariable1() As Task
            Dim workspace =
<Workspace>
    <Project Language="C#" CommonReferences="true">
        <Document>
            class C
            {
                void method()
                {
                    int [|x|] = 2, y, z = $$x * 2;
                    y = 10;
                }
            }
        </Document>
    </Project>
</Workspace>

            Await TestAsync(workspace)
        End Function

        <WpfFact>
        Public Async Function TestCSharpGotoDefinitionOnLocalVariable2() As Task
            Dim workspace =
<Workspace>
    <Project Language="C#" CommonReferences="true">
        <Document>
            class C
            {
                void method()
                {
                    int x = 2, [|y|], z = x * 2;
                    $$y = 10;
                }
            }
        </Document>
    </Project>
</Workspace>

            Await TestAsync(workspace)
        End Function

        <WpfFact>
        Public Async Function TestCSharpGotoDefinitionOnLocalField() As Task
            Dim workspace =
<Workspace>
    <Project Language="C#" CommonReferences="true">
        <Document>
            class C
            {
                int [|_X|] = 1, _Y;
                void method()
                {
                    _$$X = 8;
                }
            }
        </Document>
    </Project>
</Workspace>

            Await TestAsync(workspace)
        End Function

        <WpfFact>
        Public Async Function TestCSharpGotoDefinitionOnAttributeClass() As Task
            Dim workspace =
<Workspace>
    <Project Language="C#" CommonReferences="true">
        <Document>
            [FlagsAttribute]
            class [|C|]
            {
                $$C c;
            }
        </Document>
    </Project>
</Workspace>

            Await TestAsync(workspace)
        End Function

        <WpfFact>
        Public Async Function TestCSharpGotoDefinitionTouchLeft() As Task
            Dim workspace =
<Workspace>
    <Project Language="C#" CommonReferences="true">
        <Document>
            class [|SomeClass|]
            {
                $$SomeClass c;
            }
        </Document>
    </Project>
</Workspace>

            Await TestAsync(workspace)
        End Function

        <WpfFact>
        Public Async Function TestCSharpGotoDefinitionTouchRight() As Task
            Dim workspace =
<Workspace>
    <Project Language="C#" CommonReferences="true">
        <Document>
            class [|SomeClass|]
            {
                SomeClass$$ c;
            }
        </Document>
    </Project>
</Workspace>

            Await TestAsync(workspace)
        End Function

        <WpfFact>
        Public Async Function TestCSharpGotoDefinitionOnGenericTypeParameterInPresenceOfInheritedNestedTypeWithSameName() As Task
            Dim workspace =
<Workspace>
    <Project Language="C#" CommonReferences="true">
        <Document><![CDATA[
            class B
            {
                public class T { }
            }
            class C<[|T|]> : B
            {
                $$T x;
            }]]>
        </Document>
    </Project>
</Workspace>

            Await TestAsync(workspace)
        End Function

        <WpfFact, WorkItem("http://vstfdevdiv:8080/DevDiv2/DevDiv/_workitems/edit/538765")>
        Public Async Function TestCSharpGotoDefinitionThroughOddlyNamedType() As Task
            Dim workspace =
<Workspace>
    <Project Language="C#" CommonReferences="true">
        <Document><![CDATA[
            class [|dynamic|] { }
            class C : dy$$namic { }
        ]]></Document>
    </Project>
</Workspace>

            Await TestAsync(workspace)
        End Function

        <WpfFact>
        Public Async Function TestCSharpGoToDefinitionOnConstructorInitializer1() As Task
            Dim workspace =
<Workspace>
    <Project Language="C#" CommonReferences="true">
        <Document>
using System;
using System.Collections.Generic;
using System.Linq;

class Program
{
    private int v;
    public Program() : $$this(4)
    {
    }

    public [|Program|](int v)
    {
        this.v = v;
    }
}
        </Document>
    </Project>
</Workspace>

            Await TestAsync(workspace)
        End Function

        <WpfFact>
        Public Async Function TestCSharpGoToDefinitionOnExtensionMethod() As Task
            Dim workspace =
<Workspace>
    <Project Language="C#" CommonReferences="true">
        <Document><![CDATA[
           class Program
           {
               static void Main(string[] args)
               {
                    "1".$$TestExt();
               }
           }

           public static class Ex
           {
              public static void TestExt<T>(this T ex) { }
              public static void [|TestExt|](this string ex) { }
           }]]>
        </Document>
    </Project>
</Workspace>

            Await TestAsync(workspace)
        End Function

        <WpfFact, WorkItem("http://vstfdevdiv:8080/DevDiv2/DevDiv/_workitems/edit/542004")>
        Public Async Function TestCSharpTestLambdaParameter() As Task
            Dim workspace =
<Workspace>
    <Project Language="C#" CommonReferences="true">
        <Document><![CDATA[
class C
{
    delegate int D2(int i, int j);
    static void Main()
    {
        D2 d = (int [|i1|], int i2) => { return $$i1 + i2; };
    }
}]]>
        </Document>
    </Project>
</Workspace>

            Await TestAsync(workspace)
        End Function

        <WpfFact>
        Public Async Function TestCSharpTestLabel() As Task
            Dim workspace =
<Workspace>
    <Project Language="C#" CommonReferences="true">
        <Document><![CDATA[
class C
{
    void M()
    {
    [|Goo|]:
        int Goo;
        goto $$Goo;
    }
}]]>
        </Document>
    </Project>
</Workspace>

            Await TestAsync(workspace)
        End Function

        <WpfFact>
        Public Async Function TestCSharpGoToDefinitionFromCref() As Task
            Dim workspace =
<Workspace>
    <Project Language="C#" CommonReferences="true">
        <Document><![CDATA[
            /// <see cref="$$SomeClass"/>
            class [|SomeClass|]
            {
            }]]>
        </Document>
    </Project>
</Workspace>

            Await TestAsync(workspace)
        End Function

        <WpfFact, WorkItem("https://github.com/dotnet/roslyn/issues/16529")>
        Public Async Function TestCSharpGoToOverriddenDefinition_FromDeconstructionDeclaration() As Task
            Dim workspace =
<Workspace>
    <Project Language="C#" CommonReferences="true">
        <Document>
class Two { public void Deconstruct(out int x1, out int x2) => throw null; }
class Four { public void [|Deconstruct|](out int x1, out int x2, out Two x3) => throw null; }
class C
{
    void M(Four four)
    {
        var (a, b, (c, d)) $$= four;
    }
}
        </Document>
    </Project>
</Workspace>

            Await TestAsync(workspace)
        End Function

        <WpfFact, WorkItem("https://github.com/dotnet/roslyn/issues/16529")>
        Public Async Function TestCSharpGoToOverriddenDefinition_FromDeconstructionAssignment() As Task
            Dim workspace =
<Workspace>
    <Project Language="C#" CommonReferences="true">
        <Document>
class Two { public void Deconstruct(out int x1, out int x2) => throw null; }
class Four { public void [|Deconstruct|](out int x1, out int x2, out Two x3) => throw null; }
class C
{
    void M(Four four)
    {
        int i;
        (i, i, (i, i)) $$= four;
    }
}
        </Document>
    </Project>
</Workspace>

            Await TestAsync(workspace)
        End Function

        <WpfFact, WorkItem("https://github.com/dotnet/roslyn/issues/16529")>
        Public Async Function TestCSharpGoToOverriddenDefinition_FromDeconstructionForeach() As Task
            Dim workspace =
<Workspace>
    <Project Language="C#" CommonReferences="true">
        <Document>
class Two { public void Deconstruct(out int x1, out int x2) => throw null; }
class Four { public void [|Deconstruct|](out int x1, out int x2, out Two x3) => throw null; }
class C
{
    void M(Four four)
    {
        foreach (var (a, b, (c, d)) $$in new[] { four }) { }
    }
}
        </Document>
    </Project>
</Workspace>

            Await TestAsync(workspace)
        End Function

        <WpfFact>
        Public Async Function TestCSharpGoToOverriddenDefinition_FromOverride() As Task
            Dim workspace =
<Workspace>
    <Project Language="C#" CommonReferences="true">
        <Document>
            class Origin { public virtual void Method() { } }
            class Base : Origin { public override void [|Method|]() { } }
            class Derived : Base { }
            class Derived2 : Derived { public ove$$rride void Method() { }  }
        </Document>
    </Project>
</Workspace>

            Await TestAsync(workspace)
        End Function

        <WpfFact>
        Public Async Function TestCSharpGoToOverriddenDefinition_FromOverride2() As Task
            Dim workspace =
<Workspace>
    <Project Language="C#" CommonReferences="true">
        <Document>
            class Origin { public virtual void [|Method|]() { } }
            class Base : Origin { public ove$$rride void Method() { } }
        </Document>
    </Project>
</Workspace>

            Await TestAsync(workspace)
        End Function

        <WpfFact>
        Public Async Function TestCSharpGoToOverriddenProperty_FromOverride() As Task
            Dim workspace =
<Workspace>
    <Project Language="C#" CommonReferences="true">
        <Document>
            class Origin { public virtual int [|Property|] { get; set; } }
            class Base : Origin { public ove$$rride int Property { get; set; } }
        </Document>
    </Project>
</Workspace>

            Await TestAsync(workspace)
        End Function

        <WpfFact, WorkItem("https://github.com/dotnet/roslyn/issues/57110")>
        Public Async Function TestCSharpGoToOverriddenDefinition_FromOverride_LooseMatch() As Task
            Dim workspace =
<Workspace>
    <Project Language="C#" CommonReferences="true">
        <Document>
class C
{
    public virtual void [|F|](bool x)
    {
    }
}

class D : C
{
    public $$override void F(int x)
    {
    }
}
        </Document>
    </Project>
</Workspace>

            Await TestAsync(workspace)
        End Function

        <WpfFact, WorkItem("https://github.com/dotnet/roslyn/issues/57110")>
        Public Async Function TestCSharpGoToOverriddenDefinition_FromOverride_LooseMatch2() As Task
            Dim workspace =
<Workspace>
    <Project Language="C#" CommonReferences="true">
        <Document>
class C
{
    public virtual void F()
    {
    }

    public virtual void [|F|](bool x)
    {
    }
}

class D : C
{
    public $$override void F(int x)
    {
    }
}
        </Document>
    </Project>
</Workspace>

            Await TestAsync(workspace)
        End Function

        <WpfFact, WorkItem("https://github.com/dotnet/roslyn/issues/57110")>
        Public Async Function TestCSharpGoToOverriddenDefinition_FromOverride_LooseMatch3() As Task
            Dim workspace =
<Workspace>
    <Project Language="C#" CommonReferences="true">
        <Document>
class B
{
    public virtual void F(bool x)
    {
    }
}

class C
{
    public virtual void [|F|]()
    {
    }
}

class D : C
{
    public $$override void F(int x)
    {
    }
}
        </Document>
    </Project>
</Workspace>

            Await TestAsync(workspace)
        End Function

        <WpfFact>
        Public Async Function TestCSharpGoToUnmanaged_Keyword() As Task
            Dim workspace =
<Workspace>
    <Project Language="C#" CommonReferences="true">
        <Document>
            class C&lt;T&gt; where T : un$$managed
            {
            }
        </Document>
    </Project>
</Workspace>

            Await TestAsync(workspace, expectedResult:=False)
        End Function

        <WpfFact>
        Public Async Function TestCSharpGoToUnmanaged_Type() As Task
            Dim workspace =
<Workspace>
    <Project Language="C#" CommonReferences="true">
        <Document>
            interface [|unmanaged|]
            {
            }
            class C&lt;T&gt; where T : un$$managed
            {
            }
        </Document>
    </Project>
</Workspace>

            Await TestAsync(workspace)
        End Function

        <WpfFact, WorkItem("https://github.com/dotnet/roslyn/issues/41870")>
        Public Async Function TestCSharpGoToImplementedInterfaceMemberFromImpl1() As Task
            Dim workspace =
<Workspace>
    <Project Language="C#" CommonReferences="true">
        <Document>
interface IFoo1 { void [|Bar|](); }

class Foo : IFoo1
{
    public void $$Bar()
    {

    }
}
        </Document>
    </Project>
</Workspace>

            Await TestAsync(workspace)
        End Function

        <WpfFact, WorkItem("https://github.com/dotnet/roslyn/issues/41870")>
        Public Async Function TestCSharpGoToImplementedInterfaceMemberFromImpl2() As Task
            Dim workspace =
<Workspace>
    <Project Language="C#" CommonReferences="true">
        <Document>
interface IFoo1 { void [|Bar|](); }

class Foo : IFoo1
{
    void IFoo1.$$Bar()
    {

    }
}
        </Document>
    </Project>
</Workspace>

            Await TestAsync(workspace)
        End Function

        <WpfFact, WorkItem("https://github.com/dotnet/roslyn/issues/41870")>
        Public Async Function TestCSharpGoToImplementedInterfaceMemberFromImpl3() As Task
            Dim workspace =
<Workspace>
    <Project Language="C#" CommonReferences="true">
        <Document>
interface IFoo1 { void [|Bar|](); }
interface IFoo2 { void [|Bar|](); }

class Foo : IFoo1, IFoo2
{
    public void $$Bar()
    {

    }
}
        </Document>
    </Project>
</Workspace>

            Await TestAsync(workspace)
        End Function

        <WpfFact, WorkItem("https://github.com/dotnet/roslyn/issues/51615")>
        Public Async Function TestCSharpGoToDefinitionInVarPatterns() As Task
            Dim workspace =
<Workspace>
    <Project Language="C#" CommonReferences="true">
        <Document>
class [|C|] { }

class D
{
    C M() => new C();

    void M2()
    {
      if (M() is var$$ x)
      {
      }
    }
}
        </Document>
    </Project>
</Workspace>

            Await TestAsync(workspace)
        End Function
#End Region

#Region "CSharp TupleTests"
        Private ReadOnly tuple2 As XCData =
        <![CDATA[
namespace System
{
    // struct with two values
    public struct ValueTuple<T1, T2>
    {
        public T1 Item1;
        public T2 Item2;

        public ValueTuple(T1 item1, T2 item2)
        {
            this.Item1 = item1;
            this.Item2 = item2;
        }

        public override string ToString()
        {
            return '{' + Item1?.ToString() + "", "" + Item2?.ToString() + '}';
        }
    }
}
]]>

        <WpfFact>
        Public Async Function TestCSharpGotoDefinitionTupleFieldEqualTuples01() As Task
            Dim workspace =
<Workspace>
    <Project Language="C#" CommonReferences="true">
        <Document>
    class Program
    {
        static void Main(string[] args)
        {
            var x = ([|Alice|]: 1, Bob: 2);

            var y = (Alice: 1, Bob: 2);

            var z1 = x.$$Alice;
            var z2 = y.Alice;
        }
    }

        <%= tuple2 %>
        </Document>
    </Project>
</Workspace>

            Await TestAsync(workspace)
        End Function

        <WpfFact>
        Public Async Function TestCSharpGotoDefinitionTupleFieldEqualTuples02() As Task
            Dim workspace =
<Workspace>
    <Project Language="C#" CommonReferences="true">
        <!-- intentionally not including tuple2, should still work -->
        <Document>
    class Program
    {
        static void Main(string[] args)
        {
            var x = (Alice: 1, Bob: 2);

            var y = ([|Alice|]: 1, Bob: 2);

            var z1 = x.Alice;
            var z2 = y.$$Alice;
        }
    }
        </Document>
    </Project>
</Workspace>

            Await TestAsync(workspace)
        End Function

        <WpfFact>
        Public Async Function TestCSharpGotoDefinitionTupleFieldMatchToOuter01() As Task
            Dim workspace =
<Workspace>
    <Project Language="C#" CommonReferences="true">
        <Document>
    class Program
    {
        static void Main(string[] args)
        {
            var x = ([|Program|]: 1, Main: 2);

            var z = x.$$Program;
        }
    }

        <%= tuple2 %>
        </Document>
    </Project>
</Workspace>

            Await TestAsync(workspace)
        End Function

        <WpfFact>
        Public Async Function TestCSharpGotoDefinitionTupleFieldMatchToOuter02() As Task
            Dim workspace =
<Workspace>
    <Project Language="C#" CommonReferences="true">
        <Document>
    class Program
    {
        static void Main(string[] args)
        {
            var x = ([|Pro$$gram|]: 1, Main: 2);

            var z = x.Program;
        }
    }

        <%= tuple2 %>
        </Document>
    </Project>
</Workspace>

            Await TestAsync(workspace)
        End Function

        <WpfFact>
        Public Async Function TestCSharpGotoDefinitionTupleFieldMatchToOuter03() As Task
            Dim workspace =
<Workspace>
    <Project Language="C#" CommonReferences="true">
        <Document>
    class Program
    {
        static void Main(string[] args)
        {
            var x = (1,2,3,4,5,6,7,8,9,10, [|Program|]: 1, Main: 2);

            var z = x.$$Program;
        }
    }

        <%= tuple2 %>
        </Document>
    </Project>
</Workspace>

            Await TestAsync(workspace)
        End Function

        <WpfFact>
        Public Async Function TestCSharpGotoDefinitionTupleFieldRedeclared01() As Task
            Dim workspace =
<Workspace>
    <Project Language="C#" CommonReferences="true">
        <Document>
    class Program
    {
        static void Main(string[] args)
        {
            (int [|Alice|], int Bob) x = (Alice: 1, Bob: 2);

             var z1 = x.$$Alice;
        }
    }

        <%= tuple2 %>
        </Document>
    </Project>
</Workspace>

            Await TestAsync(workspace)
        End Function

        <WpfFact>
        Public Async Function TestCSharpGotoDefinitionTupleFieldRedeclared02() As Task
            Dim workspace =
<Workspace>
    <Project Language="C#" CommonReferences="true">
        <Document>
    class Program
    {
        static void Main(string[] args)
        {
            (string Alice, int Bob) x = ([|Al$$ice|]: null, Bob: 2);

             var z1 = x.Alice;
        }
    }

        <%= tuple2 %>
        </Document>
    </Project>
</Workspace>

            Await TestAsync(workspace)
        End Function

        <WpfFact>
        Public Async Function TestCSharpGotoDefinitionTupleFieldItem01() As Task
            Dim workspace =
<Workspace>
    <Project Language="C#" CommonReferences="true">
        <Document>
    class Program
    {
        static void Main(string[] args)
        {
            var x = ([|1|], Bob: 2);

             var z1 = x.$$Item1;
        }
    }

        <%= tuple2 %>
        </Document>
    </Project>
</Workspace>

            Await TestAsync(workspace)
        End Function

        <WpfFact>
        Public Async Function TestCSharpGotoDefinitionTupleFieldItem02() As Task
            Dim workspace =
<Workspace>
    <Project Language="C#" CommonReferences="true">
        <Document>
    class Program
    {
        static void Main(string[] args)
        {
            var x = ([|Alice|]: 1, Bob: 2);

             var z1 = x.$$Item1;
        }
    }

        <%= tuple2 %>
        </Document>
    </Project>
</Workspace>

            Await TestAsync(workspace)
        End Function

        <WpfFact>
        Public Async Function TestCSharpGotoDefinitionTupleFieldItem03() As Task
            Dim workspace =
<Workspace>
    <Project Language="C#" CommonReferences="true">
        <Document>
    class Program
    {
        static void Main(string[] args)
        {
            System.ValueTuple&lt;short, short&gt; x = (1, Bob: 2);

            var z1 = x.$$Item1;
        }
    }

        <%= tuple2 %>
        </Document>
    </Project>
</Workspace>

            Await TestAsync(workspace, expectedResult:=False)
        End Function

        <WpfTheory, WorkItem("https://github.com/dotnet/roslyn/issues/71680")>
        <InlineData("ValueTuple<int> valueTuple1;")>
        <InlineData("ValueTuple<int, int> valueTuple2;")>
        <InlineData("ValueTuple<int, int, int> valueTuple3;")>
        <InlineData("ValueTuple<int, int, int, int> valueTuple4;")>
        <InlineData("ValueTuple<int, int, int, int, int> valueTuple5;")>
        <InlineData("ValueTuple<int, int, int, int, int, int> valueTuple6;")>
        <InlineData("ValueTuple<int, int, int, int, int, int, int> valueTuple7;")>
        <InlineData("ValueTuple<int, int, int, int, int, int, int, int> valueTuple8;")>
        Public Async Function TestCSharpGotoDefinitionWithValueTuple(expression As String) As Task
            Dim workspace =
                <Workspace>
                    <Project Language="C#" CommonReferences="true" AssemblyName="CSProj">
                        <Document FilePath="C.cs">
                            using System;

                            class C
                            {
                                void M()
                                {
                                    $$<%= expression %>
                                }
                            }
                        </Document>
                    </Project>
                </Workspace>

            Await TestAsync(workspace)
        End Function
#End Region

#Region "CSharp Venus Tests"

        <WpfFact>
        Public Async Function TestCSharpVenusGotoDefinition() As Task
            Dim workspace =
<Workspace>
    <Project Language="C#" CommonReferences="true">
        <Document>
            #line 1 "CSForm1.aspx"
            public class [|_Default|]
            {
               _Defa$$ult a;
            #line default
            #line hidden
            }
        </Document>
    </Project>
</Workspace>

            Await TestAsync(workspace)
        End Function

        <WpfFact, WorkItem("http://vstfdevdiv:8080/DevDiv2/DevDiv/_workitems/edit/545324")>
        Public Async Function TestCSharpFilterGotoDefResultsFromHiddenCodeForUIPresenters() As Task
            Dim workspace =
<Workspace>
    <Project Language="C#" CommonReferences="true">
        <Document>
            public class [|_Default|]
            {
            #line 1 "CSForm1.aspx"
               _Defa$$ult a;
            #line default
            #line hidden
            }
        </Document>
    </Project>
</Workspace>

            Await TestAsync(workspace)
        End Function

        <WpfFact, WorkItem("http://vstfdevdiv:8080/DevDiv2/DevDiv/_workitems/edit/545324")>
        Public Async Function TestCSharpDoNotFilterGotoDefResultsFromHiddenCodeForApis() As Task
            Dim workspace =
<Workspace>
    <Project Language="C#" CommonReferences="true">
        <Document>
            public class [|_Default|]
            {
            #line 1 "CSForm1.aspx"
               _Defa$$ult a;
            #line default
            #line hidden
            }
        </Document>
    </Project>
</Workspace>

            Await TestAsync(workspace)
        End Function

#End Region

#Region "CSharp Script Tests"

        <WpfFact>
        Public Async Function TestCSharpScriptGoToDefinition() As Task
            Dim workspace =
<Workspace>
    <Project Language="C#" CommonReferences="true">
        <Document>
            <ParseOptions Kind="Script"/>
            class [|SomeClass|] { }
            class OtherClass { Some$$Class obj; }
        </Document>
    </Project>
</Workspace>

            Await TestAsync(workspace)
        End Function

        <WpfFact>
        Public Async Function TestCSharpScriptGoToDefinitionSameClass() As Task
            Dim workspace =
<Workspace>
    <Project Language="C#" CommonReferences="true">
        <Document>
            <ParseOptions Kind="Script"/>
            class [|SomeClass|] { Some$$Class someObject; }
        </Document>
    </Project>
</Workspace>

            Await TestAsync(workspace)
        End Function

        <WpfFact>
        Public Async Function TestCSharpScriptGoToDefinitionNestedClass() As Task
            Dim workspace =
<Workspace>
    <Project Language="C#" CommonReferences="true">
        <Document>
            <ParseOptions Kind="Script"/>
            class Outer
            {
              class [|Inner|]
              {
              }

              In$$ner someObj;
            }
        </Document>
    </Project>
</Workspace>

            Await TestAsync(workspace)
        End Function

        <WpfFact>
        Public Async Function TestCSharpScriptGotoDefinitionDifferentFiles() As Task
            Dim workspace =
<Workspace>
    <Project Language="C#" CommonReferences="true">
        <Document>
            <ParseOptions Kind="Script"/>
            class OtherClass { SomeClass obj; }
        </Document>
        <Document>
            <ParseOptions Kind="Script"/>
            class OtherClass2 { Some$$Class obj2; };
        </Document>
        <Document>
            <ParseOptions Kind="Script"/>
            class [|SomeClass|] { }
        </Document>
    </Project>
</Workspace>

            Await TestAsync(workspace)
        End Function

        <WpfFact>
        Public Async Function TestCSharpScriptGotoDefinitionPartialClasses() As Task
            Dim workspace =
<Workspace>
    <Project Language="C#" CommonReferences="true">
        <Document>
            <ParseOptions Kind="Script"/>
            partial class nothing { };
        </Document>
        <Document>
            <ParseOptions Kind="Script"/>
            partial class [|OtherClass|] { int a; }
        </Document>
        <Document>
            <ParseOptions Kind="Script"/>
            partial class [|OtherClass|] { int b; };
        </Document>
        <Document>
            <ParseOptions Kind="Script"/>
            class ConsumingClass { Other$$Class obj; }
        </Document>
    </Project>
</Workspace>

            Await TestAsync(workspace)
        End Function

        <WpfFact>
        Public Async Function TestCSharpScriptGotoDefinitionMethod() As Task
            Dim workspace =
<Workspace>
    <Project Language="C#" CommonReferences="true">
        <Document>
            <ParseOptions Kind="Script"/>
            class [|SomeClass|] { int x; };
        </Document>
        <Document>
            <ParseOptions Kind="Script"/>
            class ConsumingClass
            {
                void goo()
                {
                    Some$$Class x;
                }
            }
        </Document>
    </Project>
</Workspace>

            Await TestAsync(workspace)
        End Function

        <WpfFact>
        Public Async Function TestCSharpScriptGotoDefinitionOnMethodCall1() As Task
            Dim workspace =
<Workspace>
    <Project Language="C#" CommonReferences="true">
        <Document>
            <ParseOptions Kind="Script"/>
            class C
            {
                void [|M|]() { }
                void M(int i) { }
                void M(int i, string s) { }
                void M(string s, int i) { }

                void Call()
                {
                    $$M();
                }
            }
        </Document>
    </Project>
</Workspace>

            Await TestAsync(workspace)
        End Function

        <WpfFact>
        Public Async Function TestCSharpScriptGotoDefinitionOnMethodCall2() As Task
            Dim workspace =
<Workspace>
    <Project Language="C#" CommonReferences="true">
        <Document>
            <ParseOptions Kind="Script"/>
            class C
            {
                void M() { }
                void [|M|](int i, string s) { }
                void M(int i) { }
                void M(string s, int i) { }

                void Call()
                {
                    $$M(0, "text");
                }
            }
        </Document>
    </Project>
</Workspace>

            Await TestAsync(workspace)
        End Function
        <WpfFact>
        Public Async Function TestCSharpScriptGotoDefinitionOnMethodCall3() As Task
            Dim workspace =
<Workspace>
    <Project Language="C#" CommonReferences="true">
        <Document>
            <ParseOptions Kind="Script"/>
            class C
            {
                void M() { }
                void M(int i, string s) { }
                void [|M|](int i) { }
                void M(string s, int i) { }

                void Call()
                {
                    $$M(0);
                }
            }
        </Document>
    </Project>
</Workspace>

            Await TestAsync(workspace)
        End Function

        <WpfFact>
        Public Async Function TestCSharpScriptGotoDefinitionOnMethodCall4() As Task
            Dim workspace =
<Workspace>
    <Project Language="C#" CommonReferences="true">
        <Document>
            <ParseOptions Kind="Script"/>
            class C
            {
                void M() { }
                void M(int i, string s) { }
                void M(int i) { }
                void [|M|](string s, int i) { }

                void Call()
                {
                    $$M("text", 0);
                }
            }
        </Document>
    </Project>
</Workspace>

            Await TestAsync(workspace)
        End Function

        <WpfFact, WorkItem("http://vstfdevdiv:8080/DevDiv2/DevDiv/_workitems/edit/989476")>
        Public Async Function TestCSharpDoNotFilterGeneratedSourceLocations() As Task
            Dim workspace =
<Workspace>
    <Project Language="C#" CommonReferences="true">
        <Document FilePath="Nongenerated.cs">
partial class [|C|]
{
    void M()
    {
        $$C c;
    }
}
        </Document>
        <Document FilePath="Generated.g.i.cs">
partial class [|C|]
{
}
        </Document>
    </Project>
</Workspace>
            Await TestAsync(workspace)
        End Function

        <WpfFact, WorkItem("http://vstfdevdiv:8080/DevDiv2/DevDiv/_workitems/edit/989476")>
        Public Async Function TestCSharpUseGeneratedSourceLocationsIfNoNongeneratedLocationsAvailable() As Task
            Dim workspace =
<Workspace>
    <Project Language="C#" CommonReferences="true">
        <Document FilePath="Generated.g.i.cs">
class [|C|]
{
}
        </Document>
        <Document FilePath="Nongenerated.g.i.cs">
class D
{
    void M()
    {
        $$C c;
    }
}
        </Document>
    </Project>
</Workspace>
            Await TestAsync(workspace)
        End Function

#End Region

        <WpfFact>
        Public Async Function TestCallingConv() As Task
            Dim workspace =
<Workspace>
    <Project Language="C#" CommonReferences="true">
        <Document>
unsafe
{
    delegate* unmanaged[$$Cdecl]&lt;void&gt; f1;
}
        </Document>
    </Project>
</Workspace>

            Await TestAsync(workspace)
        End Function

        <WpfFact>
        Public Async Function TestCallingConvWithAtSign() As Task
            Dim workspace =
<Workspace>
    <Project Language="C#" CommonReferences="true">
        <Document>
unsafe
{
    delegate* unmanaged[$$@Cdecl]&lt;void&gt; f1;
}
        </Document>
    </Project>
</Workspace>

            Await TestAsync(workspace)
        End Function

        <WpfFact, WorkItem("http://vstfdevdiv:8080/DevDiv2/DevDiv/_workitems/edit/542220")>
        Public Async Function TestCSharpTestAliasAndTarget1() As Task
            Dim workspace =
<Workspace>
    <Project Language="C#" CommonReferences="true">
        <Document>
using [|AliasedSomething|] = X.Something;

namespace X
{
    class Something { public Something() { } }
}

class Program
{
    static void Main(string[] args)
    {
        $$AliasedSomething x = new AliasedSomething();
        X.Something y = new X.Something();
    }
}
        </Document>
    </Project>
</Workspace>

            Await TestAsync(workspace)
        End Function

        <WpfFact, WorkItem("http://vstfdevdiv:8080/DevDiv2/DevDiv/_workitems/edit/542220")>
        Public Async Function TestCSharpTestAliasAndTarget2() As Task
            Dim workspace =
<Workspace>
    <Project Language="C#" CommonReferences="true">
        <Document>
using [|AliasedSomething|] = X.Something;

namespace X
{
    class Something { public Something() { } }
}

class Program
{
    static void Main(string[] args)
    {
        AliasedSomething x = new $$AliasedSomething();
        X.Something y = new X.Something();
    }
}
        </Document>
    </Project>
</Workspace>

            Await TestAsync(workspace)
        End Function

        <WpfFact, WorkItem("http://vstfdevdiv:8080/DevDiv2/DevDiv/_workitems/edit/542220")>
        Public Async Function TestCSharpTestAliasAndTarget3() As Task
            Dim workspace =
<Workspace>
    <Project Language="C#" CommonReferences="true">
        <Document>
using AliasedSomething = X.Something;

namespace X
{
    class [|Something|] { public Something() { } }
}

class Program
{
    static void Main(string[] args)
    {
        AliasedSomething x = new AliasedSomething();
        X.$$Something y = new X.Something();
    }
}
        </Document>
    </Project>
</Workspace>

            Await TestAsync(workspace)
        End Function

        <WpfFact, WorkItem("http://vstfdevdiv:8080/DevDiv2/DevDiv/_workitems/edit/542220")>
        Public Async Function TestCSharpTestAliasAndTarget4() As Task
            Dim workspace =
<Workspace>
    <Project Language="C#" CommonReferences="true">
        <Document>
using AliasedSomething = X.Something;

namespace X
{
    class Something { public [|Something|]() { } }
}

class Program
{
    static void Main(string[] args)
    {
        AliasedSomething x = new AliasedSomething();
        X.Something y = new X.$$Something();
    }
}
        </Document>
    </Project>
</Workspace>

            Await TestAsync(workspace)
        End Function

#Region "Show notification tests"

        <WpfFact>
        Public Async Function TestShowNotificationCS() As Task
            Dim workspace =
<Workspace>
    <Project Language="C#" CommonReferences="true">
        <Document>
            class SomeClass { }
            cl$$ass OtherClass
            {
                SomeClass obj;
            }
        </Document>
    </Project>
</Workspace>

            Await TestAsync(workspace, expectedResult:=False)
        End Function

        <WpfFact, WorkItem("http://vstfdevdiv:8080/DevDiv2/DevDiv/_workitems/edit/546341")>
        Public Async Function TestGoToDefinitionOnGlobalKeyword() As Task
            Dim workspace =
<Workspace>
    <Project Language="C#" CommonReferences="true">
        <Document>
            class C
            {
                gl$$obal::System.String s;
            }
        </Document>
    </Project>
</Workspace>

            Await TestAsync(workspace, expectedResult:=False)
        End Function
#End Region

#Region "CSharp Query expressions Tests"

        Private Shared Function GetExpressionPatternDefinition(highlight As String, Optional index As Integer = 0) As String
            Dim definition As String =
"
using System;
namespace QueryPattern
{
    public class C
    {
        public C<T> Cast<T>() => throw new NotImplementedException();
    }

    public class C<T> : C
    {
        public C<T> Where(Func<T, bool> predicate) => throw new NotImplementedException();
        public C<U> Select<U>(Func<T, U> selector) => throw new NotImplementedException();
        public C<V> SelectMany<U, V>(Func<T, C<U>> selector, Func<T, U, V> resultSelector) => throw new NotImplementedException();
        public C<V> Join<U, K, V>(C<U> inner, Func<T, K> outerKeySelector, Func<U, K> innerKeySelector, Func<T, U, V> resultSelector) => throw new NotImplementedException();
        public C<V> GroupJoin<U, K, V>(C<U> inner, Func<T, K> outerKeySelector, Func<U, K> innerKeySelector, Func<T, C<U>, V> resultSelector) => throw new NotImplementedException();
        public O<T> OrderBy<K>(Func<T, K> keySelector) => throw new NotImplementedException();
        public O<T> OrderByDescending<K>(Func<T, K> keySelector) => throw new NotImplementedException();
        public C<G<K, T>> GroupBy<K>(Func<T, K> keySelector) => throw new NotImplementedException();
        public C<G<K, E>> GroupBy<K, E>(Func<T, K> keySelector, Func<T, E> elementSelector) => throw new NotImplementedException();
    }

    public class O<T> : C<T>
    {
        public O<T> ThenBy<K>(Func<T, K> keySelector) => throw new NotImplementedException();
        public O<T> ThenByDescending<K>(Func<T, K> keySelector) => throw new NotImplementedException();
    }

    public class G<K, T> : C<T>
    {
        public K Key { get; }
    }
}
"
            If highlight = "" Then
                Return definition
            End If

            Dim searchStartPosition As Integer = 0
            Dim searchFound As Integer
            For i As Integer = 0 To index
                searchFound = definition.IndexOf(highlight, searchStartPosition)
                If searchFound < 0 Then
                    Exit For
                End If
            Next

            If searchFound >= 0 Then
                definition = definition.Insert(searchFound + highlight.Length, "|]")
                definition = definition.Insert(searchFound, "[|")
                Return definition
            End If

            Throw New InvalidOperationException("Highlight not found")
        End Function

        <WpfFact, WorkItem("https://github.com/dotnet/roslyn/pull/23049")>
        Public Async Function TestQuerySelect() As Task
            Dim workspace =
<Workspace>
    <Project Language="C#" CommonReferences="true" AssemblyName="QueryPattern">
        <Document>
            <%= GetExpressionPatternDefinition("Select") %>
        </Document>
    </Project>
    <Project Language="C#" CommonReferences="true" AssemblyName="CSharpProj">
        <ProjectReference>QueryPattern</ProjectReference>
        <Document>
            <![CDATA[
using QueryPattern;
class Test
{
    static void M()
    {
        var qry = from i in new C<int>()
                  $$select i;
    }
}
]]>
        </Document>
    </Project>
</Workspace>

            Await TestAsync(workspace)
        End Function

        <WpfFact, WorkItem("https://github.com/dotnet/roslyn/pull/23049")>
        Public Async Function TestQueryWhere() As Task
            Dim workspace =
<Workspace>
    <Project Language="C#" CommonReferences="true" AssemblyName="QueryPattern">
        <Document>
            <%= GetExpressionPatternDefinition("Where") %>
        </Document>
    </Project>
    <Project Language="C#" CommonReferences="true" AssemblyName="CSharpProj">
        <ProjectReference>QueryPattern</ProjectReference>
        <Document>
            <![CDATA[
using QueryPattern;
class Test
{
    static void M()
    {
        var qry = from i in new C<int>()
                  $$where true
                  select i;
    }
}
]]>
        </Document>
    </Project>
</Workspace>

            Await TestAsync(workspace)
        End Function

        <WpfFact, WorkItem("https://github.com/dotnet/roslyn/pull/23049")>
        Public Async Function TestQuerySelectMany1() As Task
            Dim workspace =
<Workspace>
    <Project Language="C#" CommonReferences="true" AssemblyName="QueryPattern">
        <Document>
            <%= GetExpressionPatternDefinition("SelectMany") %>
        </Document>
    </Project>
    <Project Language="C#" CommonReferences="true" AssemblyName="CSharpProj">
        <ProjectReference>QueryPattern</ProjectReference>
        <Document>
            <![CDATA[
using QueryPattern;
class Test
{
    static void M()
    {
        var qry = from i1 in new C<int>()
                  $$from i2 in new C<int>()
                  select i1;
    }
}
]]>
        </Document>
    </Project>
</Workspace>

            Await TestAsync(workspace)
        End Function

        <WpfFact, WorkItem("https://github.com/dotnet/roslyn/pull/23049")>
        Public Async Function TestQuerySelectMany2() As Task
            Dim workspace =
<Workspace>
    <Project Language="C#" CommonReferences="true" AssemblyName="QueryPattern">
        <Document>
            <%= GetExpressionPatternDefinition("SelectMany") %>
        </Document>
    </Project>
    <Project Language="C#" CommonReferences="true" AssemblyName="CSharpProj">
        <ProjectReference>QueryPattern</ProjectReference>
        <Document>
            <![CDATA[
using QueryPattern;
class Test
{
    static void M()
    {
        var qry = from i1 in new C<int>()
                  from i2 $$in new C<int>()
                  select i1;
    }
}
]]>
        </Document>
    </Project>
</Workspace>

            Await TestAsync(workspace)
        End Function

        <WpfFact, WorkItem("https://github.com/dotnet/roslyn/pull/23049")>
        Public Async Function TestQueryJoin1() As Task
            Dim workspace =
<Workspace>
    <Project Language="C#" CommonReferences="true" AssemblyName="QueryPattern">
        <Document>
            <%= GetExpressionPatternDefinition("Join") %>
        </Document>
    </Project>
    <Project Language="C#" CommonReferences="true" AssemblyName="CSharpProj">
        <ProjectReference>QueryPattern</ProjectReference>
        <Document>
            <![CDATA[
using QueryPattern;
class Test
{
    static void M()
    {
        var qry = from i1 in new C<int>()
                  $$join i2 in new C<int>() on i2 equals i1
                  select i2;
    }
}
]]>
        </Document>
    </Project>
</Workspace>

            Await TestAsync(workspace)
        End Function

        <WpfFact, WorkItem("https://github.com/dotnet/roslyn/pull/23049")>
        Public Async Function TestQueryJoin2() As Task
            Dim workspace =
<Workspace>
    <Project Language="C#" CommonReferences="true" AssemblyName="QueryPattern">
        <Document>
            <%= GetExpressionPatternDefinition("Join") %>
        </Document>
    </Project>
    <Project Language="C#" CommonReferences="true" AssemblyName="CSharpProj">
        <ProjectReference>QueryPattern</ProjectReference>
        <Document>
            <![CDATA[
using QueryPattern;
class Test
{
    static void M()
    {
        var qry = from i1 in new C<int>()
                  join i2 $$in new C<int>() on i1 equals i2
                  select i2;
    }
}
]]>
        </Document>
    </Project>
</Workspace>

            Await TestAsync(workspace)
        End Function

        <WpfFact, WorkItem("https://github.com/dotnet/roslyn/pull/23049")>
        Public Async Function TestQueryJoin3() As Task
            Dim workspace =
<Workspace>
    <Project Language="C#" CommonReferences="true" AssemblyName="QueryPattern">
        <Document>
            <%= GetExpressionPatternDefinition("Join") %>
        </Document>
    </Project>
    <Project Language="C#" CommonReferences="true" AssemblyName="CSharpProj">
        <ProjectReference>QueryPattern</ProjectReference>
        <Document>
            <![CDATA[
using QueryPattern;
class Test
{
    static void M()
    {
        var qry = from i1 in new C<int>()
                  join i2 in new C<int>() $$on i1 equals i2
                  select i2;
    }
}
]]>
        </Document>
    </Project>
</Workspace>

            Await TestAsync(workspace)
        End Function

        <WpfFact, WorkItem("https://github.com/dotnet/roslyn/pull/23049")>
        Public Async Function TestQueryJoin4() As Task
            Dim workspace =
<Workspace>
    <Project Language="C#" CommonReferences="true" AssemblyName="QueryPattern">
        <Document>
            <%= GetExpressionPatternDefinition("Join") %>
        </Document>
    </Project>
    <Project Language="C#" CommonReferences="true" AssemblyName="CSharpProj">
        <ProjectReference>QueryPattern</ProjectReference>
        <Document>
            <![CDATA[
using QueryPattern;
class Test
{
    static void M()
    {
        var qry = from i1 in new C<int>()
                  join i2 in new C<int>() on i1 $$equals i2
                  select i2;
    }
}
]]>
        </Document>
    </Project>
</Workspace>

            Await TestAsync(workspace)
        End Function

        <WpfFact, WorkItem("https://github.com/dotnet/roslyn/pull/23049")>
        Public Async Function TestQueryGroupJoin1() As Task
            Dim workspace =
<Workspace>
    <Project Language="C#" CommonReferences="true" AssemblyName="QueryPattern">
        <Document>
            <%= GetExpressionPatternDefinition("GroupJoin") %>
        </Document>
    </Project>
    <Project Language="C#" CommonReferences="true" AssemblyName="CSharpProj">
        <ProjectReference>QueryPattern</ProjectReference>
        <Document>
            <![CDATA[
using QueryPattern;
class Test
{
    static void M()
    {
        var qry = from i1 in new C<int>()
                  $$join i2 in new C<int>() on i1 equals i2 into g
                  select g;
    }
}
]]>
        </Document>
    </Project>
</Workspace>

            Await TestAsync(workspace)
        End Function

        <WpfFact, WorkItem("https://github.com/dotnet/roslyn/pull/23049")>
        Public Async Function TestQueryGroupJoin2() As Task
            Dim workspace =
<Workspace>
    <Project Language="C#" CommonReferences="true" AssemblyName="QueryPattern">
        <Document>
            <%= GetExpressionPatternDefinition("GroupJoin") %>
        </Document>
    </Project>
    <Project Language="C#" CommonReferences="true" AssemblyName="CSharpProj">
        <ProjectReference>QueryPattern</ProjectReference>
        <Document>
            <![CDATA[
using QueryPattern;
class Test
{
    static void M()
    {
        var qry = from i1 in new C<int>()
                  join i2 $$in new C<int>() on i1 equals i2 into g
                  select g;
    }
}
]]>
        </Document>
    </Project>
</Workspace>

            Await TestAsync(workspace)
        End Function

        <WpfFact, WorkItem("https://github.com/dotnet/roslyn/pull/23049")>
        Public Async Function TestQueryGroupJoin3() As Task
            Dim workspace =
<Workspace>
    <Project Language="C#" CommonReferences="true" AssemblyName="QueryPattern">
        <Document>
            <%= GetExpressionPatternDefinition("GroupJoin") %>
        </Document>
    </Project>
    <Project Language="C#" CommonReferences="true" AssemblyName="CSharpProj">
        <ProjectReference>QueryPattern</ProjectReference>
        <Document>
            <![CDATA[
using QueryPattern;
class Test
{
    static void M()
    {
        var qry = from i1 in new C<int>()
                  join i2 in new C<int>() $$on i1 equals i2 into g
                  select g;
    }
}
]]>
        </Document>
    </Project>
</Workspace>

            Await TestAsync(workspace)
        End Function

        <WpfFact, WorkItem("https://github.com/dotnet/roslyn/pull/23049")>
        Public Async Function TestQueryGroupJoin4() As Task
            Dim workspace =
<Workspace>
    <Project Language="C#" CommonReferences="true" AssemblyName="QueryPattern">
        <Document>
            <%= GetExpressionPatternDefinition("GroupJoin") %>
        </Document>
    </Project>
    <Project Language="C#" CommonReferences="true" AssemblyName="CSharpProj">
        <ProjectReference>QueryPattern</ProjectReference>
        <Document>
            <![CDATA[
using QueryPattern;
class Test
{
    static void M()
    {
        var qry = from i1 in new C<int>()
                  join i2 in new C<int>() on i1 $$equals i2 into g
                  select g;
    }
}
]]>
        </Document>
    </Project>
</Workspace>

            Await TestAsync(workspace)
        End Function

        <WpfFact, WorkItem("https://github.com/dotnet/roslyn/pull/23049")>
        Public Async Function TestQueryGroupBy1() As Task
            Dim workspace =
<Workspace>
    <Project Language="C#" CommonReferences="true" AssemblyName="QueryPattern">
        <Document>
            <%= GetExpressionPatternDefinition("GroupBy") %>
        </Document>
    </Project>
    <Project Language="C#" CommonReferences="true" AssemblyName="CSharpProj">
        <ProjectReference>QueryPattern</ProjectReference>
        <Document>
            <![CDATA[
using QueryPattern;
class Test
{
    static void M()
    {
        var qry = from i1 in new C<int>()
                  $$group i1 by i1;
    }
}
]]>
        </Document>
    </Project>
</Workspace>

            Await TestAsync(workspace)
        End Function

        <WpfFact, WorkItem("https://github.com/dotnet/roslyn/pull/23049")>
        Public Async Function TestQueryGroupBy2() As Task
            Dim workspace =
<Workspace>
    <Project Language="C#" CommonReferences="true" AssemblyName="QueryPattern">
        <Document>
            <%= GetExpressionPatternDefinition("GroupBy") %>
        </Document>
    </Project>
    <Project Language="C#" CommonReferences="true" AssemblyName="CSharpProj">
        <ProjectReference>QueryPattern</ProjectReference>
        <Document>
            <![CDATA[
using QueryPattern;
class Test
{
    static void M()
    {
        var qry = from i1 in new C<int>()
                  group i1 $$by i1;
    }
}
]]>
        </Document>
    </Project>
</Workspace>

            Await TestAsync(workspace)
        End Function

        <WpfFact, WorkItem("https://github.com/dotnet/roslyn/pull/23049")>
        Public Async Function TestQueryFromCast1() As Task
            Dim workspace =
<Workspace>
    <Project Language="C#" CommonReferences="true" AssemblyName="QueryPattern">
        <Document>
            <%= GetExpressionPatternDefinition("Cast") %>
        </Document>
    </Project>
    <Project Language="C#" CommonReferences="true" AssemblyName="CSharpProj">
        <ProjectReference>QueryPattern</ProjectReference>
        <Document>
            <![CDATA[
using QueryPattern;
class Test
{
    static void M()
    {
        var qry = $$from int i1 in new C<int>()
                  select i1;
    }
}
]]>
        </Document>
    </Project>
</Workspace>

            Await TestAsync(workspace)
        End Function

        <WpfFact, WorkItem("https://github.com/dotnet/roslyn/pull/23049")>
        Public Async Function TestQueryFromCast2() As Task
            Dim workspace =
<Workspace>
    <Project Language="C#" CommonReferences="true" AssemblyName="QueryPattern">
        <Document>
            <%= GetExpressionPatternDefinition("Cast") %>
        </Document>
    </Project>
    <Project Language="C#" CommonReferences="true" AssemblyName="CSharpProj">
        <ProjectReference>QueryPattern</ProjectReference>
        <Document>
            <![CDATA[
using QueryPattern;
class Test
{
    static void M()
    {
        var qry = from int i1 $$in new C<int>()
                  select i1;
    }
}
]]>
        </Document>
    </Project>
</Workspace>

            Await TestAsync(workspace)
        End Function

        <WpfFact, WorkItem("https://github.com/dotnet/roslyn/pull/23049")>
        Public Async Function TestQueryJoinCast1() As Task
            Dim workspace =
<Workspace>
    <Project Language="C#" CommonReferences="true" AssemblyName="QueryPattern">
        <Document>
            <%= GetExpressionPatternDefinition("Cast") %>
        </Document>
    </Project>
    <Project Language="C#" CommonReferences="true" AssemblyName="CSharpProj">
        <ProjectReference>QueryPattern</ProjectReference>
        <Document>
            <![CDATA[
using QueryPattern;
class Test
{
    static void M()
    {
        var qry = from i1 in new C<int>()
                  join int i2 $$in new C<int>() on i1 equals i2
                  select i2;
    }
}
]]>
        </Document>
    </Project>
</Workspace>

            Await TestAsync(workspace)
        End Function

        <WpfFact, WorkItem("https://github.com/dotnet/roslyn/pull/23049")>
        Public Async Function TestQueryJoinCast2() As Task
            Dim workspace =
<Workspace>
    <Project Language="C#" CommonReferences="true" AssemblyName="QueryPattern">
        <Document>
            <%= GetExpressionPatternDefinition("Join") %>
        </Document>
    </Project>
    <Project Language="C#" CommonReferences="true" AssemblyName="CSharpProj">
        <ProjectReference>QueryPattern</ProjectReference>
        <Document>
            <![CDATA[
using QueryPattern;
class Test
{
    static void M()
    {
        var qry = from i1 in new C<int>()
                  $$join int i2 in new C<int>() on i1 equals i2
                  select i2;
    }
}
]]>
        </Document>
    </Project>
</Workspace>

            Await TestAsync(workspace)
        End Function

        <WpfFact, WorkItem("https://github.com/dotnet/roslyn/pull/23049")>
        Public Async Function TestQuerySelectManyCast1() As Task
            Dim workspace =
<Workspace>
    <Project Language="C#" CommonReferences="true" AssemblyName="QueryPattern">
        <Document>
            <%= GetExpressionPatternDefinition("Cast") %>
        </Document>
    </Project>
    <Project Language="C#" CommonReferences="true" AssemblyName="CSharpProj">
        <ProjectReference>QueryPattern</ProjectReference>
        <Document>
            <![CDATA[
using QueryPattern;
class Test
{
    static void M()
    {
        var qry = from i1 in new C<int>()
                  from int i2 $$in new C<int>()
                  select i2;
    }
}
]]>
        </Document>
    </Project>
</Workspace>

            Await TestAsync(workspace)
        End Function

        <WpfFact, WorkItem("https://github.com/dotnet/roslyn/pull/23049")>
        Public Async Function TestQuerySelectManyCast2() As Task
            Dim workspace =
<Workspace>
    <Project Language="C#" CommonReferences="true" AssemblyName="QueryPattern">
        <Document>
            <%= GetExpressionPatternDefinition("SelectMany") %>
        </Document>
    </Project>
    <Project Language="C#" CommonReferences="true" AssemblyName="CSharpProj">
        <ProjectReference>QueryPattern</ProjectReference>
        <Document>
            <![CDATA[
using QueryPattern;
class Test
{
    static void M()
    {
        var qry = from i1 in new C<int>()
                  $$from int i2 in new C<int>()
                  select i2;
    }
}
]]>
        </Document>
    </Project>
</Workspace>

            Await TestAsync(workspace)
        End Function

        <WpfFact, WorkItem("https://github.com/dotnet/roslyn/pull/23049")>
        Public Async Function TestQueryOrderBySingleParameter() As Task
            Dim workspace =
<Workspace>
    <Project Language="C#" CommonReferences="true" AssemblyName="QueryPattern">
        <Document>
            <%= GetExpressionPatternDefinition("OrderBy") %>
        </Document>
    </Project>
    <Project Language="C#" CommonReferences="true" AssemblyName="CSharpProj">
        <ProjectReference>QueryPattern</ProjectReference>
        <Document>
            <![CDATA[
using QueryPattern;
class Test
{
    static void M()
    {
        var qry = from i1 in new C<int>()
                  $$orderby i1
                  select i1;
    }
}
]]>
        </Document>
    </Project>
</Workspace>

            Await TestAsync(workspace)
        End Function

        <WpfFact, WorkItem("https://github.com/dotnet/roslyn/pull/23049")>
        Public Async Function TestQueryOrderBySingleParameterWithOrderClause() As Task
            Dim workspace =
<Workspace>
    <Project Language="C#" CommonReferences="true" AssemblyName="QueryPattern">
        <Document>
            <%= GetExpressionPatternDefinition("OrderByDescending") %>
        </Document>
    </Project>
    <Project Language="C#" CommonReferences="true" AssemblyName="CSharpProj">
        <ProjectReference>QueryPattern</ProjectReference>
        <Document>
            <![CDATA[
using QueryPattern;
class Test
{
    static void M()
    {
        var qry = from i1 in new C<int>()
                  orderby i1 $$descending
                  select i1;
    }
}
]]>
        </Document>
    </Project>
</Workspace>

            Await TestAsync(workspace)
        End Function

        <WpfFact, WorkItem("https://github.com/dotnet/roslyn/pull/23049")>
        Public Async Function TestQueryOrderByTwoParameterWithoutOrderClause() As Task
            Dim workspace =
<Workspace>
    <Project Language="C#" CommonReferences="true" AssemblyName="QueryPattern">
        <Document>
            <%= GetExpressionPatternDefinition("ThenBy") %>
        </Document>
    </Project>
    <Project Language="C#" CommonReferences="true" AssemblyName="CSharpProj">
        <ProjectReference>QueryPattern</ProjectReference>
        <Document>
            <![CDATA[
using QueryPattern;
class Test
{
    static void M()
    {
        var qry = from i1 in new C<int>()
                  orderby i1,$$ i2
                  select i1;
    }
}
]]>
        </Document>
    </Project>
</Workspace>

            Await TestAsync(workspace)
        End Function

        <WpfFact, WorkItem("https://github.com/dotnet/roslyn/pull/23049")>
        Public Async Function TestQueryOrderByTwoParameterWithOrderClause() As Task
            Dim workspace =
<Workspace>
    <Project Language="C#" CommonReferences="true" AssemblyName="QueryPattern">
        <Document>
            <%= GetExpressionPatternDefinition("ThenByDescending") %>
        </Document>
    </Project>
    <Project Language="C#" CommonReferences="true" AssemblyName="CSharpProj">
        <ProjectReference>QueryPattern</ProjectReference>
        <Document>
            <![CDATA[
using QueryPattern;
class Test
{
    static void M()
    {
        var qry = from i1 in new C<int>()
                  orderby i1, i2 $$descending
                  select i1;
    }
}
]]>
        </Document>
    </Project>
</Workspace>

            Await TestAsync(workspace)
        End Function

        <WpfFact, WorkItem("https://github.com/dotnet/roslyn/pull/23049")>
        Public Async Function TestQueryDegeneratedSelect() As Task
            Dim workspace =
<Workspace>
    <Project Language="C#" CommonReferences="true" AssemblyName="QueryPattern">
        <Document>
            <%= GetExpressionPatternDefinition("") %>
        </Document>
    </Project>
    <Project Language="C#" CommonReferences="true" AssemblyName="CSharpProj">
        <ProjectReference>QueryPattern</ProjectReference>
        <Document>
            <![CDATA[
using QueryPattern;
class Test
{
    static void M()
    {
        var qry = from i1 in new C<int>()
                  where true
                  $$select i1;
    }
}
]]>
        </Document>
    </Project>
</Workspace>

            Await TestAsync(workspace, False)
        End Function

        <WpfFact, WorkItem("https://github.com/dotnet/roslyn/pull/23049")>
        Public Async Function TestQueryLet() As Task
            Dim workspace =
<Workspace>
    <Project Language="C#" CommonReferences="true" AssemblyName="QueryPattern">
        <Document>
            <%= GetExpressionPatternDefinition("Select") %>
        </Document>
    </Project>
    <Project Language="C#" CommonReferences="true" AssemblyName="CSharpProj">
        <ProjectReference>QueryPattern</ProjectReference>
        <Document>
            <![CDATA[
using QueryPattern;
class Test
{
    static void M()
    {
        var qry = from i1 in new C<int>()
                  $$let i2=1
                  select new { i1, i2 };
    }
}
]]>
        </Document>
    </Project>
</Workspace>

            Await TestAsync(workspace)
        End Function
#End Region

        <WpfFact>
        Public Async Function TestCSharpGoToOnBreakInSwitchStatement() As Task
            Dim workspace =
<Workspace>
    <Project Language="C#" CommonReferences="true">
        <Document>
class C
{
    void M(object o)
    {
        switch (o)
        {
            case string s:
                bre$$ak;
            default:
                return;
        }[||]
    }
}
        </Document>
    </Project>
</Workspace>

            Await TestAsync(workspace)
        End Function

        <WpfFact>
        Public Async Function TestCSharpGoToOnContinueInSwitchStatement() As Task
            Dim workspace =
<Workspace>
    <Project Language="C#" CommonReferences="true">
        <Document>
class C
{
    void M(object o)
    {
        switch (o)
        {
            case string s:
                cont$$inue;
            default:
                return;
        }
    }
}
        </Document>
    </Project>
</Workspace>

            Await TestAsync(workspace, expectedResult:=False)
        End Function

        <WpfFact>
        Public Async Function TestCSharpGoToOnBreakInDoStatement() As Task
            Dim workspace =
<Workspace>
    <Project Language="C#" CommonReferences="true">
        <Document>
class C
{
    void M()
    {
        do
        {
            bre$$ak;
        }
        while (true)[||]
    }
}
        </Document>
    </Project>
</Workspace>

            Await TestAsync(workspace)
        End Function

        <WpfFact>
        Public Async Function TestCSharpGoToOnContinueInDoStatement() As Task
            Dim workspace =
<Workspace>
    <Project Language="C#" CommonReferences="true">
        <Document>
class C
{
    void M()
    {
        [||]do
        {
            cont$$inue;
        }
        while (true);
    }
}
        </Document>
    </Project>
</Workspace>

            Await TestAsync(workspace)
        End Function

        <WpfFact>
        Public Async Function TestCSharpGoToOnBreakInForStatement() As Task
            Dim workspace =
<Workspace>
    <Project Language="C#" CommonReferences="true">
        <Document>
class C
{
    void M()
    {
        for (int i = 0; ; )
        {
            bre$$ak;
        }[||]
    }
}
        </Document>
    </Project>
</Workspace>

            Await TestAsync(workspace)
        End Function

        <WpfFact>
        Public Async Function TestCSharpGoToOnContinueInForStatement() As Task
            Dim workspace =
<Workspace>
    <Project Language="C#" CommonReferences="true">
        <Document>
class C
{
    void M()
    {
        [||]for (int i = 0; ; )
        {
            cont$$inue;
        }
    }
}
        </Document>
    </Project>
</Workspace>

            Await TestAsync(workspace)
        End Function

        <WpfFact>
        Public Async Function TestCSharpGoToOnBreakInForeachStatement() As Task
            Dim workspace =
<Workspace>
    <Project Language="C#" CommonReferences="true">
        <Document>
class C
{
    void M()
    {
        foreach (int i in null)
        {
            bre$$ak;
        }[||]
    }
}
        </Document>
    </Project>
</Workspace>

            Await TestAsync(workspace)
        End Function

        <WpfFact>
        Public Async Function TestCSharpGoToOnContinueInForeachStatement() As Task
            Dim workspace =
<Workspace>
    <Project Language="C#" CommonReferences="true">
        <Document>
class C
{
    void M()
    {
        [||]foreach (int i in null)
        {
            cont$$inue;
        }
    }
}
        </Document>
    </Project>
</Workspace>

            Await TestAsync(workspace)
        End Function

        <WpfFact>
        Public Async Function TestCSharpGoToOnBreakInForeachVariableStatement() As Task
            Dim workspace =
<Workspace>
    <Project Language="C#" CommonReferences="true">
        <Document>
class C
{
    void M()
    {
        foreach (var (i, j) in null)
        {
            bre$$ak;
        }[||]
    }
}
        </Document>
    </Project>
</Workspace>

            Await TestAsync(workspace)
        End Function

        <WpfFact>
        Public Async Function TestCSharpGoToOnContinueInForeachVariableStatement() As Task
            Dim workspace =
<Workspace>
    <Project Language="C#" CommonReferences="true">
        <Document>
class C
{
    void M()
    {
        [||]foreach (var (i, j) in null)
        {
            cont$$inue;
        }
    }
}
        </Document>
    </Project>
</Workspace>

            Await TestAsync(workspace)
        End Function

        <WpfFact>
        Public Async Function TestCSharpGoToOnContinueInSwitchInForeach() As Task
            Dim workspace =
<Workspace>
    <Project Language="C#" CommonReferences="true">
        <Document>
class C
{
    void M()
    {
        [||]foreach (var (i, j) in null)
        {
            switch (1)
            {
                default:
                    cont$$inue;
            }
        }
    }
}
        </Document>
    </Project>
</Workspace>

            Await TestAsync(workspace)
        End Function

        <WpfFact>
        Public Async Function TestCSharpGoToOnTopLevelContinue() As Task
            Dim workspace =
<Workspace>
    <Project Language="C#" CommonReferences="true">
        <Document>
cont$$inue;
        </Document>
    </Project>
</Workspace>

            Await TestAsync(workspace, expectedResult:=False)
        End Function

        <WpfFact>
        Public Async Function TestCSharpGoToOnBreakInParenthesizedLambda() As Task
            Dim workspace =
<Workspace>
    <Project Language="C#" CommonReferences="true">
        <Document>
class C
{
    void M(object o)
    {
        switch (o)
        {
            case string s:
                System.Action a = () => { bre$$ak; };
                break;
            default:
                return;
        }
    }
}
        </Document>
    </Project>
</Workspace>

            Await TestAsync(workspace, expectedResult:=False)
        End Function

        <WpfFact>
        Public Async Function TestCSharpGoToOnBreakInSimpleLambda() As Task
            Dim workspace =
<Workspace>
    <Project Language="C#" CommonReferences="true">
        <Document>
class C
{
    void M(object o)
    {
        switch (o)
        {
            case string s:
                System.Action a = _ => { bre$$ak; };
                break;
            default:
                return;
        }
    }
}
        </Document>
    </Project>
</Workspace>

            Await TestAsync(workspace, expectedResult:=False)
        End Function

        <WpfFact>
        Public Async Function TestCSharpGoToOnBreakInLocalFunction() As Task
            Dim workspace =
<Workspace>
    <Project Language="C#" CommonReferences="true">
        <Document>
class C
{
    void M(object o)
    {
        switch (o)
        {
            case string s:
                void local()
                {
                    System.Action a = _ => { bre$$ak; };
                }
                break;
            default:
                return;
        }
    }
}
        </Document>
    </Project>
</Workspace>

            Await TestAsync(workspace, expectedResult:=False)
        End Function

        <WpfFact>
        Public Async Function TestCSharpGoToOnBreakInMethod() As Task
            Dim workspace =
<Workspace>
    <Project Language="C#" CommonReferences="true">
        <Document>
class C
{
    void M()
    {
        bre$$ak;
    }
}
        </Document>
    </Project>
</Workspace>

            Await TestAsync(workspace, expectedResult:=False)
        End Function

        <WpfFact>
        Public Async Function TestCSharpGoToOnBreakInAccessor() As Task
            Dim workspace =
<Workspace>
    <Project Language="C#" CommonReferences="true">
        <Document>
class C
{
    int Property
    {
        set { bre$$ak; }
    }
}
        </Document>
    </Project>
</Workspace>

            Await TestAsync(workspace, expectedResult:=False)
        End Function

        <WpfFact>
        Public Async Function TestCSharpGoToOnReturnInVoidMethod() As Task
            Dim workspace =
<Workspace>
    <Project Language="C#" CommonReferences="true">
        <Document>
class C
{
    void [||]M()
    {
        for (int i = 0; ; )
        {
            return$$;
        }
    }
}
        </Document>
    </Project>
</Workspace>

            Await TestAsync(workspace)
        End Function

        <WpfFact>
        Public Async Function TestCSharpGoToOnReturnInIntMethod() As Task
            Dim workspace =
<Workspace>
    <Project Language="C#" CommonReferences="true">
        <Document>
class C
{
    [MyAttribute]
    int [||]M()
    {
        for (int i = 0; ; )
        {
            return$$ 1;
        }
    }
}
        </Document>
    </Project>
</Workspace>

            Await TestAsync(workspace)
        End Function

        <WpfFact>
        Public Async Function TestCSharpGoToOnReturnInVoidLambda() As Task
            Dim workspace =
<Workspace>
    <Project Language="C#" CommonReferences="true">
        <Document>
class C
{
    int M()
    {
        System.Action a = [||]() =>
        {
            for (int i = 0; ; )
            {
                return$$;
            }
        };
    }
}
        </Document>
    </Project>
</Workspace>

            Await TestAsync(workspace)
        End Function

        <WpfFact>
        Public Async Function TestCSharpGoToOnReturnedExpression() As Task
            Dim workspace =
<Workspace>
    <Project Language="C#" CommonReferences="true">
        <Document>
class C
{
    int M()
    {
        for (int [|i|] = 0; ; )
        {
            return $$i;
        }
    }
}
        </Document>
    </Project>
</Workspace>

            Await TestAsync(workspace)
        End Function

        <WpfFact>
        Public Async Function TestCSharpGoToOnReturnedConstantExpression() As Task
            Dim workspace =
<Workspace>
    <Project Language="C#" CommonReferences="true">
        <Document>
class C
{
    int M()
    {
        for (int i = 0; ; )
        {
            return $$1;
        }
    }
}
        </Document>
    </Project>
</Workspace>

            Await TestAsync(workspace)
        End Function

        <WpfFact>
        Public Async Function TestCSharpGoToOnYieldReturn_Return() As Task
            Dim workspace =
<Workspace>
    <Project Language="C#" CommonReferences="true">
        <Document>
class C
{
    IEnumerable [||]M()
    {
        yield return$$ 1;
    }
}
        </Document>
    </Project>
</Workspace>

            Await TestAsync(workspace)
        End Function

        <WpfFact>
        Public Async Function TestCSharpGoToOnYieldReturn_Yield() As Task
            Dim workspace =
<Workspace>
    <Project Language="C#" CommonReferences="true">
        <Document>
class C
{
    IEnumerable [||]M()
    {
        yield$$ return 1;
    }
}
        </Document>
    </Project>
</Workspace>

            Await TestAsync(workspace)
        End Function

        <WpfFact>
        Public Async Function TestCSharpGoToOnYieldReturn_Yield_Partial() As Task
            Dim workspace =
<Workspace>
    <Project Language="C#" CommonReferences="true">
        <Document>
class C
{
    partial IEnumerable M();

    partial IEnumerable [||]M()
    {
        yield$$ return 1;
    }
}
        </Document>
    </Project>
</Workspace>

            Await TestAsync(workspace)
        End Function

        <WpfFact>
        Public Async Function TestCSharpGoToOnYieldReturn_Yield_Partial_ReverseOrder() As Task
            Dim workspace =
<Workspace>
    <Project Language="C#" CommonReferences="true">
        <Document>
class C
{
    partial IEnumerable [||]M()
    {
        yield$$ return 1;
    }

    partial IEnumerable M();
}
        </Document>
    </Project>
</Workspace>

            Await TestAsync(workspace)
        End Function

        <WpfFact>
        Public Async Function TestCSharpGoToOnYieldBreak_Yield() As Task
            Dim workspace =
<Workspace>
    <Project Language="C#" CommonReferences="true">
        <Document>
class C
{
    IEnumerable [||]M()
    {
        yield$$ break;
    }
}
        </Document>
    </Project>
</Workspace>

            Await TestAsync(workspace)
        End Function

        <WpfFact>
        Public Async Function TestCSharpGoToOnYieldBreak_Break() As Task
            Dim workspace =
<Workspace>
    <Project Language="C#" CommonReferences="true">
        <Document>
class C
{
    IEnumerable [||]M()
    {
        yield break$$;
    }
}
        </Document>
    </Project>
</Workspace>

            Await TestAsync(workspace)
        End Function

        <WpfFact>
        Public Async Function ExtendedPropertyPattern_FirstPart() As Task
            Dim workspace =
<Workspace>
    <Project Language="C#" CommonReferences="true">
        <Document>
class C
{
    C [|CProperty|] { get; set; }
    int IntProperty { get; set; }

    void M()
    {
        _ = this is { CProper$$ty.IntProperty: 1 };
    }
}
        </Document>
    </Project>
</Workspace>

            Await TestAsync(workspace)
        End Function

        <WpfFact>
        Public Async Function ExtendedPropertyPattern_SecondPart() As Task
            Dim workspace =
<Workspace>
    <Project Language="C#" CommonReferences="true">
        <Document>
class C
{
    C CProperty { get; set; }
    int [|IntProperty|] { get; set; }

    void M()
    {
        _ = this is { CProperty.IntProp$$erty: 1 };
    }
}
        </Document>
    </Project>
</Workspace>

            Await TestAsync(workspace)
        End Function

        <WpfFact>
        Public Async Function TopLevelStatements_EmptySpace() As Task
            Dim workspace =
<Workspace>
    <Project Language="C#" CommonReferences="true">
        <Document>
using System;

Console.WriteLine(1);

$$
        </Document>
    </Project>
</Workspace>

            Await TestAsync(workspace, expectedResult:=False)
        End Function

        <WpfFact, WorkItem("https://github.com/dotnet/roslyn/issues/37842")>
        Public Async Function TestCSharpGoToDefOnUsing1() As Task
            Dim workspace =
<Workspace>
    <Project Language="C#" CommonReferences="true">
        <Document>
using System;

class Program
{
    static void Goo()
    {
        $$using (IDisposable disposableObject = new DisposableObject())
        {
            //...
        }
    }
}

class DisposableObject : IDisposable
{
    public void [|Dispose|]() { }
}
        </Document>
    </Project>
</Workspace>

            Await TestAsync(workspace)
        End Function

        <WpfFact, WorkItem("https://github.com/dotnet/roslyn/issues/37842")>
        Public Async Function TestCSharpGoToDefOnUsing2() As Task
            Dim workspace =
<Workspace>
    <Project Language="C#" CommonReferences="true">
        <Document>
using System;

class Program
{
    static void Goo()
    {
        $$using (new DisposableObject())
        {
            //...
        }
    }
}

class DisposableObject : IDisposable
{
    public void [|Dispose|]() { }
}
        </Document>
    </Project>
</Workspace>

            Await TestAsync(workspace)
        End Function

        <WpfFact, WorkItem("https://github.com/dotnet/roslyn/issues/37842")>
        Public Async Function TestCSharpGoToDefOnUsing3() As Task
            Dim workspace =
<Workspace>
    <Project Language="C#" CommonReferences="true">
        <Document>
using System;

class Program
{
    static void Goo()
    {
        $$using IDisposable disposableObject = new DisposableObject();
    }
}

class DisposableObject : IDisposable
{
    public void [|Dispose|]() { }
}
        </Document>
    </Project>
</Workspace>

            Await TestAsync(workspace)
        End Function

        <WpfFact, WorkItem("https://github.com/dotnet/roslyn/issues/37842")>
        Public Async Function TestCSharpGoToDefOnUsing4() As Task
            Dim workspace =
<Workspace>
    <Project Language="C#" CommonReferencesNet6Name="true">
        <Document>
using System;
using System.Threading.Tasks;

class Program
{
    static void Goo()
    {
        await $$using (IAsyncDisposable disposableObject = new DisposableObject())
        {
            //...
        }
    }
}

class DisposableObject : IAsyncDisposable
{
    public ValueTask [|DisposeAsync|]() { }
}

namespace System
{
    public interface IAsyncDisposable
    {
        ValueTask DisposeAsync();
    }
}
        </Document>
    </Project>
</Workspace>

            Await TestAsync(workspace)
        End Function

        <WpfFact, WorkItem("https://github.com/dotnet/roslyn/issues/37842")>
        Public Async Function TestCSharpGoToDefOnUsing5() As Task
            Dim workspace =
<Workspace>
    <Project Language="C#" CommonReferencesNet6Name="true">
        <Document>
using System;
using System.Threading.Tasks;

class Program
{
    static void Goo()
    {
        await $$using (new DisposableObject())
        {
            //...
        }
    }
}

class DisposableObject : IAsyncDisposable
{
    public ValueTask [|DisposeAsync|]() { }
}

namespace System
{
    public interface IAsyncDisposable
    {
        ValueTask DisposeAsync();
    }
}
        </Document>
    </Project>
</Workspace>

            Await TestAsync(workspace)
        End Function

        <WpfFact, WorkItem("https://github.com/dotnet/roslyn/issues/37842")>
        Public Async Function TestCSharpGoToDefOnUsing6() As Task
            Dim workspace =
<Workspace>
    <Project Language="C#" CommonReferencesNet6Name="true">
        <Document>
using System;
using System.Threading.Tasks;

class Program
{
    static void Goo()
    {
        await $$using IAsyncDisposable disposableObject = new DisposableObject();
    }
}

class DisposableObject : IAsyncDisposable
{
    public ValueTask [|DisposeAsync|]() { }
}

namespace System
{
    public interface IAsyncDisposable
    {
        ValueTask DisposeAsync();
    }
}
        </Document>
    </Project>
</Workspace>

            Await TestAsync(workspace)
        End Function

        <WpfFact, WorkItem("https://github.com/dotnet/roslyn/issues/69916")>
        Public Async Function TestCSharpGoToDefinition_GotoLabel01() As Task
            Dim workspace =
<Workspace>
    <Project Language="C#">
        <Document>
class Program
{
    public void Compare(string[] a, string[] b)
    {
        foreach (var x in a)
        {
            foreach (var y in b)
            {
                if (x.Length > y.Length)
                    $$goto end;
            }
        }
    [||]end:
        ;
    }
}
        </Document>
    </Project>
</Workspace>

            Await TestAsync(workspace)
        End Function

        <WpfFact, WorkItem("https://github.com/dotnet/roslyn/issues/69916")>
        Public Async Function TestCSharpGoToDefinition_GotoSwitchDefaultLabel01() As Task
            Dim workspace =
<Workspace>
    <Project Language="C#">
        <Document>
class Program
{
    public void Method(int argument)
    {
        switch (argument)
        {
            case 1:
                $$goto default;
            case 2:
                goto case 1;
            [||]default:
                break;
        }
    }
}
        </Document>
    </Project>
</Workspace>

            Await TestAsync(workspace)
        End Function

        <WpfFact, WorkItem("https://github.com/dotnet/roslyn/issues/69916")>
        Public Async Function TestCSharpGoToDefinition_GotoSwitchDefaultLabel02() As Task
            Dim workspace =
<Workspace>
    <Project Language="C#">
        <Document>
class Program
{
    public void Method(int argument)
    {
        switch (argument)
        {
            case 1:
                goto $$default;
            case 2:
                goto case 1;
            [||]default:
                break;
        }
    }
}
        </Document>
    </Project>
</Workspace>

            Await TestAsync(workspace)
        End Function

        <WpfFact, WorkItem("https://github.com/dotnet/roslyn/issues/69916")>
        Public Async Function TestCSharpGoToDefinition_GotoSwitchCaseLabel01() As Task
            Dim workspace =
<Workspace>
    <Project Language="C#">
        <Document>
class Program
{
    public void Method(int argument)
    {
        switch (argument)
        {
            [||]case 1:
                goto default;
            case 2:
                $$goto case 1;
            default:
                break;
        }
    }
}
        </Document>
    </Project>
</Workspace>

            Await TestAsync(workspace)
        End Function

        <WpfFact, WorkItem("https://github.com/dotnet/roslyn/issues/69916")>
        Public Async Function TestCSharpGoToDefinition_GotoSwitchCaseLabel02() As Task
            Dim workspace =
<Workspace>
    <Project Language="C#">
        <Document>
class Program
{
    public void Method(int argument)
    {
        switch (argument)
        {
            [||]case 1:
                goto default;
            case 2:
                goto $$case 1;
            default:
                break;
        }
    }
}
        </Document>
    </Project>
</Workspace>

            Await TestAsync(workspace)
        End Function

<<<<<<< HEAD
        <WpfFact, WorkItem("https://github.com/dotnet/roslyn/issues/61268")>
        Public Async Function TestAbstractExplicitInterfaceImplementation1() As Task
            Dim workspace =
<Workspace>
    <Project Language="C#">
        <Document><![CDATA[
interface I1<T1> where T1 : I1<T1>
{
    static abstract void [|M1|]();
    void M3();
}

interface I3<T3> : I1<T3> where T3 : I3<T3>
{
    static abstract void I1<T3>.$$M1();
    abstract void I1<T3>.M3();
}
        ]]></Document>
=======
        <WpfFact, WorkItem("https://github.com/dotnet/roslyn/issues/69916")>
        Public Async Function TestCSharpGoToDefinition_OnElementAccessExpression1() As Task
            Dim workspace =
<Workspace>
    <Project Language="C#">
        <Document>
class C
{
    int [||]this[int i] => i;

    void M(C c)
    {
        var v = c$$[0];
    }
}s
        </Document>
>>>>>>> 687691f6
    </Project>
</Workspace>

            Await TestAsync(workspace)
        End Function

<<<<<<< HEAD
        <WpfFact, WorkItem("https://github.com/dotnet/roslyn/issues/61268")>
        Public Async Function TestAbstractExplicitInterfaceImplementation2() As Task
            Dim workspace =
<Workspace>
    <Project Language="C#">
        <Document><![CDATA[
interface I1<T1> where T1 : I1<T1>
{
    static abstract void M1();
    void [|M3|]();
}

interface I3<T3> : I1<T3> where T3 : I3<T3>
{
    static abstract void I1<T3>.M1();
    abstract void I1<T3>.$$M3();
}
        ]]></Document>
=======
        <WpfFact, WorkItem("https://github.com/dotnet/roslyn/issues/69916")>
        Public Async Function TestCSharpGoToDefinition_OnElementAccessExpression2() As Task
            Dim workspace =
<Workspace>
    <Project Language="C#">
        <Document>
class C
{
    int [||]this[int i] => i;

    void M(C c)
    {
        var v = c[0]$$;
    }
}s
        </Document>
>>>>>>> 687691f6
    </Project>
</Workspace>

            Await TestAsync(workspace)
        End Function

        <WpfFact>
        Public Async Function TestInterceptors_AttributeMissingVersion() As Task
            Dim workspace =
<Workspace>
    <Project Language="C#">
        <Document FilePath="C.cs">
partial partial class Program
{
    public void Method(int argument)
    {
        Goo(0);
    }
}

        <%= s_interceptsLocationCode %>
        </Document>
        <Document FilePath="Generated.cs">
using System.Runtime.CompilerServices;

partial partial class Program
{
    [InterceptsLocationAttribute("")]
    public void $$[|Method|](int argument)
    {
    }
}
        </Document>
    </Project>
</Workspace>

            Await TestAsync(workspace)
        End Function

        <WpfFact>
        Public Async Function TestInterceptors_UnsupportedVersion() As Task
            Dim workspace =
<Workspace>
    <Project Language="C#">
        <Document FilePath="C.cs">
partial partial class Program
{
    public void Method(int argument)
    {
        Goo(0);
    }
}
        <%= s_interceptsLocationCode %>
        </Document>
        <Document FilePath="Generated.cs">
using System.Runtime.CompilerServices;

partial partial class Program
{
    [InterceptsLocationAttribute(-1, "")]
    public void $$[|Method|](int argument)
    {
    }
}
        </Document>
    </Project>
</Workspace>

            Await TestAsync(workspace)
        End Function

        <WpfFact>
        Public Async Function TestInterceptors_EmptyData() As Task
            Dim workspace =
<Workspace>
    <Project Language="C#">
        <Document FilePath="C.cs">
partial partial class Program
{
    public void Method(int argument)
    {
        Goo(0);
    }
}
        <%= s_interceptsLocationCode %>
        </Document>
        <Document FilePath="Generated.cs">
using System.Runtime.CompilerServices;

partial partial class Program
{
    [InterceptsLocationAttribute(1, "")]
    public void $$[|Method|](int argument)
    {
    }
}
        </Document>
    </Project>
</Workspace>

            Await TestAsync(workspace)
        End Function

        <WpfFact>
        Public Async Function TestInterceptors_BogusData() As Task
            Dim workspace =
<Workspace>
    <Project Language="C#">
        <Document FilePath="C.cs">
partial partial class Program
{
    public void Method(int argument)
    {
        Goo(0);
    }
}
        <%= s_interceptsLocationCode %>
        </Document>
        <Document FilePath="Generated.cs">
using System.Runtime.CompilerServices;

partial partial class Program
{
    [InterceptsLocationAttribute(1, "*")]
    public void $$[|Method|](int argument)
    {
    }
}
        </Document>
    </Project>
</Workspace>

            Await TestAsync(workspace)
        End Function

        <WpfFact>
        Public Async Function TestInterceptors_JustPadding() As Task
            Dim workspace =
<Workspace>
    <Project Language="C#">
        <Document FilePath="C.cs">
partial partial class Program
{
    public void Method(int argument)
    {
        Goo(0);
    }
}
        <%= s_interceptsLocationCode %>
        </Document>
        <Document FilePath="Generated.cs">
using System.Runtime.CompilerServices;

partial partial class Program
{
    [InterceptsLocationAttribute(1, "=")]
    public void $$[|Method|](int argument)
    {
    }
}
        </Document>
    </Project>
</Workspace>

            Await TestAsync(workspace)
        End Function

#Disable Warning RSEXPERIMENTAL002 ' Type is for evaluation purposes only and is subject to change or removal in future updates.

        Private Const s_interceptsLocationCode = "
namespace System.Runtime.CompilerServices
{
    [System.AttributeUsage(AttributeTargets.Method, AllowMultiple = true, Inherited = false)]
    public sealed class InterceptsLocationAttribute : System.Attribute
    {
        public InterceptsLocationAttribute(int version, string data) { }
    }
}"

        Private Async Function TestInterceptorFromInterceptorDeclaration(code As String, getInvocations As Func(Of SyntaxNode, IEnumerable(Of InvocationExpressionSyntax))) As Task
            Dim firstFileContents = code & s_interceptsLocationCode

            Dim primordialWorkspace =
<Workspace>
    <Project Language="C#">
        <Document FilePath="C.cs"><%= firstFileContents %></Document>
    </Project>
</Workspace>

            Using testWorkspace = EditorTestWorkspace.Create(primordialWorkspace, composition:=GoToTestHelpers.Composition)
                Dim solution = testWorkspace.CurrentSolution
                Dim project = solution.Projects.Single()
                Dim document = project.Documents.Single()

                Dim root = Await document.GetSyntaxRootAsync()
                Dim invocations = getInvocations(root)

                Dim semanticModel = Await document.GetSemanticModelAsync()
                Dim attributeText = ""

                For Each invocation In invocations
                    Dim location = semanticModel.GetInterceptableLocation(invocation)
                    attributeText += location.GetInterceptsLocationAttributeSyntax() & vbCrLf
                Next

                Dim finalWorkspace =
<Workspace>
    <Project Language="C#" CommonReferences="true">
        <Document FilePath="C.cs"><%= firstFileContents %></Document>
        <Document FilePath="Generated.cs">
public partial class Program
{
    <%= attributeText %>public void $$Method()
    {
    }
}
        </Document>
    </Project>
</Workspace>

                Await TestAsync(finalWorkspace)
            End Using
        End Function

        <WpfFact>
        Public Async Function TestInterceptors_SingleCaller() As Task
            Await TestInterceptorFromInterceptorDeclaration("
public partial class Program
{
    public void Method(int argument)
    {
        [|Goo|](0);
    }
}", Function(root) root.DescendantNodes().OfType(Of InvocationExpressionSyntax))
        End Function

        <WpfFact>
        Public Async Function TestInterceptors_SingleInterceptorForMultipleLocations() As Task
            Await TestInterceptorFromInterceptorDeclaration("
public partial class Program
{
    public void Method1()
    {
        {|PresenterLocation:Goo|}(0);
    }

    public void Method2()
    {
        this.{|PresenterLocation:Goo|}(1);
    }
}", Function(root) root.DescendantNodes().OfType(Of InvocationExpressionSyntax))
        End Function

        <WpfFact>
        Public Async Function TestInterceptors_FromCallSite1() As Task
            Await TestInterceptorFromCallSite("
class C
{
    void M()
    {
        $$Goo();
    }

    void [|Goo|]() { }
}", methodName:="Goo", Function(root) root.DescendantNodes().OfType(Of InvocationExpressionSyntax))
        End Function

        <WpfFact>
        Public Async Function TestInterceptors_FromCallSite2() As Task
            Await TestInterceptorFromCallSite("
class C
{
    void M()
    {
        this.$$Goo();
    }

    void [|Goo|]() { }
}", methodName:="Goo", Function(root) root.DescendantNodes().OfType(Of InvocationExpressionSyntax))
        End Function

        <WpfFact>
        Public Async Function TestInterceptors_FromCallSite3() As Task
            Await TestInterceptorFromCallSite("
class C
{
    void M(C? c)
    {
        c?.$$Goo();
    }

    void [|Goo|]() { }
}", methodName:="Goo", Function(root) root.DescendantNodes().OfType(Of InvocationExpressionSyntax))
        End Function

        Private Async Function TestInterceptorFromCallSite(code As String, methodName As String, getInvocations As Func(Of SyntaxNode, IEnumerable(Of InvocationExpressionSyntax))) As Task
            Dim firstFileContents = code & s_interceptsLocationCode

            Dim primordialWorkspace =
<Workspace>
    <Project Language="C#">
        <Document FilePath="C.cs"><%= firstFileContents %></Document>
    </Project>
</Workspace>

            Using testWorkspace = EditorTestWorkspace.Create(primordialWorkspace, composition:=GoToTestHelpers.Composition)
                Dim solution = testWorkspace.CurrentSolution
                Dim project = solution.Projects.Single()
                Dim document = project.Documents.Single()

                Dim root = Await document.GetSyntaxRootAsync()
                Dim invocations = getInvocations(root)

                Dim semanticModel = Await document.GetSemanticModelAsync()
                Dim attributeText = ""

                For Each invocation In invocations
                    Dim location = semanticModel.GetInterceptableLocation(invocation)
                    attributeText += location.GetInterceptsLocationAttributeSyntax() & vbCrLf
                Next

                Dim finalWorkspace =
<Workspace>
    <Project Language="C#" CommonReferences="true">
        <Document FilePath="C.cs"><%= firstFileContents %></Document>
        <DocumentFromSourceGenerator FilePath="Generated.cs">
public partial class Program
{
    <%= attributeText %>public void [|<%= methodName %>|]()
    {
    }
}
        </DocumentFromSourceGenerator>
    </Project>
</Workspace>

                Await TestAsync(finalWorkspace)
            End Using
        End Function

        <WpfFact, WorkItem("https://github.com/dotnet/roslyn/issues/76156")>
        Public Async Function TestCSharpGotoDefinitionOnPartialMethodDefinition() As Task
            Dim workspace =
<Workspace>
    <Project Language="C#" CommonReferences="true">
        <Document>
            partial class Test
            {
                partial void $$M();
            }
        </Document>
        <Document>
            partial class Test
            {
                partial void [|M|]()
                {
                    throw new NotImplementedException();
                }
            }
        </Document>
    </Project>
</Workspace>

            Await TestAsync(workspace)
        End Function

        <WpfFact, WorkItem("https://github.com/dotnet/roslyn/issues/76156")>
        Public Async Function TestCSharpGotoDefinitionOnPartialMethodImplementation() As Task
            Dim workspace =
<Workspace>
    <Project Language="C#" CommonReferences="true">
        <Document>
            partial class Test
            {
                partial void [|M|]();
            }
        </Document>
        <Document>
            partial class Test
            {
                partial void $$M()
                {
                    throw new NotImplementedException();
                }
            }
        </Document>
    </Project>
</Workspace>

            Await TestAsync(workspace)
        End Function

        <WpfFact, WorkItem("https://github.com/dotnet/roslyn/issues/76156")>
        Public Async Function TestCSharpGotoDefinitionOnPartialPropertyDefinition() As Task
            Dim workspace =
<Workspace>
    <Project Language="C#" CommonReferences="true">
        <Document>
            partial class Test
            {
                public partial string $$Prop { get; set; }
            }
        </Document>
        <Document>
            partial class Test
            {
                public partial string [|Prop|]
                {
                    get
                    {
                        throw new NotImplementedException();
                    }
                    set
                    {
                        throw new NotImplementedException();
                    }   
                }
            }
        </Document>
    </Project>
</Workspace>

            Await TestAsync(workspace)
        End Function

        <WpfFact, WorkItem("https://github.com/dotnet/roslyn/issues/76156")>
        Public Async Function TestCSharpGotoDefinitionOnPartialPropertyImplementation() As Task
            Dim workspace =
<Workspace>
    <Project Language="C#" CommonReferences="true">
        <Document>
            partial class Test
            {
                public partial string [|Prop|] { get; set; }
            }
        </Document>
        <Document>
            partial class Test
            {
                public partial string $$Prop
                {
                    get
                    {
                        throw new NotImplementedException();
                    }
                    set
                    {
                        throw new NotImplementedException();
                    }   
                }
            }
        </Document>
    </Project>
</Workspace>

            Await TestAsync(workspace)
        End Function

#Enable Warning RSEXPERIMENTAL002 ' Type is for evaluation purposes only and is subject to change or removal in future updates.
    End Class
End Namespace<|MERGE_RESOLUTION|>--- conflicted
+++ resolved
@@ -3819,26 +3819,6 @@
             Await TestAsync(workspace)
         End Function
 
-<<<<<<< HEAD
-        <WpfFact, WorkItem("https://github.com/dotnet/roslyn/issues/61268")>
-        Public Async Function TestAbstractExplicitInterfaceImplementation1() As Task
-            Dim workspace =
-<Workspace>
-    <Project Language="C#">
-        <Document><![CDATA[
-interface I1<T1> where T1 : I1<T1>
-{
-    static abstract void [|M1|]();
-    void M3();
-}
-
-interface I3<T3> : I1<T3> where T3 : I3<T3>
-{
-    static abstract void I1<T3>.$$M1();
-    abstract void I1<T3>.M3();
-}
-        ]]></Document>
-=======
         <WpfFact, WorkItem("https://github.com/dotnet/roslyn/issues/69916")>
         Public Async Function TestCSharpGoToDefinition_OnElementAccessExpression1() As Task
             Dim workspace =
@@ -3855,33 +3835,12 @@
     }
 }s
         </Document>
->>>>>>> 687691f6
-    </Project>
-</Workspace>
-
-            Await TestAsync(workspace)
-        End Function
-
-<<<<<<< HEAD
-        <WpfFact, WorkItem("https://github.com/dotnet/roslyn/issues/61268")>
-        Public Async Function TestAbstractExplicitInterfaceImplementation2() As Task
-            Dim workspace =
-<Workspace>
-    <Project Language="C#">
-        <Document><![CDATA[
-interface I1<T1> where T1 : I1<T1>
-{
-    static abstract void M1();
-    void [|M3|]();
-}
-
-interface I3<T3> : I1<T3> where T3 : I3<T3>
-{
-    static abstract void I1<T3>.M1();
-    abstract void I1<T3>.$$M3();
-}
-        ]]></Document>
-=======
+    </Project>
+</Workspace>
+
+            Await TestAsync(workspace)
+        End Function
+
         <WpfFact, WorkItem("https://github.com/dotnet/roslyn/issues/69916")>
         Public Async Function TestCSharpGoToDefinition_OnElementAccessExpression2() As Task
             Dim workspace =
@@ -3898,7 +3857,6 @@
     }
 }s
         </Document>
->>>>>>> 687691f6
     </Project>
 </Workspace>
 
