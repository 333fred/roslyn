﻿' Licensed to the .NET Foundation under one or more agreements.
' The .NET Foundation licenses this file to you under the MIT license.
' See the LICENSE file in the project root for more information.

Imports System.Collections.Immutable
Imports System.IO
Imports System.Reflection
Imports System.Threading
Imports Microsoft.CodeAnalysis
Imports Microsoft.CodeAnalysis.CodeActions
Imports Microsoft.CodeAnalysis.CommonDiagnosticAnalyzers
Imports Microsoft.CodeAnalysis.CSharp
Imports Microsoft.CodeAnalysis.Diagnostics
Imports Microsoft.CodeAnalysis.Diagnostics.CSharp
Imports Microsoft.CodeAnalysis.Editor.UnitTests
Imports Microsoft.CodeAnalysis.Editor.UnitTests.Diagnostics
Imports Microsoft.CodeAnalysis.Editor.UnitTests.Workspaces
Imports Microsoft.CodeAnalysis.Host.Mef
Imports Microsoft.CodeAnalysis.Options
Imports Microsoft.CodeAnalysis.Simplification
Imports Microsoft.CodeAnalysis.SolutionCrawler
Imports Microsoft.CodeAnalysis.Text
Imports Microsoft.CodeAnalysis.UnitTests.Diagnostics
Imports Roslyn.Utilities

Namespace Microsoft.CodeAnalysis.Editor.Implementation.Diagnostics.UnitTests

    <[UseExportProvider]>
    Public Class DiagnosticServiceTests

        Private Shared ReadOnly s_compositionWithMockDiagnosticUpdateSourceRegistrationService As TestComposition = EditorTestCompositions.EditorFeatures _
            .AddExcludedPartTypes(GetType(IDiagnosticUpdateSourceRegistrationService)) _
            .AddParts(GetType(MockDiagnosticUpdateSourceRegistrationService))

        Private ReadOnly _assemblyLoader As IAnalyzerAssemblyLoader = New InMemoryAssemblyLoader()

        Public Function CreateAnalyzerFileReference(ByVal fullPath As String) As AnalyzerFileReference
            Return New AnalyzerFileReference(fullPath, _assemblyLoader)
        End Function

        Private Class FailingTextLoader
            Inherits TextLoader

            Private ReadOnly _path As String

            Friend Overrides ReadOnly Property FilePath As String
                Get
                    Return _path
                End Get
            End Property

            Public Sub New(path As String)
                _path = path
            End Sub

            Public Overrides Function LoadTextAndVersionAsync(workspace As Workspace, documentId As DocumentId, cancellationToken As CancellationToken) As Task(Of TextAndVersion)
                Throw New InvalidDataException("Bad data!")
            End Function
        End Class

        Private Shared Async Function GetDiagnosticsForDocumentAsync(diagnosticService As IDiagnosticAnalyzerService, document As Document) As Task(Of ImmutableArray(Of DiagnosticData))
            Return Await GetDiagnosticsForSpanAsync(diagnosticService, document, range:=(Await document.GetSyntaxRootAsync()).FullSpan)
        End Function

        Private Shared Async Function GetDiagnosticsForSpanAsync(diagnosticService As IDiagnosticAnalyzerService, document As Document, range As TextSpan) As Task(Of ImmutableArray(Of DiagnosticData))
            Return Await GetDiagnosticsForSpanAsync(diagnosticService, document, range, DiagnosticKind.All)
        End Function

        Private Shared Async Function GetDiagnosticsForSpanAsync(diagnosticService As IDiagnosticAnalyzerService, document As Document, range As TextSpan, diagnosticKind As DiagnosticKind) As Task(Of ImmutableArray(Of DiagnosticData))
            Return Await diagnosticService.GetDiagnosticsForSpanAsync(document, range, diagnosticKind, CancellationToken.None)
        End Function

        <WpfFact, Trait(Traits.Feature, Traits.Features.Diagnostics)>
        Public Async Function TestProjectAnalyzersAsync() As Task
            Dim test = <Workspace>
                           <Project Language="C#" CommonReferences="true">
                               <Document FilePath="Test.cs">
                                        class Goo { }
                                    </Document>
                           </Project>
                       </Workspace>

            Using workspace = TestWorkspace.CreateWorkspace(test, composition:=s_compositionWithMockDiagnosticUpdateSourceRegistrationService)
                Dim workspaceDiagnosticAnalyzer = New WorkspaceDiagnosticAnalyzer()
                Dim projectDiagnosticAnalyzer1 = New TestDiagnosticAnalyzer1(1)
                Dim projectDiagnosticAnalyzer2 = New TestDiagnosticAnalyzer2(2)

                Dim analyzerReference = New AnalyzerImageReference(ImmutableArray.Create(Of DiagnosticAnalyzer)(workspaceDiagnosticAnalyzer))
                workspace.TryApplyChanges(workspace.CurrentSolution.WithAnalyzerReferences({analyzerReference}))

                Dim solution = workspace.CurrentSolution
                Dim hostAnalyzers = solution.State.Analyzers
                Dim project = solution.Projects(0)

                Assert.IsType(Of MockDiagnosticUpdateSourceRegistrationService)(workspace.GetService(Of IDiagnosticUpdateSourceRegistrationService)())
                Dim diagnosticService = Assert.IsType(Of DiagnosticAnalyzerService)(workspace.GetService(Of IDiagnosticAnalyzerService)())

                ' Verify available diagnostic descriptors/analyzers
                Dim descriptorsMap = hostAnalyzers.GetDiagnosticDescriptorsPerReference(diagnosticService.AnalyzerInfoCache, project)
                Assert.Equal(1, descriptorsMap.Count)
                Dim descriptors = descriptorsMap.First().Value
                Assert.Equal(1, descriptors.Count())
                Assert.Equal(workspaceDiagnosticAnalyzer.DiagDescriptor.Id, descriptors(0).Id)

                Dim document = project.Documents.Single()
                Dim analyzer = diagnosticService.CreateIncrementalAnalyzer(workspace)
                Dim diagnostics = Await GetDiagnosticsForDocumentAsync(diagnosticService, document)

                Assert.Equal(1, diagnostics.Count())

                ' Add a project analyzer reference
                Dim projectAnalyzers1 = ImmutableArray.Create(Of DiagnosticAnalyzer)(projectDiagnosticAnalyzer1)
                Dim projectAnalyzerReference1 = New AnalyzerImageReference(projectAnalyzers1, display:=NameOf(projectAnalyzers1))
                Dim projectAnalyzerReferences1 = ImmutableArray.Create(Of AnalyzerReference)(projectAnalyzerReference1)
                project = project.WithAnalyzerReferences(projectAnalyzerReferences1)

                ' Verify available diagnostic descriptors/analyzers
                descriptorsMap = hostAnalyzers.GetDiagnosticDescriptorsPerReference(diagnosticService.AnalyzerInfoCache, project)
                Assert.Equal(2, descriptorsMap.Count)
                descriptors = descriptorsMap.Values.SelectMany(Function(d) d).OrderBy(Function(d) d.Id).ToImmutableArray()
                Assert.Equal(workspaceDiagnosticAnalyzer.DiagDescriptor.Id, descriptors(0).Id)
                Assert.Equal(projectDiagnosticAnalyzer1.DiagDescriptor.Id, descriptors(1).Id)

                Dim project1 = project.WithAssemblyName("Mumble")
                Assert.NotSame(project, project1)

                ' Add another project analyzer
                Dim projectAnalyzers2 = ImmutableArray.Create(Of DiagnosticAnalyzer)(projectDiagnosticAnalyzer2)
                Dim projectAnalyzerReference2 = New AnalyzerImageReference(projectAnalyzers2, display:=NameOf(projectAnalyzers2))
                project = project.AddAnalyzerReference(projectAnalyzerReference2)

                ' Verify available diagnostic descriptors/analyzers
                descriptorsMap = hostAnalyzers.GetDiagnosticDescriptorsPerReference(diagnosticService.AnalyzerInfoCache, project)
                Assert.Equal(3, descriptorsMap.Count)
                descriptors = descriptorsMap.Values.SelectMany(Function(d) d).OrderBy(Function(d) d.Id).ToImmutableArray()
                Assert.Equal(workspaceDiagnosticAnalyzer.DiagDescriptor.Id, descriptors(0).Id)
                Assert.Equal(projectDiagnosticAnalyzer1.DiagDescriptor.Id, descriptors(1).Id)
                Assert.Equal(projectDiagnosticAnalyzer2.DiagDescriptor.Id, descriptors(2).Id)

                document = project.Documents.Single()
                diagnostics = Await GetDiagnosticsForDocumentAsync(diagnosticService, document)
                Assert.Equal(3, diagnostics.Count())

                ' Remove a project analyzer
                project = project.RemoveAnalyzerReference(projectAnalyzerReference1)

                ' Verify available diagnostic descriptors/analyzers
                descriptorsMap = hostAnalyzers.GetDiagnosticDescriptorsPerReference(diagnosticService.AnalyzerInfoCache, project)
                Assert.Equal(2, descriptorsMap.Count)
                descriptors = descriptorsMap.Values.SelectMany(Function(d) d).OrderBy(Function(d) d.Id).ToImmutableArray()
                Assert.Equal(workspaceDiagnosticAnalyzer.DiagDescriptor.Id, descriptors(0).Id)
                Assert.Equal(projectDiagnosticAnalyzer2.DiagDescriptor.Id, descriptors(1).Id)

                document = project.Documents.Single()
                diagnostics = Await GetDiagnosticsForDocumentAsync(diagnosticService, document)

                Assert.Equal(2, diagnostics.Count())

                ' Verify available diagnostic descriptors/analyzers if not project specific
                descriptorsMap = hostAnalyzers.GetDiagnosticDescriptorsPerReference(diagnosticService.AnalyzerInfoCache)
                Assert.Equal(1, descriptorsMap.Count)
                descriptors = descriptorsMap.First().Value
                Assert.Equal(1, descriptors.Count)
                Assert.Equal(workspaceDiagnosticAnalyzer.DiagDescriptor.Id, descriptors(0).Id)

                ' Add an existing workspace analyzer to the project, ensure no duplicate diagnostics.
                project = project.WithAnalyzerReferences(hostAnalyzers.HostAnalyzerReferences)

                ' Verify duplicate descriptors or diagnostics.
                descriptorsMap = hostAnalyzers.GetDiagnosticDescriptorsPerReference(diagnosticService.AnalyzerInfoCache, project)
                Assert.Equal(1, descriptorsMap.Count)
                descriptors = descriptorsMap.Values.SelectMany(Function(d) d).OrderBy(Function(d) d.Id).ToImmutableArray()
                Assert.Equal(workspaceDiagnosticAnalyzer.DiagDescriptor.Id, descriptors(0).Id)

                document = project.Documents.Single()
                diagnostics = Await GetDiagnosticsForDocumentAsync(diagnosticService, document)
                Assert.Equal(1, diagnostics.Count())
            End Using
        End Function

        <Fact>
        Public Sub TestEmptyProjectAnalyzers()
            Dim test = <Workspace>
                           <Project Language="C#" CommonReferences="true">
                               <Document FilePath="Test.cs">
                                        class Goo { }
                                    </Document>
                           </Project>
                       </Workspace>

            Using workspace = TestWorkspace.CreateWorkspace(test, composition:=s_compositionWithMockDiagnosticUpdateSourceRegistrationService)
                Dim workspaceDiagnosticAnalyzer = New WorkspaceDiagnosticAnalyzer()

                Dim analyzerReference = New AnalyzerImageReference(ImmutableArray.Create(Of DiagnosticAnalyzer)(workspaceDiagnosticAnalyzer))
                workspace.TryApplyChanges(workspace.CurrentSolution.WithAnalyzerReferences({analyzerReference}))

                Dim solution = workspace.CurrentSolution
                Dim project = solution.Projects(0)
                Dim hostAnalyzers = solution.State.Analyzers

                Assert.IsType(Of MockDiagnosticUpdateSourceRegistrationService)(workspace.GetService(Of IDiagnosticUpdateSourceRegistrationService)())
                Dim diagnosticService = Assert.IsType(Of DiagnosticAnalyzerService)(workspace.GetService(Of IDiagnosticAnalyzerService)())

                ' Add project analyzer reference with no analyzers.
                Dim projectAnalyzersEmpty = ImmutableArray(Of DiagnosticAnalyzer).Empty
                Dim projectAnalyzerReference1 = New AnalyzerImageReference(projectAnalyzersEmpty)
                Dim projectAnalyzerReferences1 = ImmutableArray.Create(Of AnalyzerReference)(projectAnalyzerReference1)
                project = project.WithAnalyzerReferences(projectAnalyzerReferences1)

                ' Query descriptors twice: second query was hitting an assert in DiagnosticAnalyzersAndStates.
                Dim descriptorsMap = hostAnalyzers.GetDiagnosticDescriptorsPerReference(diagnosticService.AnalyzerInfoCache, project)
                descriptorsMap = hostAnalyzers.GetDiagnosticDescriptorsPerReference(diagnosticService.AnalyzerInfoCache, project)

                Assert.Equal(1, descriptorsMap.Count)
                Dim descriptors = descriptorsMap.First().Value
                Assert.Equal(1, descriptors.Count())
                Assert.Equal(workspaceDiagnosticAnalyzer.DiagDescriptor.Id, descriptors(0).Id)
            End Using
        End Sub

        <Fact>
        Public Sub TestNameCollisionOnDisplayNames()
            Dim test = <Workspace>
                           <Project Language="C#" CommonReferences="true">
                               <Document FilePath="Test.cs">
                                        class Goo { }
                                    </Document>
                           </Project>
                       </Workspace>

            Using workspace = TestWorkspace.CreateWorkspace(test, composition:=s_compositionWithMockDiagnosticUpdateSourceRegistrationService)
                Dim referenceName = "Test"

                Dim hostAnalyzerReference = New AnalyzerImageReference(
                    ImmutableArray.Create(Of DiagnosticAnalyzer)(New TestDiagnosticAnalyzer1(0)), display:=referenceName)

                workspace.TryApplyChanges(workspace.CurrentSolution.WithAnalyzerReferences({hostAnalyzerReference}))

                Dim solution = workspace.CurrentSolution
                Dim project = solution.Projects(0)
                Dim hostAnalyzer = solution.State.Analyzers

                Dim projectAnalyzerReference = New AnalyzerImageReference(
                    ImmutableArray.Create(Of DiagnosticAnalyzer)(New TestDiagnosticAnalyzer1(1)), display:=referenceName)

                Assert.IsType(Of MockDiagnosticUpdateSourceRegistrationService)(workspace.GetService(Of IDiagnosticUpdateSourceRegistrationService)())
                Dim diagnosticService = Assert.IsType(Of DiagnosticAnalyzerService)(workspace.GetService(Of IDiagnosticAnalyzerService)())

                project = project.WithAnalyzerReferences(ImmutableArray.Create(Of AnalyzerReference)(projectAnalyzerReference))

                Dim descriptorsMap = hostAnalyzer.GetDiagnosticDescriptorsPerReference(diagnosticService.AnalyzerInfoCache, project)

                ' two references in the map
                Assert.Equal(1, descriptorsMap.Count)

                Dim names = New HashSet(Of String)
                names.UnionWith(descriptorsMap.Keys)

                Assert.Equal(1, names.Where(Function(n) n = referenceName).Count())
            End Using
        End Sub

        <WpfFact, Trait(Traits.Feature, Traits.Features.Diagnostics)>
        Public Async Function TestRulesetBasedDiagnosticFiltering() As Task
            Dim test = <Workspace>
                           <Project Language="C#" CommonReferences="true">
                               <Document FilePath="Test.cs">
                                        class Goo { }
                                    </Document>
                           </Project>
                       </Workspace>

            Using workspace = TestWorkspace.CreateWorkspace(test, composition:=s_compositionWithMockDiagnosticUpdateSourceRegistrationService)
                Dim workspaceDiagnosticAnalyzer = New WorkspaceDiagnosticAnalyzer()

                Dim analyzerReference = New AnalyzerImageReference(ImmutableArray.Create(Of DiagnosticAnalyzer)(workspaceDiagnosticAnalyzer))
                workspace.TryApplyChanges(workspace.CurrentSolution.WithAnalyzerReferences({analyzerReference}))

                Dim solution = workspace.CurrentSolution
                Dim project = solution.Projects(0)
                Dim hostAnalyzers = solution.State.Analyzers

                Assert.IsType(Of MockDiagnosticUpdateSourceRegistrationService)(workspace.GetService(Of IDiagnosticUpdateSourceRegistrationService)())
                Dim diagnosticService = Assert.IsType(Of DiagnosticAnalyzerService)(workspace.GetService(Of IDiagnosticAnalyzerService)())

                ' Verify available diagnostic descriptors/analyzers
                Dim descriptorsMap = hostAnalyzers.GetDiagnosticDescriptorsPerReference(diagnosticService.AnalyzerInfoCache, project)
                Assert.Equal(1, descriptorsMap.Count)
                Dim descriptors = descriptorsMap.First().Value
                Assert.Equal(1, descriptors.Count())
                Assert.Equal(workspaceDiagnosticAnalyzer.DiagDescriptor.Id, descriptors(0).Id)

                Dim document = project.Documents.Single()
                Dim span = (Await document.GetSyntaxRootAsync()).FullSpan

                Dim analyzer = diagnosticService.CreateIncrementalAnalyzer(workspace)
                Dim diagnostics = Await GetDiagnosticsForSpanAsync(diagnosticService, document, span)
                Assert.Equal(1, diagnostics.Length)
                Assert.Equal(workspaceDiagnosticAnalyzer.DiagDescriptor.Id, diagnostics(0).Id)
                Assert.Equal(workspaceDiagnosticAnalyzer.DiagDescriptor.DefaultSeverity, diagnostics(0).Severity)
                Assert.Equal(workspaceDiagnosticAnalyzer.DiagDescriptor.DefaultSeverity, diagnostics(0).DefaultSeverity)

                Dim suppressDiagOptions = New Dictionary(Of String, ReportDiagnostic)
                suppressDiagOptions.Add(workspaceDiagnosticAnalyzer.DiagDescriptor.Id, ReportDiagnostic.Suppress)
                Dim newCompilationOptions = project.CompilationOptions.WithSpecificDiagnosticOptions(suppressDiagOptions)
                project = project.WithCompilationOptions(newCompilationOptions)
                document = project.Documents.Single()
                diagnostics = Await GetDiagnosticsForSpanAsync(diagnosticService, document, span)
                Assert.Equal(0, diagnostics.Length)

                Dim changeSeverityDiagOptions = New Dictionary(Of String, ReportDiagnostic)
                changeSeverityDiagOptions.Add(workspaceDiagnosticAnalyzer.DiagDescriptor.Id, ReportDiagnostic.Error)
                newCompilationOptions = project.CompilationOptions.WithSpecificDiagnosticOptions(changeSeverityDiagOptions)
                project = project.WithCompilationOptions(newCompilationOptions)
                document = project.Documents.Single()
                diagnostics = Await GetDiagnosticsForSpanAsync(diagnosticService, document, span)
                Assert.Equal(1, diagnostics.Length)
                Assert.Equal(workspaceDiagnosticAnalyzer.DiagDescriptor.Id, diagnostics(0).Id)
                Assert.Equal(workspaceDiagnosticAnalyzer.DiagDescriptor.DefaultSeverity, diagnostics(0).DefaultSeverity)
                Assert.Equal(DiagnosticSeverity.Error, diagnostics(0).Severity)
            End Using
        End Function

        <Fact>
        Public Sub TestProjectAnalyzerMessages()
            Dim test = <Workspace>
                           <Project Language="C#" CommonReferences="true">
                               <Document FilePath="Alpha.cs">
                                   class Alpha { }
                               </Document>
                           </Project>
                           <Project Language="Visual Basic" CommonReferences="true">
                               <Document FilePath="Bravo.vb">
                                   Class Bravo : End Class
                               </Document>
                           </Project>
                       </Workspace>

            Using workspace = TestWorkspace.CreateWorkspace(test, composition:=s_compositionWithMockDiagnosticUpdateSourceRegistrationService)
                Dim analyzer1 As DiagnosticAnalyzer = New TestDiagnosticAnalyzer1(1)
                Dim analyzer2 As DiagnosticAnalyzer = New TestDiagnosticAnalyzer2(2)

                Dim solution = workspace.CurrentSolution

                Dim p1 = solution.Projects.Single(Function(p) p.Language = LanguageNames.CSharp)
                p1 = p1.WithAnalyzerReferences(SpecializedCollections.SingletonCollection(New AnalyzerImageReference(ImmutableArray.Create(analyzer1))))
                solution = p1.Solution

                Dim p2 = solution.Projects.Single(Function(p) p.Language = LanguageNames.VisualBasic)
                p2 = p2.WithAnalyzerReferences(SpecializedCollections.SingletonCollection(New AnalyzerImageReference(ImmutableArray.Create(analyzer2))))
                solution = p2.Solution

                Dim mefExportProvider = DirectCast(workspace.Services.HostServices, IMefHostExportProvider)
                Assert.IsType(Of MockDiagnosticUpdateSourceRegistrationService)(workspace.GetService(Of IDiagnosticUpdateSourceRegistrationService)())
                Dim diagnosticService = Assert.IsType(Of DiagnosticAnalyzerService)(workspace.GetService(Of IDiagnosticAnalyzerService)())
                Dim analyzer = diagnosticService.CreateIncrementalAnalyzer(workspace)

                Dim hostAnalyzers = solution.State.Analyzers
                Dim workspaceDescriptors = hostAnalyzers.GetDiagnosticDescriptorsPerReference(diagnosticService.AnalyzerInfoCache)
                Assert.Equal(0, workspaceDescriptors.Count)

                Dim descriptors1 = hostAnalyzers.GetDiagnosticDescriptorsPerReference(diagnosticService.AnalyzerInfoCache, p1)
                Assert.Equal("XX0001", descriptors1.Single().Value.Single().Id)
                Dim diagnostics1 = GetDiagnosticsForSpanAsync(diagnosticService, p1.Documents.Single(), New TextSpan(0, p1.Documents.Single().GetTextAsync().Result.Length)).Result
                Assert.Equal("XX0001", diagnostics1.Single().Id)

                Dim descriptors2 = hostAnalyzers.GetDiagnosticDescriptorsPerReference(diagnosticService.AnalyzerInfoCache, p2)
                Assert.Equal("XX0002", descriptors2.Single().Value.Single().Id)
                Dim diagnostics2 = GetDiagnosticsForSpanAsync(diagnosticService, p2.Documents.Single(), New TextSpan(0, p2.Documents.Single().GetTextAsync().Result.Length)).Result
                Assert.Equal("XX0002", diagnostics2.Single().Id)
            End Using
        End Sub

        <Fact>
        Public Sub TestGlobalAnalyzerGroup()
            Dim test = <Workspace>
                           <Project Language="Visual Basic" CommonReferences="true">
                               <Document FilePath="Bravo.vb">
                                   Class Bravo : End Class
                               </Document>
                           </Project>
                       </Workspace>

            Using workspace = TestWorkspace.CreateWorkspace(test, composition:=s_compositionWithMockDiagnosticUpdateSourceRegistrationService)
                Dim analyzer1 = New TestDiagnosticAnalyzer1(1)
                Dim analyzer2 = New TestDiagnosticAnalyzer2(2)

                Dim analyzersMap = New Dictionary(Of String, ImmutableArray(Of DiagnosticAnalyzer)) From
                {
                    {LanguageNames.CSharp, ImmutableArray.Create(Of DiagnosticAnalyzer)(analyzer1)},
                    {LanguageNames.VisualBasic, ImmutableArray.Create(Of DiagnosticAnalyzer)(analyzer2)}
                }

                Dim analyzerReference = New TestAnalyzerReferenceByLanguage(analyzersMap)
                workspace.TryApplyChanges(workspace.CurrentSolution.WithAnalyzerReferences({analyzerReference}))

                Assert.IsType(Of MockDiagnosticUpdateSourceRegistrationService)(workspace.GetService(Of IDiagnosticUpdateSourceRegistrationService)())
                Dim diagnosticService2 = Assert.IsType(Of DiagnosticAnalyzerService)(workspace.GetService(Of IDiagnosticAnalyzerService)())

                Dim descriptors = workspace.CurrentSolution.State.Analyzers.GetDiagnosticDescriptorsPerReference(diagnosticService2.AnalyzerInfoCache)
                Assert.Equal(1, descriptors.Count)
                Assert.Equal(2, descriptors.Single().Value.Count)
            End Using
        End Sub

        <Fact, WorkItem("http://vstfdevdiv:8080/DevDiv2/DevDiv/_workitems/edit/923324"), Trait(Traits.Feature, Traits.Features.Diagnostics)>
        Public Sub TestDuplicateFileAnalyzers()
            Dim test = <Workspace>
                           <Project Language="C#" CommonReferences="true">
                               <Document FilePath="Test.cs">
                                   class Goo { }
                               </Document>
                           </Project>
                       </Workspace>

            Using workspace = TestWorkspace.CreateWorkspace(test)
                Dim project = workspace.CurrentSolution.Projects.Single()
                Dim analyzerReference1 = CreateAnalyzerFileReference("x:\temp.dll")
                Dim analyzerReference2 = CreateAnalyzerFileReference("x:\temp.dll")
                project = project.AddAnalyzerReference(analyzerReference1)
#If DEBUG Then
                Debug.Assert(project.AnalyzerReferences.Contains(analyzerReference2))
#End If
            End Using
        End Sub

        <WpfFact, WorkItem("http://vstfdevdiv:8080/DevDiv2/DevDiv/_workitems/edit/1091877"), Trait(Traits.Feature, Traits.Features.Diagnostics)>
        Public Async Function TestDuplicateFileAnalyzers2() As Task
            Dim test = <Workspace>
                           <Project Language="C#" CommonReferences="true">
                               <Document FilePath="Test.cs">
                                   class Goo { }
                               </Document>
                           </Project>
                       </Workspace>

            Using workspace = TestWorkspace.CreateWorkspace(test, composition:=s_compositionWithMockDiagnosticUpdateSourceRegistrationService)
                ' Add duplicate analyzer references: one as VSIX analyzer reference and other one as project analyzer reference.
                Dim analyzerReference1 = CreateAnalyzerFileReference(Assembly.GetExecutingAssembly().Location)
                workspace.TryApplyChanges(workspace.CurrentSolution.WithAnalyzerReferences({analyzerReference1}))

                Dim project = workspace.CurrentSolution.Projects.Single()
                Dim analyzerReference2 = CreateAnalyzerFileReference(Assembly.GetExecutingAssembly().Location)
                project = project.AddAnalyzerReference(analyzerReference2)

                Assert.IsType(Of MockDiagnosticUpdateSourceRegistrationService)(workspace.GetService(Of IDiagnosticUpdateSourceRegistrationService)())
                Dim diagnosticService = Assert.IsType(Of DiagnosticAnalyzerService)(workspace.GetService(Of IDiagnosticAnalyzerService)())
                Dim analyzer = diagnosticService.CreateIncrementalAnalyzer(workspace)
                Dim descriptorsMap = workspace.CurrentSolution.State.Analyzers.GetDiagnosticDescriptorsPerReference(diagnosticService.AnalyzerInfoCache, project)

                ' Verify no duplicate diagnostics.
                Dim document = project.Documents.Single()
                Dim diagnostics = (Await GetDiagnosticsForDocumentAsync(diagnosticService, document)).
                    Select(Function(d) d.Id = WorkspaceDiagnosticAnalyzer.Descriptor.Id)

                Assert.Equal(1, diagnostics.Count)
            End Using
        End Function

        <Fact, WorkItem("http://vstfdevdiv:8080/DevDiv2/DevDiv/_workitems/edit/923324"), Trait(Traits.Feature, Traits.Features.Diagnostics)>
        Public Sub TestDuplicateImageAnalyzers()
            Dim test = <Workspace>
                           <Project Language="C#" CommonReferences="true">
                               <Document FilePath="Test.cs">
                                   class Goo { }
                               </Document>
                           </Project>
                       </Workspace>

            Using workspace = TestWorkspace.CreateWorkspace(test)
                Dim project = workspace.CurrentSolution.Projects.Single()
                Dim analyzer = New TestDiagnosticAnalyzer1(0)
                Dim analyzerReference1 = New AnalyzerImageReference(ImmutableArray.Create(Of DiagnosticAnalyzer)(analyzer))
                Dim analyzerReference2 = New AnalyzerImageReference(ImmutableArray.Create(Of DiagnosticAnalyzer)(analyzer))
                project = project.AddAnalyzerReference(analyzerReference1)
                project = project.AddAnalyzerReference(analyzerReference2)
#If DEBUG Then
                Debug.Assert(project.AnalyzerReferences.Contains(analyzerReference1))
#End If
            End Using
        End Sub

        <WpfFact, WorkItem("http://vstfdevdiv:8080/DevDiv2/DevDiv/_workitems/edit/937956"), Trait(Traits.Feature, Traits.Features.Diagnostics)>
        Public Async Function TestDiagnosticAnalyzerExceptionHandledGracefullyAsync() As Task
            Dim test = <Workspace>
                           <Project Language="C#" CommonReferences="true" Features="IOperation">
                               <Document FilePath="Test.cs">
                                   class Goo { }
                               </Document>
                           </Project>
                       </Workspace>

            Using workspace = TestWorkspace.CreateWorkspace(test, composition:=s_compositionWithMockDiagnosticUpdateSourceRegistrationService)
                Dim solution = workspace.CurrentSolution
                Dim project = solution.Projects.Single()
                Dim analyzer = New ThrowsExceptionAnalyzer
                Dim analyzerReference = New AnalyzerImageReference(ImmutableArray.Create(Of DiagnosticAnalyzer)(analyzer))
                project = project.AddAnalyzerReference(analyzerReference)

                Dim mefExportProvider = DirectCast(workspace.Services.HostServices, IMefHostExportProvider)
                Assert.IsType(Of MockDiagnosticUpdateSourceRegistrationService)(workspace.GetService(Of IDiagnosticUpdateSourceRegistrationService)())
                Dim diagnosticService = Assert.IsType(Of DiagnosticAnalyzerService)(workspace.GetService(Of IDiagnosticAnalyzerService)())

                Dim descriptorsMap = solution.State.Analyzers.GetDiagnosticDescriptorsPerReference(diagnosticService.AnalyzerInfoCache, project)
                Assert.Equal(1, descriptorsMap.Count)
                Dim descriptors = descriptorsMap.First().Value
                Assert.Equal(0, descriptors.Count())

                Dim document = project.Documents.Single()

                Dim incrementalAnalyzer = diagnosticService.CreateIncrementalAnalyzer(workspace)
                Dim diagnostics = Await GetDiagnosticsForDocumentAsync(diagnosticService, document)

                Assert.Equal(0, diagnostics.Count())
            End Using
        End Function

        <WpfFact, WorkItem("http://vstfdevdiv:8080/DevDiv2/DevDiv/_workitems/edit/937915"), Trait(Traits.Feature, Traits.Features.Diagnostics)>
        <WorkItem("https://github.com/dotnet/roslyn/issues/759")>
        Public Async Function TestDiagnosticAnalyzerExceptionHandledGracefully2() As Task
            Dim test = <Workspace>
                           <Project Language="C#" CommonReferences="true">
                               <Document FilePath="Test.cs">
                                   class Goo { void M() {} }
                               </Document>
                           </Project>
                       </Workspace>

            Using workspace = TestWorkspace.CreateWorkspace(test, composition:=s_compositionWithMockDiagnosticUpdateSourceRegistrationService)
                Dim solution = workspace.CurrentSolution
                Dim project = solution.Projects.Single()
                Dim analyzer = New CodeBlockStartedAnalyzer(Of Microsoft.CodeAnalysis.CSharp.SyntaxKind)
                Dim analyzerReference = New AnalyzerImageReference(ImmutableArray.Create(Of DiagnosticAnalyzer)(analyzer))
                project = project.AddAnalyzerReference(analyzerReference)

                Dim mefExportProvider = DirectCast(workspace.Services.HostServices, IMefHostExportProvider)
                Assert.IsType(Of MockDiagnosticUpdateSourceRegistrationService)(workspace.GetService(Of IDiagnosticUpdateSourceRegistrationService)())
                Dim diagnosticService = Assert.IsType(Of DiagnosticAnalyzerService)(workspace.GetService(Of IDiagnosticAnalyzerService)())

                Dim descriptorsMap = solution.State.Analyzers.GetDiagnosticDescriptorsPerReference(diagnosticService.AnalyzerInfoCache, project)
                Assert.Equal(1, descriptorsMap.Count)

                Dim document = project.Documents.Single()

                Dim incrementalAnalyzer = diagnosticService.CreateIncrementalAnalyzer(workspace)
                Dim root = Await document.GetSyntaxRootAsync().ConfigureAwait(False)
                Dim diagnostics = Await GetDiagnosticsForSpanAsync(diagnosticService, document, root.FullSpan)
                Assert.Equal(0, diagnostics.Count())

                diagnostics = Await diagnosticService.GetDiagnosticsAsync(project.Solution, projectId:=Nothing, documentId:=Nothing,
                                                                          includeSuppressedDiagnostics:=False,
                                                                          includeNonLocalDocumentDiagnostics:=True,
                                                                          CancellationToken.None).ConfigureAwait(False)
                Dim diagnostic = diagnostics.First()
                Assert.True(diagnostic.Id = "AD0001")
                Assert.Contains("CodeBlockStartedAnalyzer", diagnostic.Message, StringComparison.Ordinal)
            End Using
        End Function

        <Fact, WorkItem("http://vstfdevdiv:8080/DevDiv2/DevDiv/_workitems/edit/1167439"), Trait(Traits.Feature, Traits.Features.Diagnostics)>
        Public Sub TestDiagnosticAnalyzerExceptionHandledNoCrash()
            Dim test = <Workspace>
                           <Project Language="C#" CommonReferences="true">
                               <Document FilePath="Test.cs"/>
                           </Project>
                       </Workspace>

            Using workspace = TestWorkspace.CreateWorkspace(test)
                Dim project = workspace.CurrentSolution.Projects.Single()
                Dim analyzer = New CodeBlockStartedAnalyzer(Of Microsoft.CodeAnalysis.CSharp.SyntaxKind)

                Dim expected = Diagnostic.Create("test", "test", "test", DiagnosticSeverity.Error, DiagnosticSeverity.Error, True, 0)
                Dim exceptionDiagnosticsSource = New TestHostDiagnosticUpdateSource(workspace)

                ' check reporting diagnostic to a project that doesn't exist
                exceptionDiagnosticsSource.ReportAnalyzerDiagnostic(analyzer, expected, ProjectId.CreateFromSerialized(Guid.NewGuid(), "dummy"))
                Dim diagnostics = exceptionDiagnosticsSource.GetTestAccessor().GetReportedDiagnostics(analyzer)
                Assert.Equal(0, diagnostics.Count())

                ' check workspace diagnostic reporting
                exceptionDiagnosticsSource.ReportAnalyzerDiagnostic(analyzer, expected, projectId:=Nothing)
                diagnostics = exceptionDiagnosticsSource.GetTestAccessor().GetReportedDiagnostics(analyzer)

                Assert.Equal(1, diagnostics.Count())
                Assert.Equal(expected.Id, diagnostics.First().Id)
            End Using
        End Sub

        <Fact, Trait(Traits.Feature, Traits.Features.Diagnostics)>
        Public Async Function TestDiagnosticAnalyzer_FileLoadFailure() As Task
            Dim test = <Workspace>
                           <Project Language="C#" CommonReferences="true">
                               <Document FilePath="Test.cs">
                                   class Goo { void M() {} }
                               </Document>
                           </Project>
                       </Workspace>

            Using workspace = TestWorkspace.CreateWorkspace(test, composition:=s_compositionWithMockDiagnosticUpdateSourceRegistrationService)
                Dim solution = workspace.CurrentSolution
                Dim documentId = solution.Projects.Single().DocumentIds.Single()
                solution = solution.WithDocumentTextLoader(documentId, New FailingTextLoader("Test.cs"), PreservationMode.PreserveIdentity)
                Await workspace.ChangeSolutionAsync(solution)

                Dim project = solution.Projects.Single()
                Dim document = project.Documents.Single()

                ' analyzer throws an exception
                Dim analyzer = New CodeBlockStartedAnalyzer(Of Microsoft.CodeAnalysis.CSharp.SyntaxKind)
                Dim analyzerReference = New AnalyzerImageReference(ImmutableArray.Create(Of DiagnosticAnalyzer)(analyzer))
                project = project.AddAnalyzerReference(analyzerReference)

                Dim mefExportProvider = DirectCast(workspace.Services.HostServices, IMefHostExportProvider)
                Assert.IsType(Of MockDiagnosticUpdateSourceRegistrationService)(workspace.GetService(Of IDiagnosticUpdateSourceRegistrationService)())
                Dim diagnosticService = Assert.IsType(Of DiagnosticAnalyzerService)(workspace.GetService(Of IDiagnosticAnalyzerService)())

                Dim incrementalAnalyzer = diagnosticService.CreateIncrementalAnalyzer(workspace)
                Dim span = (Await document.GetSyntaxRootAsync().ConfigureAwait(False)).FullSpan
                Dim diagnostics = Await GetDiagnosticsForSpanAsync(diagnosticService, document, span).ConfigureAwait(False)
                Assert.Equal(1, diagnostics.Count())
                Assert.True(diagnostics(0).Id = "IDE1100")
                Assert.Equal(String.Format(WorkspacesResources.Error_reading_content_of_source_file_0_1, "Test.cs", "Bad data!"), diagnostics(0).Message)
            End Using
        End Function

        <WpfFact, WorkItem("http://vstfdevdiv:8080/DevDiv2/DevDiv/_workitems/edit/937939"), Trait(Traits.Feature, Traits.Features.Diagnostics)>
        Public Async Function TestOperationAnalyzersAsync() As Task
            Dim test = <Workspace>
                           <Project Language="C#" CommonReferences="true" Features="IOperation">
                               <Document FilePath="Test.cs">
                                   class Goo { void M() { int x = 0; } }
                               </Document>
                           </Project>
                       </Workspace>

            Using workspace = TestWorkspace.CreateWorkspace(test, composition:=s_compositionWithMockDiagnosticUpdateSourceRegistrationService)
                Dim mefExportProvider = DirectCast(workspace.Services.HostServices, IMefHostExportProvider)
                Assert.IsType(Of MockDiagnosticUpdateSourceRegistrationService)(workspace.GetService(Of IDiagnosticUpdateSourceRegistrationService)())
                Dim diagnosticService = Assert.IsType(Of DiagnosticAnalyzerService)(workspace.GetService(Of IDiagnosticAnalyzerService)())
                Dim incrementalAnalyzer = diagnosticService.CreateIncrementalAnalyzer(workspace)

                For Each actionKind As OperationAnalyzer.ActionKind In [Enum].GetValues(GetType(OperationAnalyzer.ActionKind))
                    Dim solution = workspace.CurrentSolution
                    Dim project = solution.Projects.Single
                    Dim analyzer = New OperationAnalyzer(actionKind)
                    Dim analyzerReference = New AnalyzerImageReference(ImmutableArray.Create(Of DiagnosticAnalyzer)(analyzer))
                    project = project.AddAnalyzerReference(analyzerReference)

                    Dim descriptorsMap = solution.State.Analyzers.GetDiagnosticDescriptorsPerReference(diagnosticService.AnalyzerInfoCache, project)
                    Assert.Equal(1, descriptorsMap.Count)

                    Dim document = project.Documents.Single()
                    Dim diagnostics = Await diagnosticService.GetDiagnosticsAsync(project.Solution, project.Id, documentId:=Nothing,
                                                                                  includeSuppressedDiagnostics:=False,
                                                                                  includeNonLocalDocumentDiagnostics:=True,
                                                                                  CancellationToken.None)
                    Assert.Equal(1, diagnostics.Count())
                    Dim diagnostic = diagnostics.First()
                    Assert.Equal(OperationAnalyzer.Descriptor.Id, diagnostic.Id)
                    Dim expectedMessage = String.Format(OperationAnalyzer.Descriptor.MessageFormat.ToString(), actionKind)
                    Assert.Equal(diagnostic.Message, expectedMessage)
                Next actionKind
            End Using
        End Function

        <WpfFact, WorkItem("http://vstfdevdiv:8080/DevDiv2/DevDiv/_workitems/edit/937939"), Trait(Traits.Feature, Traits.Features.Diagnostics)>
        Public Async Function TestStatelessCodeBlockEndedAnalyzerAsync() As Task
            Dim test = <Workspace>
                           <Project Language="C#" CommonReferences="true">
                               <Document FilePath="Test.cs">
                                   class Goo { void M() {} }
                               </Document>
                           </Project>
                       </Workspace>

            Using workspace = TestWorkspace.CreateWorkspace(test, composition:=s_compositionWithMockDiagnosticUpdateSourceRegistrationService)
                Dim solution = workspace.CurrentSolution
                Dim project = solution.Projects.Single()
                Dim analyzer = New CodeBlockEndedAnalyzer()
                Dim analyzerReference = New AnalyzerImageReference(ImmutableArray.Create(Of DiagnosticAnalyzer)(analyzer))
                project = project.AddAnalyzerReference(analyzerReference)

                Dim mefExportProvider = DirectCast(workspace.Services.HostServices, IMefHostExportProvider)
                Assert.IsType(Of MockDiagnosticUpdateSourceRegistrationService)(workspace.GetService(Of IDiagnosticUpdateSourceRegistrationService)())
                Dim diagnosticService = Assert.IsType(Of DiagnosticAnalyzerService)(workspace.GetService(Of IDiagnosticAnalyzerService)())

                Dim descriptorsMap = solution.State.Analyzers.GetDiagnosticDescriptorsPerReference(diagnosticService.AnalyzerInfoCache, project)
                Assert.Equal(1, descriptorsMap.Count)

                Dim document = project.Documents.Single()

                Dim incrementalAnalyzer = diagnosticService.CreateIncrementalAnalyzer(workspace)
                Dim diagnostics = Await GetDiagnosticsForDocumentAsync(diagnosticService, document)

                Assert.Equal(1, diagnostics.Count())
                Dim diagnostic = diagnostics.First()
                Assert.Equal(CodeBlockEndedAnalyzer.Descriptor.Id, diagnostic.Id)
            End Using
        End Function

        <WpfFact, WorkItem("http://vstfdevdiv:8080/DevDiv2/DevDiv/_workitems/edit/937939"), Trait(Traits.Feature, Traits.Features.Diagnostics)>
        Public Async Function TestSameCodeBlockStartedAndEndedAnalyzerAsync() As Task
            Dim test = <Workspace>
                           <Project Language="C#" CommonReferences="true">
                               <Document FilePath="Test.cs">
                                   class Goo { void M() {} }
                               </Document>
                           </Project>
                       </Workspace>

            Using workspace = TestWorkspace.CreateWorkspace(test, composition:=s_compositionWithMockDiagnosticUpdateSourceRegistrationService)
                Dim solution = workspace.CurrentSolution
                Dim project = solution.Projects.Single()
                Dim analyzer = New CodeBlockStartedAndEndedAnalyzer(Of Microsoft.CodeAnalysis.CSharp.SyntaxKind)
                Dim analyzerReference = New AnalyzerImageReference(ImmutableArray.Create(Of DiagnosticAnalyzer)(analyzer))
                project = project.AddAnalyzerReference(analyzerReference)

                Dim mefExportProvider = DirectCast(workspace.Services.HostServices, IMefHostExportProvider)
                Assert.IsType(Of MockDiagnosticUpdateSourceRegistrationService)(workspace.GetService(Of IDiagnosticUpdateSourceRegistrationService)())
                Dim diagnosticService = Assert.IsType(Of DiagnosticAnalyzerService)(workspace.GetService(Of IDiagnosticAnalyzerService)())

                ' Ensure no duplicate diagnostics.
                Dim descriptorsMap = solution.State.Analyzers.GetDiagnosticDescriptorsPerReference(diagnosticService.AnalyzerInfoCache, project)
                Assert.Equal(1, descriptorsMap.Count)

                Dim document = project.Documents.Single()

                Dim incrementalAnalyzer = diagnosticService.CreateIncrementalAnalyzer(workspace)
                Dim diagnostics = Await GetDiagnosticsForDocumentAsync(diagnosticService, document)
                Assert.Equal(1, diagnostics.Count())
                Dim diagnostic = diagnostics.First()
                Assert.Equal(CodeBlockEndedAnalyzer.Descriptor.Id, diagnostic.Id)
            End Using
        End Function

        <WpfFact, WorkItem("http://vstfdevdiv:8080/DevDiv2/DevDiv/_workitems/edit/1005568"), Trait(Traits.Feature, Traits.Features.Diagnostics)>
        Public Async Function TestCodeBlockAnalyzerForLambdaAsync() As Task
            Dim test = <Workspace>
                           <Project Language="C#" CommonReferences="true">
                               <Document FilePath="Test.cs"><![CDATA[
using System;
class AnonymousFunctions
{
    public void SimpleLambdaFunctionWithoutBraces()
    {
        bool x = false;
        Action<string> lambda = s => x = true;
        lambda("");
        Console.WriteLine(x);
    }

    public void SimpleLambdaFunctionWithBraces()
    {
        bool x = false;
        Action<string> lambda = s =>
        {
            x = true;
        };

        lambda("");
        Console.WriteLine(x);
    }

    public void ParenthesizedLambdaFunctionWithoutBraces()
    {
        bool x = false;
        Action<string> lambda = (s) => x = true;
        lambda("");
        Console.WriteLine(x);
    }

    public void ParenthesizedLambdaFunctionWithBraces()
    {
        bool x = false;
        Action<string> lambda = (s) =>
        {
            x = true;
        };

        lambda("");
        Console.WriteLine(x);
    }
}]]>
                               </Document>
                           </Project>
                       </Workspace>

            Using workspace = TestWorkspace.CreateWorkspace(test, composition:=s_compositionWithMockDiagnosticUpdateSourceRegistrationService)
                Dim solution = workspace.CurrentSolution
                Dim project = solution.Projects.Single()
                Dim analyzer = New CodeBlockStartedAndEndedAnalyzer(Of Microsoft.CodeAnalysis.CSharp.SyntaxKind)
                Dim analyzerReference = New AnalyzerImageReference(ImmutableArray.Create(Of DiagnosticAnalyzer)(analyzer))
                project = project.AddAnalyzerReference(analyzerReference)

                Dim mefExportProvider = DirectCast(workspace.Services.HostServices, IMefHostExportProvider)
                Assert.IsType(Of MockDiagnosticUpdateSourceRegistrationService)(workspace.GetService(Of IDiagnosticUpdateSourceRegistrationService)())
                Dim diagnosticService = Assert.IsType(Of DiagnosticAnalyzerService)(workspace.GetService(Of IDiagnosticAnalyzerService)())

                ' Ensure no duplicate diagnostics.
                Dim descriptorsMap = solution.State.Analyzers.GetDiagnosticDescriptorsPerReference(diagnosticService.AnalyzerInfoCache, project)
                Assert.Equal(1, descriptorsMap.Count)

                Dim document = project.Documents.Single()

                Dim incrementalAnalyzer = diagnosticService.CreateIncrementalAnalyzer(workspace)
                Dim diagnostics = Await GetDiagnosticsForDocumentAsync(diagnosticService, document)

                Assert.Equal(4, diagnostics.Count())
                Dim diagnostic = diagnostics.First()
                Assert.Equal(CodeBlockEndedAnalyzer.Descriptor.Id, diagnostic.Id)
            End Using
        End Function

        <WpfFact, WorkItem("http://vstfdevdiv:8080/DevDiv2/DevDiv/_workitems/edit/937952"), WorkItem("http://vstfdevdiv:8080/DevDiv2/DevDiv/_workitems/edit/944832"), WorkItem("http://vstfdevdiv:8080/DevDiv2/DevDiv/_workitems/edit/1112907"), Trait(Traits.Feature, Traits.Features.Diagnostics)>
        Public Async Function TestCompilationEndedAnalyzerAsync() As Task
            Dim test = <Workspace>
                           <Project Language="C#" CommonReferences="true">
                               <Document FilePath="Test.cs">
                                   class Goo { void M() {} }
                               </Document>
                           </Project>
                       </Workspace>

            Using workspace = TestWorkspace.CreateWorkspace(test, composition:=s_compositionWithMockDiagnosticUpdateSourceRegistrationService)
                Dim project = workspace.CurrentSolution.Projects.Single()

                Dim solution = workspace.CurrentSolution
                Dim analyzer = New CompilationEndedAnalyzer
                Dim analyzerReference = New AnalyzerImageReference(ImmutableArray.Create(Of DiagnosticAnalyzer)(analyzer))
                project = project.AddAnalyzerReference(analyzerReference)

                Dim mefExportProvider = DirectCast(workspace.Services.HostServices, IMefHostExportProvider)
                Assert.IsType(Of MockDiagnosticUpdateSourceRegistrationService)(workspace.GetService(Of IDiagnosticUpdateSourceRegistrationService)())
                Dim diagnosticService = Assert.IsType(Of DiagnosticAnalyzerService)(workspace.GetService(Of IDiagnosticAnalyzerService)())
                Dim incrementalAnalyzer = diagnosticService.CreateIncrementalAnalyzer(workspace)

                Dim descriptorsMap = solution.State.Analyzers.GetDiagnosticDescriptorsPerReference(diagnosticService.AnalyzerInfoCache, project)
                Assert.Equal(1, descriptorsMap.Count)

                ' Test "GetDiagnosticsForSpanAsync" used from CodeFixService does not force computation of compilation end diagnostics.
                ' Ask for document diagnostics for multiple times, and verify compilation end diagnostics are not reported.
                Dim document = project.Documents.Single()

                Dim fullSpan = (Await document.GetSyntaxRootAsync()).FullSpan
                Dim diagnostics = Await GetDiagnosticsForSpanAsync(diagnosticService, document, fullSpan)
                Assert.Empty(diagnostics)

                diagnostics = Await GetDiagnosticsForSpanAsync(diagnosticService, document, fullSpan)
                Assert.Empty(diagnostics)

                diagnostics = Await GetDiagnosticsForSpanAsync(diagnosticService, document, fullSpan)
                Assert.Empty(diagnostics)

                ' Test "GetDiagnosticsForIdsAsync" does force computation of compilation end diagnostics.
                ' Verify compilation diagnostics are reported with correct location info when asked for project diagnostics.
                Dim projectDiagnostics = Await diagnosticService.GetDiagnosticsForIdsAsync(project.Solution, project.Id, documentId:=Nothing,
                                                                                           diagnosticIds:=Nothing, includeSuppressedDiagnostics:=False,
                                                                                           includeNonLocalDocumentDiagnostics:=True, CancellationToken.None)
                Assert.Equal(2, projectDiagnostics.Count())

                Dim noLocationDiagnostic = projectDiagnostics.First(Function(d) d.DataLocation.DocumentId Is Nothing)
                Assert.Equal(CompilationEndedAnalyzer.Descriptor.Id, noLocationDiagnostic.Id)
                Assert.Null(noLocationDiagnostic.DataLocation.DocumentId)

                Dim withDocumentLocationDiagnostic = projectDiagnostics.First(Function(d) d.DataLocation.DocumentId IsNot Nothing)
                Assert.Equal(CompilationEndedAnalyzer.Descriptor.Id, withDocumentLocationDiagnostic.Id)
                Assert.NotNull(withDocumentLocationDiagnostic.DocumentId)

                Dim diagnosticDocument = project.GetDocument(withDocumentLocationDiagnostic.DocumentId)
                Dim tree = diagnosticDocument.GetSyntaxTreeAsync().Result
                Dim actualLocation = withDocumentLocationDiagnostic.ToDiagnosticAsync(project, CancellationToken.None).Result.Location
                Dim expectedLocation = document.GetSyntaxRootAsync().Result.GetLocation
                Assert.Equal(expectedLocation, actualLocation)
            End Using
        End Function

        <Fact, WorkItem("http://vstfdevdiv:8080/DevDiv2/DevDiv/_workitems/edit/1083854"), Trait(Traits.Feature, Traits.Features.Diagnostics)>
        Public Async Function TestStatefulCompilationAnalyzer() As Task
            Dim test = <Workspace>
                           <Project Language="C#" CommonReferences="true">
                               <Document FilePath="Test.cs">
                                   class Goo { void M() {} }
                               </Document>
                           </Project>
                       </Workspace>

            Using workspace = TestWorkspace.CreateWorkspace(test, composition:=s_compositionWithMockDiagnosticUpdateSourceRegistrationService)
                Dim project = workspace.CurrentSolution.Projects.Single()
                Dim analyzer = New StatefulCompilationAnalyzer
                Dim analyzerReference = New AnalyzerImageReference(ImmutableArray.Create(Of DiagnosticAnalyzer)(analyzer))
                project = project.AddAnalyzerReference(analyzerReference)

                Dim projectDiagnostics = Await DiagnosticProviderTestUtilities.GetProjectDiagnosticsAsync(workspace, project)
                Assert.Equal(1, projectDiagnostics.Count())
                Dim diagnostic = projectDiagnostics.Single()
                Assert.Equal(StatefulCompilationAnalyzer.Descriptor.Id, diagnostic.Id)
                Dim expectedMessage = String.Format(StatefulCompilationAnalyzer.Descriptor.MessageFormat.ToString(), 1)
                Assert.Equal(expectedMessage, diagnostic.GetMessage)
            End Using
        End Function

        <WpfFact, WorkItem("https://github.com/dotnet/roslyn/issues/248"), Trait(Traits.Feature, Traits.Features.Diagnostics)>
        Public Async Function TestStatefulCompilationAnalyzer_2() As Task
            Dim test = <Workspace>
                           <Project Language="C#" CommonReferences="true">
                               <Document FilePath="Test.cs">
                                   class Goo { void M() {} }
                               </Document>
                           </Project>
                       </Workspace>

            Using workspace = TestWorkspace.CreateWorkspace(test, composition:=s_compositionWithMockDiagnosticUpdateSourceRegistrationService)
                Dim project = workspace.CurrentSolution.Projects.Single()
                Dim analyzer = New StatefulCompilationAnalyzer
                Dim analyzerReference = New AnalyzerImageReference(ImmutableArray.Create(Of DiagnosticAnalyzer)(analyzer))
                project = project.AddAnalyzerReference(analyzerReference)

                ' Make couple of dummy invocations to GetDocumentDiagnostics.
                Dim document = project.Documents.Single()
                Dim fullSpan = (Await document.GetSyntaxRootAsync()).FullSpan
                Dim documentDiagnostics = Await DiagnosticProviderTestUtilities.GetDocumentDiagnosticsAsync(workspace, document:=document, span:=fullSpan)
                documentDiagnostics = Await DiagnosticProviderTestUtilities.GetDocumentDiagnosticsAsync(workspace, document:=document, span:=fullSpan)

                ' Verify that the eventual compilation end diagnostics (and hence the analyzer state) is not affected by prior document analysis.
                Dim projectDiagnostics = Await DiagnosticProviderTestUtilities.GetProjectDiagnosticsAsync(workspace, project)
                Assert.Equal(1, projectDiagnostics.Count())
                Dim diagnostic = projectDiagnostics.Single()
                Assert.Equal(StatefulCompilationAnalyzer.Descriptor.Id, diagnostic.Id)
                Dim expectedMessage = String.Format(StatefulCompilationAnalyzer.Descriptor.MessageFormat.ToString(), 1)
                Assert.Equal(expectedMessage, diagnostic.GetMessage)
            End Using
        End Function

        <Fact, Trait(Traits.Feature, Traits.Features.Diagnostics)>
        Public Async Function TestStatefulCompilationAnalyzer_FileLoadFailure() As Task
            Dim test = <Workspace>
                           <Project Language="C#" CommonReferences="true">
                               <Document FilePath="Test.cs">
                                   class Goo { void M() {} }
                               </Document>
                           </Project>
                       </Workspace>

            Using workspace = TestWorkspace.CreateWorkspace(test, composition:=s_compositionWithMockDiagnosticUpdateSourceRegistrationService)
                Dim solution = workspace.CurrentSolution
                Dim documentId = solution.Projects.Single().DocumentIds.Single()
                solution = solution.WithDocumentTextLoader(documentId, New FailingTextLoader("Test.cs"), PreservationMode.PreserveIdentity)
                Await workspace.ChangeSolutionAsync(solution)

                Dim project = solution.Projects.Single()
                Dim document = project.Documents.Single()

                Dim analyzer = New StatefulCompilationAnalyzer
                Dim analyzerReference = New AnalyzerImageReference(ImmutableArray.Create(Of DiagnosticAnalyzer)(analyzer))
                project = project.AddAnalyzerReference(analyzerReference)

                Dim projectDiagnostics = Await DiagnosticProviderTestUtilities.GetProjectDiagnosticsAsync(workspace, project)

                ' The analyzer is invoked but the compilation does not contain a syntax tree that failed to load.
                AssertEx.Equal(
                {
                    "StatefulCompilationAnalyzerDiagnostic: Compilation NamedType Count: 0"
                }, projectDiagnostics.Select(Function(d) d.Id & ": " & d.GetMessage()))

                Dim documentDiagnostics = Await DiagnosticProviderTestUtilities.GetDocumentDiagnosticsAsync(workspace, document, TextSpan.FromBounds(0, 0))
                AssertEx.Equal(
                {
                    "IDE1100: " & String.Format(WorkspacesResources.Error_reading_content_of_source_file_0_1, "Test.cs", "Bad data!")
                }, documentDiagnostics.Select(Function(d) d.Id & ": " & d.GetMessage()))

            End Using
        End Function

        <WpfFact, WorkItem("https://github.com/dotnet/roslyn/issues/9462"), Trait(Traits.Feature, Traits.Features.Diagnostics)>
        Public Async Function TestMultiplePartialDefinitionsInAFileAsync() As Task
            Dim test = <Workspace>
                           <Project Language="C#" CommonReferences="true">
                               <Document FilePath="Test.cs">
                                   partial class Goo { }
                                   partial class Goo { }
                               </Document>
                           </Project>
                       </Workspace>

            Using workspace = TestWorkspace.CreateWorkspace(test, composition:=s_compositionWithMockDiagnosticUpdateSourceRegistrationService)
                Dim solution = workspace.CurrentSolution
                Dim project = solution.Projects.Single()
                Dim analyzer = New NamedTypeAnalyzer
                Dim analyzerReference = New AnalyzerImageReference(ImmutableArray.Create(Of DiagnosticAnalyzer)(analyzer))
                project = project.AddAnalyzerReference(analyzerReference)
                Dim mefExportProvider = DirectCast(workspace.Services.HostServices, IMefHostExportProvider)
                Assert.IsType(Of MockDiagnosticUpdateSourceRegistrationService)(workspace.GetService(Of IDiagnosticUpdateSourceRegistrationService)())
                Dim diagnosticService = Assert.IsType(Of DiagnosticAnalyzerService)(workspace.GetService(Of IDiagnosticAnalyzerService)())

                Dim incrementalAnalyzer = diagnosticService.CreateIncrementalAnalyzer(workspace)
                Dim descriptorsMap = solution.State.Analyzers.GetDiagnosticDescriptorsPerReference(diagnosticService.AnalyzerInfoCache, project)
                Assert.Equal(1, descriptorsMap.Count)

                ' Verify no duplicate analysis/diagnostics.
                Dim document = project.Documents.Single()
                Dim diagnostics = (Await diagnosticService.GetDiagnosticsAsync(project.Solution, project.Id, documentId:=Nothing,
                                                                               includeSuppressedDiagnostics:=False,
                                                                               includeNonLocalDocumentDiagnostics:=True,
                                                                               CancellationToken.None)).
                    Select(Function(d) d.Id = NamedTypeAnalyzer.DiagDescriptor.Id)

                Assert.Equal(1, diagnostics.Count)
            End Using
        End Function

        <WpfFact, WorkItem("http://vstfdevdiv:8080/DevDiv2/DevDiv/_workitems/edit/1042914"), Trait(Traits.Feature, Traits.Features.Diagnostics)>
        Public Async Function TestPartialTypeInGeneratedCodeAsync() As Task
            Dim test = <Workspace>
                           <Project Language="C#" CommonReferences="true">
                               <Document FilePath="Goo.generated.cs">
                                   public partial class Goo { }
                               </Document>
                               <Document FilePath="Test1.cs">
                                   public partial class Goo { }
                               </Document>
                           </Project>
                       </Workspace>

            Using workspace = TestWorkspace.CreateWorkspace(test, composition:=s_compositionWithMockDiagnosticUpdateSourceRegistrationService)
                Dim solution = workspace.CurrentSolution
                Dim project = solution.Projects.Single()

                ' Test partial type diagnostic reported on user file.
                Dim analyzer = New PartialTypeDiagnosticAnalyzer(indexOfDeclToReportDiagnostic:=1)
                Dim analyzerReference = New AnalyzerImageReference(ImmutableArray.Create(Of DiagnosticAnalyzer)(analyzer))
                project = project.AddAnalyzerReference(analyzerReference)

                Dim mefExportProvider = DirectCast(workspace.Services.HostServices, IMefHostExportProvider)
                Assert.IsType(Of MockDiagnosticUpdateSourceRegistrationService)(workspace.GetService(Of IDiagnosticUpdateSourceRegistrationService)())
                Dim diagnosticService = Assert.IsType(Of DiagnosticAnalyzerService)(workspace.GetService(Of IDiagnosticAnalyzerService)())

                Dim descriptorsMap = solution.State.Analyzers.GetDiagnosticDescriptorsPerReference(diagnosticService.AnalyzerInfoCache, project)
                Assert.Equal(1, descriptorsMap.Count)

                Dim document = project.Documents.Single(Function(d) d.Name = "Test1.cs")
                Dim fullSpan = (Await document.GetSyntaxRootAsync()).FullSpan

                Dim incrementalAnalyzer = diagnosticService.CreateIncrementalAnalyzer(workspace)
                Dim diagnostics = Await GetDiagnosticsForSpanAsync(diagnosticService, document, fullSpan)
                Assert.Equal(1, diagnostics.Count())
                Assert.Equal(PartialTypeDiagnosticAnalyzer.DiagDescriptor.Id, diagnostics.Single().Id)
            End Using
        End Function

        <WpfFact, WorkItem("http://vstfdevdiv:8080/DevDiv2/DevDiv/_workitems/edit/1042914"), Trait(Traits.Feature, Traits.Features.Diagnostics)>
        Public Async Function TestDiagnosticsReportedOnAllPartialDefinitionsAsync() As Task
            ' Test partial type diagnostic reported on all source files.
            Dim analyzer = New PartialTypeDiagnosticAnalyzer(indexOfDeclToReportDiagnostic:=Nothing)
            Await TestDiagnosticsReportedOnAllPartialDefinitionsCoreAsync(ImmutableArray.Create(Of DiagnosticAnalyzer)(analyzer))
        End Function

        <WpfFact, WorkItem("https://github.com/dotnet/roslyn/issues/3748"), Trait(Traits.Feature, Traits.Features.Diagnostics)>
        Public Async Function TestDiagnosticsReportedOnAllPartialDefinitions2Async() As Task
            ' Test partial type diagnostic reported on all source files with multiple analyzers.

            ' NOTE: This test is written to guard a race condition, which originally reproed only when the driver processes 'dummyAnalyzer' before 'analyzer'.
            ' As this is non-deterministic, we execute it within a loop to increase the chance of failure if this regresses again.
            For i = 0 To 10
                Dim dummyAnalyzer = New DummySymbolAnalyzer()
                Dim analyzer = New PartialTypeDiagnosticAnalyzer(indexOfDeclToReportDiagnostic:=Nothing)
                Await TestDiagnosticsReportedOnAllPartialDefinitionsCoreAsync(ImmutableArray.Create(Of DiagnosticAnalyzer)(dummyAnalyzer, analyzer))
            Next i
        End Function

        Private Shared Async Function TestDiagnosticsReportedOnAllPartialDefinitionsCoreAsync(analyzers As ImmutableArray(Of DiagnosticAnalyzer)) As Task
            Dim test = <Workspace>
                           <Project Language="C#" CommonReferences="true">
                               <Document FilePath="Test1.cs">
                                   public partial class Goo { }
                               </Document>
                               <Document FilePath="Test2.cs">
                                   public partial class Goo { }
                               </Document>
                           </Project>
                       </Workspace>

            Using workspace = TestWorkspace.CreateWorkspace(test, composition:=s_compositionWithMockDiagnosticUpdateSourceRegistrationService)
                Dim solution = workspace.CurrentSolution
                Dim project = solution.Projects.Single()

                ' Test partial type diagnostic reported on all source files.
                Dim analyzerReference = New AnalyzerImageReference(analyzers)
                project = project.AddAnalyzerReference(analyzerReference)

                Dim mefExportProvider = DirectCast(workspace.Services.HostServices, IMefHostExportProvider)
                Assert.IsType(Of MockDiagnosticUpdateSourceRegistrationService)(workspace.GetService(Of IDiagnosticUpdateSourceRegistrationService)())
                Dim diagnosticService = Assert.IsType(Of DiagnosticAnalyzerService)(workspace.GetService(Of IDiagnosticAnalyzerService)())

                Dim descriptorsMap = solution.State.Analyzers.GetDiagnosticDescriptorsPerReference(diagnosticService.AnalyzerInfoCache, project)
                Assert.Equal(1, descriptorsMap.Count)

                ' Verify project diagnostics contains diagnostics reported on both partial definitions.
                Dim incrementalAnalyzer = diagnosticService.CreateIncrementalAnalyzer(workspace)
                Dim diagnostics = Await diagnosticService.GetDiagnosticsAsync(project.Solution, project.Id, documentId:=Nothing,
                                                                              includeSuppressedDiagnostics:=False,
                                                                              includeNonLocalDocumentDiagnostics:=True,
                                                                              CancellationToken.None)
                Assert.Equal(2, diagnostics.Count())
                Dim file1HasDiag = False, file2HasDiag = False
                For Each diagnostic In diagnostics
                    Assert.Equal(PartialTypeDiagnosticAnalyzer.DiagDescriptor.Id, diagnostic.Id)
                    Dim document = project.GetDocument(diagnostic.DocumentId)
                    If document.Name = "Test1.cs" Then
                        file1HasDiag = True
                    ElseIf document.Name = "Test2.cs" Then
                        file2HasDiag = True
                    End If
                Next

                Assert.True(file1HasDiag)
                Assert.True(file2HasDiag)
            End Using
        End Function

        <WpfFact, WorkItem("http://vstfdevdiv:8080/DevDiv2/DevDiv/_workitems/edit/1067286")>
        Private Async Function TestCodeBlockAnalyzersForExpressionBodyAsync() As Task
            Dim test = <Workspace>
                           <Project Language="C#" CommonReferences="true">
                               <Document>
public class B
{
    public int Property => 0;
    public int Method() => 0;
    public int this[int i] => 0;
}
                               </Document>
                           </Project>
                       </Workspace>

            Using workspace = TestWorkspace.CreateWorkspace(test, composition:=s_compositionWithMockDiagnosticUpdateSourceRegistrationService)
                Dim solution = workspace.CurrentSolution
                Dim project = solution.Projects.Single()

                ' Test code block analyzer
                Dim analyzer As DiagnosticAnalyzer = New CodeBlockOrSyntaxNodeAnalyzer(isCodeBlockAnalyzer:=True)
                Dim analyzerReference = New AnalyzerImageReference(ImmutableArray.Create(analyzer))
                project = project.AddAnalyzerReference(analyzerReference)

                Dim mefExportProvider = DirectCast(workspace.Services.HostServices, IMefHostExportProvider)
                Assert.IsType(Of MockDiagnosticUpdateSourceRegistrationService)(workspace.GetService(Of IDiagnosticUpdateSourceRegistrationService)())
                Dim diagnosticService = Assert.IsType(Of DiagnosticAnalyzerService)(workspace.GetService(Of IDiagnosticAnalyzerService)())

                Dim descriptorsMap = solution.State.Analyzers.GetDiagnosticDescriptorsPerReference(diagnosticService.AnalyzerInfoCache, project)
                Assert.Equal(1, descriptorsMap.Count)

                Dim document = project.Documents.Single()
                Dim fullSpan = (Await document.GetSyntaxRootAsync()).FullSpan

                Dim incrementalAnalyzer = diagnosticService.CreateIncrementalAnalyzer(workspace)
                Dim diagnostics = Await GetDiagnosticsForSpanAsync(diagnosticService, document, fullSpan)
                Assert.Equal(6, diagnostics.Count())
                Assert.Equal(3, diagnostics.Where(Function(d) d.Id = CodeBlockOrSyntaxNodeAnalyzer.Descriptor1.Id).Count)
                Assert.Equal(1, diagnostics.Where(Function(d) d.Id = CodeBlockOrSyntaxNodeAnalyzer.Descriptor4.Id).Count)
                Assert.Equal(1, diagnostics.Where(Function(d) d.Id = CodeBlockOrSyntaxNodeAnalyzer.Descriptor5.Id).Count)
                Assert.Equal(1, diagnostics.Where(Function(d) d.Id = CodeBlockOrSyntaxNodeAnalyzer.Descriptor6.Id).Count)
            End Using
        End Function

        <WpfFact, WorkItem("https://github.com/dotnet/roslyn/issues/592")>
        Private Async Function TestSyntaxNodeAnalyzersForExpressionBodyAsync() As Task
            Dim test = <Workspace>
                           <Project Language="C#" CommonReferences="true">
                               <Document>
public class B
{
    public int Property => 0;
    public int Method() => 0;
    public int this[int i] => 0;
}
                               </Document>
                           </Project>
                       </Workspace>

            Using workspace = TestWorkspace.CreateWorkspace(test, composition:=s_compositionWithMockDiagnosticUpdateSourceRegistrationService)
                Dim solution = workspace.CurrentSolution
                Dim project = solution.Projects.Single()

                ' Test syntax node analyzer
                Dim analyzer As DiagnosticAnalyzer = New CodeBlockOrSyntaxNodeAnalyzer(isCodeBlockAnalyzer:=False)
                Dim analyzerReference = New AnalyzerImageReference(ImmutableArray.Create(analyzer))
                project = project.AddAnalyzerReference(analyzerReference)

                Dim mefExportProvider = DirectCast(workspace.Services.HostServices, IMefHostExportProvider)
                Assert.IsType(Of MockDiagnosticUpdateSourceRegistrationService)(workspace.GetService(Of IDiagnosticUpdateSourceRegistrationService)())
                Dim diagnosticService = Assert.IsType(Of DiagnosticAnalyzerService)(workspace.GetService(Of IDiagnosticAnalyzerService)())

                Dim descriptorsMap = solution.State.Analyzers.GetDiagnosticDescriptorsPerReference(diagnosticService.AnalyzerInfoCache, project)
                Assert.Equal(1, descriptorsMap.Count)

                Dim document = project.Documents.Single()
                Dim fullSpan = (Await document.GetSyntaxRootAsync()).FullSpan

                Dim incrementalAnalyzer = diagnosticService.CreateIncrementalAnalyzer(workspace)
                Dim diagnostics = Await GetDiagnosticsForSpanAsync(diagnosticService, document, fullSpan)

                Assert.Equal(3, diagnostics.Count())
                Assert.Equal(1, diagnostics.Where(Function(d) d.Id = CodeBlockOrSyntaxNodeAnalyzer.Descriptor4.Id).Count)
                Assert.Equal(1, diagnostics.Where(Function(d) d.Id = CodeBlockOrSyntaxNodeAnalyzer.Descriptor5.Id).Count)
                Assert.Equal(1, diagnostics.Where(Function(d) d.Id = CodeBlockOrSyntaxNodeAnalyzer.Descriptor6.Id).Count)
            End Using
        End Function

        <WpfFact, WorkItem("https://github.com/dotnet/roslyn/issues/592")>
        Private Async Function TestMethodSymbolAnalyzersForExpressionBodyAsync() As Task
            Dim test = <Workspace>
                           <Project Language="C#" CommonReferences="true">
                               <Document>
public class B
{
    public int Property => 0;
    public int Method() => 0;
    public int this[int i] => 0;
}
                               </Document>
                           </Project>
                       </Workspace>

            Using workspace = TestWorkspace.CreateWorkspace(test, composition:=s_compositionWithMockDiagnosticUpdateSourceRegistrationService)
                Dim solution = workspace.CurrentSolution
                Dim project = solution.Projects.Single()

                ' Test method symbol analyzer
                Dim analyzer As DiagnosticAnalyzer = New MethodSymbolAnalyzer
                Dim analyzerReference = New AnalyzerImageReference(ImmutableArray.Create(analyzer))
                project = project.AddAnalyzerReference(analyzerReference)

                Dim mefExportProvider = DirectCast(workspace.Services.HostServices, IMefHostExportProvider)
                Assert.IsType(Of MockDiagnosticUpdateSourceRegistrationService)(workspace.GetService(Of IDiagnosticUpdateSourceRegistrationService)())
                Dim diagnosticService = Assert.IsType(Of DiagnosticAnalyzerService)(workspace.GetService(Of IDiagnosticAnalyzerService)())

                Dim descriptorsMap = solution.State.Analyzers.GetDiagnosticDescriptorsPerReference(diagnosticService.AnalyzerInfoCache, project)
                Assert.Equal(1, descriptorsMap.Count)

                Dim document = project.Documents.Single()
                Dim text = Await document.GetTextAsync()
                Dim fullSpan = (Await document.GetSyntaxRootAsync()).FullSpan

                Dim incrementalAnalyzer = diagnosticService.CreateIncrementalAnalyzer(workspace)

                Dim diagnostics = (Await GetDiagnosticsForSpanAsync(diagnosticService, document, fullSpan)).
                    OrderBy(Function(d) d.DataLocation.UnmappedFileSpan.GetClampedTextSpan(text).Start).ToArray()

                Assert.Equal(3, diagnostics.Count)
                Assert.True(diagnostics.All(Function(d) d.Id = MethodSymbolAnalyzer.Descriptor.Id))
                Assert.Equal("B.Property.get", diagnostics(0).Message)
                Assert.Equal("B.Method()", diagnostics(1).Message)
                Assert.Equal("B.this[int].get", diagnostics(2).Message)
            End Using
        End Function

        <WpfFact, WorkItem("http://vstfdevdiv:8080/DevDiv2/DevDiv/_workitems/edit/1109105")>
        Public Async Function TestMethodSymbolAnalyzer_MustOverrideMethodAsync() As Task
            Dim test = <Workspace>
                           <Project Language="Visual Basic" CommonReferences="true">
                               <Document>
Public MustInherit Class Class1

    Public MustOverride Function Goo(x As Integer, y As Integer) As Integer

End Class

Public Class Class2

    Public Function Goo(x As Integer, y As Integer) As Integer
        Return x + y
    End Function

End Class
                               </Document>
                           </Project>
                       </Workspace>

            Using workspace = TestWorkspace.CreateWorkspace(test, composition:=s_compositionWithMockDiagnosticUpdateSourceRegistrationService)
                Dim solution = workspace.CurrentSolution
                Dim project = solution.Projects.Single()
                Dim analyzer = New MustOverrideMethodAnalyzer()
                Dim analyzerReference = New AnalyzerImageReference(ImmutableArray.Create(Of DiagnosticAnalyzer)(analyzer))
                project = project.AddAnalyzerReference(analyzerReference)

                Dim mefExportProvider = DirectCast(workspace.Services.HostServices, IMefHostExportProvider)
                Assert.IsType(Of MockDiagnosticUpdateSourceRegistrationService)(workspace.GetService(Of IDiagnosticUpdateSourceRegistrationService)())
                Dim diagnosticService = Assert.IsType(Of DiagnosticAnalyzerService)(workspace.GetService(Of IDiagnosticAnalyzerService)())

                Dim descriptorsMap = solution.State.Analyzers.GetDiagnosticDescriptorsPerReference(diagnosticService.AnalyzerInfoCache, project)
                Assert.Equal(1, descriptorsMap.Count)

                Dim document = project.Documents.Single()
                Dim fullSpan = (Await document.GetSyntaxRootAsync()).FullSpan

                Dim incrementalAnalyzer = diagnosticService.CreateIncrementalAnalyzer(workspace)
                Dim diagnostics = Await GetDiagnosticsForSpanAsync(diagnosticService, document, fullSpan)
                Assert.Equal(1, diagnostics.Count())
                Assert.Equal(1, diagnostics.Where(Function(d) d.Id = MustOverrideMethodAnalyzer.Descriptor1.Id).Count)
            End Using
        End Function

        Public Class MustOverrideMethodAnalyzer
            Inherits DiagnosticAnalyzer

            Public Shared Descriptor1 As New DiagnosticDescriptor("MustOverrideMethodDiagnostic", "DummyDescription", "DummyMessage", "DummyCategory", DiagnosticSeverity.Warning, isEnabledByDefault:=True)

            Public Overrides ReadOnly Property SupportedDiagnostics As ImmutableArray(Of DiagnosticDescriptor)
                Get
                    Return ImmutableArray.Create(Descriptor1)
                End Get
            End Property

            Public Overrides Sub Initialize(context As AnalysisContext)
                context.RegisterSymbolAction(AddressOf AnalyzeSymbol, SymbolKind.Method)
            End Sub

            Public Shared Sub AnalyzeSymbol(context As SymbolAnalysisContext)
                Dim method = DirectCast(context.Symbol, IMethodSymbol)
                If method.IsAbstract Then
                    Dim sourceLoc = context.Symbol.Locations.First(Function(l) l.IsInSource)
                    context.ReportDiagnostic(CodeAnalysis.Diagnostic.Create(Descriptor1, sourceLoc))
                End If
            End Sub
        End Class

        <WpfFact, WorkItem("https://github.com/dotnet/roslyn/issues/565")>
        Public Async Function TestFieldDeclarationAnalyzerAsync() As Task
            Dim test = <Workspace>
                           <Project Language="C#" CommonReferences="true">
                               <Document>
public class B
{
    public string field0;
    public string field1, field2;
    public int field3 = 0, field4 = 1;
    public int field5, field6 = 1;
}
                               </Document>
                           </Project>
                       </Workspace>

            Using workspace = TestWorkspace.CreateWorkspace(test, composition:=s_compositionWithMockDiagnosticUpdateSourceRegistrationService)
                Dim solution = workspace.CurrentSolution
                Dim project = solution.Projects.Single()
                Dim analyzer = New FieldDeclarationAnalyzer()
                Dim analyzerReference = New AnalyzerImageReference(ImmutableArray.Create(Of DiagnosticAnalyzer)(analyzer))
                project = project.AddAnalyzerReference(analyzerReference)

                Dim mefExportProvider = DirectCast(workspace.Services.HostServices, IMefHostExportProvider)
                Assert.IsType(Of MockDiagnosticUpdateSourceRegistrationService)(workspace.GetService(Of IDiagnosticUpdateSourceRegistrationService)())
                Dim diagnosticService = Assert.IsType(Of DiagnosticAnalyzerService)(workspace.GetService(Of IDiagnosticAnalyzerService)())

                Dim descriptorsMap = solution.State.Analyzers.GetDiagnosticDescriptorsPerReference(diagnosticService.AnalyzerInfoCache, project)
                Assert.Equal(1, descriptorsMap.Count)

                Dim document = project.Documents.Single()
                Dim fullSpan = (Await document.GetSyntaxRootAsync()).FullSpan

                Dim incrementalAnalyzer = diagnosticService.CreateIncrementalAnalyzer(workspace)
                Dim text = Await document.GetTextAsync()
                Dim diagnostics = (Await GetDiagnosticsForSpanAsync(diagnosticService, document, fullSpan)).
                    OrderBy(Function(d) d.DataLocation.UnmappedFileSpan.GetClampedTextSpan(text).Start).
                    ToArray()
                Assert.Equal(4, diagnostics.Length)
                Assert.Equal(4, diagnostics.Where(Function(d) d.Id = FieldDeclarationAnalyzer.Descriptor1.Id).Count)

                Assert.Equal("public string field0;", diagnostics(0).Message)
                Assert.Equal("public string field1, field2;", diagnostics(1).Message)
                Assert.Equal("public int field3 = 0, field4 = 1;", diagnostics(2).Message)
                Assert.Equal("public int field5, field6 = 1;", diagnostics(3).Message)
            End Using
        End Function

        <WpfFact, WorkItem("https://github.com/dotnet/roslyn/issues/27703")>
        Public Async Function TestDiagnosticsForSpanWorksWithEmptySpanAsync() As Task
            Dim test = <Workspace>
                           <Project Language="C#" CommonReferences="true">
                               <Document>
public class B
{
    public string field0;
    public string field1, field2;
    public int field3 = 0, field4 = 1;
    public int field5, field6 = 1;
}
                               </Document>
                           </Project>
                       </Workspace>

            Using workspace = TestWorkspace.CreateWorkspace(test, composition:=s_compositionWithMockDiagnosticUpdateSourceRegistrationService)
                Dim solution = workspace.CurrentSolution
                Dim project = solution.Projects.Single()
                Dim analyzer = New FieldDeclarationAnalyzer()
                Dim analyzerReference = New AnalyzerImageReference(ImmutableArray.Create(Of DiagnosticAnalyzer)(analyzer))
                project = project.AddAnalyzerReference(analyzerReference)

                Dim mefExportProvider = DirectCast(workspace.Services.HostServices, IMefHostExportProvider)
                Assert.IsType(Of MockDiagnosticUpdateSourceRegistrationService)(workspace.GetService(Of IDiagnosticUpdateSourceRegistrationService)())
                Dim diagnosticService = Assert.IsType(Of DiagnosticAnalyzerService)(workspace.GetService(Of IDiagnosticAnalyzerService)())

                Dim descriptorsMap = solution.State.Analyzers.GetDiagnosticDescriptorsPerReference(diagnosticService.AnalyzerInfoCache, project)
                Assert.Equal(1, descriptorsMap.Count)

                Dim document = project.Documents.Single()
                Dim fullSpan = (Await document.GetSyntaxRootAsync()).FullSpan

                Dim incrementalAnalyzer = diagnosticService.CreateIncrementalAnalyzer(workspace)
                Dim text = Await document.GetTextAsync()
                Dim diagnostics = (Await GetDiagnosticsForSpanAsync(diagnosticService, document, fullSpan)).
                    OrderBy(Function(d) d.DataLocation.UnmappedFileSpan.GetClampedTextSpan(text).Start).
                    ToArray()

                For Each diagnostic In diagnostics
                    Dim spanAtCaret = New TextSpan(diagnostic.DataLocation.UnmappedFileSpan.GetClampedTextSpan(text).Start, 0)
                    Dim otherDiagnostics = (Await GetDiagnosticsForSpanAsync(diagnosticService, document, spanAtCaret)).ToArray()

                    Assert.Equal(1, otherDiagnostics.Length)
                    Assert.Equal(diagnostic.Message, otherDiagnostics(0).Message)
                Next
            End Using
        End Function

        Public Class FieldDeclarationAnalyzer
            Inherits DiagnosticAnalyzer

            Public Shared Descriptor1 As New DiagnosticDescriptor("FieldDeclarationDiagnostic", "DummyDescription", "{0}", "DummyCategory", DiagnosticSeverity.Warning, isEnabledByDefault:=True)

            Public Overrides ReadOnly Property SupportedDiagnostics As ImmutableArray(Of DiagnosticDescriptor)
                Get
                    Return ImmutableArray.Create(Descriptor1)
                End Get
            End Property

            Public Overrides Sub Initialize(context As AnalysisContext)
                context.RegisterSyntaxNodeAction(AddressOf AnalyzeNode, CodeAnalysis.CSharp.SyntaxKind.FieldDeclaration)
            End Sub

            Public Shared Sub AnalyzeNode(context As SyntaxNodeAnalysisContext)
                Dim fieldDecl = DirectCast(context.Node, CodeAnalysis.CSharp.Syntax.FieldDeclarationSyntax)
                context.ReportDiagnostic(Diagnostic.Create(Descriptor1, fieldDecl.GetLocation, fieldDecl.ToString()))
            End Sub
        End Class

        <WpfFact, WorkItem("https://github.com/dotnet/roslyn/issues/530")>
        Public Async Function TestCompilationAnalyzerWithAnalyzerOptionsAsync() As Task
            Dim test = <Workspace>
                           <Project Language="C#" CommonReferences="true">
                               <Document>
public class B
{
}
                               </Document>
                           </Project>
                       </Workspace>

            Using workspace = TestWorkspace.CreateWorkspace(test, composition:=s_compositionWithMockDiagnosticUpdateSourceRegistrationService)
                Dim project = workspace.CurrentSolution.Projects.Single()

                ' Add analyzer
                Dim analyzer = New CompilationAnalyzerWithAnalyzerOptions()
                Dim analyzerReference = New AnalyzerImageReference(ImmutableArray.Create(Of DiagnosticAnalyzer)(analyzer))
                project = project.AddAnalyzerReference(analyzerReference)

                ' Add additional document
                Dim additionalDocText = "First"
                Dim additionalDoc = project.AddAdditionalDocument("AdditionalDoc", additionalDocText)
                project = additionalDoc.Project

                Dim mefExportProvider = DirectCast(workspace.Services.HostServices, IMefHostExportProvider)
                Assert.IsType(Of MockDiagnosticUpdateSourceRegistrationService)(workspace.GetService(Of IDiagnosticUpdateSourceRegistrationService)())
                Dim diagnosticService = Assert.IsType(Of DiagnosticAnalyzerService)(workspace.GetService(Of IDiagnosticAnalyzerService)())
                Dim incrementalAnalyzer = diagnosticService.CreateIncrementalAnalyzer(workspace)

                Await TestCompilationAnalyzerWithAnalyzerOptionsCoreAsync(project, additionalDocText, diagnosticService)

                ' Update additional document text
                Dim newAdditionalDocText = "Second"
                additionalDoc = additionalDoc.WithText(SourceText.From(newAdditionalDocText))
                project = additionalDoc.Project

                ' Verify updated additional document text
                Await TestCompilationAnalyzerWithAnalyzerOptionsCoreAsync(project, newAdditionalDocText, diagnosticService)
            End Using
        End Function

        Private Shared Async Function TestCompilationAnalyzerWithAnalyzerOptionsCoreAsync(project As Project, expectedDiagnosticMessage As String, diagnosticService As DiagnosticAnalyzerService) As Task
            Dim descriptorsMap = project.Solution.State.Analyzers.GetDiagnosticDescriptorsPerReference(diagnosticService.AnalyzerInfoCache, project)
            Assert.Equal(1, descriptorsMap.Count)

            Dim document = project.Documents.Single()
            Dim fullSpan = (Await document.GetSyntaxRootAsync()).FullSpan

            Dim diagnostics = Await GetDiagnosticsForSpanAsync(diagnosticService, document, fullSpan)
            Assert.Equal(1, diagnostics.Count())
            Assert.Equal(CompilationAnalyzerWithAnalyzerOptions.Descriptor.Id, diagnostics(0).Id)
            Assert.Equal(expectedDiagnosticMessage, diagnostics(0).Message)
        End Function

        <DiagnosticAnalyzer(LanguageNames.CSharp, LanguageNames.VisualBasic)>
        Private Class CompilationAnalyzerWithAnalyzerOptions
            Inherits DiagnosticAnalyzer

            Public Shared Descriptor As DiagnosticDescriptor = New DiagnosticDescriptor("CompilationAnalyzerWithAnalyzerOptionsDiagnostic",
                                                                                        "CompilationAnalyzerWithAnalyzerOptionsDiagnostic",
                                                                                        "{0}",
                                                                                        "CompilationAnalyzerWithAnalyzerOptionsDiagnostic",
                                                                                        DiagnosticSeverity.Warning,
                                                                                        isEnabledByDefault:=True)
            Public Overrides ReadOnly Property SupportedDiagnostics As ImmutableArray(Of DiagnosticDescriptor)
                Get
                    Return ImmutableArray.Create(Descriptor)
                End Get
            End Property

            Public Overrides Sub Initialize(context As AnalysisContext)
                context.RegisterCompilationStartAction(Sub(compilationContext As CompilationStartAnalysisContext)
                                                           ' Cache additional file text
                                                           Dim additionalFileText = compilationContext.Options.AdditionalFiles.Single().GetText().ToString()

                                                           compilationContext.RegisterSymbolAction(Sub(symbolContext As SymbolAnalysisContext)
                                                                                                       Dim diag = Diagnostic.Create(Descriptor, symbolContext.Symbol.Locations(0), additionalFileText)
                                                                                                       symbolContext.ReportDiagnostic(diag)
                                                                                                   End Sub, SymbolKind.NamedType)
                                                       End Sub)
            End Sub
        End Class

        <DiagnosticAnalyzer(LanguageNames.CSharp, LanguageNames.VisualBasic)>
        Private Class WorkspaceDiagnosticAnalyzer
            Inherits AbstractDiagnosticAnalyzer

            Public Shared ReadOnly Descriptor As DiagnosticDescriptor = New DiagnosticDescriptor("XX0000",
                                                                                          "WorkspaceDiagnosticDescription",
                                                                                          "WorkspaceDiagnosticMessage",
                                                                                          "WorkspaceDiagnosticCategory",
                                                                                          DiagnosticSeverity.Warning,
                                                                                          isEnabledByDefault:=True)

            Public Overrides ReadOnly Property DiagDescriptor As DiagnosticDescriptor
                Get
                    Return Descriptor
                End Get
            End Property
        End Class

        Private Class TestDiagnosticAnalyzer1
            Inherits TestDiagnosticAnalyzer

            Public Sub New(index As Integer)
                MyBase.New(index)
            End Sub
        End Class

        Private Class TestDiagnosticAnalyzer2
            Inherits TestDiagnosticAnalyzer

            Public Sub New(index As Integer)
                MyBase.New(index)
            End Sub
        End Class

        Private Class TestDiagnosticAnalyzer3
            Inherits TestDiagnosticAnalyzer

            Public Sub New(index As Integer)
                MyBase.New(index)
            End Sub
        End Class

        Private MustInherit Class TestDiagnosticAnalyzer
            Inherits AbstractDiagnosticAnalyzer

            Public ReadOnly Descriptor As DiagnosticDescriptor

            Public Sub New(index As Integer)
                Descriptor = New DiagnosticDescriptor(
                    "XX000" + index.ToString,
                    "ProjectDiagnosticDescription",
                    "ProjectDiagnosticMessage",
                    "ProjectDiagnosticCategory",
                    DiagnosticSeverity.Warning,
                    isEnabledByDefault:=True)
            End Sub

            Public Overrides ReadOnly Property DiagDescriptor As DiagnosticDescriptor
                Get
                    Return Descriptor
                End Get
            End Property
        End Class

        Private MustInherit Class AbstractDiagnosticAnalyzer
            Inherits DiagnosticAnalyzer

            Public MustOverride ReadOnly Property DiagDescriptor As DiagnosticDescriptor

            Public Overrides ReadOnly Property SupportedDiagnostics As ImmutableArray(Of DiagnosticDescriptor)
                Get
                    Return ImmutableArray.Create(DiagDescriptor)
                End Get
            End Property

            Public Overrides Sub Initialize(context As AnalysisContext)
                context.RegisterSymbolAction(AddressOf AnalyzeSymbol, SymbolKind.NamedType)
            End Sub

            Private Sub AnalyzeSymbol(context As SymbolAnalysisContext)
                context.ReportDiagnostic(Diagnostic.Create(DiagDescriptor, context.Symbol.Locations.First(), context.Symbol.Locations.Skip(1)))
            End Sub
        End Class

        Private Class PartialTypeDiagnosticAnalyzer
            Inherits DiagnosticAnalyzer

            Private ReadOnly _indexOfDeclToReportDiagnostic As Integer?
            Public Sub New(indexOfDeclToReportDiagnostic As Integer?)
                Me._indexOfDeclToReportDiagnostic = indexOfDeclToReportDiagnostic
            End Sub

            Public Shared ReadOnly DiagDescriptor As DiagnosticDescriptor = DescriptorFactory.CreateSimpleDescriptor("DummyDiagnostic")

            Public Overrides ReadOnly Property SupportedDiagnostics As ImmutableArray(Of DiagnosticDescriptor)
                Get
                    Return ImmutableArray.Create(DiagDescriptor)
                End Get
            End Property

            Public Overrides Sub Initialize(context As AnalysisContext)
                context.RegisterSymbolAction(AddressOf AnalyzeSymbol, SymbolKind.NamedType)
            End Sub

            Private Sub AnalyzeSymbol(context As SymbolAnalysisContext)
                Dim index = 0
                For Each location In context.Symbol.Locations
                    If Not Me._indexOfDeclToReportDiagnostic.HasValue OrElse Me._indexOfDeclToReportDiagnostic.Value = index Then
                        context.ReportDiagnostic(Diagnostic.Create(DiagDescriptor, location))
                    End If

                    index += 1
                Next

            End Sub
        End Class

        Private Class NamedTypeAnalyzer
            Inherits DiagnosticAnalyzer

            Public Shared ReadOnly DiagDescriptor As DiagnosticDescriptor = DescriptorFactory.CreateSimpleDescriptor("DummyDiagnostic")
            Public Overrides ReadOnly Property SupportedDiagnostics As ImmutableArray(Of DiagnosticDescriptor)
                Get
                    Return ImmutableArray.Create(DiagDescriptor)
                End Get
            End Property

            Public Overrides Sub Initialize(context As AnalysisContext)
                context.RegisterCompilationStartAction(Sub(compStartContext As CompilationStartAnalysisContext)
                                                           Dim symbols = New HashSet(Of ISymbol)
                                                           compStartContext.RegisterSymbolAction(Sub(sc As SymbolAnalysisContext)
                                                                                                     If (symbols.Contains(sc.Symbol)) Then
                                                                                                         Throw New Exception("Duplicate symbol callback")
                                                                                                     End If

                                                                                                     sc.ReportDiagnostic(Diagnostic.Create(DiagDescriptor, sc.Symbol.Locations.First()))
                                                                                                 End Sub, SymbolKind.NamedType)
                                                       End Sub)
            End Sub
        End Class

        Private Class DummySymbolAnalyzer
            Inherits DiagnosticAnalyzer

            Public Shared ReadOnly DiagDescriptor As DiagnosticDescriptor = DescriptorFactory.CreateSimpleDescriptor("DummyDiagnostic")

            Public Overrides ReadOnly Property SupportedDiagnostics As ImmutableArray(Of DiagnosticDescriptor)
                Get
                    Return ImmutableArray.Create(DiagDescriptor)
                End Get
            End Property

            Public Overrides Sub Initialize(context As AnalysisContext)
                context.RegisterSymbolAction(AddressOf AnalyzeSymbol, SymbolKind.NamedType)
            End Sub

            Private Sub AnalyzeSymbol(context As SymbolAnalysisContext)
            End Sub
        End Class

        Private Class ThrowsExceptionAnalyzer
            Inherits DiagnosticAnalyzer

            Public Overrides ReadOnly Property SupportedDiagnostics As ImmutableArray(Of DiagnosticDescriptor)
                Get
                    Throw New NotImplementedException()
                End Get
            End Property

            Public Overrides Sub Initialize(context As AnalysisContext)
                context.RegisterSymbolAction(AddressOf AnalyzeSymbol, SymbolKindsOfInterest)
            End Sub

            Public Sub AnalyzeSymbol(context As SymbolAnalysisContext)
                Throw New NotImplementedException()
            End Sub

            Private Shared ReadOnly Property SymbolKindsOfInterest As SymbolKind()
                Get
                    Throw New NotImplementedException()
                End Get
            End Property
        End Class

        Private Class CodeBlockStartedAnalyzer(Of TLanguageKindEnum As Structure)
            Inherits DiagnosticAnalyzer

            Public Shared Descriptor As DiagnosticDescriptor = DescriptorFactory.CreateSimpleDescriptor("DummyDiagnostic")

            Public Overrides ReadOnly Property SupportedDiagnostics As ImmutableArray(Of DiagnosticDescriptor)
                Get
                    Return ImmutableArray.Create(Descriptor)
                End Get
            End Property

            Public Sub CreateAnalyzerWithinCodeBlock(context As CodeBlockStartAnalysisContext(Of TLanguageKindEnum))
                context.RegisterCodeBlockEndAction(AddressOf (New CodeBlockEndedAnalyzer).AnalyzeCodeBlock)
            End Sub

            Public Overrides Sub Initialize(context As AnalysisContext)
                context.RegisterCodeBlockStartAction(Of TLanguageKindEnum)(AddressOf CreateAnalyzerWithinCodeBlock)
                ' Register a semantic model action that doesn't do anything to make sure that doesn't confuse anything.
                context.RegisterSemanticModelAction(Sub(sm) Return)
            End Sub

            Private Class CodeBlockEndedAnalyzer
                Public Sub AnalyzeCodeBlock(context As CodeBlockAnalysisContext)
                    Throw New NotImplementedException()
                End Sub
            End Class
        End Class

        Private Class CodeBlockEndedAnalyzer
            Inherits DiagnosticAnalyzer

            Public Shared Descriptor As DiagnosticDescriptor = DescriptorFactory.CreateSimpleDescriptor("DummyDiagnostic")

            Public Overrides ReadOnly Property SupportedDiagnostics As ImmutableArray(Of DiagnosticDescriptor)
                Get
                    Return ImmutableArray.Create(Descriptor)
                End Get
            End Property

            Public Overrides Sub Initialize(context As AnalysisContext)
                context.RegisterCodeBlockAction(AddressOf AnalyzeCodeBlock)
                ' Register a compilation start action that doesn't do anything to make sure that doesn't confuse anything.
                context.RegisterCompilationStartAction(Sub(c) Return)
                ' Register a compilation action that doesn't do anything to make sure that doesn't confuse anything.
                context.RegisterCompilationAction(Sub(c) Return)
            End Sub

            Public Sub AnalyzeCodeBlock(context As CodeBlockAnalysisContext)
                Assert.NotNull(context.CodeBlock)
                Assert.NotNull(context.OwningSymbol)
                context.ReportDiagnostic(Diagnostic.Create(Descriptor, context.CodeBlock.GetLocation))
            End Sub
        End Class

        Private Class CodeBlockStartedAndEndedAnalyzer(Of TLanguageKindEnum As Structure)
            Inherits DiagnosticAnalyzer

            Public Shared Descriptor As DiagnosticDescriptor = DescriptorFactory.CreateSimpleDescriptor("DummyDiagnostic")

            Public Overrides ReadOnly Property SupportedDiagnostics As ImmutableArray(Of DiagnosticDescriptor)
                Get
                    Return ImmutableArray.Create(Descriptor)
                End Get
            End Property

            Public Overrides Sub Initialize(context As AnalysisContext)
                context.RegisterCodeBlockStartAction(Of TLanguageKindEnum)(AddressOf CreateAnalyzerWithinCodeBlock)
                ' Register a compilation action that doesn't do anything to make sure that doesn't confuse anything.
                context.RegisterCompilationAction(Sub(c) Return)
            End Sub

            Public Sub AnalyzeCodeBlock(context As CodeBlockAnalysisContext)
                context.ReportDiagnostic(Diagnostic.Create(Descriptor, context.CodeBlock.GetLocation))
            End Sub

            Public Sub CreateAnalyzerWithinCodeBlock(context As CodeBlockStartAnalysisContext(Of TLanguageKindEnum))
                context.RegisterCodeBlockEndAction(AddressOf AnalyzeCodeBlock)
            End Sub
        End Class

        Private Class CompilationEndedAnalyzer
            Inherits DiagnosticAnalyzer

            Public Shared Descriptor As DiagnosticDescriptor = DescriptorFactory.CreateSimpleDescriptor("CompilationEndedAnalyzerDiagnostic")

            Public Overrides ReadOnly Property SupportedDiagnostics As ImmutableArray(Of DiagnosticDescriptor)
                Get
                    Return ImmutableArray.Create(Descriptor)
                End Get
            End Property

            Public Overrides Sub Initialize(context As AnalysisContext)
                ' Register a symbol analyzer that doesn't do anything to verify that that doesn't confuse anything.
                context.RegisterSymbolAction(Sub(s) Return, SymbolKind.NamedType)
                context.RegisterCompilationAction(AddressOf AnalyzeCompilation)
            End Sub

            Private Shared Sub AnalyzeCompilation(context As CompilationAnalysisContext)
                context.ReportDiagnostic(Diagnostic.Create(Descriptor, Location.None))
                context.ReportDiagnostic(Diagnostic.Create(Descriptor, context.Compilation.SyntaxTrees(0).GetRoot().GetLocation))
            End Sub
        End Class

        Private Class StatefulCompilationAnalyzer
            Inherits DiagnosticAnalyzer

            Public Shared Descriptor As DiagnosticDescriptor = New DiagnosticDescriptor("StatefulCompilationAnalyzerDiagnostic",
                                                                                          "",
                                                                                          "Compilation NamedType Count: {0}",
                                                                                          "",
                                                                                          DiagnosticSeverity.Warning,
                                                                                          isEnabledByDefault:=True)

            Public Overrides ReadOnly Property SupportedDiagnostics As ImmutableArray(Of DiagnosticDescriptor)
                Get
                    Return ImmutableArray.Create(Descriptor)
                End Get
            End Property

            Public Overrides Sub Initialize(context As AnalysisContext)
                context.RegisterCompilationStartAction(AddressOf OnCompilationStarted)
            End Sub

            Private Shared Sub OnCompilationStarted(context As CompilationStartAnalysisContext)
                Dim compilationAnalyzer = New CompilationAnalyzer
                context.RegisterSymbolAction(AddressOf compilationAnalyzer.AnalyzeSymbol, SymbolKind.NamedType)
                context.RegisterCompilationEndAction(AddressOf compilationAnalyzer.AnalyzeCompilation)
            End Sub

            Private Class CompilationAnalyzer
                Private ReadOnly _symbolNames As New List(Of String)

                Public Sub AnalyzeSymbol(context As SymbolAnalysisContext)
                    _symbolNames.Add(context.Symbol.Name)
                End Sub

                Public Sub AnalyzeCompilation(context As CompilationAnalysisContext)
                    context.ReportDiagnostic(Diagnostic.Create(Descriptor, Location.None, _symbolNames.Count))
                End Sub
            End Class
        End Class

        Private Class CodeBlockOrSyntaxNodeAnalyzer
            Inherits DiagnosticAnalyzer

            Private ReadOnly _isCodeBlockAnalyzer As Boolean

            Public Shared Descriptor1 As DiagnosticDescriptor = DescriptorFactory.CreateSimpleDescriptor("CodeBlockDiagnostic")
            Public Shared Descriptor2 As DiagnosticDescriptor = DescriptorFactory.CreateSimpleDescriptor("EqualsValueDiagnostic")
            Public Shared Descriptor3 As DiagnosticDescriptor = DescriptorFactory.CreateSimpleDescriptor("ConstructorInitializerDiagnostic")
            Public Shared Descriptor4 As DiagnosticDescriptor = DescriptorFactory.CreateSimpleDescriptor("PropertyExpressionBodyDiagnostic")
            Public Shared Descriptor5 As DiagnosticDescriptor = DescriptorFactory.CreateSimpleDescriptor("IndexerExpressionBodyDiagnostic")
            Public Shared Descriptor6 As DiagnosticDescriptor = DescriptorFactory.CreateSimpleDescriptor("MethodExpressionBodyDiagnostic")

            Public Sub New(isCodeBlockAnalyzer As Boolean)
                _isCodeBlockAnalyzer = isCodeBlockAnalyzer
            End Sub

            Public Overrides ReadOnly Property SupportedDiagnostics() As ImmutableArray(Of DiagnosticDescriptor)
                Get
                    Return ImmutableArray.Create(Descriptor1, Descriptor2, Descriptor3, Descriptor4, Descriptor5, Descriptor6)
                End Get
            End Property

            Public Overrides Sub Initialize(context As AnalysisContext)
                If _isCodeBlockAnalyzer Then
                    context.RegisterCodeBlockStartAction(Of CodeAnalysis.CSharp.SyntaxKind)(AddressOf OnCodeBlockStarted)
                    context.RegisterCodeBlockAction(AddressOf OnCodeBlockEnded)
                Else
                    Dim analyzer = New NodeAnalyzer
                    NodeAnalyzer.Initialize(Sub(action, Kinds) context.RegisterSyntaxNodeAction(action, Kinds))
                End If
            End Sub

            Public Shared Sub OnCodeBlockEnded(context As CodeBlockAnalysisContext)
                context.ReportDiagnostic(CodeAnalysis.Diagnostic.Create(Descriptor1, context.CodeBlock.GetLocation()))
            End Sub

            Public Shared Sub OnCodeBlockStarted(context As CodeBlockStartAnalysisContext(Of CodeAnalysis.CSharp.SyntaxKind))
                Dim analyzer = New NodeAnalyzer
                NodeAnalyzer.Initialize(Sub(action, Kinds) context.RegisterSyntaxNodeAction(action, Kinds))
            End Sub

            Protected Class NodeAnalyzer
                Public Shared Sub Initialize(registerSyntaxNodeAction As Action(Of Action(Of SyntaxNodeAnalysisContext), ImmutableArray(Of CodeAnalysis.CSharp.SyntaxKind)))
                    registerSyntaxNodeAction(Sub(context)
                                                 context.ReportDiagnostic(CodeAnalysis.Diagnostic.Create(Descriptor2, context.Node.GetLocation()))
                                             End Sub, ImmutableArray.Create(CodeAnalysis.CSharp.SyntaxKind.EqualsValueClause))

                    registerSyntaxNodeAction(Sub(context)
                                                 context.ReportDiagnostic(CodeAnalysis.Diagnostic.Create(Descriptor3, context.Node.GetLocation()))
                                             End Sub, ImmutableArray.Create(CodeAnalysis.CSharp.SyntaxKind.BaseConstructorInitializer))

                    registerSyntaxNodeAction(Sub(context)
                                                 Dim descriptor As DiagnosticDescriptor
                                                 Select Case CodeAnalysis.CSharp.CSharpExtensions.Kind(context.Node.Parent)
                                                     Case CodeAnalysis.CSharp.SyntaxKind.PropertyDeclaration
                                                         descriptor = Descriptor4
                                                         Exit Select

                                                     Case CodeAnalysis.CSharp.SyntaxKind.IndexerDeclaration
                                                         descriptor = Descriptor5
                                                         Exit Select
                                                     Case Else

                                                         descriptor = Descriptor6
                                                         Exit Select
                                                 End Select

                                                 context.ReportDiagnostic(Diagnostic.Create(descriptor, context.Node.GetLocation))

                                             End Sub, ImmutableArray.Create(CodeAnalysis.CSharp.SyntaxKind.ArrowExpressionClause))
                End Sub
            End Class
        End Class

        Private Class MethodSymbolAnalyzer
            Inherits DiagnosticAnalyzer

            Public Shared Descriptor As DiagnosticDescriptor = New DiagnosticDescriptor("MethodSymbolDiagnostic",
                                                                                        "MethodSymbolDiagnostic",
                                                                                        "{0}",
                                                                                        "MethodSymbolDiagnostic",
                                                                                        DiagnosticSeverity.Warning,
                                                                                        isEnabledByDefault:=True)

            Public Overrides ReadOnly Property SupportedDiagnostics As ImmutableArray(Of DiagnosticDescriptor)
                Get
                    Return ImmutableArray.Create(Descriptor)
                End Get
            End Property

            Public Overrides Sub Initialize(context As AnalysisContext)
                context.RegisterSymbolAction(Sub(ctxt)
                                                 Dim method = (DirectCast(ctxt.Symbol, IMethodSymbol))
                                                 ctxt.ReportDiagnostic(Diagnostic.Create(Descriptor, method.Locations(0), method.ToDisplayString))
                                             End Sub, SymbolKind.Method)
            End Sub
        End Class

        <WpfFact, WorkItem("https://github.com/dotnet/roslyn/issues/1709")>
        Public Async Function TestCodeBlockActionAsync() As Task
            Dim test = <Workspace>
                           <Project Language="C#" CommonReferences="true">
                               <Document>
class C
{
    public void M() {}
}
                               </Document>
                           </Project>
                       </Workspace>

            Await TestCodeBlockActionCoreAsync(test)

            test = <Workspace>
                       <Project Language="Visual Basic" CommonReferences="true">
                           <Document>
Class C 
    Public Sub M()
    End Sub
End Class
                            </Document>
                       </Project>
                   </Workspace>

            Await TestCodeBlockActionCoreAsync(test)
        End Function

        <WpfFact, WorkItem("https://github.com/dotnet/roslyn/issues/1709")>
        Public Async Function TestCodeBlockAction_OnlyStatelessAction() As Task
            Dim test = <Workspace>
                           <Project Language="C#" CommonReferences="true">
                               <Document>
class C
{
    public void M() {}
}
                               </Document>
                           </Project>
                       </Workspace>

            Await TestCodeBlockActionCoreAsync(test, onlyStatelessAction:=True)

            test = <Workspace>
                       <Project Language="Visual Basic" CommonReferences="true">
                           <Document>
Class C 
    Public Sub M()
    End Sub
End Class
                            </Document>
                       </Project>
                   </Workspace>

            Await TestCodeBlockActionCoreAsync(test, onlyStatelessAction:=True)
        End Function

        Private Shared Async Function TestCodeBlockActionCoreAsync(test As XElement, Optional onlyStatelessAction As Boolean = False) As Task
            Using workspace = TestWorkspace.CreateWorkspace(test, composition:=s_compositionWithMockDiagnosticUpdateSourceRegistrationService)
                Dim solution = workspace.CurrentSolution
                Dim project = solution.Projects.Single()

                ' Add analyzer
                Dim analyzer = New CodeBlockActionAnalyzer(onlyStatelessAction)
                Dim analyzerReference = New AnalyzerImageReference(ImmutableArray.Create(Of DiagnosticAnalyzer)(analyzer))
                project = project.AddAnalyzerReference(analyzerReference)

                Dim mefExportProvider = DirectCast(workspace.Services.HostServices, IMefHostExportProvider)
                Assert.IsType(Of MockDiagnosticUpdateSourceRegistrationService)(workspace.GetService(Of IDiagnosticUpdateSourceRegistrationService)())
                Dim diagnosticService = Assert.IsType(Of DiagnosticAnalyzerService)(workspace.GetService(Of IDiagnosticAnalyzerService)())

                Dim descriptorsMap = solution.State.Analyzers.GetDiagnosticDescriptorsPerReference(diagnosticService.AnalyzerInfoCache, project)
                Assert.Equal(1, descriptorsMap.Count)

                Dim document = project.Documents.Single()

                Dim incrementalAnalyzer = diagnosticService.CreateIncrementalAnalyzer(workspace)
                Dim diagnostics = Await GetDiagnosticsForDocumentAsync(diagnosticService, document)

                Dim expectedCount = If(onlyStatelessAction, 1, 2)
                Assert.Equal(expectedCount, diagnostics.Count())

                Dim diagnostic = diagnostics.Single(Function(d) d.Id = CodeBlockActionAnalyzer.CodeBlockTopLevelRule.Id)
                Assert.Equal("CodeBlock : M", diagnostic.Message)

                Dim stateFullDiagnostics = diagnostics.Where(Function(d) d.Id = CodeBlockActionAnalyzer.CodeBlockPerCompilationRule.Id)
                Assert.Equal(expectedCount - 1, stateFullDiagnostics.Count)
                If Not onlyStatelessAction Then
                    Assert.Equal("CodeBlock : M", stateFullDiagnostics.Single().Message)
                End If
            End Using
        End Function

        <WpfFact, WorkItem("https://github.com/dotnet/roslyn/issues/2614")>
        Public Async Function TestGenericNameAsync() As Task
            Dim test = <Workspace>
                           <Project Language="C#" CommonReferences="true">
                               <Document><![CDATA[
using System;
using System.Text;

namespace ConsoleApplication1
{
    class MyClass
    {   
        private Nullable<int> myVar = 5;
        void Method()
        {

        }
    }
}]]>
                               </Document>
                           </Project>
                       </Workspace>

            Await TestGenericNameCoreAsync(test, CSharpGenericNameAnalyzer.Message, CSharpGenericNameAnalyzer.DiagnosticId, New CSharpGenericNameAnalyzer)
        End Function

        Private Shared Async Function TestGenericNameCoreAsync(test As XElement, expectedMessage As String, expectedId As String, ParamArray analyzers As DiagnosticAnalyzer()) As Task
            Using workspace = TestWorkspace.CreateWorkspace(test, composition:=s_compositionWithMockDiagnosticUpdateSourceRegistrationService)
                Dim solution = workspace.CurrentSolution
                Dim project = solution.Projects.Single()

                ' Add analyzer
                Dim analyzerReference = New AnalyzerImageReference(analyzers.ToImmutableArray())
                project = project.AddAnalyzerReference(analyzerReference)

                Dim mefExportProvider = DirectCast(workspace.Services.HostServices, IMefHostExportProvider)
                Assert.IsType(Of MockDiagnosticUpdateSourceRegistrationService)(workspace.GetService(Of IDiagnosticUpdateSourceRegistrationService)())
                Dim diagnosticService = Assert.IsType(Of DiagnosticAnalyzerService)(workspace.GetService(Of IDiagnosticAnalyzerService)())

                Dim descriptorsMap = solution.State.Analyzers.GetDiagnosticDescriptorsPerReference(diagnosticService.AnalyzerInfoCache, project)
                Assert.Equal(1, descriptorsMap.Count)

                Dim document = project.Documents.Single()

                Dim incrementalAnalyzer = diagnosticService.CreateIncrementalAnalyzer(workspace)
                Dim diagnostics = Await GetDiagnosticsForDocumentAsync(diagnosticService, document)
                Assert.Equal(1, diagnostics.Count())

                Dim diagnostic = diagnostics.Single(Function(d) d.Id = expectedId)
                Assert.Equal(expectedMessage, diagnostic.Message)
            End Using
        End Function

        <WpfFact, WorkItem("https://github.com/dotnet/roslyn/issues/2980")>
        Public Async Function TestAnalyzerWithNoActionsAsync() As Task
            Dim test = <Workspace>
                           <Project Language="C#" CommonReferences="true">
                               <Document><![CDATA[
using System;
using System.Text;

namespace ConsoleApplication1
{
    class MyClass
    {   
        private Nullable<int> myVar = 5;
        void Method()
        {

        }
    }
}]]>
                               </Document>
                           </Project>
                       </Workspace>

            ' Ensure that adding a dummy analyzer with no actions doesn't bring down entire analysis.
            ' See https//github.com/dotnet/roslyn/issues/2980 for details.
            Await TestGenericNameCoreAsync(test, CSharpGenericNameAnalyzer.Message, CSharpGenericNameAnalyzer.DiagnosticId, New AnalyzerWithNoActions, New CSharpGenericNameAnalyzer)
        End Function

        <WpfFact, WorkItem("https://github.com/dotnet/roslyn/issues/4055")>
        Public Async Function TestAnalyzerWithNoSupportedDiagnosticsAsync() As Task
            Dim test = <Workspace>
                           <Project Language="C#" CommonReferences="true">
                               <Document><![CDATA[
class MyClass
{
}]]>
                               </Document>
                           </Project>
                       </Workspace>

            ' Ensure that adding a dummy analyzer with no supported diagnostics doesn't bring down entire analysis.
            Using workspace = TestWorkspace.CreateWorkspace(test, composition:=s_compositionWithMockDiagnosticUpdateSourceRegistrationService)
                Dim solution = workspace.CurrentSolution
                Dim project = solution.Projects.Single()

                ' Add analyzer
                Dim analyzer = New AnalyzerWithNoSupportedDiagnostics()
                Dim analyzerReference = New AnalyzerImageReference(ImmutableArray.Create(Of DiagnosticAnalyzer)(analyzer))
                project = project.AddAnalyzerReference(analyzerReference)

                Dim mefExportProvider = DirectCast(workspace.Services.HostServices, IMefHostExportProvider)
                Assert.IsType(Of MockDiagnosticUpdateSourceRegistrationService)(workspace.GetService(Of IDiagnosticUpdateSourceRegistrationService)())
                Dim diagnosticService = Assert.IsType(Of DiagnosticAnalyzerService)(workspace.GetService(Of IDiagnosticAnalyzerService)())
                Dim incrementalAnalyzer = diagnosticService.CreateIncrementalAnalyzer(workspace)

                ' Verify available diagnostic descriptors/analyzers
                Dim descriptorsMap = solution.State.Analyzers.GetDiagnosticDescriptorsPerReference(diagnosticService.AnalyzerInfoCache, project)
                Assert.Equal(1, descriptorsMap.Count)
                Assert.Equal(0, descriptorsMap.First().Value.Length)

                Dim document = project.Documents.Single()
                Dim diagnostics = Await GetDiagnosticsForDocumentAsync(diagnosticService, document)

                Assert.Equal(0, diagnostics.Count())
            End Using
        End Function

        <WpfFact, WorkItem("https://github.com/dotnet/roslyn/issues/4068")>
        Public Async Function TestAnalyzerWithCompilationActionReportingHiddenDiagnosticsAsync() As Task
            Dim test = <Workspace>
                           <Project Language="C#" CommonReferences="true">
                               <Document><![CDATA[
class MyClass
{
}]]>
                               </Document>
                           </Project>
                       </Workspace>

            Using workspace = TestWorkspace.CreateWorkspace(test, composition:=s_compositionWithMockDiagnosticUpdateSourceRegistrationService)
                workspace.GlobalOptions.SetGlobalOption(SolutionCrawlerOptionsStorage.BackgroundAnalysisScopeOption, LanguageNames.CSharp, BackgroundAnalysisScope.FullSolution)

                Dim solution = workspace.CurrentSolution
                Dim project = solution.Projects.Single()

                ' Add analyzer
                Dim analyzer = New CompilationAnalyzerWithSeverity(DiagnosticSeverity.Hidden, configurable:=False)
                Dim analyzerReference = New AnalyzerImageReference(ImmutableArray.Create(Of DiagnosticAnalyzer)(analyzer))
                project = project.AddAnalyzerReference(analyzerReference)

                Dim mefExportProvider = DirectCast(workspace.Services.HostServices, IMefHostExportProvider)
                Assert.IsType(Of MockDiagnosticUpdateSourceRegistrationService)(workspace.GetService(Of IDiagnosticUpdateSourceRegistrationService)())
                Dim diagnosticService = Assert.IsType(Of DiagnosticAnalyzerService)(workspace.GetService(Of IDiagnosticAnalyzerService)())
                Dim incrementalAnalyzer = diagnosticService.CreateIncrementalAnalyzer(workspace)

                ' Verify available diagnostic descriptors
                Dim descriptorsMap = solution.State.Analyzers.GetDiagnosticDescriptorsPerReference(diagnosticService.AnalyzerInfoCache, project)
                Assert.Equal(1, descriptorsMap.Count)
                Dim descriptors = descriptorsMap.First().Value
                Assert.Equal(1, descriptors.Length)
                Assert.Equal(analyzer.Descriptor.Id, descriptors.Single().Id)

                ' Force project analysis
                incrementalAnalyzer.AnalyzeProjectAsync(project, semanticsChanged:=True, reasons:=InvocationReasons.Empty, cancellationToken:=CancellationToken.None).Wait()

                ' Get cached project diagnostics.
                Dim diagnostics = Await diagnosticService.GetCachedDiagnosticsAsync(workspace, project.Id, documentId:=Nothing,
                                                                                    includeSuppressedDiagnostics:=False,
                                                                                    includeNonLocalDocumentDiagnostics:=True,
                                                                                    CancellationToken.None)

                ' in v2, solution crawler never creates non-local hidden diagnostics.
                ' v2 still creates those for LB and explicit queries such as FixAll.
                Dim expectedCount = 0
                Assert.Equal(expectedCount, diagnostics.Count())

                ' Get diagnostics explicitly
                Dim hiddenDiagnostics = Await diagnosticService.GetDiagnosticsAsync(project.Solution, project.Id, documentId:=Nothing,
                                                                                    includeSuppressedDiagnostics:=False,
                                                                                    includeNonLocalDocumentDiagnostics:=True,
                                                                                    CancellationToken.None)
                Assert.Equal(1, hiddenDiagnostics.Count())
                Assert.Equal(analyzer.Descriptor.Id, hiddenDiagnostics.Single().Id)
            End Using
        End Function

        <WpfFact, WorkItem("https://github.com/dotnet/roslyn/issues/56843")>
        Friend Async Function TestCompilerAnalyzerForSpanBasedQuery() As Task
            Dim test = <Workspace>
                           <Project Language="C#" CommonReferences="true">
                               <Document><![CDATA[
class C
{
    void M1()
    {
        int x1 = 0;
    }
}]]>
                               </Document>
                           </Project>
                       </Workspace>

            Using workspace = TestWorkspace.CreateWorkspace(test, composition:=s_compositionWithMockDiagnosticUpdateSourceRegistrationService)
                Dim solution = workspace.CurrentSolution
                Dim project = solution.Projects.Single()

                ' Add compiler analyzer
                Dim analyzer = DiagnosticExtensions.GetCompilerDiagnosticAnalyzer(LanguageNames.CSharp)
                Dim analyzerReference = New AnalyzerImageReference(ImmutableArray.Create(analyzer))
                project = project.AddAnalyzerReference(analyzerReference)

                ' Get span to analyze
                Dim document = project.Documents.Single()
                Dim root = Await document.GetSyntaxRootAsync(CancellationToken.None)
                Dim localDecl = root.DescendantNodes().OfType(Of CodeAnalysis.CSharp.Syntax.LocalDeclarationStatementSyntax).Single()
                Dim span = localDecl.Span

                Dim mefExportProvider = DirectCast(workspace.Services.HostServices, IMefHostExportProvider)
                Assert.IsType(Of MockDiagnosticUpdateSourceRegistrationService)(workspace.GetService(Of IDiagnosticUpdateSourceRegistrationService)())
                Dim diagnosticService = Assert.IsType(Of DiagnosticAnalyzerService)(workspace.GetService(Of IDiagnosticAnalyzerService)())
                Dim incrementalAnalyzer = diagnosticService.CreateIncrementalAnalyzer(workspace)

                ' Verify diagnostics for span
<<<<<<< HEAD
                Dim diagnostics = Await diagnosticService.GetDiagnosticsForSpanAsync(document, span, shouldIncludeDiagnostic:=Nothing,
                    includeCompilerDiagnostics:=True, includeSuppressedDiagnostics:=False, New DefaultCodeActionRequestPriorityProvider(),
                    addOperationScope:=Nothing, DiagnosticKind.All, isExplicit:=False, CancellationToken.None)
=======
                Dim diagnostics = Await GetDiagnosticsForSpanAsync(diagnosticService, document, span)
>>>>>>> d7a4cad2
                Dim diagnostic = Assert.Single(diagnostics)
                Assert.Equal("CS0219", diagnostic.Id)

                ' Verify no diagnostics outside the local decl span
                span = localDecl.GetLastToken().GetNextToken().GetNextToken().Span
<<<<<<< HEAD
                diagnostics = Await diagnosticService.GetDiagnosticsForSpanAsync(document, span, shouldIncludeDiagnostic:=Nothing,
                    includeCompilerDiagnostics:=True, includeSuppressedDiagnostics:=False, New DefaultCodeActionRequestPriorityProvider(),
                    addOperationScope:=Nothing, DiagnosticKind.All, isExplicit:=False, CancellationToken.None)
=======
                diagnostics = Await GetDiagnosticsForSpanAsync(diagnosticService, document, span)
>>>>>>> d7a4cad2
                Assert.Empty(diagnostics)
            End Using
        End Function

        <WpfFact>
        Public Async Function TestEnsureNoMergedNamespaceSymbolAnalyzerAsync() As Task
            Dim test = <Workspace>
                           <Project Language="C#" AssemblyName="BaseAssembly" CommonReferences="true">
                               <Document>
                                   namespace N1.N2 { class C1 { } }
                               </Document>
                           </Project>
                           <Project Language="C#" AssemblyName="MainAssembly" CommonReferences="true">
                               <ProjectReference>BaseAssembly</ProjectReference>
                               <Document>
                                   namespace N1.N2 { class C2 { } }
                               </Document>
                           </Project>
                       </Workspace>

            Using workspace = TestWorkspace.CreateWorkspace(test, composition:=s_compositionWithMockDiagnosticUpdateSourceRegistrationService)
                Dim solution = workspace.CurrentSolution
                Dim project = solution.Projects.Single(Function(p As Project) p.Name = "MainAssembly")

                ' Analyzer reports a diagnostic if it receives a merged namespace symbol across assemblies in compilation.
                Dim analyzer = New EnsureNoMergedNamespaceSymbolAnalyzer()
                Dim analyzerReference = New AnalyzerImageReference(ImmutableArray.Create(Of DiagnosticAnalyzer)(analyzer))
                project = project.AddAnalyzerReference(analyzerReference)

                Dim mefExportProvider = DirectCast(workspace.Services.HostServices, IMefHostExportProvider)
                Assert.IsType(Of MockDiagnosticUpdateSourceRegistrationService)(workspace.GetService(Of IDiagnosticUpdateSourceRegistrationService)())
                Dim diagnosticService = Assert.IsType(Of DiagnosticAnalyzerService)(workspace.GetService(Of IDiagnosticAnalyzerService)())

                Dim descriptorsMap = solution.State.Analyzers.GetDiagnosticDescriptorsPerReference(diagnosticService.AnalyzerInfoCache, project)
                Assert.Equal(1, descriptorsMap.Count)

                Dim incrementalAnalyzer = diagnosticService.CreateIncrementalAnalyzer(workspace)
                Dim diagnostics = Await diagnosticService.GetDiagnosticsAsync(project.Solution, project.Id, documentId:=Nothing,
                                                                              includeSuppressedDiagnostics:=False,
                                                                              includeNonLocalDocumentDiagnostics:=True,
                                                                              CancellationToken.None)
                Assert.Equal(0, diagnostics.Count())
            End Using
        End Function

        <WpfTheory>
        <InlineData(DiagnosticAnalyzerCategory.SemanticSpanAnalysis, True)>
        <InlineData(DiagnosticAnalyzerCategory.SemanticDocumentAnalysis, False)>
        <InlineData(DiagnosticAnalyzerCategory.ProjectAnalysis, False)>
        Friend Async Function TestTryAppendDiagnosticsForSpanAsync(category As DiagnosticAnalyzerCategory, isSpanBasedAnalyzer As Boolean) As Task
            Dim test = <Workspace>
                           <Project Language="C#" CommonReferences="true">
                               <Document><![CDATA[
class MyClass
{
    void M()
    {
        int x = 0;
    }
}]]>
                               </Document>
                           </Project>
                       </Workspace>

            Using workspace = TestWorkspace.CreateWorkspace(test, composition:=s_compositionWithMockDiagnosticUpdateSourceRegistrationService)
                Dim solution = workspace.CurrentSolution
                Dim project = solution.Projects.Single()

                ' Add analyzer
                Dim analyzer = New AnalyzerWithCustomDiagnosticCategory(category)
                Dim analyzerReference = New AnalyzerImageReference(ImmutableArray.Create(Of DiagnosticAnalyzer)(analyzer))
                project = project.AddAnalyzerReference(analyzerReference)
                Assert.False(analyzer.ReceivedOperationCallback)

                ' Get span to analyze
                Dim document = project.Documents.Single()
                Dim root = Await document.GetSyntaxRootAsync(CancellationToken.None)
                Dim localDecl = root.DescendantNodes().OfType(Of CodeAnalysis.CSharp.Syntax.LocalDeclarationStatementSyntax).Single()
                Dim span = localDecl.Span

                Dim mefExportProvider = DirectCast(workspace.Services.HostServices, IMefHostExportProvider)
                Assert.IsType(Of MockDiagnosticUpdateSourceRegistrationService)(workspace.GetService(Of IDiagnosticUpdateSourceRegistrationService)())
                Dim diagnosticService = Assert.IsType(Of DiagnosticAnalyzerService)(workspace.GetService(Of IDiagnosticAnalyzerService)())
                Dim incrementalAnalyzer = diagnosticService.CreateIncrementalAnalyzer(workspace)

                ' Verify available diagnostic descriptors
                Dim descriptorsMap = solution.State.Analyzers.GetDiagnosticDescriptorsPerReference(diagnosticService.AnalyzerInfoCache, project)
                Assert.Equal(1, descriptorsMap.Count)
                Dim descriptors = descriptorsMap.First().Value
                Assert.Equal(1, descriptors.Length)
                Assert.Equal(analyzer.Descriptor.Id, descriptors.Single().Id)

                ' Try get diagnostics for span
                Await diagnosticService.TryGetDiagnosticsForSpanAsync(document, span, shouldIncludeDiagnostic:=Nothing, includeSuppressedDiagnostics:=False,
                                                                      priorityProvider:=New DefaultCodeActionRequestPriorityProvider(),
                                                                      DiagnosticKind.All, isExplicit:=False, CancellationToken.None)

                ' Verify only existing cached diagnostics are returned with TryAppendDiagnosticsForSpanAsync, with no analyzer callbacks being made.
                Assert.False(analyzer.ReceivedOperationCallback)
            End Using
        End Function

        <WpfTheory>
        <CombinatorialData>
        Friend Async Function TestGetDiagnosticsForDiagnosticKindAsync(diagnosticKind As DiagnosticKind) As Task
            Dim test = <Workspace>
                           <Project Language="C#" CommonReferences="true">
                               <Document><![CDATA[
class MyClass
{
    private readonly int _field;    // ID0001 (analyzer syntax warning) and ID0002 (analyzer semantic warning)

    void M()
    {
        int x = 0;  // CS0219: unused variable (compiler semantic warning)
        ,           // CS1513: } expected (compiler syntax error)
    }
}]]>
                               </Document>
                           </Project>
                       </Workspace>

            Using workspace = TestWorkspace.CreateWorkspace(test, composition:=s_compositionWithMockDiagnosticUpdateSourceRegistrationService)
                Dim solution = workspace.CurrentSolution
                Dim project = solution.Projects.Single()

                ' Add syntax and semantic analyzers
                Dim syntaxAnalyzer = New FieldAnalyzer("ID0001", syntaxTreeAction:=True)
                Dim semanticAnalyzer = New FieldAnalyzer("ID0002", syntaxTreeAction:=False)
                Dim compilerAnalyzer = New CSharpCompilerDiagnosticAnalyzer()
                Dim analyzerReference = New AnalyzerImageReference(ImmutableArray.Create(Of DiagnosticAnalyzer)(compilerAnalyzer, syntaxAnalyzer, semanticAnalyzer))
                project = project.AddAnalyzerReference(analyzerReference)

                Dim mefExportProvider = DirectCast(workspace.Services.HostServices, IMefHostExportProvider)
                Assert.IsType(Of MockDiagnosticUpdateSourceRegistrationService)(workspace.GetService(Of IDiagnosticUpdateSourceRegistrationService)())
                Dim diagnosticService = Assert.IsType(Of DiagnosticAnalyzerService)(workspace.GetService(Of IDiagnosticAnalyzerService)())
                Dim incrementalAnalyzer = diagnosticService.CreateIncrementalAnalyzer(workspace)

                ' Get diagnostics for span for the given DiagnosticKind
                Dim document = project.Documents.Single()
                Dim root = Await document.GetSyntaxRootAsync()
                Dim diagnostics = Await GetDiagnosticsForSpanAsync(diagnosticService, document, root.FullSpan, diagnosticKind)

                Dim expectedCount = 0
                Dim expectedDiagnosticIds As New HashSet(Of String)

                Dim all = diagnosticKind = DiagnosticKind.All

                If all OrElse diagnosticKind = DiagnosticKind.CompilerSyntax Then
                    expectedCount += 1
                    expectedDiagnosticIds.Add("CS1513")
                End If

                If all OrElse diagnosticKind = DiagnosticKind.CompilerSemantic Then
                    expectedCount += 1
                    expectedDiagnosticIds.Add("CS0219")
                End If

                If all OrElse diagnosticKind = DiagnosticKind.AnalyzerSyntax Then
                    expectedCount += 1
                    expectedDiagnosticIds.Add("ID0001")
                End If

                If all OrElse diagnosticKind = DiagnosticKind.AnalyzerSemantic Then
                    expectedCount += 1
                    expectedDiagnosticIds.Add("ID0002")
                End If

                Assert.Equal(expectedCount, diagnostics.Length)
                Dim actualDiagnosticIds = diagnostics.Select(Function(d) d.Id).ToHashSet()
                Assert.Equal(expectedDiagnosticIds, actualDiagnosticIds)
            End Using
        End Function

        <WpfFact>
        Friend Async Function TestMultipleGetDiagnosticsForDiagnosticKindsAsync() As Task
            Dim test = <Workspace>
                           <Project Language="C#" CommonReferences="true">
                               <Document><![CDATA[
class MyClass
{
    private readonly int _field;    // ID0001 (analyzer syntax warning) and ID0002 (analyzer semantic warning)

    void M()
    {
        int x = 0;  // CS0219: unused variable (compiler semantic warning)
        ,           // CS1513: } expected (compiler syntax error)
    }
}]]>
                               </Document>
                           </Project>
                       </Workspace>

            Using workspace = TestWorkspace.CreateWorkspace(test, composition:=s_compositionWithMockDiagnosticUpdateSourceRegistrationService)
                Dim solution = workspace.CurrentSolution
                Dim project = solution.Projects.Single()

                ' Add syntax and semantic analyzers
                Dim syntaxAnalyzer = New FieldAnalyzer("ID0001", syntaxTreeAction:=True)
                Dim semanticAnalyzer = New FieldAnalyzer("ID0002", syntaxTreeAction:=False)
                Dim compilerAnalyzer = New CSharpCompilerDiagnosticAnalyzer()
                Dim analyzerReference = New AnalyzerImageReference(ImmutableArray.Create(Of DiagnosticAnalyzer)(compilerAnalyzer, syntaxAnalyzer, semanticAnalyzer))
                project = project.AddAnalyzerReference(analyzerReference)

                Dim mefExportProvider = DirectCast(workspace.Services.HostServices, IMefHostExportProvider)
                Assert.IsType(Of MockDiagnosticUpdateSourceRegistrationService)(workspace.GetService(Of IDiagnosticUpdateSourceRegistrationService)())
                Dim diagnosticService = Assert.IsType(Of DiagnosticAnalyzerService)(workspace.GetService(Of IDiagnosticAnalyzerService)())
                Dim incrementalAnalyzer = diagnosticService.CreateIncrementalAnalyzer(workspace)

                ' Get diagnostics for span for fine grained DiagnosticKind in random order
                Dim document = project.Documents.Single()
                Dim root = Await document.GetSyntaxRootAsync()

                ' Compiler semantic
                Dim diagnostics = Await GetDiagnosticsForSpanAsync(diagnosticService, document, root.FullSpan, diagnosticKind:=DiagnosticKind.CompilerSemantic)
                Dim diagnostic = Assert.Single(diagnostics)
                Assert.Equal("CS0219", diagnostic.Id)

                ' Compiler syntax
                diagnostics = Await GetDiagnosticsForSpanAsync(diagnosticService, document, root.FullSpan, diagnosticKind:=DiagnosticKind.CompilerSyntax)
                diagnostic = Assert.Single(diagnostics)
                Assert.Equal("CS1513", diagnostic.Id)

                ' Analyzer syntax
                diagnostics = Await GetDiagnosticsForSpanAsync(diagnosticService, document, root.FullSpan, diagnosticKind:=DiagnosticKind.AnalyzerSyntax)
                diagnostic = Assert.Single(diagnostics)
                Assert.Equal("ID0001", diagnostic.Id)

                ' Analyzer semantic
                diagnostics = Await GetDiagnosticsForSpanAsync(diagnosticService, document, root.FullSpan, diagnosticKind:=DiagnosticKind.AnalyzerSemantic)
                diagnostic = Assert.Single(diagnostics)
                Assert.Equal("ID0002", diagnostic.Id)
            End Using
        End Function

        <WpfFact>
        Public Sub ReanalysisScopeExcludesMissingDocuments()
            Dim test = <Workspace>
                           <Project Language="C#" CommonReferences="true">
                           </Project>
                       </Workspace>

            Using workspace = TestWorkspace.CreateWorkspace(test, composition:=s_compositionWithMockDiagnosticUpdateSourceRegistrationService)
                Dim solution = workspace.CurrentSolution
                Dim project = solution.Projects.Single()

                Dim missingDocumentId = DocumentId.CreateNewId(project.Id, "Missing ID")
                Dim reanalysisScope = New SolutionCrawlerRegistrationService.ReanalyzeScope(documentIds:={missingDocumentId})
                Assert.Empty(reanalysisScope.GetDocumentIds(solution))
            End Using
        End Sub

        <DiagnosticAnalyzer(LanguageNames.CSharp, LanguageNames.VisualBasic)>
        Private NotInheritable Class AnalyzerWithCustomDiagnosticCategory
            Inherits DiagnosticAnalyzer
            Implements IBuiltInAnalyzer

            Private ReadOnly _category As DiagnosticAnalyzerCategory
            Public Property Descriptor As New DiagnosticDescriptor("ID0001", "Title", "Message", "Category", DiagnosticSeverity.Warning, isEnabledByDefault:=True)
            Public Property ReceivedOperationCallback As Boolean

            Public Sub New(category As DiagnosticAnalyzerCategory)
                _category = category
            End Sub

            Public ReadOnly Property RequestPriority As CodeActionRequestPriority Implements IBuiltInAnalyzer.RequestPriority
                Get
                    Return CodeActionRequestPriority.Normal
                End Get
            End Property

            Public Function GetAnalyzerCategory() As DiagnosticAnalyzerCategory Implements IBuiltInAnalyzer.GetAnalyzerCategory
                Return _category
            End Function

            Public Function OpenFileOnly(options As SimplifierOptions) As Boolean Implements IBuiltInAnalyzer.OpenFileOnly
                Return False
            End Function

            Public Overrides ReadOnly Property SupportedDiagnostics As ImmutableArray(Of DiagnosticDescriptor)
                Get
                    Return ImmutableArray.Create(Descriptor)
                End Get
            End Property

            Public Overrides Sub Initialize(context As AnalysisContext)
                context.RegisterOperationAction(Sub(operationContext As OperationAnalysisContext)
                                                    ReceivedOperationCallback = True
                                                End Sub, OperationKind.VariableDeclaration)
            End Sub
        End Class

        <WpfFact, WorkItem(66968, "https://github.com/dotnet/roslyn/issues/66968")>
        Public Async Function TestDiagnosticsForSpanDoesNotAnalyzeOutsideSpanAsync() As Task
            Dim test = <Workspace>
                           <Project Language="C#" CommonReferences="true">
                               <Document>
public class C
{
    public void M1()
    {
        int x1 = 0;
    }

    public void M2()
    {
        int x2 = 0;
    }
}
                               </Document>
                           </Project>
                       </Workspace>

            Using workspace = TestWorkspace.CreateWorkspace(test, composition:=s_compositionWithMockDiagnosticUpdateSourceRegistrationService)
                Dim solution = workspace.CurrentSolution
                Dim project = solution.Projects.Single()
                Dim analyzer = New AllActionsAnalyzer()
                Dim analyzerReference = New AnalyzerImageReference(ImmutableArray.Create(Of DiagnosticAnalyzer)(analyzer))
                project = project.AddAnalyzerReference(analyzerReference)

                Dim mefExportProvider = DirectCast(workspace.Services.HostServices, IMefHostExportProvider)
                Assert.IsType(Of MockDiagnosticUpdateSourceRegistrationService)(workspace.GetService(Of IDiagnosticUpdateSourceRegistrationService)())
                Dim diagnosticService = Assert.IsType(Of DiagnosticAnalyzerService)(workspace.GetService(Of IDiagnosticAnalyzerService)())

                Dim descriptorsMap = solution.State.Analyzers.GetDiagnosticDescriptorsPerReference(diagnosticService.AnalyzerInfoCache, project)
                Assert.Equal(1, descriptorsMap.Count)

                Dim document = project.Documents.Single()
                Dim tree = Await document.GetSyntaxTreeAsync()
                Dim root = Await tree.GetRootAsync()
                Dim firstMethodDecl = root.DescendantNodes().OfType(Of CodeAnalysis.CSharp.Syntax.MethodDeclarationSyntax).First()
                Assert.Equal("M1", firstMethodDecl.Identifier.ValueText)
                Dim span = firstMethodDecl.Span

                Dim incrementalAnalyzer = diagnosticService.CreateIncrementalAnalyzer(workspace)
                Dim text = Await document.GetTextAsync()
                Dim diagnostics = Await GetDiagnosticsForSpanAsync(diagnosticService, document, span)
                Assert.Empty(diagnostics)

                Dim analyzedTree = Assert.Single(analyzer.AnalyzedTrees)
                Assert.Same(tree, analyzedTree)

                ' Verify symbol callback
                Dim analyzedMethod = Assert.Single(analyzer.AnalyzedMethodSymbols)
                Assert.Equal(SymbolKind.Method, analyzedMethod.Kind)
                Assert.Equal("M1", analyzedMethod.Name)

                ' Verify operation callbacks
                Dim analyzedOperation = Assert.Single(analyzer.AnalyzedOperations)
                Assert.Equal(OperationKind.VariableDeclaration, analyzedOperation.Kind)
                Assert.Equal("int x1 = 0", analyzedOperation.Syntax.ToString())
                Dim analyzedOperationInOperationBlock = Assert.Single(analyzer.AnalyzedOperationsInsideOperationBlock)
                Assert.Same(analyzedOperation, analyzedOperationInOperationBlock)

                ' Verify operation block callbacks
                Dim analyzedOperationBlockSymbol = Assert.Single(analyzer.AnalyzedOperationBlockSymbols)
                Assert.Same(analyzedMethod, analyzedOperationBlockSymbol)
                Dim analyzedOperationBlockStartSymbol = Assert.Single(analyzer.AnalyzedOperationBlockStartSymbols)
                Assert.Same(analyzedMethod, analyzedOperationBlockStartSymbol)
                Dim analyzedOperationBlockEndSymbol = Assert.Single(analyzer.AnalyzedOperationBlockEndSymbols)
                Assert.Same(analyzedMethod, analyzedOperationBlockEndSymbol)

                ' Verify syntax node callbacks
                Dim analyzedSyntaxNode = Assert.Single(analyzer.AnalyzedSyntaxNodes)
                Assert.Equal(SyntaxKind.LocalDeclarationStatement, analyzedSyntaxNode.Kind)
                Assert.Equal("int x1 = 0;", analyzedSyntaxNode.ToString())
                Dim analyzedSyntaxNodeInsideCodeBlock = Assert.Single(analyzer.AnalyzedSyntaxNodesInsideCodeBlock)
                Assert.Same(analyzedSyntaxNode, analyzedSyntaxNodeInsideCodeBlock)

                ' Verify code block callbacks
                Dim analyzedCodeBlockSymbol = Assert.Single(analyzer.AnalyzedCodeBlockSymbols)
                Assert.Same(analyzedMethod, analyzedCodeBlockSymbol)
                Dim analyzedCodeBlockStartSymbol = Assert.Single(analyzer.AnalyzedCodeBlockStartSymbols)
                Assert.Same(analyzedMethod, analyzedCodeBlockStartSymbol)
                Dim analyzedCodeBlockEndSymbol = Assert.Single(analyzer.AnalyzedCodeBlockEndSymbols)
                Assert.Same(analyzedMethod, analyzedCodeBlockEndSymbol)
            End Using
        End Function

        Private NotInheritable Class AllActionsAnalyzer
            Inherits DiagnosticAnalyzer

            Public Shared s_descriptor As DiagnosticDescriptor = New DiagnosticDescriptor("ID0001", "Title", "Message", "Category", DiagnosticSeverity.Warning, isEnabledByDefault:=True)
            Public AnalyzedTrees As List(Of SyntaxTree) = New List(Of SyntaxTree)()
            Public AnalyzedMethodSymbols As List(Of ISymbol) = New List(Of ISymbol)()
            Public AnalyzedOperations As List(Of IOperation) = New List(Of IOperation)()
            Public AnalyzedOperationBlockSymbols As List(Of ISymbol) = New List(Of ISymbol)()
            Public AnalyzedOperationsInsideOperationBlock As List(Of IOperation) = New List(Of IOperation)()
            Public AnalyzedOperationBlockStartSymbols As List(Of ISymbol) = New List(Of ISymbol)()
            Public AnalyzedOperationBlockEndSymbols As List(Of ISymbol) = New List(Of ISymbol)()
            Public AnalyzedSyntaxNodes As List(Of SyntaxNode) = New List(Of SyntaxNode)()
            Public AnalyzedCodeBlockSymbols As List(Of ISymbol) = New List(Of ISymbol)()
            Public AnalyzedSyntaxNodesInsideCodeBlock As List(Of SyntaxNode) = New List(Of SyntaxNode)()
            Public AnalyzedCodeBlockStartSymbols As List(Of ISymbol) = New List(Of ISymbol)()
            Public AnalyzedCodeBlockEndSymbols As List(Of ISymbol) = New List(Of ISymbol)()

            Public Overrides ReadOnly Property SupportedDiagnostics As ImmutableArray(Of DiagnosticDescriptor)
                Get
                    Return ImmutableArray.Create(s_descriptor)
                End Get
            End Property

            Public Overrides Sub Initialize(ByVal context As AnalysisContext)
                context.RegisterCompilationStartAction(AddressOf AnalyzeCompilation)
            End Sub

            Private Sub AnalyzeCompilation(context As CompilationStartAnalysisContext)
                context.RegisterSyntaxTreeAction(Sub(treeContext) AnalyzedTrees.Add(treeContext.Tree))
                context.RegisterSymbolAction(Sub(symbolContext) AnalyzedMethodSymbols.Add(symbolContext.Symbol), SymbolKind.Method)
                context.RegisterOperationAction(Sub(operationContext) AnalyzedOperations.Add(operationContext.Operation), OperationKind.VariableDeclaration)
                context.RegisterOperationBlockAction(Sub(operationBlockContext) AnalyzedOperationBlockSymbols.Add(operationBlockContext.OwningSymbol))
                context.RegisterOperationBlockStartAction(Sub(operationBlockStartContext)
                                                              AnalyzedOperationBlockStartSymbols.Add(operationBlockStartContext.OwningSymbol)
                                                              operationBlockStartContext.RegisterOperationAction(Sub(operationContext) AnalyzedOperationsInsideOperationBlock.Add(operationContext.Operation), OperationKind.VariableDeclaration)
                                                              operationBlockStartContext.RegisterOperationBlockEndAction(Sub(operationBlockEndContext) AnalyzedOperationBlockEndSymbols.Add(operationBlockEndContext.OwningSymbol))
                                                          End Sub)
                context.RegisterSyntaxNodeAction(Sub(syntaxNodeContext) AnalyzedSyntaxNodes.Add(syntaxNodeContext.Node), SyntaxKind.LocalDeclarationStatement)
                context.RegisterCodeBlockAction(Sub(codeBlockContext) AnalyzedCodeBlockSymbols.Add(codeBlockContext.OwningSymbol))
                context.RegisterCodeBlockStartAction(Of SyntaxKind)(Sub(codeBlockStartContext)
                                                                        AnalyzedCodeBlockStartSymbols.Add(codeBlockStartContext.OwningSymbol)
                                                                        codeBlockStartContext.RegisterSyntaxNodeAction(Sub(syntaxNodeContext) AnalyzedSyntaxNodesInsideCodeBlock.Add(syntaxNodeContext.Node), SyntaxKind.LocalDeclarationStatement)
                                                                        codeBlockStartContext.RegisterCodeBlockEndAction(Sub(codeBlockEndContext) AnalyzedCodeBlockEndSymbols.Add(codeBlockEndContext.OwningSymbol))
                                                                    End Sub)
            End Sub
        End Class
    End Class
End Namespace<|MERGE_RESOLUTION|>--- conflicted
+++ resolved
@@ -2259,25 +2259,13 @@
                 Dim incrementalAnalyzer = diagnosticService.CreateIncrementalAnalyzer(workspace)
 
                 ' Verify diagnostics for span
-<<<<<<< HEAD
-                Dim diagnostics = Await diagnosticService.GetDiagnosticsForSpanAsync(document, span, shouldIncludeDiagnostic:=Nothing,
-                    includeCompilerDiagnostics:=True, includeSuppressedDiagnostics:=False, New DefaultCodeActionRequestPriorityProvider(),
-                    addOperationScope:=Nothing, DiagnosticKind.All, isExplicit:=False, CancellationToken.None)
-=======
                 Dim diagnostics = Await GetDiagnosticsForSpanAsync(diagnosticService, document, span)
->>>>>>> d7a4cad2
                 Dim diagnostic = Assert.Single(diagnostics)
                 Assert.Equal("CS0219", diagnostic.Id)
 
                 ' Verify no diagnostics outside the local decl span
                 span = localDecl.GetLastToken().GetNextToken().GetNextToken().Span
-<<<<<<< HEAD
-                diagnostics = Await diagnosticService.GetDiagnosticsForSpanAsync(document, span, shouldIncludeDiagnostic:=Nothing,
-                    includeCompilerDiagnostics:=True, includeSuppressedDiagnostics:=False, New DefaultCodeActionRequestPriorityProvider(),
-                    addOperationScope:=Nothing, DiagnosticKind.All, isExplicit:=False, CancellationToken.None)
-=======
                 diagnostics = Await GetDiagnosticsForSpanAsync(diagnosticService, document, span)
->>>>>>> d7a4cad2
                 Assert.Empty(diagnostics)
             End Using
         End Function
