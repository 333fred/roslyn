--- conflicted
+++ resolved
@@ -2,13 +2,10 @@
 // The .NET Foundation licenses this file to you under the MIT license.
 // See the LICENSE file in the project root for more information.
 
-<<<<<<< HEAD
 #nullable enable
 
+using System;
 using System.Collections.Generic;
-=======
-using System;
->>>>>>> 14f447e8
 using System.Composition;
 using System.Linq;
 using Microsoft.CodeAnalysis.ChangeSignature;
