﻿// Copyright (c) Microsoft.  All Rights Reserved.  Licensed under the Apache License, Version 2.0.  See License.txt in the project root for license information.

using System.Threading.Tasks;
using Microsoft.CodeAnalysis.CSharp.Test.Utilities;
using Microsoft.CodeAnalysis.Editor.UnitTests.BraceHighlighting;
using Microsoft.CodeAnalysis.Editor.UnitTests.Workspaces;
using Microsoft.CodeAnalysis.Test.Utilities;
using Roslyn.Test.Utilities;
using Xunit;

namespace Microsoft.CodeAnalysis.Editor.CSharp.UnitTests.BraceHighlighting
{
    public class BraceHighlightingTests : AbstractBraceHighlightingTests
    {
        protected override TestWorkspace CreateWorkspace(string markup, ParseOptions options)
            => TestWorkspace.CreateCSharp(markup, parseOptions: options);

        [WpfFact, Trait(Traits.Feature, Traits.Features.BraceHighlighting)]
        public async Task TestCurlies()
        {
            await TestBraceHighlightingAsync("public class C$$ {\r\n} ");
            await TestBraceHighlightingAsync("public class C $$[|{|]\r\n[|}|] ");
            await TestBraceHighlightingAsync("public class C {$$\r\n} ");
            await TestBraceHighlightingAsync("public class C {\r\n$$} ");
            await TestBraceHighlightingAsync("public class C [|{|]\r\n[|}|]$$ ");
        }

        [WpfFact, Trait(Traits.Feature, Traits.Features.BraceHighlighting)]
        public async Task TestTouchingItems()
        {
            await TestBraceHighlightingAsync("public class C $$[|{|]\r\n  public void Goo(){}\r\n[|}|] ");
            await TestBraceHighlightingAsync("public class C {$$\r\n  public void Goo(){}\r\n} ");
            await TestBraceHighlightingAsync("public class C {\r\n  public void Goo$$[|(|][|)|]{}\r\n} ");
            await TestBraceHighlightingAsync("public class C {\r\n  public void Goo($$){}\r\n} ");
            await TestBraceHighlightingAsync("public class C {\r\n  public void Goo[|(|][|)|]$$[|{|][|}|]\r\n} ");
            await TestBraceHighlightingAsync("public class C {\r\n  public void Goo(){$$}\r\n} ");
            await TestBraceHighlightingAsync("public class C {\r\n  public void Goo()[|{|][|}|]$$\r\n} ");
        }

        [WpfFact, Trait(Traits.Feature, Traits.Features.BraceHighlighting)]
        public async Task TestAngles()
        {
            await TestBraceHighlightingAsync("/// $$<summary>Goo</summary>");
            await TestBraceHighlightingAsync("/// <$$summary>Goo</summary>");
            await TestBraceHighlightingAsync("/// <summary$$>Goo</summary>");
            await TestBraceHighlightingAsync("/// <summary>$$Goo</summary>");
            await TestBraceHighlightingAsync("/// <summary>Goo$$</summary>");
            await TestBraceHighlightingAsync("/// <summary>Goo<$$/summary>");
            await TestBraceHighlightingAsync("/// <summary>Goo</$$summary>");
            await TestBraceHighlightingAsync("/// <summary>Goo</summary$$>");
            await TestBraceHighlightingAsync("/// <summary>Goo</summary>$$");

            await TestBraceHighlightingAsync(
@"public class C$$[|<|]T[|>|]
{
}");
            await TestBraceHighlightingAsync(
@"public class C<$$T>
{
}");
            await TestBraceHighlightingAsync(
@"public class C<T$$>
{
}");
            await TestBraceHighlightingAsync(
@"public class C[|<|]T[|>$$|]
{
}");

            await TestBraceHighlightingAsync(
@"class C
{
    void Goo()
    {
        bool a = b $$< c;
        bool d = e > f;
    }
}");
            await TestBraceHighlightingAsync(
@"class C
{
    void Goo()
    {
        bool a = b <$$ c;
        bool d = e > f;
    }
}");
            await TestBraceHighlightingAsync(
@"class C
{
    void Goo()
    {
        bool a = b < c;
        bool d = e $$> f;
    }
}");
            await TestBraceHighlightingAsync(
@"class C
{
    void Goo()
    {
        bool a = b < c;
        bool d = e >$$ f;
    }
}");
        }

        [WpfFact, Trait(Traits.Feature, Traits.Features.BraceHighlighting)]
        public async Task TestSwitch()
        {
            await TestBraceHighlightingAsync(
@"class C
{
    void M(int variable)
    {
        switch $$[|(|]variable[|)|]
        {
            case 0:
                break;
        }
    }
}");
            await TestBraceHighlightingAsync(
@"class C
{
    void M(int variable)
    {
        switch ($$variable)
        {
            case 0:
                break;
        }
    }
}");
            await TestBraceHighlightingAsync(
@"class C
{
    void M(int variable)
    {
        switch (variable$$)
        {
            case 0:
                break;
        }
    }
}");
            await TestBraceHighlightingAsync(
@"class C
{
    void M(int variable)
    {
        switch [|(|]variable[|)$$|]
        {
            case 0:
                break;
        }
    }
}");
            await TestBraceHighlightingAsync(
@"class C
{
    void M(int variable)
    {
        switch (variable)
        $$[|{|]
            case 0:
                break;
        [|}|]
    }
}");
            await TestBraceHighlightingAsync(
@"class C
{
    void M(int variable)
    {
        switch (variable)
        {$$
            case 0:
                break;
        }
    }
}");
            await TestBraceHighlightingAsync(
@"class C
{
    void M(int variable)
    {
        switch (variable)
        {
            case 0:
                break;
        $$}
    }
}");
            await TestBraceHighlightingAsync(
@"class C
{
    void M(int variable)
    {
        switch (variable)
        [|{|]
            case 0:
                break;
        [|}$$|]
    }
}");
        }

        [WpfFact, Trait(Traits.Feature, Traits.Features.BraceHighlighting)]
        public async Task TestEOF()
        {
            await TestBraceHighlightingAsync("public class C [|{|]\r\n[|}|]$$");
            await TestBraceHighlightingAsync("public class C [|{|]\r\n void Goo(){}[|}|]$$");
        }

        [WpfFact, Trait(Traits.Feature, Traits.Features.BraceHighlighting)]
        public async Task TestTuples()
        {
            await TestBraceHighlightingAsync(
@"class C
{
    [|(|]int, int[|)$$|] x = (1, 2);
}", TestOptions.Regular);
            await TestBraceHighlightingAsync(
@"class C
{
    (int, int) x = [|(|]1, 2[|)$$|];
}", TestOptions.Regular);
        }

        [WpfFact, Trait(Traits.Feature, Traits.Features.BraceHighlighting)]
        public async Task TestNestedTuples()
        {
            await TestBraceHighlightingAsync(
@"class C
{
    ([|(|]int, int[|)$$|], string) x = ((1, 2), ""hello"";
}", TestOptions.Regular);
            await TestBraceHighlightingAsync(
@"class C
{
    ((int, int), string) x = ([|(|]1, 2[|)$$|], ""hello"";
}", TestOptions.Regular);
        }

        [WpfFact, Trait(Traits.Feature, Traits.Features.BraceHighlighting)]
        public async Task TestTuplesWithGenerics()
        {
            await TestBraceHighlightingAsync(
@"class C
{
    [|(|]Dictionary<int, string>, List<int>[|)$$|] x = (null, null);
}", TestOptions.Regular);
            await TestBraceHighlightingAsync(
@"class C
{
    var x = [|(|]new Dictionary<int, string>(), new List<int>()[|)$$|];
}", TestOptions.Regular);
        }

        [WpfFact, Trait(Traits.Feature, Traits.Features.BraceHighlighting)]
<<<<<<< HEAD
        public async Task TestJsonBracket1()
        {
            var input = @"
=======
        public async Task TestRegexGroupBracket1()
        {
            var input = @"
using System.Text.RegularExpressions;

class C
{
    void Goo()
    {
        var r = new Regex(@""$$[|(|]a[|)|]"");
    }
}";

            await TestBraceHighlightingAsync(input);
        }

        [WpfFact, Trait(Traits.Feature, Traits.Features.BraceHighlighting)]
        public async Task TestRegexGroupBracket2()
        {
            var input = @"
using System.Text.RegularExpressions;

class C
{
    void Goo()
    {
        var r = new Regex(@""[|(|]a[|)|]$$"");
    }
}";

            await TestBraceHighlightingAsync(input);
        }

        [WpfFact, Trait(Traits.Feature, Traits.Features.BraceHighlighting)]
        public async Task TestRegexUnclosedGroupBracket1()
        {
            var input = @"
using System.Text.RegularExpressions;

class C
{
    void Goo()
    {
        var r = new Regex(@""$$(a"");
    }
}";

            await TestBraceHighlightingAsync(input);
        }

        [WpfFact, Trait(Traits.Feature, Traits.Features.BraceHighlighting)]
        public async Task TestRegexCommentBracket1()
        {
            var input = @"
using System.Text.RegularExpressions;

class C
{
    void Goo()
    {
        var r = new Regex(@""$$[|(|]?#a[|)|]"");
    }
}";

            await TestBraceHighlightingAsync(input);
        }

        [WpfFact, Trait(Traits.Feature, Traits.Features.BraceHighlighting)]
        public async Task TestRegexCommentBracket2()
        {
            var input = @"
using System.Text.RegularExpressions;

class C
{
    void Goo()
    {
        var r = new Regex(@""[|(|]?#a[|)|]$$"");
    }
}";

            await TestBraceHighlightingAsync(input);
        }

        [WpfFact, Trait(Traits.Feature, Traits.Features.BraceHighlighting)]
        public async Task TestRegexUnclosedCommentBracket()
        {
            var input = @"
using System.Text.RegularExpressions;

>>>>>>> b5e36269
class C
{
    void Goo()
    {
<<<<<<< HEAD
        var r = /*lang=json*/ @""new Json[|(|]1, 2, 3[|)|]$$"");
    }
}";
            await TestBraceHighlightingAsync(input);
        }
=======
        var r = new Regex(@""$$(?#a"");
    }
}";

            await TestBraceHighlightingAsync(input);
        }

        [WpfFact, Trait(Traits.Feature, Traits.Features.BraceHighlighting)]
        public async Task TestRegexCharacterClassBracket1()
        {
            var input = @"
using System.Text.RegularExpressions;

class C
{
    void Goo()
    {
        var r = new Regex(@""$$[|<|]a[|>|]"");
    }
}";

            await TestBraceHighlightingAsync(input, swapAnglesWithBrackets: true);
        }

        [WpfFact, Trait(Traits.Feature, Traits.Features.BraceHighlighting)]
        public async Task TestRegexCharacterClassBracket2()
        {
            var input = @"
using System.Text.RegularExpressions;

class C
{
    void Goo()
    {
        var r = new Regex(@""[|<|]a[|>|]$$"");
    }
}";
            await TestBraceHighlightingAsync(input, swapAnglesWithBrackets: true);
        }

        [WpfFact, Trait(Traits.Feature, Traits.Features.BraceHighlighting)]
        public async Task TestRegexUnclosedCharacterClassBracket1()
        {
            var input = @"
using System.Text.RegularExpressions;

class C
{
    void Goo()
    {
        var r = new Regex(@""$$<a"");
    }
}";

            await TestBraceHighlightingAsync(input, swapAnglesWithBrackets: true);
        }

        [WpfFact, Trait(Traits.Feature, Traits.Features.BraceHighlighting)]
        public async Task TestRegexNegativeCharacterClassBracket1()
        {
            var input = @"
using System.Text.RegularExpressions;

class C
{
    void Goo()
    {
        var r = new Regex(@""$$[|<|]^a[|>|]"");
    }
}";

            await TestBraceHighlightingAsync(input, swapAnglesWithBrackets: true);
        }

        [WpfFact, Trait(Traits.Feature, Traits.Features.BraceHighlighting)]
        public async Task TestRegexNegativeCharacterClassBracket2()
        {
            var input = @"
using System.Text.RegularExpressions;

class C
{
    void Goo()
    {
        var r = new Regex(@""[|<|]^a[|>|]$$"");
    }
}";

            await TestBraceHighlightingAsync(input, swapAnglesWithBrackets: true);
        }
>>>>>>> b5e36269
    }
}<|MERGE_RESOLUTION|>--- conflicted
+++ resolved
@@ -259,203 +259,192 @@
         }
 
         [WpfFact, Trait(Traits.Feature, Traits.Features.BraceHighlighting)]
-<<<<<<< HEAD
+        public async Task TestRegexGroupBracket1()
+        {
+            var input = @"
+using System.Text.RegularExpressions;
+class C
+{
+    void Goo()
+    {
+        var r = new Regex(@""$$[|(|]a[|)|]"");
+    }
+}";
+
+            await TestBraceHighlightingAsync(input);
+        }
+
+        [WpfFact, Trait(Traits.Feature, Traits.Features.BraceHighlighting)]
+        public async Task TestRegexGroupBracket2()
+        {
+            var input = @"
+using System.Text.RegularExpressions;
+class C
+{
+    void Goo()
+    {
+        var r = new Regex(@""[|(|]a[|)|]$$"");
+    }
+}";
+
+            await TestBraceHighlightingAsync(input);
+        }
+
+        [WpfFact, Trait(Traits.Feature, Traits.Features.BraceHighlighting)]
+        public async Task TestRegexUnclosedGroupBracket1()
+        {
+            var input = @"
+using System.Text.RegularExpressions;
+class C
+{
+    void Goo()
+    {
+        var r = new Regex(@""$$(a"");
+    }
+}";
+
+            await TestBraceHighlightingAsync(input);
+        }
+
+        [WpfFact, Trait(Traits.Feature, Traits.Features.BraceHighlighting)]
+        public async Task TestRegexCommentBracket1()
+        {
+            var input = @"
+using System.Text.RegularExpressions;
+class C
+{
+    void Goo()
+    {
+        var r = new Regex(@""$$[|(|]?#a[|)|]"");
+    }
+}";
+
+            await TestBraceHighlightingAsync(input);
+        }
+
+        [WpfFact, Trait(Traits.Feature, Traits.Features.BraceHighlighting)]
+        public async Task TestRegexCommentBracket2()
+        {
+            var input = @"
+using System.Text.RegularExpressions;
+class C
+{
+    void Goo()
+    {
+        var r = new Regex(@""[|(|]?#a[|)|]$$"");
+    }
+}";
+
+            await TestBraceHighlightingAsync(input);
+        }
+
+        [WpfFact, Trait(Traits.Feature, Traits.Features.BraceHighlighting)]
+        public async Task TestRegexUnclosedCommentBracket()
+        {
+            var input = @"
+using System.Text.RegularExpressions;
+class C
+{
+    void Goo()
+    {
+        var r = new Regex(@""$$(?#a"");
+    }
+}";
+
+            await TestBraceHighlightingAsync(input);
+        }
+
+        [WpfFact, Trait(Traits.Feature, Traits.Features.BraceHighlighting)]
+        public async Task TestRegexCharacterClassBracket1()
+        {
+            var input = @"
+using System.Text.RegularExpressions;
+class C
+{
+    void Goo()
+    {
+        var r = new Regex(@""$$[|<|]a[|>|]"");
+    }
+}";
+
+            await TestBraceHighlightingAsync(input, swapAnglesWithBrackets: true);
+        }
+
+        [WpfFact, Trait(Traits.Feature, Traits.Features.BraceHighlighting)]
+        public async Task TestRegexCharacterClassBracket2()
+        {
+            var input = @"
+using System.Text.RegularExpressions;
+class C
+{
+    void Goo()
+    {
+        var r = new Regex(@""[|<|]a[|>|]$$"");
+    }
+}";
+            await TestBraceHighlightingAsync(input, swapAnglesWithBrackets: true);
+        }
+
+        [WpfFact, Trait(Traits.Feature, Traits.Features.BraceHighlighting)]
+        public async Task TestRegexUnclosedCharacterClassBracket1()
+        {
+            var input = @"
+using System.Text.RegularExpressions;
+class C
+{
+    void Goo()
+    {
+        var r = new Regex(@""$$<a"");
+    }
+}";
+
+            await TestBraceHighlightingAsync(input, swapAnglesWithBrackets: true);
+        }
+
+        [WpfFact, Trait(Traits.Feature, Traits.Features.BraceHighlighting)]
+        public async Task TestRegexNegativeCharacterClassBracket1()
+        {
+            var input = @"
+using System.Text.RegularExpressions;
+class C
+{
+    void Goo()
+    {
+        var r = new Regex(@""$$[|<|]^a[|>|]"");
+    }
+}";
+
+            await TestBraceHighlightingAsync(input, swapAnglesWithBrackets: true);
+        }
+
+        [WpfFact, Trait(Traits.Feature, Traits.Features.BraceHighlighting)]
+        public async Task TestRegexNegativeCharacterClassBracket2()
+        {
+            var input = @"
+using System.Text.RegularExpressions;
+class C
+{
+    void Goo()
+    {
+        var r = new Regex(@""[|<|]^a[|>|]$$"");
+    }
+}";
+
+            await TestBraceHighlightingAsync(input, swapAnglesWithBrackets: true);
+        }
+
+        [WpfFact, Trait(Traits.Feature, Traits.Features.BraceHighlighting)]
         public async Task TestJsonBracket1()
         {
             var input = @"
-=======
-        public async Task TestRegexGroupBracket1()
-        {
-            var input = @"
-using System.Text.RegularExpressions;
-
-class C
-{
-    void Goo()
-    {
-        var r = new Regex(@""$$[|(|]a[|)|]"");
-    }
-}";
-
-            await TestBraceHighlightingAsync(input);
-        }
-
-        [WpfFact, Trait(Traits.Feature, Traits.Features.BraceHighlighting)]
-        public async Task TestRegexGroupBracket2()
-        {
-            var input = @"
-using System.Text.RegularExpressions;
-
-class C
-{
-    void Goo()
-    {
-        var r = new Regex(@""[|(|]a[|)|]$$"");
-    }
-}";
-
-            await TestBraceHighlightingAsync(input);
-        }
-
-        [WpfFact, Trait(Traits.Feature, Traits.Features.BraceHighlighting)]
-        public async Task TestRegexUnclosedGroupBracket1()
-        {
-            var input = @"
-using System.Text.RegularExpressions;
-
-class C
-{
-    void Goo()
-    {
-        var r = new Regex(@""$$(a"");
-    }
-}";
-
-            await TestBraceHighlightingAsync(input);
-        }
-
-        [WpfFact, Trait(Traits.Feature, Traits.Features.BraceHighlighting)]
-        public async Task TestRegexCommentBracket1()
-        {
-            var input = @"
-using System.Text.RegularExpressions;
-
-class C
-{
-    void Goo()
-    {
-        var r = new Regex(@""$$[|(|]?#a[|)|]"");
-    }
-}";
-
-            await TestBraceHighlightingAsync(input);
-        }
-
-        [WpfFact, Trait(Traits.Feature, Traits.Features.BraceHighlighting)]
-        public async Task TestRegexCommentBracket2()
-        {
-            var input = @"
-using System.Text.RegularExpressions;
-
-class C
-{
-    void Goo()
-    {
-        var r = new Regex(@""[|(|]?#a[|)|]$$"");
-    }
-}";
-
-            await TestBraceHighlightingAsync(input);
-        }
-
-        [WpfFact, Trait(Traits.Feature, Traits.Features.BraceHighlighting)]
-        public async Task TestRegexUnclosedCommentBracket()
-        {
-            var input = @"
-using System.Text.RegularExpressions;
-
->>>>>>> b5e36269
-class C
-{
-    void Goo()
-    {
-<<<<<<< HEAD
+class C
+{
+    void Goo()
+    {
         var r = /*lang=json*/ @""new Json[|(|]1, 2, 3[|)|]$$"");
     }
 }";
             await TestBraceHighlightingAsync(input);
         }
-=======
-        var r = new Regex(@""$$(?#a"");
-    }
-}";
-
-            await TestBraceHighlightingAsync(input);
-        }
-
-        [WpfFact, Trait(Traits.Feature, Traits.Features.BraceHighlighting)]
-        public async Task TestRegexCharacterClassBracket1()
-        {
-            var input = @"
-using System.Text.RegularExpressions;
-
-class C
-{
-    void Goo()
-    {
-        var r = new Regex(@""$$[|<|]a[|>|]"");
-    }
-}";
-
-            await TestBraceHighlightingAsync(input, swapAnglesWithBrackets: true);
-        }
-
-        [WpfFact, Trait(Traits.Feature, Traits.Features.BraceHighlighting)]
-        public async Task TestRegexCharacterClassBracket2()
-        {
-            var input = @"
-using System.Text.RegularExpressions;
-
-class C
-{
-    void Goo()
-    {
-        var r = new Regex(@""[|<|]a[|>|]$$"");
-    }
-}";
-            await TestBraceHighlightingAsync(input, swapAnglesWithBrackets: true);
-        }
-
-        [WpfFact, Trait(Traits.Feature, Traits.Features.BraceHighlighting)]
-        public async Task TestRegexUnclosedCharacterClassBracket1()
-        {
-            var input = @"
-using System.Text.RegularExpressions;
-
-class C
-{
-    void Goo()
-    {
-        var r = new Regex(@""$$<a"");
-    }
-}";
-
-            await TestBraceHighlightingAsync(input, swapAnglesWithBrackets: true);
-        }
-
-        [WpfFact, Trait(Traits.Feature, Traits.Features.BraceHighlighting)]
-        public async Task TestRegexNegativeCharacterClassBracket1()
-        {
-            var input = @"
-using System.Text.RegularExpressions;
-
-class C
-{
-    void Goo()
-    {
-        var r = new Regex(@""$$[|<|]^a[|>|]"");
-    }
-}";
-
-            await TestBraceHighlightingAsync(input, swapAnglesWithBrackets: true);
-        }
-
-        [WpfFact, Trait(Traits.Feature, Traits.Features.BraceHighlighting)]
-        public async Task TestRegexNegativeCharacterClassBracket2()
-        {
-            var input = @"
-using System.Text.RegularExpressions;
-
-class C
-{
-    void Goo()
-    {
-        var r = new Regex(@""[|<|]^a[|>|]$$"");
-    }
-}";
-
-            await TestBraceHighlightingAsync(input, swapAnglesWithBrackets: true);
-        }
->>>>>>> b5e36269
     }
 }