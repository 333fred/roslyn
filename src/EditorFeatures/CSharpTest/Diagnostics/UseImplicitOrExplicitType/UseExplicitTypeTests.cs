--- conflicted
+++ resolved
@@ -1539,15 +1539,10 @@
         [|var|] n1 = new C();
     }
 }";
-<<<<<<< HEAD
-            await TestMissingInRegularAndScriptAsync(source,
-                new TestParameters(options: ExplicitTypeSilentEnforcement()));
-=======
             await TestDiagnosticInfoAsync(source,
                 options: ExplicitTypeSilentEnforcement(),
                 diagnosticId: IDEDiagnosticIds.UseExplicitTypeDiagnosticId,
                 diagnosticSeverity: DiagnosticSeverity.Hidden);
->>>>>>> 47eb6505
         }
 
         [WpfFact, Trait(Traits.Feature, Traits.Features.CodeActionsUseImplicitType)]
