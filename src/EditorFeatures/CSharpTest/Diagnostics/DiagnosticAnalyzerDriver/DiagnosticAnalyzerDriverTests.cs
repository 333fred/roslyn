﻿// Copyright (c) Microsoft.  All Rights Reserved.  Licensed under the Apache License, Version 2.0.  See License.txt in the project root for license information.

using System;
using System.Collections.Generic;
using System.Collections.Immutable;
using System.Linq;
using System.Threading.Tasks;
using Microsoft.CodeAnalysis.CSharp;
using Microsoft.CodeAnalysis.CSharp.Test.Utilities;
using Microsoft.CodeAnalysis.Diagnostics;
using Microsoft.CodeAnalysis.Editor.UnitTests.Workspaces;
using Microsoft.CodeAnalysis.Test.Utilities;
using Microsoft.CodeAnalysis.Text;
using Microsoft.CodeAnalysis.UnitTests.Diagnostics;
using Roslyn.Test.Utilities;
using Xunit;

namespace Microsoft.CodeAnalysis.Editor.CSharp.UnitTests.Diagnostics.UserDiagnosticProviderEngine
{
    [UseExportProvider]
    public class DiagnosticAnalyzerDriverTests
    {
        [Fact]
        public async Task DiagnosticAnalyzerDriverAllInOne()
        {
            var source = TestResource.AllInOneCSharpCode;

            // AllInOneCSharpCode has no properties with initializers or named types with primary constructors.
            var symbolKindsWithNoCodeBlocks = new HashSet<SymbolKind>();
            symbolKindsWithNoCodeBlocks.Add(SymbolKind.Property);
            symbolKindsWithNoCodeBlocks.Add(SymbolKind.NamedType);


            var analyzer = new CSharpTrackingDiagnosticAnalyzer();
            using (var workspace = TestWorkspace.CreateCSharp(source, TestOptions.Regular))
            {
                var document = workspace.CurrentSolution.Projects.Single().Documents.Single();
                AccessSupportedDiagnostics(analyzer);
                await DiagnosticProviderTestUtilities.GetAllDiagnosticsAsync(analyzer, document, new Text.TextSpan(0, document.GetTextAsync().Result.Length));
                analyzer.VerifyAllAnalyzerMembersWereCalled();
                analyzer.VerifyAnalyzeSymbolCalledForAllSymbolKinds();
<<<<<<< HEAD

                var syntaxKinds = new HashSet<SyntaxKind>();
                analyzer.VerifyAnalyzeNodeCalledForAllSyntaxKinds(syntaxKinds);

=======
                var missingSyntaxNodes = new HashSet<SyntaxKind>();
                analyzer.VerifyAnalyzeNodeCalledForAllSyntaxKinds(missingSyntaxNodes);
>>>>>>> 83d18908
                analyzer.VerifyOnCodeBlockCalledForAllSymbolAndMethodKinds(symbolKindsWithNoCodeBlocks, true);
            }
        }

        [Fact, WorkItem(908658, "http://vstfdevdiv:8080/DevDiv2/DevDiv/_workitems/edit/908658")]
        public async Task DiagnosticAnalyzerDriverVsAnalyzerDriverOnCodeBlock()
        {
            var methodNames = new string[] { "Initialize", "AnalyzeCodeBlock" };
            var source = @"
[System.Obsolete]
class C
{
    int P { get; set; }
    delegate void A();
    delegate string F();
}
";

            var ideEngineAnalyzer = new CSharpTrackingDiagnosticAnalyzer();
            using (var ideEngineWorkspace = TestWorkspace.CreateCSharp(source))
            {
                var ideEngineDocument = ideEngineWorkspace.CurrentSolution.Projects.Single().Documents.Single();
                await DiagnosticProviderTestUtilities.GetAllDiagnosticsAsync(ideEngineAnalyzer, ideEngineDocument, new Text.TextSpan(0, ideEngineDocument.GetTextAsync().Result.Length));
                foreach (var method in methodNames)
                {
                    Assert.False(ideEngineAnalyzer.CallLog.Any(e => e.CallerName == method && e.MethodKind == MethodKind.DelegateInvoke && e.ReturnsVoid));
                    Assert.False(ideEngineAnalyzer.CallLog.Any(e => e.CallerName == method && e.MethodKind == MethodKind.DelegateInvoke && !e.ReturnsVoid));
                    Assert.True(ideEngineAnalyzer.CallLog.Any(e => e.CallerName == method && e.SymbolKind == SymbolKind.NamedType));
                    Assert.False(ideEngineAnalyzer.CallLog.Any(e => e.CallerName == method && e.SymbolKind == SymbolKind.Property));
                }
            }

            var compilerEngineAnalyzer = new CSharpTrackingDiagnosticAnalyzer();
            using (var compilerEngineWorkspace = TestWorkspace.CreateCSharp(source))
            {
                var compilerEngineCompilation = (CSharpCompilation)compilerEngineWorkspace.CurrentSolution.Projects.Single().GetCompilationAsync().Result;
                compilerEngineCompilation.GetAnalyzerDiagnostics(new[] { compilerEngineAnalyzer });
                foreach (var method in methodNames)
                {
                    Assert.False(compilerEngineAnalyzer.CallLog.Any(e => e.CallerName == method && e.MethodKind == MethodKind.DelegateInvoke && e.ReturnsVoid));
                    Assert.False(compilerEngineAnalyzer.CallLog.Any(e => e.CallerName == method && e.MethodKind == MethodKind.DelegateInvoke && !e.ReturnsVoid));
                    Assert.True(compilerEngineAnalyzer.CallLog.Any(e => e.CallerName == method && e.SymbolKind == SymbolKind.NamedType));
                    Assert.False(compilerEngineAnalyzer.CallLog.Any(e => e.CallerName == method && e.SymbolKind == SymbolKind.Property));
                }
            }
        }

        [Fact]
        [WorkItem(759, "https://github.com/dotnet/roslyn/issues/759")]
        public async Task DiagnosticAnalyzerDriverIsSafeAgainstAnalyzerExceptions()
        {
            var source = TestResource.AllInOneCSharpCode;
            using (var workspace = TestWorkspace.CreateCSharp(source, TestOptions.Regular))
            {
                var document = workspace.CurrentSolution.Projects.Single().Documents.Single();
                await ThrowingDiagnosticAnalyzer<SyntaxKind>.VerifyAnalyzerEngineIsSafeAgainstExceptionsAsync(async analyzer =>
                    await DiagnosticProviderTestUtilities.GetAllDiagnosticsAsync(analyzer, document, new Text.TextSpan(0, document.GetTextAsync().Result.Length), logAnalyzerExceptionAsDiagnostics: true));
            }
        }

        [WorkItem(908621, "http://vstfdevdiv:8080/DevDiv2/DevDiv/_workitems/edit/908621")]
        [Fact]
        public void DiagnosticServiceIsSafeAgainstAnalyzerExceptions_1()
        {
            var analyzer = new ThrowingDiagnosticAnalyzer<SyntaxKind>();
            analyzer.ThrowOn(typeof(DiagnosticAnalyzer).GetProperties().Single().Name);
            AccessSupportedDiagnostics(analyzer);
        }

        [WorkItem(908621, "http://vstfdevdiv:8080/DevDiv2/DevDiv/_workitems/edit/908621")]
        [Fact]
        public void DiagnosticServiceIsSafeAgainstAnalyzerExceptions_2()
        {
            var analyzer = new ThrowingDoNotCatchDiagnosticAnalyzer<SyntaxKind>();
            analyzer.ThrowOn(typeof(DiagnosticAnalyzer).GetProperties().Single().Name);
            var exceptions = new List<Exception>();
            try
            {
                AccessSupportedDiagnostics(analyzer);
            }
            catch (Exception e)
            {
                exceptions.Add(e);
            }

            Assert.True(exceptions.Count == 0);
        }

        [Fact]
        public async Task AnalyzerOptionsArePassedToAllAnalyzers()
        {
            using (var workspace = TestWorkspace.CreateCSharp(TestResource.AllInOneCSharpCode, TestOptions.Regular))
            {
                var currentProject = workspace.CurrentSolution.Projects.Single();

                var additionalDocId = DocumentId.CreateNewId(currentProject.Id);
                var newSln = workspace.CurrentSolution.AddAdditionalDocument(additionalDocId, "add.config", SourceText.From("random text"));
                currentProject = newSln.Projects.Single();
                var additionalDocument = currentProject.GetAdditionalDocument(additionalDocId);
                AdditionalText additionalStream = new AdditionalTextDocument(additionalDocument.State);
                AnalyzerOptions options = new AnalyzerOptions(ImmutableArray.Create(additionalStream));
                var analyzer = new OptionsDiagnosticAnalyzer<SyntaxKind>(expectedOptions: options);

                var sourceDocument = currentProject.Documents.Single();
                await DiagnosticProviderTestUtilities.GetAllDiagnosticsAsync(analyzer, sourceDocument, new Text.TextSpan(0, sourceDocument.GetTextAsync().Result.Length));
                analyzer.VerifyAnalyzerOptions();
            }
        }

        private void AccessSupportedDiagnostics(DiagnosticAnalyzer analyzer)
        {
            var diagnosticService = new TestDiagnosticAnalyzerService(LanguageNames.CSharp, analyzer);
            diagnosticService.GetDiagnosticDescriptors(projectOpt: null);
        }

        private class ThrowingDoNotCatchDiagnosticAnalyzer<TLanguageKindEnum> : ThrowingDiagnosticAnalyzer<TLanguageKindEnum>, IBuiltInAnalyzer where TLanguageKindEnum : struct
        {
            public bool OpenFileOnly(Workspace workspace) => false;

            public DiagnosticAnalyzerCategory GetAnalyzerCategory()
            {
                return DiagnosticAnalyzerCategory.SyntaxAnalysis | DiagnosticAnalyzerCategory.SemanticDocumentAnalysis | DiagnosticAnalyzerCategory.ProjectAnalysis;
            }
        }

        [Fact]
        public async Task AnalyzerCreatedAtCompilationLevelNeedNotBeCompilationAnalyzer()
        {
            var source = @"x";

            var analyzer = new CompilationAnalyzerWithSyntaxTreeAnalyzer();
            using (var ideEngineWorkspace = TestWorkspace.CreateCSharp(source))
            {
                var ideEngineDocument = ideEngineWorkspace.CurrentSolution.Projects.Single().Documents.Single();
                var diagnostics = await DiagnosticProviderTestUtilities.GetAllDiagnosticsAsync(analyzer, ideEngineDocument, new Text.TextSpan(0, ideEngineDocument.GetTextAsync().Result.Length));

                var diagnosticsFromAnalyzer = diagnostics.Where(d => d.Id == "SyntaxDiagnostic");

                Assert.Equal(1, diagnosticsFromAnalyzer.Count());
            }
        }

        private class CompilationAnalyzerWithSyntaxTreeAnalyzer : DiagnosticAnalyzer
        {
            private const string ID = "SyntaxDiagnostic";

            private static readonly DiagnosticDescriptor s_syntaxDiagnosticDescriptor =
                new DiagnosticDescriptor(ID, title: "Syntax", messageFormat: "Syntax", category: "Test", defaultSeverity: DiagnosticSeverity.Warning, isEnabledByDefault: true);

            public override ImmutableArray<DiagnosticDescriptor> SupportedDiagnostics
            {
                get
                {
                    return ImmutableArray.Create(s_syntaxDiagnosticDescriptor);
                }
            }

            public override void Initialize(AnalysisContext context)
            {
                context.RegisterCompilationStartAction(CreateAnalyzerWithinCompilation);
            }

            public void CreateAnalyzerWithinCompilation(CompilationStartAnalysisContext context)
            {
                context.RegisterSyntaxTreeAction(new SyntaxTreeAnalyzer().AnalyzeSyntaxTree);
            }

            private class SyntaxTreeAnalyzer
            {
                public void AnalyzeSyntaxTree(SyntaxTreeAnalysisContext context)
                {
                    context.ReportDiagnostic(Diagnostic.Create(s_syntaxDiagnosticDescriptor, context.Tree.GetRoot().GetFirstToken().GetLocation()));
                }
            }
        }

        [Fact]
        public async Task CodeBlockAnalyzersOnlyAnalyzeExecutableCode()
        {
            var source = @"
using System;
class C
{
    void F(int x = 0)
    {
        Console.WriteLine(0);
    }
}
";

            var analyzer = new CodeBlockAnalyzerFactory();
            using (var ideEngineWorkspace = TestWorkspace.CreateCSharp(source))
            {
                var ideEngineDocument = ideEngineWorkspace.CurrentSolution.Projects.Single().Documents.Single();
                var diagnostics = await DiagnosticProviderTestUtilities.GetAllDiagnosticsAsync(analyzer, ideEngineDocument, new Text.TextSpan(0, ideEngineDocument.GetTextAsync().Result.Length));
                var diagnosticsFromAnalyzer = diagnostics.Where(d => d.Id == CodeBlockAnalyzerFactory.Descriptor.Id);
                Assert.Equal(2, diagnosticsFromAnalyzer.Count());
            }

            source = @"
using System;
class C
{
    void F(int x = 0, int y = 1, int z = 2)
    {
        Console.WriteLine(0);
    }
}
";

            using (var compilerEngineWorkspace = TestWorkspace.CreateCSharp(source))
            {
                var compilerEngineCompilation = (CSharpCompilation)compilerEngineWorkspace.CurrentSolution.Projects.Single().GetCompilationAsync().Result;
                var diagnostics = compilerEngineCompilation.GetAnalyzerDiagnostics(new[] { analyzer });
                var diagnosticsFromAnalyzer = diagnostics.Where(d => d.Id == CodeBlockAnalyzerFactory.Descriptor.Id);
                Assert.Equal(4, diagnosticsFromAnalyzer.Count());
            }
        }

        private class CodeBlockAnalyzerFactory : DiagnosticAnalyzer
        {
            public static DiagnosticDescriptor Descriptor = DescriptorFactory.CreateSimpleDescriptor("DummyDiagnostic");

            public override ImmutableArray<DiagnosticDescriptor> SupportedDiagnostics
            {
                get
                {
                    return ImmutableArray.Create(Descriptor);
                }
            }

            public override void Initialize(AnalysisContext context)
            {
                context.RegisterCodeBlockStartAction<SyntaxKind>(CreateAnalyzerWithinCodeBlock);
            }

            public void CreateAnalyzerWithinCodeBlock(CodeBlockStartAnalysisContext<SyntaxKind> context)
            {
                var blockAnalyzer = new CodeBlockAnalyzer();
                context.RegisterCodeBlockEndAction(blockAnalyzer.AnalyzeCodeBlock);
                context.RegisterSyntaxNodeAction(blockAnalyzer.AnalyzeNode, blockAnalyzer.SyntaxKindsOfInterest.ToArray());
            }

            private class CodeBlockAnalyzer
            {
                public ImmutableArray<SyntaxKind> SyntaxKindsOfInterest
                {
                    get
                    {
                        return ImmutableArray.Create(SyntaxKind.MethodDeclaration, SyntaxKind.ExpressionStatement, SyntaxKind.EqualsValueClause);
                    }
                }

                public void AnalyzeCodeBlock(CodeBlockAnalysisContext context)
                {
                }

                public void AnalyzeNode(SyntaxNodeAnalysisContext context)
                {
                    // Ensure only executable nodes are analyzed.
                    Assert.NotEqual(SyntaxKind.MethodDeclaration, context.Node.Kind());
                    context.ReportDiagnostic(Diagnostic.Create(Descriptor, context.Node.GetLocation()));
                }
            }
        }

        [Fact]
        public async Task TestDiagnosticSpan()
        {
            var source = @"// empty code";

            var analyzer = new InvalidSpanAnalyzer();
            using (var compilerEngineWorkspace = TestWorkspace.CreateCSharp(source))
            {
                var compilerEngineCompilation = (CSharpCompilation)(await compilerEngineWorkspace.CurrentSolution.Projects.Single().GetCompilationAsync());

                var diagnostics = compilerEngineCompilation.GetAnalyzerDiagnostics(new[] { analyzer });
                AssertEx.Any(diagnostics, d => d.Id == AnalyzerHelper.AnalyzerExceptionDiagnosticId);
            }
        }

        private class InvalidSpanAnalyzer : DiagnosticAnalyzer
        {
            public static DiagnosticDescriptor Descriptor = DescriptorFactory.CreateSimpleDescriptor("DummyDiagnostic");

            public override ImmutableArray<DiagnosticDescriptor> SupportedDiagnostics
                => ImmutableArray.Create(Descriptor);

            public override void Initialize(AnalysisContext context)
                => context.RegisterSyntaxTreeAction(Analyze);

            private void Analyze(SyntaxTreeAnalysisContext context)
                => context.ReportDiagnostic(Diagnostic.Create(Descriptor, Location.Create(context.Tree, TextSpan.FromBounds(1000, 2000))));
        }
    }
}<|MERGE_RESOLUTION|>--- conflicted
+++ resolved
@@ -39,15 +39,8 @@
                 await DiagnosticProviderTestUtilities.GetAllDiagnosticsAsync(analyzer, document, new Text.TextSpan(0, document.GetTextAsync().Result.Length));
                 analyzer.VerifyAllAnalyzerMembersWereCalled();
                 analyzer.VerifyAnalyzeSymbolCalledForAllSymbolKinds();
-<<<<<<< HEAD
-
-                var syntaxKinds = new HashSet<SyntaxKind>();
-                analyzer.VerifyAnalyzeNodeCalledForAllSyntaxKinds(syntaxKinds);
-
-=======
                 var missingSyntaxNodes = new HashSet<SyntaxKind>();
                 analyzer.VerifyAnalyzeNodeCalledForAllSyntaxKinds(missingSyntaxNodes);
->>>>>>> 83d18908
                 analyzer.VerifyOnCodeBlockCalledForAllSymbolAndMethodKinds(symbolKindsWithNoCodeBlocks, true);
             }
         }
