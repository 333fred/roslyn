﻿// Licensed to the .NET Foundation under one or more agreements.
// The .NET Foundation licenses this file to you under the MIT license.
// See the LICENSE file in the project root for more information.

using System;
using System.Collections.Generic;
using System.Composition;
using Microsoft.CodeAnalysis.Editor.Shared.Utilities;
using Microsoft.CodeAnalysis.InlineHints;
using Microsoft.CodeAnalysis.Text;
using Microsoft.VisualStudio.Text;
using Microsoft.VisualStudio.Text.Classification;
using Microsoft.VisualStudio.Text.Editor;
using Microsoft.VisualStudio.Text.Formatting;
using Microsoft.VisualStudio.Text.Tagging;
using static System.Windows.Forms.VisualStyles.VisualStyleElement;

namespace Microsoft.CodeAnalysis.Editor.InlineHints
{
    /// <summary>
    /// The purpose of this tagger is to convert the <see cref="InlineHintDataTag"/> to the <see
    /// cref="InlineHintsTag"/>, which actually creates the UIElement. It reacts to tags changing and updates the
    /// adornments accordingly.
    /// </summary>
    internal sealed class InlineHintsTagger : ITagger<IntraTextAdornmentTag>, IDisposable
    {
        private readonly ITagAggregator<InlineHintDataTag> _tagAggregator;

        /// <summary>
        /// stores the parameter hint tags in a global location 
        /// </summary>
        private readonly List<(IMappingTagSpan<InlineHintDataTag> mappingTagSpan, ITagSpan<IntraTextAdornmentTag>? tagSpan)> _cache = new();

        /// <summary>
        /// Stores the snapshot associated with the cached tags in <see cref="_cache" /> 
        /// </summary>
        private ITextSnapshot? _cacheSnapshot;

        private readonly IClassificationFormatMap _formatMap;

        /// <summary>
        /// Lazy initialized, use <see cref="Format"/> for access
        /// </summary>
        private TextFormattingRunProperties? _format;
        private readonly IClassificationType _hintClassification;

        private readonly ForegroundThreadAffinitizedObject _threadAffinitizedObject;
        private readonly InlineHintsTaggerProvider _taggerProvider;

        private readonly ITextBuffer _buffer;
        private readonly IWpfTextView _textView;

        public event EventHandler<SnapshotSpanEventArgs>? TagsChanged;

        public InlineHintsTagger(
            InlineHintsTaggerProvider taggerProvider,
            IWpfTextView textView,
            ITextBuffer buffer,
            ITagAggregator<InlineHintDataTag> tagAggregator)
        {
            _threadAffinitizedObject = new ForegroundThreadAffinitizedObject(taggerProvider.ThreadingContext);
            _taggerProvider = taggerProvider;

            _textView = textView;
            _buffer = buffer;

            _tagAggregator = tagAggregator;
            _formatMap = taggerProvider.ClassificationFormatMapService.GetClassificationFormatMap(textView);
            _hintClassification = taggerProvider.ClassificationTypeRegistryService.GetClassificationType(InlineHintsTag.TagId);
            _formatMap.ClassificationFormatMappingChanged += this.OnClassificationFormatMappingChanged;
            _tagAggregator.TagsChanged += OnTagAggregatorTagsChanged;
        }

        private void OnClassificationFormatMappingChanged(object sender, EventArgs e)
        {
            _threadAffinitizedObject.AssertIsForeground();
            if (_format != null)
            {
                _format = null;
                _cache.Clear();

                // When classifications change we need to rebuild the inline tags with updated Font and Color information.
                var tags = GetTags(new NormalizedSnapshotSpanCollection(_textView.TextViewLines.FormattedSpan));

                foreach (var tag in tags)
                {
                    TagsChanged?.Invoke(this, new SnapshotSpanEventArgs(tag.Span));
                }
            }
        }

        private void OnTagAggregatorTagsChanged(object sender, TagsChangedEventArgs e)
        {
            _cache.Clear();
            var spans = e.Span.GetSpans(_buffer);
            foreach (var span in spans)
            {
                TagsChanged?.Invoke(this, new SnapshotSpanEventArgs(span));
            }
        }

        private TextFormattingRunProperties Format
        {
            get
            {
                _threadAffinitizedObject.AssertIsForeground();
                _format ??= _formatMap.GetTextProperties(_hintClassification);
                return _format;
            }
        }

        public IEnumerable<ITagSpan<IntraTextAdornmentTag>> GetTags(NormalizedSnapshotSpanCollection spans)
        {
            if (spans.Count == 0)
            {
                return Array.Empty<ITagSpan<IntraTextAdornmentTag>>();
            }

            var snapshot = spans[0].Snapshot;
            if (_cache.Count == 0 || snapshot != _cacheSnapshot)
            {
                // Calculate UI elements
                _cache.Clear();
                _cacheSnapshot = snapshot;

<<<<<<< HEAD
=======
                var document = snapshot.GetOpenDocumentInCurrentContextWithChanges();
                var classify = document?.Project.Solution.Options.GetOption(InlineHintsOptions.ColorHints, document?.Project.Language) ?? false;

>>>>>>> f6e2a28a
                // Calling into the InlineParameterNameHintsDataTaggerProvider which only responds with the current
                // active view and disregards and requests for tags not in that view
                var fullSpan = new SnapshotSpan(snapshot, 0, snapshot.Length);
                var tags = _tagAggregator.GetTags(new NormalizedSnapshotSpanCollection(fullSpan));
                foreach (var tag in tags)
                {
                    // Gets the associated span from the snapshot span and creates the IntraTextAdornmentTag from the data
                    // tags. Only dealing with the dataTagSpans if the count is 1 because we do not see a multi-buffer case
                    // occuring 
                    var dataTagSpans = tag.Span.GetSpans(snapshot);
                    if (dataTagSpans.Count == 1)
                    {
                        _cache.Add((tag, tagSpan: null));
                    }
                }
            }

            var document = snapshot.GetOpenDocumentInCurrentContextWithChanges();
            var classify = document?.Project.Solution.Workspace.Options.GetOption(InlineHintsOptions.ColorHints, document?.Project.Language) ?? false;

            var selectedSpans = new List<ITagSpan<IntraTextAdornmentTag>>();
            for (var i = 0; i < _cache.Count; i++)
            {
                var tagSpan = _cache[i].mappingTagSpan.Span.GetSpans(snapshot)[0];
                if (spans.IntersectsWith(tagSpan))
                {
                    if (_cache[i].tagSpan is not { } hintTagSpan)
                    {
                        var parameterHintUITag = InlineHintsTag.Create(
                                _cache[i].mappingTagSpan.Tag.Hint, Format, _textView, tagSpan, _taggerProvider, _formatMap, classify);
                        hintTagSpan = new TagSpan<IntraTextAdornmentTag>(tagSpan, parameterHintUITag);
                        _cache[i] = (_cache[i].mappingTagSpan, hintTagSpan);
                    }

                    selectedSpans.Add(hintTagSpan);
                }
            }

            return selectedSpans;
        }

        public void Dispose()
        {
            _tagAggregator.TagsChanged -= OnTagAggregatorTagsChanged;
            _tagAggregator.Dispose();
            _formatMap.ClassificationFormatMappingChanged -= OnClassificationFormatMappingChanged;
        }
    }
}<|MERGE_RESOLUTION|>--- conflicted
+++ resolved
@@ -27,12 +27,12 @@
         private readonly ITagAggregator<InlineHintDataTag> _tagAggregator;
 
         /// <summary>
-        /// stores the parameter hint tags in a global location 
+        /// stores the parameter hint tags in a global location
         /// </summary>
         private readonly List<(IMappingTagSpan<InlineHintDataTag> mappingTagSpan, ITagSpan<IntraTextAdornmentTag>? tagSpan)> _cache = new();
 
         /// <summary>
-        /// Stores the snapshot associated with the cached tags in <see cref="_cache" /> 
+        /// Stores the snapshot associated with the cached tags in <see cref="_cache" />
         /// </summary>
         private ITextSnapshot? _cacheSnapshot;
 
@@ -123,12 +123,6 @@
                 _cache.Clear();
                 _cacheSnapshot = snapshot;
 
-<<<<<<< HEAD
-=======
-                var document = snapshot.GetOpenDocumentInCurrentContextWithChanges();
-                var classify = document?.Project.Solution.Options.GetOption(InlineHintsOptions.ColorHints, document?.Project.Language) ?? false;
-
->>>>>>> f6e2a28a
                 // Calling into the InlineParameterNameHintsDataTaggerProvider which only responds with the current
                 // active view and disregards and requests for tags not in that view
                 var fullSpan = new SnapshotSpan(snapshot, 0, snapshot.Length);
@@ -137,7 +131,7 @@
                 {
                     // Gets the associated span from the snapshot span and creates the IntraTextAdornmentTag from the data
                     // tags. Only dealing with the dataTagSpans if the count is 1 because we do not see a multi-buffer case
-                    // occuring 
+                    // occuring
                     var dataTagSpans = tag.Span.GetSpans(snapshot);
                     if (dataTagSpans.Count == 1)
                     {
@@ -147,7 +141,7 @@
             }
 
             var document = snapshot.GetOpenDocumentInCurrentContextWithChanges();
-            var classify = document?.Project.Solution.Workspace.Options.GetOption(InlineHintsOptions.ColorHints, document?.Project.Language) ?? false;
+            var classify = document?.Project.Solution.Options.GetOption(InlineHintsOptions.ColorHints, document?.Project.Language) ?? false;
 
             var selectedSpans = new List<ITagSpan<IntraTextAdornmentTag>>();
             for (var i = 0; i < _cache.Count; i++)
