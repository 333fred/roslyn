﻿// Licensed to the .NET Foundation under one or more agreements.
// The .NET Foundation licenses this file to you under the MIT license.
// See the LICENSE file in the project root for more information.

using System;
using System.Collections.Generic;
using System.Collections.Immutable;
using System.Threading;
<<<<<<< HEAD
=======
using Microsoft.CodeAnalysis.NavigateTo;
using Microsoft.CodeAnalysis.Shared.Extensions;
>>>>>>> ff1dcc8f
using Microsoft.CodeAnalysis.Shared.TestHooks;
using Microsoft.VisualStudio.Language.NavigateTo.Interfaces;
using Roslyn.Utilities;

namespace Microsoft.CodeAnalysis.Editor.Implementation.NavigateTo
{
    internal partial class NavigateToItemProvider : INavigateToItemProvider2
    {
        private readonly Workspace _workspace;
        private readonly IAsynchronousOperationListener _asyncListener;
        private readonly INavigateToItemDisplayFactory _displayFactory;

        private CancellationTokenSource _cancellationTokenSource = new CancellationTokenSource();

        public NavigateToItemProvider(
            Workspace workspace,
            IAsynchronousOperationListener asyncListener)
        {
            Contract.ThrowIfNull(workspace);
            Contract.ThrowIfNull(asyncListener);

            _workspace = workspace;
            _asyncListener = asyncListener;
            _displayFactory = new NavigateToItemDisplayFactory();
        }

        ISet<string> INavigateToItemProvider2.KindsProvided => KindsProvided;

        public ImmutableHashSet<string> KindsProvided
        {
            get
            {
                var result = ImmutableHashSet.Create<string>(StringComparer.Ordinal);
                foreach (var project in _workspace.CurrentSolution.Projects)
                {
<<<<<<< HEAD
                    var navigateToSearchService = NavigateToSearcher.TryGetNavigateToSearchService(project);
=======
                    var navigateToSearchService = project.GetLanguageService<INavigateToSearchService>();
>>>>>>> ff1dcc8f
                    if (navigateToSearchService != null)
                    {
                        result = result.Union(navigateToSearchService.KindsProvided);
                    }
                }

                return result;
            }
        }

        public bool CanFilter
        {
            get
            {
                foreach (var project in _workspace.CurrentSolution.Projects)
                {
<<<<<<< HEAD
                    var navigateToSearchService = NavigateToSearcher.TryGetNavigateToSearchService(project);
=======
                    var navigateToSearchService = project.GetLanguageService<INavigateToSearchService>();
>>>>>>> ff1dcc8f
                    if (navigateToSearchService is null)
                    {
                        // If we reach here, it means the current project does not support Navigate To, which is
                        // functionally equivalent to supporting filtering.
                        continue;
                    }

                    if (!navigateToSearchService.CanFilter)
                    {
                        return false;
                    }
                }

                // All projects either support filtering or do not support Navigate To at all
                return true;
            }
        }

        public void StopSearch()
        {
            _cancellationTokenSource.Cancel();
            _cancellationTokenSource = new CancellationTokenSource();
        }

        public void Dispose()
        {
            this.StopSearch();
            (_displayFactory as IDisposable)?.Dispose();
        }

        public void StartSearch(INavigateToCallback callback, string searchValue)
            => StartSearch(callback, searchValue, KindsProvided);

        public void StartSearch(INavigateToCallback callback, string searchValue, INavigateToFilterParameters filter)
            => StartSearch(callback, searchValue, filter.Kinds.ToImmutableHashSet(StringComparer.Ordinal));

        private void StartSearch(INavigateToCallback callback, string searchValue, IImmutableSet<string> kinds)
        {
            this.StopSearch();

            if (string.IsNullOrWhiteSpace(searchValue))
            {
                callback.Done();
                return;
            }

            if (kinds == null || kinds.Count == 0)
            {
                kinds = KindsProvided;
            }

            var searchCurrentDocument = (callback.Options as INavigateToOptions2)?.SearchCurrentDocument ?? false;

            var roslynCallback = new VisualStudioNavigateToCallback(_displayFactory, callback);
            var searcher = new NavigateToSearcher(
                _workspace.CurrentSolution,
                _asyncListener,
                roslynCallback,
                searchValue,
                searchCurrentDocument,
                kinds,
                _cancellationTokenSource.Token);

            _ = searcher.SearchAsync();
        }
    }
}<|MERGE_RESOLUTION|>--- conflicted
+++ resolved
@@ -6,11 +6,8 @@
 using System.Collections.Generic;
 using System.Collections.Immutable;
 using System.Threading;
-<<<<<<< HEAD
-=======
 using Microsoft.CodeAnalysis.NavigateTo;
 using Microsoft.CodeAnalysis.Shared.Extensions;
->>>>>>> ff1dcc8f
 using Microsoft.CodeAnalysis.Shared.TestHooks;
 using Microsoft.VisualStudio.Language.NavigateTo.Interfaces;
 using Roslyn.Utilities;
@@ -46,11 +43,7 @@
                 var result = ImmutableHashSet.Create<string>(StringComparer.Ordinal);
                 foreach (var project in _workspace.CurrentSolution.Projects)
                 {
-<<<<<<< HEAD
-                    var navigateToSearchService = NavigateToSearcher.TryGetNavigateToSearchService(project);
-=======
                     var navigateToSearchService = project.GetLanguageService<INavigateToSearchService>();
->>>>>>> ff1dcc8f
                     if (navigateToSearchService != null)
                     {
                         result = result.Union(navigateToSearchService.KindsProvided);
@@ -67,11 +60,7 @@
             {
                 foreach (var project in _workspace.CurrentSolution.Projects)
                 {
-<<<<<<< HEAD
-                    var navigateToSearchService = NavigateToSearcher.TryGetNavigateToSearchService(project);
-=======
                     var navigateToSearchService = project.GetLanguageService<INavigateToSearchService>();
->>>>>>> ff1dcc8f
                     if (navigateToSearchService is null)
                     {
                         // If we reach here, it means the current project does not support Navigate To, which is
