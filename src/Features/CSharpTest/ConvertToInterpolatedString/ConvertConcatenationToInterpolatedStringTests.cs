--- conflicted
+++ resolved
@@ -1381,7 +1381,28 @@
         }.RunAsync();
     }
 
-<<<<<<< HEAD
+    [Fact, WorkItem("https://github.com/dotnet/roslyn/issues/61256")]
+    public async Task TestWithRawString()
+    {
+        await new VerifyCS.Test
+        {
+            TestCode = """"
+                struct ValueTuple
+                {
+                    public void Goo()
+                    {
+                        var someVariable = "Some text";
+
+                        var fullText = someVariable [||]+ """
+                            Appended line
+                            """;
+                    }
+                }
+                """",
+            LanguageVersion = LanguageVersion.CSharp11,
+        }.RunAsync();
+    }
+
     [Fact, WorkItem("https://github.com/dotnet/roslyn/issues/69721")]
     public async Task TestQuoteCharacter1()
     {
@@ -1424,27 +1445,6 @@
                 }
                 """,
             ReferenceAssemblies = ReferenceAssemblies.Net.Net60,
-=======
-    [Fact, WorkItem("https://github.com/dotnet/roslyn/issues/61256")]
-    public async Task TestWithRawString()
-    {
-        await new VerifyCS.Test
-        {
-            TestCode = """"
-                struct ValueTuple
-                {
-                    public void Goo()
-                    {
-                        var someVariable = "Some text";
-
-                        var fullText = someVariable [||]+ """
-                            Appended line
-                            """;
-                    }
-                }
-                """",
-            LanguageVersion = LanguageVersion.CSharp11,
->>>>>>> 36754e8a
         }.RunAsync();
     }
 }