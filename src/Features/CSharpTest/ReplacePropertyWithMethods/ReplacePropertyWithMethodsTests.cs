﻿// Licensed to the .NET Foundation under one or more agreements.
// The .NET Foundation licenses this file to you under the MIT license.
// See the LICENSE file in the project root for more information.

using System.Threading.Tasks;
using Microsoft.CodeAnalysis.CodeRefactorings;
using Microsoft.CodeAnalysis.CSharp.CodeStyle;
using Microsoft.CodeAnalysis.Editor.CSharp.UnitTests.CodeRefactorings;
using Microsoft.CodeAnalysis.Editor.UnitTests.CodeActions;
using Microsoft.CodeAnalysis.ReplacePropertyWithMethods;
using Microsoft.CodeAnalysis.Test.Utilities;
using Roslyn.Test.Utilities;
using Xunit;

namespace Microsoft.CodeAnalysis.Editor.CSharp.UnitTests.CodeActions.ReplacePropertyWithMethods;

[Trait(Traits.Feature, Traits.Features.CodeActionsReplacePropertyWithMethods)]
public sealed class ReplacePropertyWithMethodsTests : AbstractCSharpCodeActionTest_NoEditor
{
    private OptionsCollection PreferExpressionBodiedMethods
        => new(GetLanguage()) { { CSharpCodeStyleOptions.PreferExpressionBodiedMethods, CSharpCodeStyleOptions.WhenPossibleWithSuggestionEnforcement } };

    protected override CodeRefactoringProvider CreateCodeRefactoringProvider(TestWorkspace workspace, TestParameters parameters)
        => new ReplacePropertyWithMethodsCodeRefactoringProvider();

    [Fact]
    public async Task TestGetWithBody()
    {
        await TestInRegularAndScriptAsync(
            """
            class C
            {
                int [||]Prop
                {
                    get
                    {
                        return 0;
                    }
                }
            }
            """,
            """
            class C
            {
                private int GetProp()
                {
                    return 0;
                }
            }
            """);
    }

    [Fact]
    public async Task TestPublicProperty()
    {
        await TestInRegularAndScriptAsync(
            """
            class C
            {
                public int [||]Prop
                {
                    get
                    {
                        return 0;
                    }
                }
            }
            """,
            """
            class C
            {
                public int GetProp()
                {
                    return 0;
                }
            }
            """);
    }

    [Fact]
    public async Task TestAnonyousType1()
    {
        await TestInRegularAndScriptAsync(
            """
            class C
            {
                public int [||]Prop
                {
                    get
                    {
                        return 0;
                    }
                }

                public void M()
                {
                    var v = new { P = this.Prop } }
            }
            """,
            """
            class C
            {
                public int GetProp()
                {
                    return 0;
                }

                public void M()
                {
                    var v = new { P = this.GetProp() } }
            }
            """);
    }

    [Fact]
    public async Task TestAnonyousType2()
    {
        await TestInRegularAndScriptAsync(
            """
            class C
            {
                public int [||]Prop
                {
                    get
                    {
                        return 0;
                    }
                }

                public void M()
                {
                    var v = new { this.Prop } }
            }
            """,
            """
            class C
            {
                public int GetProp()
                {
                    return 0;
                }

                public void M()
                {
                    var v = new { Prop = this.GetProp() } }
            }
            """);
    }

    [Fact]
    public async Task TestPassedToRef1()
    {
        await TestInRegularAndScriptAsync(
            """
            class C
            {
                public int [||]Prop
                {
                    get
                    {
                        return 0;
                    }
                }

                public void RefM(ref int i)
                {
                }

                public void M()
                {
                    RefM(ref this.Prop);
                }
            }
            """,
            """
            class C
            {
                public int GetProp()
                {
                    return 0;
                }

                public void RefM(ref int i)
                {
                }

                public void M()
                {
                    RefM(ref this.{|Conflict:GetProp|}());
                }
            }
            """);
    }

    [Fact]
    public async Task TestPassedToOut1()
    {
        await TestInRegularAndScriptAsync(
            """
            class C
            {
                public int [||]Prop
                {
                    get
                    {
                        return 0;
                    }
                }

                public void OutM(out int i)
                {
                }

                public void M()
                {
                    OutM(out this.Prop);
                }
            }
            """,
            """
            class C
            {
                public int GetProp()
                {
                    return 0;
                }

                public void OutM(out int i)
                {
                }

                public void M()
                {
                    OutM(out this.{|Conflict:GetProp|}());
                }
            }
            """);
    }

    [Fact]
    public async Task TestUsedInAttribute1()
    {
        await TestInRegularAndScriptAsync(
            """
            using System;

            class CAttribute : Attribute
            {
                public int [||]Prop
                {
                    get
                    {
                        return 0;
                    }
                }
            }

            [C(Prop = 1)]
            class D
            {
            }
            """,
            """
            using System;

            class CAttribute : Attribute
            {
                public int GetProp()
                {
                    return 0;
                }
            }

            [C({|Conflict:Prop|} = 1)]
            class D
            {
            }
            """);
    }

    [Fact]
    public async Task TestSetWithBody1()
    {
        await TestInRegularAndScriptAsync(
            """
            class C
            {
                int [||]Prop
                {
                    set
                    {
                        var v = value;
                    }
                }
            }
            """,
            """
            class C
            {
                private void SetProp(int value)
                {
                    var v = value;
                }
            }
            """);
    }

    [Fact]
    public async Task TestSetReference1()
    {
        await TestInRegularAndScriptAsync(
            """
            class C
            {
                int [||]Prop
                {
                    set
                    {
                        var v = value;
                    }
                }

                void M()
                {
                    this.Prop = 1;
                }
            }
            """,
            """
            class C
            {
                private void SetProp(int value)
                {
                    var v = value;
                }

                void M()
                {
                    this.SetProp(1);
                }
            }
            """);
    }

    [Fact]
    public async Task TestGetterAndSetter()
    {
        await TestInRegularAndScriptAsync(
            """
            class C
            {
                int [||]Prop
                {
                    get
                    {
                        return 0;
                    }

                    set
                    {
                        var v = value;
                    }
                }
            }
            """,
            """
            class C
            {
                private int GetProp()
                {
                    return 0;
                }

                private void SetProp(int value)
                {
                    var v = value;
                }
            }
            """);
    }

    [Fact]
    public async Task TestGetterAndSetterAccessibilityChange()
    {
        await TestInRegularAndScriptAsync(
            """
            class C
            {
                public int [||]Prop
                {
                    get
                    {
                        return 0;
                    }

                    private set
                    {
                        var v = value;
                    }
                }
            }
            """,
            """
            class C
            {
                public int GetProp()
                {
                    return 0;
                }

                private void SetProp(int value)
                {
                    var v = value;
                }
            }
            """);
    }

    [Fact]
    public async Task TestIncrement1()
    {
        await TestInRegularAndScriptAsync(
            """
            class C
            {
                int [||]Prop
                {
                    get
                    {
                        return 0;
                    }

                    set
                    {
                        var v = value;
                    }
                }

                void M()
                {
                    this.Prop++;
                }
            }
            """,
            """
            class C
            {
                private int GetProp()
                {
                    return 0;
                }

                private void SetProp(int value)
                {
                    var v = value;
                }

                void M()
                {
                    this.SetProp(this.GetProp() + 1);
                }
            }
            """);
    }

    [Fact]
    public async Task TestDecrement2()
    {
        await TestInRegularAndScriptAsync(
            """
            class C
            {
                int [||]Prop
                {
                    get
                    {
                        return 0;
                    }

                    set
                    {
                        var v = value;
                    }
                }

                void M()
                {
                    this.Prop--;
                }
            }
            """,
            """
            class C
            {
                private int GetProp()
                {
                    return 0;
                }

                private void SetProp(int value)
                {
                    var v = value;
                }

                void M()
                {
                    this.SetProp(this.GetProp() - 1);
                }
            }
            """);
    }

    [Fact]
    public async Task TestRecursiveGet()
    {
        await TestInRegularAndScriptAsync(
            """
            class C
            {
                int [||]Prop
                {
                    get
                    {
                        return this.Prop + 1;
                    }
                }
            }
            """,
            """
            class C
            {
                private int GetProp()
                {
                    return this.GetProp() + 1;
                }
            }
            """);
    }

    [Fact]
    public async Task TestRecursiveSet()
    {
        await TestInRegularAndScriptAsync(
            """
            class C
            {
                int [||]Prop
                {
                    set
                    {
                        this.Prop = value + 1;
                    }
                }
            }
            """,
            """
            class C
            {
                private void SetProp(int value)
                {
                    this.SetProp(value + 1);
                }
            }
            """);
    }

    [Fact]
    public async Task TestCompoundAssign1()
    {
        await TestInRegularAndScriptAsync(
            """
            class C
            {
                int [||]Prop
                {
                    get
                    {
                        return 0;
                    }

                    set
                    {
                        var v = value;
                    }
                }

                void M()
                {
                    this.Prop *= x;
                }
            }
            """,
            """
            class C
            {
                private int GetProp()
                {
                    return 0;
                }

                private void SetProp(int value)
                {
                    var v = value;
                }

                void M()
                {
                    this.SetProp(this.GetProp() * x);
                }
            }
            """);
    }

    [Fact]
    public async Task TestCompoundAssign2()
    {
        await TestInRegularAndScriptAsync(
            """
            class C
            {
                int [||]Prop
                {
                    get
                    {
                        return 0;
                    }

                    set
                    {
                        var v = value;
                    }
                }

                void M()
                {
                    this.Prop *= x + y;
                }
            }
            """,
            """
            class C
            {
                private int GetProp()
                {
                    return 0;
                }

                private void SetProp(int value)
                {
                    var v = value;
                }

                void M()
                {
                    this.SetProp(this.GetProp() * (x + y));
                }
            }
            """);
    }

    [Fact, WorkItem("https://github.com/dotnet/roslyn/issues/41159")]
    public async Task TestCompoundAssign3()
    {
        await TestInRegularAndScriptAsync(
            """
            class C
            {
                object [||]Prop
                {
                    get
                    {
                        return null;
                    }

                    set
                    {
                        var v = value;
                    }
                }

                void M()
                {
                    this.Prop ??= x;
                }
            }
            """,
            """
            class C
            {
                private object GetProp()
                {
                    return null;
                }

                private void SetProp(object value)
                {
                    var v = value;
                }

                void M()
                {
                    this.SetProp(this.GetProp() ?? x);
                }
            }
            """);
    }

    [Fact, WorkItem("https://github.com/dotnet/roslyn/issues/41159")]
    public async Task TestCompoundAssign4()
    {
        await TestInRegularAndScriptAsync(
            """
            class C
            {
                int [||]Prop
                {
                    get
                    {
                        return 0;
                    }

                    set
                    {
                        var v = value;
                    }
                }

                void M()
                {
                    this.Prop >>= x;
                }
            }
            """,
            """
            class C
            {
                private int GetProp()
                {
                    return 0;
                }

                private void SetProp(int value)
                {
                    var v = value;
                }

                void M()
                {
                    this.SetProp(this.GetProp() >> x);
                }
            }
            """);
    }

    [Fact, WorkItem("https://github.com/dotnet/roslyn/issues/41159")]
    public async Task TestCompoundAssign5()
    {
        await TestInRegularAndScriptAsync(
            """
            class C
            {
                int [||]Prop
                {
                    get
                    {
                        return 0;
                    }

                    set
                    {
                        var v = value;
                    }
                }

                void M()
                {
                    this.Prop >>>= x;
                }
            }
            """,
            """
            class C
            {
                private int GetProp()
                {
                    return 0;
                }

                private void SetProp(int value)
                {
                    var v = value;
                }

                void M()
                {
                    this.SetProp(this.GetProp() >>> x);
                }
            }
            """);
    }

    [Fact]
    public async Task TestMissingAccessors()
    {
        await TestInRegularAndScriptAsync(
            """
            class C
            {
                int [||]Prop { }

                void M()
                {
                    var v = this.Prop;
                }
            }
            """,
            """
            class C
            {

                void M()
                {
                    var v = this.GetProp();
                }
            }
            """);
    }

    [Fact]
    public async Task TestComputedProp()
    {
        await TestInRegularAndScriptAsync(
            """
            class C
            {
                int [||]Prop => 1;
            }
            """,
            """
            class C
            {
                private int GetProp()
                {
                    return 1;
                }
            }
            """);
    }

    [Fact]
    public async Task TestComputedPropWithTrailingTrivia()
    {
        await TestInRegularAndScriptAsync(
            """
            class C
            {
                int [||]Prop => 1; // Comment
            }
            """,
            """
            class C
            {
                private int GetProp()
                {
                    return 1; // Comment
                }
            }
            """);
    }

    [Fact]
    public async Task TestIndentation()
    {
        await TestInRegularAndScriptAsync(
            """
            class C
            {
                int [||]Goo
                {
                    get
                    {
                        int count;
                        foreach (var x in y)
                        {
                            count += bar;
                        }
                        return count;
                    }
                }
            }
            """,
            """
            class C
            {
                private int GetGoo()
                {
                    int count;
                    foreach (var x in y)
                    {
                        count += bar;
                    }
                    return count;
                }
            }
            """);
    }

    [Fact]
    public async Task TestComputedPropWithTrailingTriviaAfterArrow()
    {
        await TestInRegularAndScriptAsync(
            """
            class C
            {
                public int [||]Prop => /* return 42 */ 42;
            }
            """,
            """
            class C
            {
                public int GetProp()
                {
                    /* return 42 */
                    return 42;
                }
            }
            """);
    }

    [Fact]
    public async Task TestAbstractProperty()
    {
        await TestInRegularAndScriptAsync(
            """
            class C
            {
                public abstract int [||]Prop { get; }

                public void M()
                {
                    var v = new { P = this.Prop } }
            }
            """,
            """
            class C
            {
                public abstract int GetProp();

                public void M()
                {
                    var v = new { P = this.GetProp() } }
            }
            """);
    }

    [Fact]
    public async Task TestVirtualProperty()
    {
        await TestInRegularAndScriptAsync(
            """
            class C
            {
                public virtual int [||]Prop
                {
                    get
                    {
                        return 1;
                    }
                }

                public void M()
                {
                    var v = new { P = this.Prop } }
            }
            """,
            """
            class C
            {
                public virtual int GetProp()
                {
                    return 1;
                }

                public void M()
                {
                    var v = new { P = this.GetProp() } }
            }
            """);
    }

    [Fact]
    public async Task TestInterfaceProperty()
    {
        await TestInRegularAndScriptAsync(
            """
            interface I
            {
                int [||]Prop { get; }
            }
            """,
            """
            interface I
            {
                int GetProp();
            }
            """);
    }

    [Fact]
    public async Task TestAutoProperty1()
    {
        await TestInRegularAndScriptAsync(
            """
            class C
            {
                public int [||]Prop { get; }
            }
            """,
            """
            class C
            {
                private readonly int prop;

                public int GetProp()
                {
                    return prop;
                }
            }
            """);
    }

    [Fact]
    public async Task TestAutoProperty2()
    {
        await TestInRegularAndScriptAsync(
            """
            class C
            {
                public int [||]Prop { get; }

                public C()
                {
                    this.Prop++;
                }
            }
            """,
            """
            class C
            {
                private readonly int prop;

                public int GetProp()
                {
                    return prop;
                }

                public C()
                {
                    this.prop = this.GetProp() + 1;
                }
            }
            """);
    }

    [Fact]
    public async Task TestAutoProperty3()
    {
        await TestInRegularAndScriptAsync(
            """
            class C
            {
                public int [||]Prop { get; }

                public C()
                {
                    this.Prop *= x + y;
                }
            }
            """,
            """
            class C
            {
                private readonly int prop;

                public int GetProp()
                {
                    return prop;
                }

                public C()
                {
                    this.prop = this.GetProp() * (x + y);
                }
            }
            """);
    }

    [Fact]
    public async Task TestAutoProperty4()
    {
        await TestInRegularAndScriptAsync(
            """
            class C
            {
                public int [||]Prop { get; } = 1;
            }
            """,
            """
            class C
            {
                private readonly int prop = 1;

                public int GetProp()
                {
                    return prop;
                }
            }
            """);
    }

    [Fact]
    public async Task TestAutoProperty5()
    {
        await TestInRegularAndScriptAsync(
            """
            class C
            {
                private int prop;

                public int [||]Prop { get; } = 1;
            }
            """,
            """
            class C
            {
                private int prop;
                private readonly int prop1 = 1;

                public int GetProp()
                {
                    return prop1;
                }
            }
            """);
    }

    [Fact]
    public async Task TestAutoProperty6()
    {
        await TestInRegularAndScriptAsync(
            """
            class C
            {
                public int [||]PascalCase { get; }
            }
            """,
            """
            class C
            {
                private readonly int pascalCase;

                public int GetPascalCase()
                {
                    return pascalCase;
                }
            }
            """);
    }

    [Fact]
    public async Task TestUniqueName1()
    {
        await TestInRegularAndScriptAsync(
            """
            class C
            {
                public int [||]Prop
                {
                    get
                    {
                        return 0;
                    }
                }

                public abstract int GetProp();
            }
            """,
            """
            class C
            {
                public int GetProp1()
                {
                    return 0;
                }

                public abstract int GetProp();
            }
            """);
    }

    [Fact]
    public async Task TestUniqueName2()
    {
        await TestInRegularAndScriptAsync(
            """
            class C
            {
                public int [||]Prop
                {
                    set
                    {
                    }
                }

                public abstract void SetProp(int i);
            }
            """,
            """
            class C
            {
                public void SetProp1(int value)
                {
                }

                public abstract void SetProp(int i);
            }
            """);
    }

    [Fact]
    public async Task TestUniqueName3()
    {
        await TestInRegularAndScriptAsync(
            """
            class C
            {
                public object [||]Prop
                {
                    set
                    {
                    }
                }

                public abstract void SetProp(dynamic i);
            }
            """,
            """
            class C
            {
                public void SetProp1(object value)
                {
                }

                public abstract void SetProp(dynamic i);
            }
            """);
    }

    [Fact]
    public async Task TestTrivia1()
    {
        await TestInRegularAndScriptAsync(
            """
            class C
            {
                int [||]Prop { get; set; }

                void M()
                {

                    Prop++;
                }
            }
            """,
            """
            class C
            {
                private int prop;

                private int GetProp()
                {
                    return prop;
                }

                private void SetProp(int value)
                {
                    prop = value;
                }

                void M()
                {

                    SetProp(GetProp() + 1);
                }
            }
            """);
    }

    [Fact]
    public async Task TestTrivia2()
    {
        await TestInRegularAndScriptAsync(
            """
            class C
            {
                int [||]Prop { get; set; }

                void M()
                {
                    /* Leading */
                    Prop++; /* Trailing */
                }
            }
            """,
            """
            class C
            {
                private int prop;

                private int GetProp()
                {
                    return prop;
                }

                private void SetProp(int value)
                {
                    prop = value;
                }

                void M()
                {
                    /* Leading */
                    SetProp(GetProp() + 1); /* Trailing */
                }
            }
            """);
    }

    [Fact]
    public async Task TestTrivia3()
    {
        await TestInRegularAndScriptAsync(
            """
            class C
            {
                int [||]Prop { get; set; }

                void M()
                {
                    /* Leading */
                    Prop += 1 /* Trailing */ ;
                }
            }
            """,
            """
            class C
            {
                private int prop;

                private int GetProp()
                {
                    return prop;
                }

                private void SetProp(int value)
                {
                    prop = value;
                }

                void M()
                {
                    /* Leading */
                    SetProp(GetProp() + 1 /* Trailing */ );
                }
            }
            """);
    }

    [Fact]
    public async Task ReplaceReadInsideWrite1()
    {
        await TestInRegularAndScriptAsync(
            """
            class C
            {
                int [||]Prop { get; set; }

                void M()
                {
                    Prop = Prop + 1;
                }
            }
            """,
            """
            class C
            {
                private int prop;

                private int GetProp()
                {
                    return prop;
                }

                private void SetProp(int value)
                {
                    prop = value;
                }

                void M()
                {
                    SetProp(GetProp() + 1);
                }
            }
            """);
    }

    [Fact]
    public async Task ReplaceReadInsideWrite2()
    {
        await TestInRegularAndScriptAsync(
            """
            class C
            {
                int [||]Prop { get; set; }

                void M()
                {
                    Prop *= Prop + 1;
                }
            }
            """,
            """
            class C
            {
                private int prop;

                private int GetProp()
                {
                    return prop;
                }

                private void SetProp(int value)
                {
                    prop = value;
                }

                void M()
                {
                    SetProp(GetProp() * (GetProp() + 1));
                }
            }
            """);
    }

    [Fact, WorkItem("https://github.com/dotnet/roslyn/issues/16157")]
    public async Task TestWithConditionalBinding1()
    {
        await TestInRegularAndScriptAsync(
            """
            public class Goo
            {
                public bool [||]Any { get; } // Replace 'Any' with method

                public static void Bar()
                {
                    var goo = new Goo();
                    bool f = goo?.Any == true;
                }
            }
            """,
            """
            public class Goo
            {
                private readonly bool any;

                public bool GetAny()
                {
                    return any;
                }

                public static void Bar()
                {
                    var goo = new Goo();
                    bool f = goo?.GetAny() == true;
                }
            }
            """);
    }

    [Fact, WorkItem("https://github.com/dotnet/roslyn/issues/16980")]
    public async Task TestCodeStyle1()
    {
        await TestInRegularAndScriptAsync(
            """
            class C
            {
                int [||]Prop
                {
                    get
                    {
                        return 0;
                    }
                }
            }
            """,
            """
            class C
            {
                private int GetProp() => 0;
            }
            """, options: PreferExpressionBodiedMethods);
    }

    [Fact, WorkItem("https://github.com/dotnet/roslyn/issues/16980")]
    public async Task TestCodeStyle2()
    {
        await TestInRegularAndScriptAsync(
            """
            class C
            {
                int [||]Prop
                {
                    get
                    {
                        return 0;
                    }

                    set
                    {
                        throw e;
                    }
                }
            }
            """,
            """
            class C
            {
                private int GetProp() => 0;
                private void SetProp(int value) => throw e;
            }
            """, options: PreferExpressionBodiedMethods);
    }

    [Fact, WorkItem("https://github.com/dotnet/roslyn/issues/16980")]
    public async Task TestCodeStyle3()
    {
        await TestInRegularAndScriptAsync(
            """
            class C
            {
                int [||]Prop
                {
                    get => 0;

                    set => throw e;
                }
            }
            """,
            """
            class C
            {
                private int GetProp() => 0;
                private void SetProp(int value) => throw e;
            }
            """, options: PreferExpressionBodiedMethods);
    }

    [Fact, WorkItem("https://github.com/dotnet/roslyn/issues/16980")]
    public async Task TestCodeStyle4()
    {
        await TestInRegularAndScriptAsync(
            """
            class C
            {
                int [||]Prop => 0;
            }
            """,
            """
            class C
            {
                private int GetProp() => 0;
            }
            """, options: PreferExpressionBodiedMethods);
    }

    [Fact, WorkItem("https://github.com/dotnet/roslyn/issues/16980")]
    public async Task TestCodeStyle5()
    {
        await TestInRegularAndScriptAsync(
            """
            class C
            {
                int [||]Prop { get; }
            }
            """,
            """
            class C
            {
                private readonly int prop;

                private int GetProp() => prop;
            }
            """, options: PreferExpressionBodiedMethods);
    }

    [Fact, WorkItem("https://github.com/dotnet/roslyn/issues/16980")]
    public async Task TestCodeStyle6()
    {
        await TestInRegularAndScriptAsync(
            """
            class C
            {
                int [||]Prop { get; set; }
            }
            """,
            """
            class C
            {
                private int prop;

                private int GetProp() => prop;
                private void SetProp(int value) => prop = value;
            }
            """, options: PreferExpressionBodiedMethods);
    }

    [Fact, WorkItem("https://github.com/dotnet/roslyn/issues/16980")]
    public async Task TestCodeStyle7()
    {
        await TestInRegularAndScriptAsync(
            """
            class C
            {
                int [||]Prop
                {
                    get
                    {
                        A();
                        return B();
                    }
                }
            }
            """,
            """
            class C
            {
                private int GetProp()
                {
                    A();
                    return B();
                }
            }
            """, options: PreferExpressionBodiedMethods);
    }

    [Fact, WorkItem("https://github.com/dotnet/roslyn/issues/18234")]
    public async Task TestDocumentationComment1()
    {
        await TestInRegularAndScriptAsync(
            """
            internal interface ILanguageServiceHost
            {
                /// <summary>
                ///     Gets the active workspace project context that provides access to the language service for the active configured project.
                /// </summary>
                /// <value>
                ///     An value that provides access to the language service for the active configured project.
                /// </value>
                object [||]ActiveProjectContext
                {
                    get;
                }
            }
            """,
            """
            internal interface ILanguageServiceHost
            {
                /// <summary>
                ///     Gets the active workspace project context that provides access to the language service for the active configured project.
                /// </summary>
                /// <returns>
                ///     An value that provides access to the language service for the active configured project.
                /// </returns>
                object GetActiveProjectContext();
            }
            """);
    }

    [Fact, WorkItem("https://github.com/dotnet/roslyn/issues/18234")]
    public async Task TestDocumentationComment2()
    {
        await TestInRegularAndScriptAsync(
            """
            internal interface ILanguageServiceHost
            {
                /// <summary>
                ///     Sets the active workspace project context that provides access to the language service for the active configured project.
                /// </summary>
                /// <value>
                ///     An value that provides access to the language service for the active configured project.
                /// </value>
                object [||]ActiveProjectContext
                {
                    set;
                }
            }
            """,
            """
            internal interface ILanguageServiceHost
            {
                /// <summary>
                ///     Sets the active workspace project context that provides access to the language service for the active configured project.
                /// </summary>
                /// <param name="value">
                ///     An value that provides access to the language service for the active configured project.
                /// </param>
                void SetActiveProjectContext(object value);
            }
            """);
    }

    [Fact, WorkItem("https://github.com/dotnet/roslyn/issues/18234")]
    public async Task TestDocumentationComment3()
    {
        await TestInRegularAndScriptAsync(
            """
            internal interface ILanguageServiceHost
            {
                /// <summary>
                ///     Gets or sets the active workspace project context that provides access to the language service for the active configured project.
                /// </summary>
                /// <value>
                ///     An value that provides access to the language service for the active configured project.
                /// </value>
                object [||]ActiveProjectContext
                {
                    get; set;
                }
            }
            """,
            """
            internal interface ILanguageServiceHost
            {
                /// <summary>
                ///     Gets or sets the active workspace project context that provides access to the language service for the active configured project.
                /// </summary>
                /// <returns>
                ///     An value that provides access to the language service for the active configured project.
                /// </returns>
                object GetActiveProjectContext();
                void SetActiveProjectContext(object value);
            }
            """);
    }

    [Fact, WorkItem("https://github.com/dotnet/roslyn/issues/18234")]
    public async Task TestDocumentationComment4()
    {
        await TestInRegularAndScriptAsync(
            """
            internal interface ILanguageServiceHost
            {
                /// <summary>
                ///     Sets <see cref="ActiveProjectContext"/>.
                /// </summary>
                /// <seealso cref="ActiveProjectContext"/>
                object [||]ActiveProjectContext
                {
                    set;
                }
            }
            internal struct AStruct
            {
                /// <seealso cref="ILanguageServiceHost.ActiveProjectContext"/>
                private int x;
            }
            """,
            """
            internal interface ILanguageServiceHost
            {
                /// <summary>
                ///     Sets <see cref="SetActiveProjectContext(object)"/>.
                /// </summary>
                /// <seealso cref="SetActiveProjectContext(object)"/>
                void SetActiveProjectContext(object value);
            }
            internal struct AStruct
            {
                /// <seealso cref="ILanguageServiceHost.SetActiveProjectContext(object)"/>
                private int x;
            }
            """);
    }

    [Fact, WorkItem("https://github.com/dotnet/roslyn/issues/18234")]
    public async Task TestDocumentationComment5()
    {
        await TestInRegularAndScriptAsync(
            """
            internal interface ILanguageServiceHost
            {
                /// <summary>
                ///     Gets or sets <see cref="ActiveProjectContext"/>.
                /// </summary>
                /// <seealso cref="ActiveProjectContext"/>
                object [||]ActiveProjectContext
                {
                    get; set;
                }
            }
            internal struct AStruct
            {
                /// <seealso cref="ILanguageServiceHost.ActiveProjectContext"/>
                private int x;
            }
            """,
            """
            internal interface ILanguageServiceHost
            {
                /// <summary>
                ///     Gets or sets <see cref="GetActiveProjectContext()"/>.
                /// </summary>
                /// <seealso cref="GetActiveProjectContext()"/>
                object GetActiveProjectContext();
                void SetActiveProjectContext(object value);
            }
            internal struct AStruct
            {
                /// <seealso cref="ILanguageServiceHost.GetActiveProjectContext()"/>
                private int x;
            }
            """);
    }

    [Fact, WorkItem("https://github.com/dotnet/roslyn/issues/18234")]
    public async Task TestDocumentationComment6()
    {
        await TestInRegularAndScriptAsync(
            """
            internal interface ISomeInterface<T>
            {
                /// <seealso cref="Context"/>
                ISomeInterface<T> [||]Context
                {
                    set;
                }
            }
            internal struct AStruct
            {
                /// <seealso cref="ISomeInterface{T}.Context"/>
                private int x;
            }
            """,
            """
            internal interface ISomeInterface<T>
            {
                /// <seealso cref="SetContext(ISomeInterface{T})"/>
                void SetContext(ISomeInterface<T> value);
            }
            internal struct AStruct
            {
                /// <seealso cref="ISomeInterface{T}.SetContext(ISomeInterface{T})"/>
                private int x;
            }
            """);
    }

    [Fact, WorkItem("https://github.com/dotnet/roslyn/issues/19235")]
    public async Task TestWithDirectives1()
    {
        await TestInRegularAndScriptAsync(
            """
            class C
            {
                int [||]Prop
                {
                    get
                    {
            #if true
                        return 0;
            #else
                        return 1;
            #endif
                    }
                }
            }
            """,
"""
class C
{
    private int GetProp()
    {
#if true
        return 0;
#else
            return 1;
#endif
    }
}
""");
    }

    [Fact, WorkItem("https://github.com/dotnet/roslyn/issues/19235")]
    public async Task TestWithDirectives2()
    {
        await TestInRegularAndScriptAsync(
            """
            class C
            {
                int [||]Prop
                {
                    get
                    {
            #if true
                        return 0;
            #else
                        return 1;
            #endif
                    }
                }
            }
            """,
"""
class C
{
    private int GetProp() =>
#if true
            0;
#else
            return 1;
#endif
}
""",
options: PreferExpressionBodiedMethods);
    }

    [Fact, WorkItem("https://github.com/dotnet/roslyn/issues/19235")]
    public async Task TestWithDirectives3()
    {
        await TestInRegularAndScriptAsync(
            """
            class C
            {
                int [||]Prop =>
            #if true
                    0;
            #else
                    1;
            #endif
            }
            """,
            """
            class C
            {
                private int GetProp() =>
            #if true
                    0;
            #else
                    1;
            #endif
            }
            """);
    }

    [Fact, WorkItem("https://github.com/dotnet/roslyn/issues/19235")]
    public async Task TestWithDirectives4()
    {
        await TestInRegularAndScriptAsync(
            """
            class C
            {
                int [||]Prop =>
            #if true
                    0;
            #else
                    1;
            #endif
            }
            """,
            """
            class C
            {
                private int GetProp() =>
            #if true
                    0;
            #else
                    1;
            #endif
            }
            """,
options: PreferExpressionBodiedMethods);
    }

    [Fact, WorkItem("https://devdiv.visualstudio.com/DevDiv/_workitems/edit/440371")]
    public async Task TestExplicitInterfaceImplementation()
    {
        await TestInRegularAndScriptAsync(
            """
            interface IGoo
            {
                int [||]Goo { get; set; }
            }

            class C : IGoo
            {
                int IGoo.Goo
                {
                    get
                    {
                        throw new System.NotImplementedException();
                    }

                    set
                    {
                        throw new System.NotImplementedException();
                    }
                }
            }
            """,
            """
            interface IGoo
            {
                int GetGoo();
                void SetGoo(int value);
            }

            class C : IGoo
            {
                int IGoo.GetGoo()
                {
                    throw new System.NotImplementedException();
                }

                void IGoo.SetGoo(int value)
                {
                    throw new System.NotImplementedException();
                }
            }
            """);
    }

    [Fact, WorkItem("https://github.com/dotnet/roslyn/issues/38379")]
    public async Task TestUnsafeExpressionBody()
    {
        await TestInRegularAndScriptAsync(
            """
            class C
            {
                public unsafe void* [||]Pointer => default;
            }
            """,
            """
            class C
            {
                public unsafe void* GetPointer()
                {
                    return default;
                }
            }
            """);
    }

    [Fact, WorkItem("https://github.com/dotnet/roslyn/issues/38379")]
    public async Task TestUnsafeAutoProperty()
    {
        await TestInRegularAndScriptAsync(
            """
            class C
            {
                public unsafe void* [||]Pointer { get; set; }
            }
            """,
            """
            class C
            {
                private unsafe void* pointer;

                public unsafe void* GetPointer()
                {
                    return pointer;
                }

                public unsafe void SetPointer(void* value)
                {
                    pointer = value;
                }
            }
            """);
    }

    [Fact, WorkItem("https://github.com/dotnet/roslyn/issues/38379")]
    public async Task TestUnsafeSafeType()
    {
        await TestInRegularAndScriptAsync(
            """
            class C
            {
                public unsafe int [||]P
                {
                    get => 0;
                    set {}
                }
            }
            """,
            """
            class C
            {
                public unsafe int GetP()
                {
                    return 0;
                }

                public unsafe void SetP(int value)
                { }
            }
            """);
    }

    [Fact, WorkItem("https://github.com/dotnet/roslyn/issues/22760")]
    public async Task QualifyFieldAccessWhenNecessary1()
    {
        await TestInRegularAndScriptAsync(
            """
            class C
            {
                public int [||]Value { get; }

                public C(int value)
                {
                    Value = value;
                }
            }
            """,
            """
            class C
            {
                private readonly int value;

                public int GetValue()
                {
                    return value;
                }

                public C(int value)
                {
                    this.value = value;
                }
            }
            """);
    }

    [Fact, WorkItem("https://github.com/dotnet/roslyn/issues/22760")]
    public async Task QualifyFieldAccessWhenNecessary2()
    {
        await TestInRegularAndScriptAsync(
            """
            class C
            {
                public int [||]Value { get; }

                public C(int value)
                {
                    this.Value = value;
                }
            }
            """,
            """
            class C
            {
                private readonly int value;

                public int GetValue()
                {
                    return value;
                }

                public C(int value)
                {
                    this.value = value;
                }
            }
            """);
    }

    [Fact, WorkItem("https://github.com/dotnet/roslyn/issues/22760")]
    public async Task QualifyFieldAccessWhenNecessary3()
    {
        await TestInRegularAndScriptAsync(
            """
            class C
            {
                public static int [||]Value { get; }

                public static void Set(int value)
                {
                    Value = value;
                }
            }
            """,
            """
            class C
            {
                private static readonly int value;

                public static int GetValue()
                {
                    return value;
                }

                public static void Set(int value)
                {
                    C.value = value;
                }
            }
            """);
    }

    [Fact, WorkItem("https://github.com/dotnet/roslyn/issues/45171")]
    public async Task TestReferenceInObjectInitializer()
    {
        await TestInRegularAndScriptAsync(
            """
            public class Tweet
            {
                public string [||]Tweet { get; }
            }

            class C
            {
                void Main()
                {
                    var t = new Tweet();
                    var t1 = new Tweet
                    {
                        Tweet = t.Tweet
                    };
                }
            }
            """,
            """
            public class Tweet
            {
                private readonly string tweet;

                public string GetTweet()
                {
                    return tweet;
                }
            }

            class C
            {
                void Main()
                {
                    var t = new Tweet();
                    var t1 = new Tweet
                    {
                        {|Conflict:Tweet|} = t.GetTweet()
                    };
                }
            }
            """);
    }

    [Fact, WorkItem("https://github.com/dotnet/roslyn/issues/45171")]
    public async Task TestReferenceInImplicitObjectInitializer()
    {
        await TestInRegularAndScriptAsync(
            """
            public class Tweet
            {
                public string [||]Tweet { get; }
            }

            class C
            {
                void Main()
                {
                    var t = new Tweet();
                    Tweet t1 = new()
                    {
                        Tweet = t.Tweet
                    };
                }
            }
            """,
            """
            public class Tweet
            {
                private readonly string tweet;

                public string GetTweet()
                {
                    return tweet;
                }
            }

            class C
            {
                void Main()
                {
                    var t = new Tweet();
                    Tweet t1 = new()
                    {
                        {|Conflict:Tweet|} = t.GetTweet()
                    };
                }
            }
            """);
    }

    [Fact, WorkItem("https://github.com/dotnet/roslyn/issues/45171")]
    public async Task TestReferenceInWithInitializer()
    {
        await TestInRegularAndScriptAsync(
            """
            public class Tweet
            {
                public string [||]Tweet { get; }
            }

            class C
            {
                void Main()
                {
                    var t = new Tweet();
                    var t1 = t with
                    {
                        Tweet = t.Tweet
                    };
                }
            }
            """,
            """
            public class Tweet
            {
                private readonly string tweet;

                public string GetTweet()
                {
                    return tweet;
                }
            }

            class C
            {
                void Main()
                {
                    var t = new Tweet();
                    var t1 = t with
                    {
                        {|Conflict:Tweet|} = t.GetTweet()
                    };
                }
            }
            """);
    }

    [Fact, WorkItem("https://github.com/dotnet/roslyn/issues/57376")]
    public async Task TestInLinkedFile()
    {
        await TestInRegularAndScriptAsync(
            """
            <Workspace>
                <Project Language='C#' CommonReferences='true' AssemblyName='LinkedProj' Name='CSProj.1'>
                    <Document FilePath='C.cs'>
            class C
            {
                int [||]Prop
                {
                    set
                    {
                        var v = value;
                    }
                }

                void M()
                {
                    this.Prop = 1;
                }
            }
                    </Document>
                </Project>
                <Project Language='C#' CommonReferences='true' AssemblyName='LinkedProj' Name='CSProj.2'>
                    <Document IsLinkFile='true' LinkProjectName='CSProj.1' LinkFilePath='C.cs'/>
                </Project>
            </Workspace>
            """,
            """
            <Workspace>
                <Project Language='C#' CommonReferences='true' AssemblyName='LinkedProj' Name='CSProj.1'>
                    <Document FilePath='C.cs'>
            class C
            {
                private void SetProp(int value)
                {
                    var v = value;
                }

                void M()
                {
                    this.SetProp(1);
                }
            }
                    </Document>
                </Project>
                <Project Language='C#' CommonReferences='true' AssemblyName='LinkedProj' Name='CSProj.2'>
                    <Document IsLinkFile='true' LinkProjectName='CSProj.1' LinkFilePath='C.cs'/>
                </Project>
            </Workspace>
            """);
    }

    [Fact, WorkItem("https://github.com/dotnet/roslyn/issues/25367")]
    public async Task TestAccessorAttributes1()
    {
        await TestInRegularAndScriptAsync(
            """
            using System;
            using System.Runtime.CompilerServices;

            class Program
            {
                static void Main() { }

                private static int [||]SomeValue
                {
                    [MethodImpl(MethodImplOptions.AggressiveInlining)]
                    get => 42;
                }
            }
            """,
            """
            using System;
            using System.Runtime.CompilerServices;

            class Program
            {
                static void Main() { }

                [MethodImpl(MethodImplOptions.AggressiveInlining)]
                private static int GetSomeValue()
                {
                    return 42;
                }
            }
            """);
    }

    [Fact, WorkItem("https://github.com/dotnet/roslyn/issues/25367")]
    public async Task TestAccessorAttributes2()
    {
        await TestInRegularAndScriptAsync(
            """
            using System;
            using System.Runtime.CompilerServices;

            class Program
            {
                static void Main() { }

                private static int [||]SomeValue
                {
                    [MethodImpl(MethodImplOptions.AggressiveInlining)]
                    get => 42;

                    [OtherAttribute]
                    set { }
                }
            }
            """,
            """
            using System;
            using System.Runtime.CompilerServices;

            class Program
            {
                static void Main() { }

                [MethodImpl(MethodImplOptions.AggressiveInlining)]
                private static int GetSomeValue()
                {
                    return 42;
                }

                [OtherAttribute]
                private static void SetSomeValue(int value)
                { }
            }
            """);
    }

    [Fact, WorkItem("https://github.com/dotnet/roslyn/issues/75135")]
    public async Task TestMatchInPropertyPattern()
    {
        await TestInRegularAndScriptAsync("""
            class C
            {
                public int [||]Property { get { return 0; } }
                public bool M()
                {
                    return this is { Property: 1 };
                }
            }
            """, """
            class C
            {
                public int GetProperty()
                { return 0; }
                public bool M()
                {
                    return this is { {|Conflict:Property|}: 1 };
                }
            }
            """);
    }

<<<<<<< HEAD
    [Fact, WorkItem("https://github.com/dotnet/roslyn/issues/75999")]
    public async Task TestInterfacePropertyWithImplementation()
    {
        await TestInRegularAndScriptAsync(
            """
            interface I
            {
                public virtual string [||]Name
                {
                    get
                    {
                        return string.Empty;
                    }
                }
            }
            """,
            """
            interface I
            {
                public virtual string GetName()
                {
                    return string.Empty;
=======
    [Fact, WorkItem("https://github.com/dotnet/roslyn/issues/75186")]
    public async Task DoNotDuplicatePreprocessorDirective1()
    {
        await TestInRegularAndScriptAsync("""
            class A
            {
                #region
                static bool a;
                #endregion
                static bool [||]B => true;
            }
            """, """
            class A
            {
                #region
                static bool a;
                #endregion
                private static bool GetB()
                {
                    return true;
                }
            }
            """);
    }

    [Fact, WorkItem("https://github.com/dotnet/roslyn/issues/75186")]
    public async Task DoNotDuplicatePreprocessorDirective2()
    {
        await TestInRegularAndScriptAsync("""
            class A
            {
                #region
                static bool a;
                #endregion
                static bool [||]B { get { return 0; } set { } }
            }
            """, """
            class A
            {
                #region
                static bool a;
                #endregion
                private static bool GetB()
                { return 0; }

                private static void SetB(bool value)
                { }
            }
            """);
    }

    [Fact, WorkItem("https://github.com/dotnet/roslyn/issues/75186")]
    public async Task DoNotDuplicatePreprocessorDirective3()
    {
        await TestInRegularAndScriptAsync("""
            class A
            {
                #region
                static bool a;
                #endregion
                static bool [||]B { get; }
            }
            """, """
            class A
            {
                #region
                static bool a;
                private static readonly bool b;
                #endregion
                private static bool GetB()
                {
                    return b;
                }
            }
            """);
    }

    [Fact, WorkItem("https://github.com/dotnet/roslyn/issues/75186")]
    public async Task DoNotDuplicatePreprocessorDirective4()
    {
        await TestInRegularAndScriptAsync("""
            class A
            {
                #region
                static bool a;
                #endregion
                static bool [||]B { get; set; }
            }
            """, """
            class A
            {
                #region
                static bool a;
                private static bool b;
                #endregion
                private static bool GetB()
                {
                    return b;
                }

                private static void SetB(bool value)
                {
                    b = value;
>>>>>>> df02af60
                }
            }
            """);
    }
}<|MERGE_RESOLUTION|>--- conflicted
+++ resolved
@@ -2515,7 +2515,6 @@
             """);
     }
 
-<<<<<<< HEAD
     [Fact, WorkItem("https://github.com/dotnet/roslyn/issues/75999")]
     public async Task TestInterfacePropertyWithImplementation()
     {
@@ -2538,7 +2537,11 @@
                 public virtual string GetName()
                 {
                     return string.Empty;
-=======
+                }
+            }
+            """);
+    }
+
     [Fact, WorkItem("https://github.com/dotnet/roslyn/issues/75186")]
     public async Task DoNotDuplicatePreprocessorDirective1()
     {
@@ -2642,7 +2645,6 @@
                 private static void SetB(bool value)
                 {
                     b = value;
->>>>>>> df02af60
                 }
             }
             """);
