<?xml version="1.0" encoding="utf-8"?>
<root>
  <!-- 
    Microsoft ResX Schema 
    
    Version 2.0
    
    The primary goals of this format is to allow a simple XML format 
    that is mostly human readable. The generation and parsing of the 
    various data types are done through the TypeConverter classes 
    associated with the data types.
    
    Example:
    
    ... ado.net/XML headers & schema ...
    <resheader name="resmimetype">text/microsoft-resx</resheader>
    <resheader name="version">2.0</resheader>
    <resheader name="reader">System.Resources.ResXResourceReader, System.Windows.Forms, ...</resheader>
    <resheader name="writer">System.Resources.ResXResourceWriter, System.Windows.Forms, ...</resheader>
    <data name="Name1"><value>this is my long string</value><comment>this is a comment</comment></data>
    <data name="Color1" type="System.Drawing.Color, System.Drawing">Blue</data>
    <data name="Bitmap1" mimetype="application/x-microsoft.net.object.binary.base64">
        <value>[base64 mime encoded serialized .NET Framework object]</value>
    </data>
    <data name="Icon1" type="System.Drawing.Icon, System.Drawing" mimetype="application/x-microsoft.net.object.bytearray.base64">
        <value>[base64 mime encoded string representing a byte array form of the .NET Framework object]</value>
        <comment>This is a comment</comment>
    </data>
                
    There are any number of "resheader" rows that contain simple 
    name/value pairs.
    
    Each data row contains a name, and value. The row also contains a 
    type or mimetype. Type corresponds to a .NET class that support 
    text/value conversion through the TypeConverter architecture. 
    Classes that don't support this are serialized and stored with the 
    mimetype set.
    
    The mimetype is used for serialized objects, and tells the 
    ResXResourceReader how to depersist the object. This is currently not 
    extensible. For a given mimetype the value must be set accordingly:
    
    Note - application/x-microsoft.net.object.binary.base64 is the format 
    that the ResXResourceWriter will generate, however the reader can 
    read any of the formats listed below.
    
    mimetype: application/x-microsoft.net.object.binary.base64
    value   : The object must be serialized with 
            : System.Runtime.Serialization.Formatters.Binary.BinaryFormatter
            : and then encoded with base64 encoding.
    
    mimetype: application/x-microsoft.net.object.soap.base64
    value   : The object must be serialized with 
            : System.Runtime.Serialization.Formatters.Soap.SoapFormatter
            : and then encoded with base64 encoding.

    mimetype: application/x-microsoft.net.object.bytearray.base64
    value   : The object must be serialized into a byte array 
            : using a System.ComponentModel.TypeConverter
            : and then encoded with base64 encoding.
    -->
  <xsd:schema id="root" xmlns="" xmlns:xsd="http://www.w3.org/2001/XMLSchema" xmlns:msdata="urn:schemas-microsoft-com:xml-msdata">
    <xsd:import namespace="http://www.w3.org/XML/1998/namespace" />
    <xsd:element name="root" msdata:IsDataSet="true">
      <xsd:complexType>
        <xsd:choice maxOccurs="unbounded">
          <xsd:element name="metadata">
            <xsd:complexType>
              <xsd:sequence>
                <xsd:element name="value" type="xsd:string" minOccurs="0" />
              </xsd:sequence>
              <xsd:attribute name="name" use="required" type="xsd:string" />
              <xsd:attribute name="type" type="xsd:string" />
              <xsd:attribute name="mimetype" type="xsd:string" />
              <xsd:attribute ref="xml:space" />
            </xsd:complexType>
          </xsd:element>
          <xsd:element name="assembly">
            <xsd:complexType>
              <xsd:attribute name="alias" type="xsd:string" />
              <xsd:attribute name="name" type="xsd:string" />
            </xsd:complexType>
          </xsd:element>
          <xsd:element name="data">
            <xsd:complexType>
              <xsd:sequence>
                <xsd:element name="value" type="xsd:string" minOccurs="0" msdata:Ordinal="1" />
                <xsd:element name="comment" type="xsd:string" minOccurs="0" msdata:Ordinal="2" />
              </xsd:sequence>
              <xsd:attribute name="name" type="xsd:string" use="required" msdata:Ordinal="1" />
              <xsd:attribute name="type" type="xsd:string" msdata:Ordinal="3" />
              <xsd:attribute name="mimetype" type="xsd:string" msdata:Ordinal="4" />
              <xsd:attribute ref="xml:space" />
            </xsd:complexType>
          </xsd:element>
          <xsd:element name="resheader">
            <xsd:complexType>
              <xsd:sequence>
                <xsd:element name="value" type="xsd:string" minOccurs="0" msdata:Ordinal="1" />
              </xsd:sequence>
              <xsd:attribute name="name" type="xsd:string" use="required" />
            </xsd:complexType>
          </xsd:element>
        </xsd:choice>
      </xsd:complexType>
    </xsd:element>
  </xsd:schema>
  <resheader name="resmimetype">
    <value>text/microsoft-resx</value>
  </resheader>
  <resheader name="version">
    <value>2.0</value>
  </resheader>
  <resheader name="reader">
    <value>System.Resources.ResXResourceReader, System.Windows.Forms, Version=4.0.0.0, Culture=neutral, PublicKeyToken=b77a5c561934e089</value>
  </resheader>
  <resheader name="writer">
    <value>System.Resources.ResXResourceWriter, System.Windows.Forms, Version=4.0.0.0, Culture=neutral, PublicKeyToken=b77a5c561934e089</value>
  </resheader>
  <data name="Add_project_reference_to_0" xml:space="preserve">
    <value>Add project reference to '{0}'.</value>
  </data>
  <data name="Add_reference_to_0" xml:space="preserve">
    <value>Add reference to '{0}'.</value>
  </data>
  <data name="Actions_can_not_be_empty" xml:space="preserve">
    <value>Actions can not be empty.</value>
  </data>
  <data name="generic_overload" xml:space="preserve">
    <value>generic overload</value>
  </data>
  <data name="generic_overloads" xml:space="preserve">
    <value>generic overloads</value>
  </data>
  <data name="overload" xml:space="preserve">
    <value>overload</value>
  </data>
  <data name="overloads_" xml:space="preserve">
    <value>overloads</value>
  </data>
  <data name="_0_Keyword" xml:space="preserve">
    <value>{0} Keyword</value>
  </data>
  <data name="Encapsulate_field_colon_0_and_use_property" xml:space="preserve">
    <value>Encapsulate field: '{0}' (and use property)</value>
  </data>
  <data name="Encapsulate_field_colon_0_but_still_use_field" xml:space="preserve">
    <value>Encapsulate field: '{0}' (but still use field)</value>
  </data>
  <data name="Encapsulate_fields_and_use_property" xml:space="preserve">
    <value>Encapsulate fields (and use property)</value>
  </data>
  <data name="Encapsulate_fields_but_still_use_field" xml:space="preserve">
    <value>Encapsulate fields (but still use field)</value>
  </data>
  <data name="Could_not_extract_interface_colon_The_selection_is_not_inside_a_class_interface_struct" xml:space="preserve">
    <value>Could not extract interface: The selection is not inside a class/interface/struct.</value>
  </data>
  <data name="Could_not_extract_interface_colon_The_type_does_not_contain_any_member_that_can_be_extracted_to_an_interface" xml:space="preserve">
    <value>Could not extract interface: The type does not contain any member that can be extracted to an interface.</value>
  </data>
  <data name="can_t_not_construct_final_tree" xml:space="preserve">
    <value>can't not construct final tree</value>
  </data>
  <data name="Parameters_type_or_return_type_cannot_be_an_anonymous_type_colon_bracket_0_bracket" xml:space="preserve">
    <value>Parameters' type or return type cannot be an anonymous type : [{0}]</value>
  </data>
  <data name="The_selection_contains_no_active_statement" xml:space="preserve">
    <value>The selection contains no active statement.</value>
  </data>
  <data name="The_selection_contains_an_error_or_unknown_type" xml:space="preserve">
    <value>The selection contains an error or unknown type.</value>
  </data>
  <data name="Type_parameter_0_is_hidden_by_another_type_parameter_1" xml:space="preserve">
    <value>Type parameter '{0}' is hidden by another type parameter '{1}'.</value>
  </data>
  <data name="The_address_of_a_variable_is_used_inside_the_selected_code" xml:space="preserve">
    <value>The address of a variable is used inside the selected code.</value>
  </data>
  <data name="Assigning_to_readonly_fields_must_be_done_in_a_constructor_colon_bracket_0_bracket" xml:space="preserve">
    <value>Assigning to readonly fields must be done in a constructor : [{0}].</value>
  </data>
  <data name="generated_code_is_overlapping_with_hidden_portion_of_the_code" xml:space="preserve">
    <value>generated code is overlapping with hidden portion of the code</value>
  </data>
  <data name="Add_optional_parameters_to_0" xml:space="preserve">
    <value>Add optional parameters to '{0}'</value>
  </data>
  <data name="Add_parameters_to_0" xml:space="preserve">
    <value>Add parameters to '{0}'</value>
  </data>
  <data name="Generate_delegating_constructor_0_1" xml:space="preserve">
    <value>Generate delegating constructor '{0}({1})'</value>
  </data>
  <data name="Generate_constructor_0_1" xml:space="preserve">
    <value>Generate constructor '{0}({1})'</value>
  </data>
  <data name="Generate_field_assigning_constructor_0_1" xml:space="preserve">
    <value>Generate field assigning constructor '{0}({1})'</value>
  </data>
  <data name="Generate_Equals_and_GetHashCode" xml:space="preserve">
    <value>Generate Equals and GetHashCode</value>
  </data>
  <data name="Generate_Equals_object" xml:space="preserve">
    <value>Generate Equals(object)</value>
  </data>
  <data name="Generate_GetHashCode" xml:space="preserve">
    <value>Generate GetHashCode()</value>
  </data>
  <data name="Generate_constructor_in_0" xml:space="preserve">
    <value>Generate constructor in '{0}'</value>
  </data>
  <data name="Generate_all" xml:space="preserve">
    <value>Generate all</value>
  </data>
  <data name="Generate_enum_member_1_0" xml:space="preserve">
    <value>Generate enum member '{1}.{0}'</value>
  </data>
  <data name="Generate_constant_1_0" xml:space="preserve">
    <value>Generate constant '{1}.{0}'</value>
  </data>
  <data name="Generate_read_only_property_1_0" xml:space="preserve">
    <value>Generate read-only property '{1}.{0}'</value>
  </data>
  <data name="Generate_property_1_0" xml:space="preserve">
    <value>Generate property '{1}.{0}'</value>
  </data>
  <data name="Generate_read_only_field_1_0" xml:space="preserve">
    <value>Generate read-only field '{1}.{0}'</value>
  </data>
  <data name="Generate_field_1_0" xml:space="preserve">
    <value>Generate field '{1}.{0}'</value>
  </data>
  <data name="Generate_local_0" xml:space="preserve">
    <value>Generate local '{0}'</value>
  </data>
  <data name="Generate_0_1_in_new_file" xml:space="preserve">
    <value>Generate {0} '{1}' in new file</value>
  </data>
  <data name="Generate_nested_0_1" xml:space="preserve">
    <value>Generate nested {0} '{1}'</value>
  </data>
  <data name="Global_Namespace" xml:space="preserve">
    <value>Global Namespace</value>
  </data>
  <data name="Implement_interface_explicitly" xml:space="preserve">
    <value>Implement interface explicitly</value>
  </data>
  <data name="Implement_interface_abstractly" xml:space="preserve">
    <value>Implement interface abstractly</value>
  </data>
  <data name="Implement_interface_through_0" xml:space="preserve">
    <value>Implement interface through '{0}'</value>
  </data>
  <data name="Implement_interface" xml:space="preserve">
    <value>Implement interface</value>
  </data>
  <data name="Loading_context_from_0" xml:space="preserve">
    <value>Loading context from '{0}'.</value>
  </data>
  <data name="Type_Sharphelp_for_more_information" xml:space="preserve">
    <value>Type "#help" for more information.</value>
  </data>
  <data name="Specified_file_not_found_colon_0" xml:space="preserve">
    <value>Specified file not found: {0}</value>
  </data>
  <data name="Specified_file_not_found" xml:space="preserve">
    <value>Specified file not found.</value>
  </data>
  <data name="Searched_in_directory_colon" xml:space="preserve">
    <value>Searched in directory:</value>
  </data>
  <data name="Searched_in_directories_colon" xml:space="preserve">
    <value>Searched in directories:</value>
  </data>
  <data name="Introduce_field_for_0" xml:space="preserve">
    <value>Introduce field for '{0}'</value>
  </data>
  <data name="Introduce_local_for_0" xml:space="preserve">
    <value>Introduce local for '{0}'</value>
  </data>
  <data name="Introduce_constant_for_0" xml:space="preserve">
    <value>Introduce constant for '{0}'</value>
  </data>
  <data name="Introduce_local_constant_for_0" xml:space="preserve">
    <value>Introduce local constant for '{0}'</value>
  </data>
  <data name="Introduce_field_for_all_occurrences_of_0" xml:space="preserve">
    <value>Introduce field for all occurrences of '{0}'</value>
  </data>
  <data name="Introduce_local_for_all_occurrences_of_0" xml:space="preserve">
    <value>Introduce local for all occurrences of '{0}'</value>
  </data>
  <data name="Introduce_constant_for_all_occurrences_of_0" xml:space="preserve">
    <value>Introduce constant for all occurrences of '{0}'</value>
  </data>
  <data name="Introduce_local_constant_for_all_occurrences_of_0" xml:space="preserve">
    <value>Introduce local constant for all occurrences of '{0}'</value>
  </data>
  <data name="Introduce_query_variable_for_all_occurrences_of_0" xml:space="preserve">
    <value>Introduce query variable for all occurrences of '{0}'</value>
  </data>
  <data name="Introduce_query_variable_for_0" xml:space="preserve">
    <value>Introduce query variable for '{0}'</value>
  </data>
  <data name="Anonymous_Types_colon" xml:space="preserve">
    <value>Anonymous Types:</value>
  </data>
  <data name="is_" xml:space="preserve">
    <value>is</value>
  </data>
  <data name="Represents_an_object_whose_operations_will_be_resolved_at_runtime" xml:space="preserve">
    <value>Represents an object whose operations will be resolved at runtime.</value>
  </data>
  <data name="constant" xml:space="preserve">
    <value>constant</value>
  </data>
  <data name="field" xml:space="preserve">
    <value>field</value>
  </data>
  <data name="local_constant" xml:space="preserve">
    <value>local constant</value>
  </data>
  <data name="local_variable" xml:space="preserve">
    <value>local variable</value>
  </data>
  <data name="label" xml:space="preserve">
    <value>label</value>
  </data>
  <data name="range_variable" xml:space="preserve">
    <value>range variable</value>
  </data>
  <data name="parameter" xml:space="preserve">
    <value>parameter</value>
  </data>
  <data name="in_" xml:space="preserve">
    <value>in</value>
  </data>
  <data name="Summary_colon" xml:space="preserve">
    <value>Summary:</value>
  </data>
  <data name="Locals_and_parameters" xml:space="preserve">
    <value>Locals and parameters</value>
  </data>
  <data name="Type_parameters_colon" xml:space="preserve">
    <value>Type parameters:</value>
  </data>
  <data name="Returns_colon" xml:space="preserve">
    <value>Returns:</value>
  </data>
  <data name="Exceptions_colon" xml:space="preserve">
    <value>Exceptions:</value>
  </data>
  <data name="Remarks_colon" xml:space="preserve">
    <value>Remarks:</value>
  </data>
  <data name="generating_source_for_symbols_of_this_type_is_not_supported" xml:space="preserve">
    <value>generating source for symbols of this type is not supported</value>
  </data>
  <data name="Assembly" xml:space="preserve">
    <value>Assembly</value>
  </data>
  <data name="location_unknown" xml:space="preserve">
    <value>location unknown</value>
  </data>
  <data name="Extract_Interface" xml:space="preserve">
    <value>Extract Interface...</value>
  </data>
  <data name="Updating_0_will_prevent_the_debug_session_from_continuing" xml:space="preserve">
    <value>Updating '{0}' will prevent the debug session from continuing.</value>
  </data>
  <data name="Updating_a_complex_statement_containing_an_await_expression_will_prevent_the_debug_session_from_continuing" xml:space="preserve">
    <value>Updating a complex statement containing an await expression will prevent the debug session from continuing.</value>
  </data>
  <data name="Changing_visibility_of_a_constructor_will_prevent_the_debug_session_from_continuing" xml:space="preserve">
    <value>Changing visibility of a constructor will prevent the debug session from continuing.</value>
  </data>
  <data name="Capturing_variable_0_that_hasn_t_been_captured_before_will_prevent_the_debug_session_from_continuing" xml:space="preserve">
    <value>Capturing variable '{0}' that hasn't been captured before will prevent the debug session from continuing.</value>
  </data>
  <data name="Ceasing_to_capture_variable_0_will_prevent_the_debug_session_from_continuing" xml:space="preserve">
    <value>Ceasing to capture variable '{0}' will prevent the debug session from continuing.</value>
  </data>
  <data name="Deleting_captured_variable_0_will_prevent_the_debug_session_from_continuing" xml:space="preserve">
    <value>Deleting captured variable '{0}' will prevent the debug session from continuing.</value>
  </data>
  <data name="Changing_the_type_of_a_captured_variable_0_previously_of_type_1_will_prevent_the_debug_session_from_continuing" xml:space="preserve">
    <value>Changing the type of a captured variable '{0}' previously of type '{1}' will prevent the debug session from continuing.</value>
  </data>
  <data name="Changing_the_parameters_of_0_will_prevent_the_debug_session_from_continuing" xml:space="preserve">
    <value>Changing the parameters of '{0}' will prevent the debug session from continuing.</value>
  </data>
  <data name="Changing_the_return_type_of_0_will_prevent_the_debug_session_from_continuing" xml:space="preserve">
    <value>Changing the return type of '{0}' will prevent the debug session from continuing.</value>
  </data>
  <data name="Changing_the_type_of_0_will_prevent_the_debug_session_from_continuing" xml:space="preserve">
    <value>Changing the type of '{0}' will prevent the debug session from continuing.</value>
  </data>
  <data name="Changing_the_declaration_scope_of_a_captured_variable_0_will_prevent_the_debug_session_from_continuing" xml:space="preserve">
    <value>Changing the declaration scope of a captured variable '{0}' will prevent the debug session from continuing.</value>
  </data>
  <data name="Accessing_captured_variable_0_that_hasn_t_been_accessed_before_in_1_will_prevent_the_debug_session_from_continuing" xml:space="preserve">
    <value>Accessing captured variable '{0}' that hasn't been accessed before in {1} will prevent the debug session from continuing.</value>
  </data>
  <data name="Ceasing_to_access_captured_variable_0_in_1_will_prevent_the_debug_session_from_continuing" xml:space="preserve">
    <value>Ceasing to access captured variable '{0}' in {1} will prevent the debug session from continuing.</value>
  </data>
  <data name="Adding_0_that_accesses_captured_variables_1_and_2_declared_in_different_scopes_will_prevent_the_debug_session_from_continuing" xml:space="preserve">
    <value>Adding '{0}' that accesses captured variables '{1}' and '{2}' declared in different scopes will prevent the debug session from continuing.</value>
  </data>
  <data name="Removing_0_that_accessed_captured_variables_1_and_2_declared_in_different_scopes_will_prevent_the_debug_session_from_continuing" xml:space="preserve">
    <value>Removing '{0}' that accessed captured variables '{1}' and '{2}' declared in different scopes will prevent the debug session from continuing.</value>
  </data>
  <data name="Adding_0_into_a_1_will_prevent_the_debug_session_from_continuing" xml:space="preserve">
    <value>Adding '{0}' into a '{1}' will prevent the debug session from continuing.</value>
  </data>
  <data name="Adding_0_into_a_class_with_explicit_or_sequential_layout_will_prevent_the_debug_session_from_continuing" xml:space="preserve">
    <value>Adding '{0}' into a class with explicit or sequential layout will prevent the debug session from continuing.</value>
  </data>
  <data name="Updating_the_modifiers_of_0_will_prevent_the_debug_session_from_continuing" xml:space="preserve">
    <value>Updating the modifiers of '{0}' will prevent the debug session from continuing.</value>
  </data>
  <data name="Updating_the_Handles_clause_of_0_will_prevent_the_debug_session_from_continuing" xml:space="preserve">
    <value>Updating the Handles clause of '{0}' will prevent the debug session from continuing.</value>
  </data>
  <data name="Adding_0_with_the_Handles_clause_will_prevent_the_debug_session_from_continuing" xml:space="preserve">
    <value>Adding '{0}' with the Handles clause will prevent the debug session from continuing.</value>
  </data>
  <data name="Updating_the_Implements_clause_of_a_0_will_prevent_the_debug_session_from_continuing" xml:space="preserve">
    <value>Updating the Implements clause of a '{0}' will prevent the debug session from continuing.</value>
  </data>
  <data name="Changing_the_constraint_from_0_to_1_will_prevent_the_debug_session_from_continuing" xml:space="preserve">
    <value>Changing the constraint from '{0}' to '{1}' will prevent the debug session from continuing.</value>
  </data>
  <data name="Updating_the_variance_of_0_will_prevent_the_debug_session_from_continuing" xml:space="preserve">
    <value>Updating the variance of '{0}' will prevent the debug session from continuing.</value>
  </data>
  <data name="Updating_the_type_of_0_will_prevent_the_debug_session_from_continuing" xml:space="preserve">
    <value>Updating the type of '{0}' will prevent the debug session from continuing.</value>
  </data>
  <data name="Updating_the_initializer_of_0_will_prevent_the_debug_session_from_continuing" xml:space="preserve">
    <value>Updating the initializer of '{0}' will prevent the debug session from continuing.</value>
  </data>
  <data name="Updating_the_size_of_a_0_will_prevent_the_debug_session_from_continuing" xml:space="preserve">
    <value>Updating the size of a '{0}' will prevent the debug session from continuing.</value>
  </data>
  <data name="Updating_the_underlying_type_of_0_will_prevent_the_debug_session_from_continuing" xml:space="preserve">
    <value>Updating the underlying type of '{0}' will prevent the debug session from continuing.</value>
  </data>
  <data name="Updating_the_base_class_and_or_base_interface_s_of_0_will_prevent_the_debug_session_from_continuing" xml:space="preserve">
    <value>Updating the base class and/or base interface(s) of '{0}' will prevent the debug session from continuing.</value>
  </data>
  <data name="Updating_a_field_to_an_event_or_vice_versa_will_prevent_the_debug_session_from_continuing" xml:space="preserve">
    <value>Updating a field to an event or vice versa will prevent the debug session from continuing.</value>
  </data>
  <data name="Updating_the_kind_of_a_type_will_prevent_the_debug_session_from_continuing" xml:space="preserve">
    <value>Updating the kind of a type will prevent the debug session from continuing.</value>
  </data>
  <data name="Updating_the_kind_of_an_property_event_accessor_will_prevent_the_debug_session_from_continuing" xml:space="preserve">
    <value>Updating the kind of an property/event accessor will prevent the debug session from continuing.</value>
  </data>
  <data name="Updating_the_kind_of_a_method_Sub_Function_will_prevent_the_debug_session_from_continuing" xml:space="preserve">
    <value>Updating the kind of a method (Sub/Function) will prevent the debug session from continuing.</value>
  </data>
  <data name="Updating_the_library_name_of_Declare_Statement_will_prevent_the_debug_session_from_continuing" xml:space="preserve">
    <value>Updating the library name of Declare Statement will prevent the debug session from continuing.</value>
  </data>
  <data name="Updating_the_alias_of_Declare_Statement_will_prevent_the_debug_session_from_continuing" xml:space="preserve">
    <value>Updating the alias of Declare Statement will prevent the debug session from continuing.</value>
  </data>
  <data name="Renaming_0_will_prevent_the_debug_session_from_continuing" xml:space="preserve">
    <value>Renaming '{0}' will prevent the debug session from continuing.</value>
  </data>
  <data name="Adding_0_will_prevent_the_debug_session_from_continuing" xml:space="preserve">
    <value>Adding '{0}' will prevent the debug session from continuing.</value>
  </data>
  <data name="Adding_an_abstract_0_or_overriding_an_inherited_0_will_prevent_the_debug_session_from_continuing" xml:space="preserve">
    <value>Adding an abstract '{0}' or overriding an inherited '{0}' will prevent the debug session from continuing.</value>
  </data>
  <data name="Adding_a_MustOverride_0_or_overriding_an_inherited_0_will_prevent_the_debug_session_from_continuing" xml:space="preserve">
    <value>Adding a MustOverride '{0}' or overriding an inherited '{0}' will prevent the debug session from continuing.</value>
  </data>
  <data name="Adding_an_extern_0_will_prevent_the_debug_session_from_continuing" xml:space="preserve">
    <value>Adding an extern '{0}' will prevent the debug session from continuing.</value>
  </data>
  <data name="Adding_an_imported_method_will_prevent_the_debug_session_from_continuing" xml:space="preserve">
    <value>Adding an imported method will prevent the debug session from continuing.</value>
  </data>
  <data name="Adding_a_user_defined_0_will_prevent_the_debug_session_from_continuing" xml:space="preserve">
    <value>Adding a user defined '{0}' will prevent the debug session from continuing.</value>
  </data>
  <data name="Adding_a_generic_0_will_prevent_the_debug_session_from_continuing" xml:space="preserve">
    <value>Adding a generic '{0}' will prevent the debug session from continuing.</value>
  </data>
  <data name="Adding_0_around_an_active_statement_will_prevent_the_debug_session_from_continuing" xml:space="preserve">
    <value>Adding '{0}' around an active statement will prevent the debug session from continuing.</value>
  </data>
  <data name="Moving_0_will_prevent_the_debug_session_from_continuing" xml:space="preserve">
    <value>Moving '{0}' will prevent the debug session from continuing.</value>
  </data>
  <data name="Deleting_0_will_prevent_the_debug_session_from_continuing" xml:space="preserve">
    <value>Deleting '{0}' will prevent the debug session from continuing.</value>
  </data>
  <data name="Deleting_0_around_an_active_statement_will_prevent_the_debug_session_from_continuing" xml:space="preserve">
    <value>Deleting '{0}' around an active statement will prevent the debug session from continuing.</value>
  </data>
  <data name="Adding_a_method_body_will_prevent_the_debug_session_from_continuing" xml:space="preserve">
    <value>Adding a method body will prevent the debug session from continuing.</value>
  </data>
  <data name="Deleting_a_method_body_will_prevent_the_debug_session_from_continuing" xml:space="preserve">
    <value>Deleting a method body will prevent the debug session from continuing.</value>
  </data>
  <data name="An_active_statement_has_been_removed_from_its_original_method_You_must_revert_your_changes_to_continue_or_restart_the_debugging_session" xml:space="preserve">
    <value>An active statement has been removed from its original method. You must revert your changes to continue or restart the debugging session.</value>
  </data>
  <data name="Updating_a_0_statement_around_an_active_statement_will_prevent_the_debug_session_from_continuing" xml:space="preserve">
    <value>Updating a '{0}' statement around an active statement will prevent the debug session from continuing.</value>
  </data>
  <data name="Updating_async_or_iterator_modifier_around_an_active_statement_will_prevent_the_debug_session_from_continuing" xml:space="preserve">
    <value>Updating async or iterator modifier around an active statement will prevent the debug session from continuing.</value>
    <comment>{Locked="async"}{Locked="iterator"} "async" and "iterator" are C#/VB keywords and should not be localized.</comment>
  </data>
  <data name="Modifying_a_generic_method_will_prevent_the_debug_session_from_continuing" xml:space="preserve">
    <value>Modifying a generic method will prevent the debug session from continuing.</value>
  </data>
  <data name="Modifying_whitespace_or_comments_in_a_generic_0_will_prevent_the_debug_session_from_continuing" xml:space="preserve">
    <value>Modifying whitespace or comments in a generic '{0}' will prevent the debug session from continuing.</value>
  </data>
  <data name="Modifying_a_method_inside_the_context_of_a_generic_type_will_prevent_the_debug_session_from_continuing" xml:space="preserve">
    <value>Modifying a method inside the context of a generic type will prevent the debug session from continuing.</value>
  </data>
  <data name="Modifying_whitespace_or_comments_in_0_inside_the_context_of_a_generic_type_will_prevent_the_debug_session_from_continuing" xml:space="preserve">
    <value>Modifying whitespace or comments in '{0}' inside the context of a generic type will prevent the debug session from continuing.</value>
  </data>
  <data name="Modifying_the_initializer_of_0_in_a_generic_type_will_prevent_the_debug_session_from_continuing" xml:space="preserve">
    <value>Modifying the initializer of '{0}' in a generic type will prevent the debug session from continuing.</value>
  </data>
  <data name="Modifying_the_initializer_of_0_in_a_partial_type_will_prevent_the_debug_session_from_continuing" xml:space="preserve">
    <value>Modifying the initializer of '{0}' in a partial type will prevent the debug session from continuing.</value>
  </data>
  <data name="Adding_a_constructor_to_a_type_with_a_field_or_property_initializer_that_contains_an_anonymous_function_will_prevent_the_debug_session_from_continuing" xml:space="preserve">
    <value>Adding a constructor to a type with a field or property initializer that contains an anonymous function will prevent the debug session from continuing.</value>
  </data>
  <data name="Renaming_a_captured_variable_from_0_to_1_will_prevent_the_debug_session_from_continuing" xml:space="preserve">
    <value>Renaming a captured variable, from '{0}' to '{1}' will prevent the debug session from continuing.</value>
  </data>
  <data name="Modifying_a_catch_finally_handler_with_an_active_statement_in_the_try_block_will_prevent_the_debug_session_from_continuing" xml:space="preserve">
    <value>Modifying a catch/finally handler with an active statement in the try block will prevent the debug session from continuing.</value>
  </data>
  <data name="Modifying_a_try_catch_finally_statement_when_the_finally_block_is_active_will_prevent_the_debug_session_from_continuing" xml:space="preserve">
    <value>Modifying a try/catch/finally statement when the finally block is active will prevent the debug session from continuing.</value>
  </data>
  <data name="Modifying_a_catch_handler_around_an_active_statement_will_prevent_the_debug_session_from_continuing" xml:space="preserve">
    <value>Modifying a catch handler around an active statement will prevent the debug session from continuing.</value>
  </data>
  <data name="Modifying_0_which_contains_the_stackalloc_operator_will_prevent_the_debug_session_from_continuing" xml:space="preserve">
    <value>Modifying '{0}' which contains the 'stackalloc' operator will prevent the debug session from continuing.</value>
  </data>
  <data name="Modifying_an_active_0_which_contains_On_Error_or_Resume_statements_will_prevent_the_debug_session_from_continuing" xml:space="preserve">
    <value>Modifying an active '{0}' which contains 'On Error' or 'Resume' statements will prevent the debug session from continuing.</value>
  </data>
  <data name="Modifying_0_which_contains_an_Aggregate_Group_By_or_Join_query_clauses_will_prevent_the_debug_session_from_continuing" xml:space="preserve">
    <value>Modifying '{0}' which contains an Aggregate, Group By, or Join query clauses will prevent the debug session from continuing.</value>
  </data>
  <data name="Modifying_source_with_experimental_language_features_enabled_will_prevent_the_debug_session_from_continuing" xml:space="preserve">
    <value>Modifying source with experimental language features enabled will prevent the debug session from continuing.</value>
  </data>
  <data name="Updating_an_active_statement_will_prevent_the_debug_session_from_continuing" xml:space="preserve">
    <value>Updating an active statement will prevent the debug session from continuing.</value>
  </data>
  <data name="Removing_0_that_contains_an_active_statement_will_prevent_the_debug_session_from_continuing" xml:space="preserve">
    <value>Removing '{0}' that contains an active statement will prevent the debug session from continuing.</value>
  </data>
  <data name="Adding_a_new_file_will_prevent_the_debug_session_from_continuing" xml:space="preserve">
    <value>Adding a new file will prevent the debug session from continuing.</value>
  </data>
  <data name="Attribute_0_is_missing_Updating_an_async_method_or_an_iterator_will_prevent_the_debug_session_from_continuing" xml:space="preserve">
    <value>Attribute '{0}' is missing. Updating an async method or an iterator will prevent the debug session from continuing.</value>
  </data>
  <data name="Unexpected_interface_member_kind_colon_0" xml:space="preserve">
    <value>Unexpected interface member kind: {0}</value>
  </data>
  <data name="Unknown_symbol_kind" xml:space="preserve">
    <value>Unknown symbol kind</value>
  </data>
  <data name="Generate_abstract_property_1_0" xml:space="preserve">
    <value>Generate abstract property '{1}.{0}'</value>
  </data>
  <data name="Generate_abstract_method_1_0" xml:space="preserve">
    <value>Generate abstract method '{1}.{0}'</value>
  </data>
  <data name="Generate_method_1_0" xml:space="preserve">
    <value>Generate method '{1}.{0}'</value>
  </data>
  <data name="Failed_to_create_a_remote_process_for_interactive_code_execution" xml:space="preserve">
    <value>Failed to create a remote process for interactive code execution.</value>
  </data>
  <data name="Failed_to_initialize_remote_interactive_process" xml:space="preserve">
    <value>Failed to initialize remote interactive process.</value>
  </data>
  <data name="Attempt_to_connect_to_process_Sharp_0_failed_retrying" xml:space="preserve">
    <value>Attempt to connect to process #{0} failed, retrying ...</value>
  </data>
  <data name="Failed_to_launch_0_process_exit_code_colon_1_with_output_colon" xml:space="preserve">
    <value>Failed to launch '{0}' process (exit code: {1}) with output: </value>
  </data>
  <data name="Hosting_process_exited_with_exit_code_0" xml:space="preserve">
    <value>Hosting process exited with exit code {0}.</value>
  </data>
  <data name="Interactive_Host_not_initialized" xml:space="preserve">
    <value>Interactive Host not initialized.</value>
  </data>
  <data name="Cannot_resolve_reference_0" xml:space="preserve">
    <value>Cannot resolve reference '{0}'.</value>
  </data>
  <data name="Requested_assembly_already_loaded_from_0" xml:space="preserve">
    <value>Requested assembly already loaded from '{0}'.</value>
  </data>
  <data name="plus_additional_0_1" xml:space="preserve">
    <value> + additional {0} {1}</value>
  </data>
  <data name="Unable_to_create_hosting_process" xml:space="preserve">
    <value>Unable to create hosting process.</value>
  </data>
  <data name="The_symbol_does_not_have_an_icon" xml:space="preserve">
    <value>The symbol does not have an icon.</value>
  </data>
  <data name="Unknown" xml:space="preserve">
    <value>Unknown</value>
  </data>
  <data name="Extract_Method" xml:space="preserve">
    <value>Extract Method</value>
  </data>
  <data name="Extract_Method_plus_Local" xml:space="preserve">
    <value>Extract Method + Local</value>
  </data>
  <data name="Asynchronous_method_cannot_have_ref_out_parameters_colon_bracket_0_bracket" xml:space="preserve">
    <value>Asynchronous method cannot have ref/out parameters : [{0}]</value>
  </data>
  <data name="The_member_is_defined_in_metadata" xml:space="preserve">
    <value>The member is defined in metadata.</value>
  </data>
  <data name="You_can_only_change_the_signature_of_a_constructor_indexer_method_or_delegate" xml:space="preserve">
    <value>You can only change the signature of a constructor, indexer, method or delegate.</value>
  </data>
  <data name="This_symbol_has_related_definitions_or_references_in_metadata_Changing_its_signature_may_result_in_build_errors_Do_you_want_to_continue" xml:space="preserve">
    <value>This symbol has related definitions or references in metadata. Changing its signature may result in build errors.

Do you want to continue?</value>
  </data>
  <data name="Change_signature" xml:space="preserve">
    <value>Change signature...</value>
  </data>
  <data name="Generate_new_type" xml:space="preserve">
    <value>Generate new type...</value>
  </data>
  <data name="User_Diagnostic_Analyzer_Failure" xml:space="preserve">
    <value>User Diagnostic Analyzer Failure.</value>
  </data>
  <data name="Analyzer_0_threw_an_exception_of_type_1_with_message_2" xml:space="preserve">
    <value>Analyzer '{0}' threw an exception of type '{1}' with message '{2}'.</value>
  </data>
  <data name="Analyzer_0_threw_the_following_exception_colon_1" xml:space="preserve">
    <value>Analyzer '{0}' threw the following exception:
'{1}'.</value>
  </data>
  <data name="Remove_Unnecessary_Cast" xml:space="preserve">
    <value>Remove Unnecessary Cast</value>
  </data>
  <data name="Simplify_Names" xml:space="preserve">
    <value>Simplify Names</value>
  </data>
  <data name="Simplify_Member_Access" xml:space="preserve">
    <value>Simplify Member Access</value>
  </data>
  <data name="Remove_qualification" xml:space="preserve">
    <value>Remove qualification</value>
  </data>
  <data name="Edit_and_Continue1" xml:space="preserve">
    <value>Edit and Continue</value>
  </data>
  <data name="This_signature_does_not_contain_parameters_that_can_be_changed" xml:space="preserve">
    <value>This signature does not contain parameters that can be changed.</value>
  </data>
  <data name="Unknown_error_occurred" xml:space="preserve">
    <value>Unknown error occurred</value>
  </data>
  <data name="Available" xml:space="preserve">
    <value>Available</value>
  </data>
  <data name="Not_Available" xml:space="preserve">
    <value>Not Available</value>
  </data>
  <data name="_0_1" xml:space="preserve">
    <value>    {0} - {1}</value>
  </data>
  <data name="You_can_use_the_navigation_bar_to_switch_context" xml:space="preserve">
    <value>You can use the navigation bar to switch context.</value>
  </data>
  <data name="in_Source" xml:space="preserve">
    <value>in Source</value>
  </data>
  <data name="in_Suppression_File" xml:space="preserve">
    <value>in Suppression File</value>
  </data>
  <data name="Remove_Suppression_0" xml:space="preserve">
    <value>Remove Suppression {0}</value>
  </data>
  <data name="Remove_Suppression" xml:space="preserve">
    <value>Remove Suppression</value>
  </data>
  <data name="Pending" xml:space="preserve">
    <value>&lt;Pending&gt;</value>
  </data>
  <data name="Awaited_task_returns" xml:space="preserve">
    <value>Awaited task returns</value>
  </data>
  <data name="no_value" xml:space="preserve">
    <value>no value.</value>
  </data>
  <data name="Note_colon_Tab_twice_to_insert_the_0_snippet" xml:space="preserve">
    <value>Note: Tab twice to insert the '{0}' snippet.</value>
  </data>
  <data name="Implement_interface_explicitly_with_Dispose_pattern" xml:space="preserve">
    <value>Implement interface explicitly with Dispose pattern</value>
  </data>
  <data name="Implement_interface_with_Dispose_pattern" xml:space="preserve">
    <value>Implement interface with Dispose pattern</value>
  </data>
  <data name="Compiler1" xml:space="preserve">
    <value>Compiler</value>
  </data>
  <data name="Edit_and_Continue2" xml:space="preserve">
    <value>Edit and Continue</value>
  </data>
  <data name="Style" xml:space="preserve">
    <value>Style</value>
  </data>
  <data name="Suppress_0" xml:space="preserve">
    <value>Suppress {0}</value>
  </data>
  <data name="Re_triage_0_currently_1" xml:space="preserve">
    <value>Re-triage {0}(currently '{1}')</value>
  </data>
  <data name="Argument_cannot_have_a_null_element" xml:space="preserve">
    <value>Argument cannot have a null element.</value>
  </data>
  <data name="Argument_cannot_be_empty" xml:space="preserve">
    <value>Argument cannot be empty.</value>
  </data>
  <data name="Reported_diagnostic_with_ID_0_is_not_supported_by_the_analyzer" xml:space="preserve">
    <value>Reported diagnostic with ID '{0}' is not supported by the analyzer.</value>
  </data>
  <data name="Computing_fix_all_occurrences_code_fix" xml:space="preserve">
    <value>Computing fix all occurrences code fix...</value>
  </data>
  <data name="Fix_all_occurrences" xml:space="preserve">
    <value>Fix all occurrences</value>
  </data>
  <data name="Document" xml:space="preserve">
    <value>Document</value>
  </data>
  <data name="Project" xml:space="preserve">
    <value>Project</value>
  </data>
  <data name="Solution" xml:space="preserve">
    <value>Solution</value>
  </data>
  <data name="TODO_colon_dispose_managed_state_managed_objects" xml:space="preserve">
    <value>TODO: dispose managed state (managed objects).</value>
  </data>
  <data name="TODO_colon_set_large_fields_to_null" xml:space="preserve">
    <value>TODO: set large fields to null.</value>
  </data>
  <data name="To_detect_redundant_calls" xml:space="preserve">
    <value>To detect redundant calls</value>
  </data>
  <data name="Modifying_0_which_contains_a_static_variable_will_prevent_the_debug_session_from_continuing" xml:space="preserve">
    <value>Modifying '{0}' which contains a static variable will prevent the debug session from continuing.</value>
  </data>
  <data name="Compiler2" xml:space="preserve">
    <value>Compiler</value>
  </data>
  <data name="Edit_And_Continue" xml:space="preserve">
    <value>Edit And Continue</value>
  </data>
  <data name="Live" xml:space="preserve">
    <value>Live</value>
  </data>
  <data name="namespace_" xml:space="preserve">
    <value>namespace</value>
    <comment>{Locked}</comment>
  </data>
  <data name="class_" xml:space="preserve">
    <value>class</value>
    <comment>{Locked}</comment>
  </data>
  <data name="interface_" xml:space="preserve">
    <value>interface</value>
    <comment>{Locked}</comment>
  </data>
  <data name="enum_" xml:space="preserve">
    <value>enum</value>
    <comment>{Locked}</comment>
  </data>
  <data name="enum_value" xml:space="preserve">
    <value>enum value</value>
    <comment>{Locked="enum"} "enum" is a C#/VB keyword and should not be localized.</comment>
  </data>
  <data name="delegate_" xml:space="preserve">
    <value>delegate</value>
    <comment>{Locked}</comment>
  </data>
  <data name="const_field" xml:space="preserve">
    <value>const field</value>
    <comment>{Locked="const"} "const" is a C#/VB keyword and should not be localized.</comment>
  </data>
  <data name="method" xml:space="preserve">
    <value>method</value>
  </data>
  <data name="operator_" xml:space="preserve">
    <value>operator</value>
  </data>
  <data name="constructor" xml:space="preserve">
    <value>constructor</value>
  </data>
  <data name="auto_property" xml:space="preserve">
    <value>auto-property</value>
  </data>
  <data name="property_" xml:space="preserve">
    <value>property</value>
  </data>
  <data name="event_" xml:space="preserve">
    <value>event</value>
    <comment>{Locked}</comment>
  </data>
  <data name="event_accessor" xml:space="preserve">
    <value>event accessor</value>
  </data>
  <data name="type_constraint" xml:space="preserve">
    <value>type constraint</value>
  </data>
  <data name="type_parameter" xml:space="preserve">
    <value>type parameter</value>
  </data>
  <data name="attribute" xml:space="preserve">
    <value>attribute</value>
  </data>
  <data name="Use_auto_property" xml:space="preserve">
    <value>Use auto property</value>
  </data>
  <data name="Replace_0_and_1_with_property" xml:space="preserve">
    <value>Replace '{0}' and '{1}' with property</value>
  </data>
  <data name="Replace_0_with_property" xml:space="preserve">
    <value>Replace '{0}' with property</value>
  </data>
  <data name="Method_referenced_implicitly" xml:space="preserve">
    <value>Method referenced implicitly</value>
  </data>
  <data name="Generate_type_0" xml:space="preserve">
    <value>Generate type '{0}'</value>
  </data>
  <data name="Generate_0_1" xml:space="preserve">
    <value>Generate {0} '{1}'</value>
  </data>
  <data name="Change_0_to_1" xml:space="preserve">
    <value>Change '{0}' to '{1}'.</value>
  </data>
  <data name="Non_invoked_method_cannot_be_replaced_with_property" xml:space="preserve">
    <value>Non-invoked method cannot be replaced with property.</value>
  </data>
  <data name="Only_methods_with_a_single_argument_which_is_not_an_out_variable_declaration_can_be_replaced_with_a_property" xml:space="preserve">
    <value>Only methods with a single argument, which is not an out variable declaration, can be replaced with a property.</value>
  </data>
  <data name="Roslyn_HostError" xml:space="preserve">
    <value>Roslyn.HostError</value>
  </data>
  <data name="An_instance_of_analyzer_0_cannot_be_created_from_1_colon_2" xml:space="preserve">
    <value>An instance of analyzer {0} cannot be created from {1}: {2}.</value>
  </data>
  <data name="The_assembly_0_does_not_contain_any_analyzers" xml:space="preserve">
    <value>The assembly {0} does not contain any analyzers.</value>
  </data>
  <data name="Unable_to_load_Analyzer_assembly_0_colon_1" xml:space="preserve">
    <value>Unable to load Analyzer assembly {0}: {1}</value>
  </data>
  <data name="Make_method_synchronous" xml:space="preserve">
    <value>Make method synchronous</value>
  </data>
  <data name="Add_this_or_Me_qualification" xml:space="preserve">
    <value>Add 'this' or 'Me' qualification.</value>
  </data>
  <data name="Fix_Name_Violation_colon_0" xml:space="preserve">
    <value>Fix Name Violation: {0}</value>
  </data>
  <data name="Naming_rule_violation_0" xml:space="preserve">
    <value>Naming rule violation: {0}</value>
    <comment>{0} is the rule title, {1} is the way in which the rule was violated</comment>
  </data>
  <data name="Naming_Styles" xml:space="preserve">
    <value>Naming Styles</value>
  </data>
  <data name="from_0" xml:space="preserve">
    <value>from {0}</value>
  </data>
  <data name="Find_and_install_latest_version" xml:space="preserve">
    <value>Find and install latest version</value>
  </data>
  <data name="Use_local_version_0" xml:space="preserve">
    <value>Use local version '{0}'</value>
  </data>
  <data name="Use_locally_installed_0_version_1_This_version_used_in_colon_2" xml:space="preserve">
    <value>Use locally installed '{0}' version '{1}'
This version used in: {2}</value>
  </data>
  <data name="Find_and_install_latest_version_of_0" xml:space="preserve">
    <value>Find and install latest version of '{0}'</value>
  </data>
  <data name="Install_with_package_manager" xml:space="preserve">
    <value>Install with package manager...</value>
  </data>
  <data name="Install_0_1" xml:space="preserve">
    <value>Install '{0} {1}'</value>
  </data>
  <data name="Install_version_0" xml:space="preserve">
    <value>Install version '{0}'</value>
  </data>
  <data name="Generate_variable_0" xml:space="preserve">
    <value>Generate variable '{0}'</value>
  </data>
  <data name="Classes" xml:space="preserve">
    <value>Classes</value>
  </data>
  <data name="Constants" xml:space="preserve">
    <value>Constants</value>
  </data>
  <data name="Delegates" xml:space="preserve">
    <value>Delegates</value>
  </data>
  <data name="Enums" xml:space="preserve">
    <value>Enums</value>
  </data>
  <data name="Events" xml:space="preserve">
    <value>Events</value>
  </data>
  <data name="Extension_methods" xml:space="preserve">
    <value>Extension methods</value>
  </data>
  <data name="Fields" xml:space="preserve">
    <value>Fields</value>
  </data>
  <data name="Interfaces" xml:space="preserve">
    <value>Interfaces</value>
  </data>
  <data name="Locals" xml:space="preserve">
    <value>Locals</value>
  </data>
  <data name="Methods" xml:space="preserve">
    <value>Methods</value>
  </data>
  <data name="Modules" xml:space="preserve">
    <value>Modules</value>
  </data>
  <data name="Namespaces" xml:space="preserve">
    <value>Namespaces</value>
  </data>
  <data name="Properties" xml:space="preserve">
    <value>Properties</value>
  </data>
  <data name="Structures" xml:space="preserve">
    <value>Structures</value>
  </data>
  <data name="Parameters_colon" xml:space="preserve">
    <value>Parameters:</value>
  </data>
  <data name="Add_missing_cases" xml:space="preserve">
    <value>Add missing cases</value>
  </data>
  <data name="Add_both" xml:space="preserve">
    <value>Add both</value>
  </data>
  <data name="Add_default_case" xml:space="preserve">
    <value>Add default case</value>
  </data>
  <data name="Variadic_SignatureHelpItem_must_have_at_least_one_parameter" xml:space="preserve">
    <value>Variadic SignatureHelpItem must have at least one parameter.</value>
  </data>
  <data name="Add_braces" xml:space="preserve">
    <value>Add braces</value>
  </data>
  <data name="Replace_0_with_method" xml:space="preserve">
    <value>Replace '{0}' with method</value>
  </data>
  <data name="Replace_0_with_methods" xml:space="preserve">
    <value>Replace '{0}' with methods</value>
  </data>
  <data name="Property_referenced_implicitly" xml:space="preserve">
    <value>Property referenced implicitly</value>
  </data>
  <data name="Property_cannot_safely_be_replaced_with_a_method_call" xml:space="preserve">
    <value>Property cannot safely be replaced with a method call</value>
  </data>
  <data name="Convert_to_interpolated_string" xml:space="preserve">
    <value>Convert to interpolated string</value>
  </data>
  <data name="Move_type_to_0" xml:space="preserve">
    <value>Move type to {0}</value>
  </data>
  <data name="Rename_file_to_0" xml:space="preserve">
    <value>Rename file to {0}</value>
  </data>
  <data name="Rename_type_to_0" xml:space="preserve">
    <value>Rename type to {0}</value>
  </data>
  <data name="Remove_tag" xml:space="preserve">
    <value>Remove tag</value>
  </data>
  <data name="Add_missing_param_nodes" xml:space="preserve">
    <value>Add missing param nodes</value>
  </data>
  <data name="Make_containing_scope_async" xml:space="preserve">
    <value>Make containing scope async</value>
  </data>
  <data name="Make_containing_scope_async_return_Task" xml:space="preserve">
    <value>Make containing scope async (return Task)</value>
  </data>
  <data name="paren_Unknown_paren" xml:space="preserve">
    <value>(Unknown)</value>
  </data>
  <data name="Implement_Abstract_Class" xml:space="preserve">
    <value>Implement Abstract Class</value>
  </data>
  <data name="Use_framework_type" xml:space="preserve">
    <value>Use framework type</value>
  </data>
  <data name="Install_package_0" xml:space="preserve">
    <value>Install package '{0}'</value>
  </data>
  <data name="Object_initialization_can_be_simplified" xml:space="preserve">
    <value>Object initialization can be simplified</value>
  </data>
  <data name="Use_throw_expression" xml:space="preserve">
    <value>Use 'throw' expression</value>
  </data>
  <data name="project_0" xml:space="preserve">
    <value>project {0}</value>
  </data>
  <data name="Inline_variable_declaration" xml:space="preserve">
    <value>Inline variable declaration</value>
  </data>
  <data name="Use_pattern_matching" xml:space="preserve">
    <value>Use pattern matching</value>
  </data>
  <data name="Use_expression_body_for_methods" xml:space="preserve">
    <value>Use expression body for methods</value>
  </data>
  <data name="Use_block_body_for_methods" xml:space="preserve">
    <value>Use block body for methods</value>
  </data>
  <data name="Use_block_body_for_accessors" xml:space="preserve">
    <value>Use block body for accessors</value>
  </data>
  <data name="Use_block_body_for_constructors" xml:space="preserve">
    <value>Use block body for constructors</value>
  </data>
  <data name="Use_block_body_for_indexers" xml:space="preserve">
    <value>Use block body for indexers</value>
  </data>
  <data name="Use_block_body_for_operators" xml:space="preserve">
    <value>Use block body for operators</value>
  </data>
  <data name="Use_block_body_for_properties" xml:space="preserve">
    <value>Use block body for properties</value>
  </data>
  <data name="Use_expression_body_for_accessors" xml:space="preserve">
    <value>Use expression body for accessors</value>
  </data>
  <data name="Use_expression_body_for_constructors" xml:space="preserve">
    <value>Use expression body for constructors</value>
  </data>
  <data name="Use_expression_body_for_indexers" xml:space="preserve">
    <value>Use expression body for indexers</value>
  </data>
  <data name="Use_expression_body_for_operators" xml:space="preserve">
    <value>Use expression body for operators</value>
  </data>
  <data name="Use_expression_body_for_properties" xml:space="preserve">
    <value>Use expression body for properties</value>
  </data>
  <data name="Fix_typo_0" xml:space="preserve">
    <value>Fix typo '{0}'</value>
  </data>
  <data name="Fully_qualify_0" xml:space="preserve">
    <value>Fully qualify '{0}'</value>
  </data>
  <data name="Remove_reference_to_0" xml:space="preserve">
    <value>Remove reference to '{0}'.</value>
  </data>
  <data name="Keywords" xml:space="preserve">
    <value>Keywords</value>
  </data>
  <data name="Snippets" xml:space="preserve">
    <value>Snippets</value>
  </data>
  <data name="All_lowercase" xml:space="preserve">
    <value>All lowercase</value>
  </data>
  <data name="All_uppercase" xml:space="preserve">
    <value>All uppercase</value>
  </data>
  <data name="First_word_capitalized" xml:space="preserve">
    <value>First word capitalized</value>
  </data>
  <data name="Pascal_Case" xml:space="preserve">
    <value>Pascal Case</value>
  </data>
  <data name="Collection_initialization_can_be_simplified" xml:space="preserve">
    <value>Collection initialization can be simplified</value>
  </data>
  <data name="Use_coalesce_expression" xml:space="preserve">
    <value>Use coalesce expression</value>
  </data>
  <data name="Use_null_propagation" xml:space="preserve">
    <value>Use null propagation</value>
  </data>
  <data name="Variable_declaration_can_be_inlined" xml:space="preserve">
    <value>Variable declaration can be inlined</value>
  </data>
  <data name="Null_check_can_be_simplified" xml:space="preserve">
    <value>Null check can be simplified</value>
  </data>
  <data name="Simplify_collection_initialization" xml:space="preserve">
    <value>Simplify collection initialization</value>
  </data>
  <data name="Simplify_object_initialization" xml:space="preserve">
    <value>Simplify object initialization</value>
  </data>
  <data name="Prefer_explicitly_provided_tuple_element_name" xml:space="preserve">
    <value>Prefer explicitly provided tuple element name</value>
  </data>
  <data name="Use_explicitly_provided_tuple_name" xml:space="preserve">
    <value>Use explicitly provided tuple name</value>
  </data>
  <data name="Remove_document_0" xml:space="preserve">
    <value>Remove document '{0}'</value>
  </data>
  <data name="Add_document_0" xml:space="preserve">
    <value>Add document '{0}'</value>
  </data>
  <data name="Add_argument_name_0" xml:space="preserve">
    <value>Add argument name '{0}'</value>
  </data>
  <data name="Take_0" xml:space="preserve">
    <value>Take '{0}'</value>
  </data>
  <data name="Take_both" xml:space="preserve">
    <value>Take both</value>
  </data>
  <data name="Take_bottom" xml:space="preserve">
    <value>Take bottom</value>
  </data>
  <data name="Take_top" xml:space="preserve">
    <value>Take top</value>
  </data>
  <data name="Remove_unused_variable" xml:space="preserve">
    <value>Remove unused variable</value>
  </data>
  <data name="Convert_to_binary" xml:space="preserve">
    <value>Convert to binary</value>
  </data>
  <data name="Convert_to_decimal" xml:space="preserve">
    <value>Convert to decimal</value>
  </data>
  <data name="Convert_to_hex" xml:space="preserve">
    <value>Convert to hex</value>
  </data>
  <data name="Separate_thousands" xml:space="preserve">
    <value>Separate thousands</value>
  </data>
  <data name="Separate_words" xml:space="preserve">
    <value>Separate words</value>
  </data>
  <data name="Separate_nibbles" xml:space="preserve">
    <value>Separate nibbles</value>
  </data>
  <data name="Remove_separators" xml:space="preserve">
    <value>Remove separators</value>
  </data>
  <data name="Add_parameter_to_0" xml:space="preserve">
    <value>Add parameter to '{0}'</value>
  </data>
  <data name="Add_parameter_to_0_and_overrides_implementations" xml:space="preserve">
    <value>Add parameter to '{0}' (and overrides/implementations)</value>
  </data>
  <data name="Add_to_0" xml:space="preserve">
    <value>Add to '{0}'</value>
  </data>
  <data name="Related_method_signatures_found_in_metadata_will_not_be_updated" xml:space="preserve">
    <value>Related method signatures found in metadata will not be updated.</value>
  </data>
  <data name="Generate_constructor" xml:space="preserve">
    <value>Generate constructor...</value>
  </data>
  <data name="Pick_members_to_be_used_as_constructor_parameters" xml:space="preserve">
    <value>Pick members to be used as constructor parameters</value>
  </data>
  <data name="Pick_members_to_be_used_in_Equals_GetHashCode" xml:space="preserve">
    <value>Pick members to be used in Equals/GetHashCode</value>
  </data>
  <data name="Changes_to_expression_trees_may_result_in_behavior_changes_at_runtime" xml:space="preserve">
    <value>Changes to expression trees may result in behavior changes at runtime</value>
  </data>
  <data name="Generate_overrides" xml:space="preserve">
    <value>Generate overrides...</value>
  </data>
  <data name="Pick_members_to_override" xml:space="preserve">
    <value>Pick members to override</value>
  </data>
  <data name="Add_null_check" xml:space="preserve">
    <value>Add null check</value>
  </data>
  <data name="Add_string_IsNullOrEmpty_check" xml:space="preserve">
    <value>Add 'string.IsNullOrEmpty' check</value>
  </data>
  <data name="Add_string_IsNullOrWhiteSpace_check" xml:space="preserve">
    <value>Add 'string.IsNullOrWhiteSpace' check</value>
  </data>
  <data name="Create_and_initialize_field_0" xml:space="preserve">
    <value>Create and initialize field '{0}'</value>
  </data>
  <data name="Create_and_initialize_property_0" xml:space="preserve">
    <value>Create and initialize property '{0}'</value>
  </data>
  <data name="Initialize_field_0" xml:space="preserve">
    <value>Initialize field '{0}'</value>
  </data>
  <data name="Initialize_property_0" xml:space="preserve">
    <value>Initialize property '{0}'</value>
  </data>
  <data name="Add_null_checks" xml:space="preserve">
    <value>Add null checks</value>
  </data>
  <data name="Generate_operators" xml:space="preserve">
    <value>Generate operators</value>
  </data>
  <data name="Implement_0" xml:space="preserve">
    <value>Implement {0}</value>
  </data>
  <data name="Simplify_default_expression" xml:space="preserve">
    <value>Simplify 'default' expression</value>
  </data>
  <data name="default_expression_can_be_simplified" xml:space="preserve">
    <value>'default' expression can be simplified</value>
  </data>
  <data name="Format_string_contains_invalid_placeholder" xml:space="preserve">
    <value>Format string contains invalid placeholder</value>
  </data>
  <data name="Invalid_format_string" xml:space="preserve">
    <value>Invalid format string</value>
  </data>
  <data name="Use_inferred_member_name" xml:space="preserve">
    <value>Use inferred member name</value>
  </data>
  <data name="Member_name_can_be_simplified" xml:space="preserve">
    <value>Member name can be simplified</value>
  </data>
  <data name="Reported_diagnostic_0_has_a_source_location_in_file_1_which_is_not_part_of_the_compilation_being_analyzed" xml:space="preserve">
    <value>Reported diagnostic '{0}' has a source location in file '{1}', which is not part of the compilation being analyzed.</value>
  </data>
  <data name="Reported_diagnostic_0_has_a_source_location_1_in_file_2_which_is_outside_of_the_given_file" xml:space="preserve">
    <value>Reported diagnostic '{0}' has a source location '{1}' in file '{2}', which is outside of the given file.</value>
  </data>
  <data name="Unreachable_code_detected" xml:space="preserve">
    <value>Unreachable code detected</value>
  </data>
  <data name="Remove_unreachable_code" xml:space="preserve">
    <value>Remove unreachable code</value>
  </data>
  <data name="Modifiers_are_not_ordered" xml:space="preserve">
    <value>Modifiers are not ordered</value>
  </data>
  <data name="Order_modifiers" xml:space="preserve">
    <value>Order modifiers</value>
  </data>
  <data name="in_0_project_1" xml:space="preserve">
    <value>in {0} (project {1})</value>
  </data>
  <data name="Accessibility_modifiers_required" xml:space="preserve">
    <value>Accessibility modifiers required</value>
  </data>
  <data name="Add_accessibility_modifiers" xml:space="preserve">
    <value>Add accessibility modifiers</value>
  </data>
  <data name="Use_local_function" xml:space="preserve">
    <value>Use local function</value>
  </data>
  <data name="Warning_colon_Declaration_changes_scope_and_may_change_meaning" xml:space="preserve">
    <value>Warning: Declaration changes scope and may change meaning.</value>
  </data>
  <data name="Move_declaration_near_reference" xml:space="preserve">
    <value>Move declaration near reference</value>
  </data>
  <data name="Convert_to_full_property" xml:space="preserve">
    <value>Convert to full property</value>
  </data>
  <data name="Generate_constructor_in_0_without_fields" xml:space="preserve">
    <value>Generate constructor in '{0}' (without fields)</value>
  </data>
  <data name="Parentheses_can_be_removed" xml:space="preserve">
    <value>Parentheses can be removed</value>
  </data>
  <data name="Remove_unnecessary_parentheses" xml:space="preserve">
    <value>Remove unnecessary parentheses</value>
  </data>
  <data name="Add_file_banner" xml:space="preserve">
    <value>Add file banner</value>
  </data>
  <data name="Warning_Method_overrides_symbol_from_metadata" xml:space="preserve">
    <value>Warning: Method overrides symbol from metadata</value>
  </data>
  <data name="Add_parentheses_for_clarity" xml:space="preserve">
    <value>Add parentheses for clarity</value>
  </data>
  <data name="Parentheses_should_be_added_for_clarity" xml:space="preserve">
    <value>Parentheses should be added for clarity</value>
  </data>
  <data name="Use_0" xml:space="preserve">
    <value>Use {0}</value>
  </data>
  <data name="Switching_between_lambda_and_local_function_will_prevent_the_debug_session_from_continuing" xml:space="preserve">
    <value>Switching between a lambda and a local function will prevent the debug session from continuing.</value>
  </data>
  <data name="Deconstruct_variable_declaration" xml:space="preserve">
    <value>Deconstruct variable declaration</value>
  </data>
  <data name="Variable_declaration_can_be_deconstructed" xml:space="preserve">
    <value>Variable declaration can be deconstructed</value>
  </data>
  <data name="Add_argument_name_0_including_trailing_arguments" xml:space="preserve">
    <value>Add argument name '{0}' (including trailing arguments)</value>
  </data>
  <data name="Using_readonly_structs_will_prevent_the_debug_session_from_continuing" xml:space="preserve">
    <value>Using readonly structs will prevent the debug session from continuing.</value>
  </data>
  <data name="Using_ref_structs_will_prevent_the_debug_session_from_continuing" xml:space="preserve">
    <value>Using ref structs will prevent the debug session from continuing.</value>
  </data>
  <data name="Using_readonly_references_will_prevent_the_debug_session_from_continuing" xml:space="preserve">
    <value>Using readonly references will prevent the debug session from continuing.</value>
  </data>
  <data name="local_function" xml:space="preserve">
    <value>local function</value>
  </data>
  <data name="indexer_" xml:space="preserve">
    <value>indexer</value>
  </data>
  <data name="Alias_ambiguous_type_0" xml:space="preserve">
    <value>Alias ambiguous type '{0}'</value>
  </data>
  <data name="Warning_colon_Collection_was_modified_during_iteration" xml:space="preserve">
    <value>Warning: Collection was modified during iteration.</value>
  </data>
  <data name="Warning_colon_Iteration_variable_crossed_function_boundary" xml:space="preserve">
    <value>Warning: Iteration variable crossed function boundary.</value>
  </data>
  <data name="Warning_colon_Collection_may_be_modified_during_iteration" xml:space="preserve">
    <value>Warning: Collection may be modified during iteration.</value>
  </data>
  <data name="Add_readonly_modifier" xml:space="preserve">
    <value>Add readonly modifier</value>
  </data>
  <data name="Make_field_readonly" xml:space="preserve">
    <value>Make field readonly</value>
  </data>
  <data name="Convert_to_conditional_expression" xml:space="preserve">
    <value>Convert to conditional expression</value>
  </data>
<<<<<<< HEAD
  <data name="Convert_to_tuple" xml:space="preserve">
    <value>Convert to tuple</value>
=======
  <data name="Convert_to_class" xml:space="preserve">
    <value>Convert to class</value>
>>>>>>> cc43abcf
  </data>
</root><|MERGE_RESOLUTION|>--- conflicted
+++ resolved
@@ -1376,12 +1376,10 @@
   <data name="Convert_to_conditional_expression" xml:space="preserve">
     <value>Convert to conditional expression</value>
   </data>
-<<<<<<< HEAD
   <data name="Convert_to_tuple" xml:space="preserve">
     <value>Convert to tuple</value>
-=======
+  </data>
   <data name="Convert_to_class" xml:space="preserve">
     <value>Convert to class</value>
->>>>>>> cc43abcf
   </data>
 </root>