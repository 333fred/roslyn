<?xml version="1.0" encoding="utf-8"?>
<root>
  <!-- 
    Microsoft ResX Schema 
    
    Version 2.0
    
    The primary goals of this format is to allow a simple XML format 
    that is mostly human readable. The generation and parsing of the 
    various data types are done through the TypeConverter classes 
    associated with the data types.
    
    Example:
    
    ... ado.net/XML headers & schema ...
    <resheader name="resmimetype">text/microsoft-resx</resheader>
    <resheader name="version">2.0</resheader>
    <resheader name="reader">System.Resources.ResXResourceReader, System.Windows.Forms, ...</resheader>
    <resheader name="writer">System.Resources.ResXResourceWriter, System.Windows.Forms, ...</resheader>
    <data name="Name1"><value>this is my long string</value><comment>this is a comment</comment></data>
    <data name="Color1" type="System.Drawing.Color, System.Drawing">Blue</data>
    <data name="Bitmap1" mimetype="application/x-microsoft.net.object.binary.base64">
        <value>[base64 mime encoded serialized .NET Framework object]</value>
    </data>
    <data name="Icon1" type="System.Drawing.Icon, System.Drawing" mimetype="application/x-microsoft.net.object.bytearray.base64">
        <value>[base64 mime encoded string representing a byte array form of the .NET Framework object]</value>
        <comment>This is a comment</comment>
    </data>
                
    There are any number of "resheader" rows that contain simple 
    name/value pairs.
    
    Each data row contains a name, and value. The row also contains a 
    type or mimetype. Type corresponds to a .NET class that support 
    text/value conversion through the TypeConverter architecture. 
    Classes that don't support this are serialized and stored with the 
    mimetype set.
    
    The mimetype is used for serialized objects, and tells the 
    ResXResourceReader how to depersist the object. This is currently not 
    extensible. For a given mimetype the value must be set accordingly:
    
    Note - application/x-microsoft.net.object.binary.base64 is the format 
    that the ResXResourceWriter will generate, however the reader can 
    read any of the formats listed below.
    
    mimetype: application/x-microsoft.net.object.binary.base64
    value   : The object must be serialized with 
            : System.Runtime.Serialization.Formatters.Binary.BinaryFormatter
            : and then encoded with base64 encoding.
    
    mimetype: application/x-microsoft.net.object.soap.base64
    value   : The object must be serialized with 
            : System.Runtime.Serialization.Formatters.Soap.SoapFormatter
            : and then encoded with base64 encoding.

    mimetype: application/x-microsoft.net.object.bytearray.base64
    value   : The object must be serialized into a byte array 
            : using a System.ComponentModel.TypeConverter
            : and then encoded with base64 encoding.
    -->
  <xsd:schema id="root" xmlns="" xmlns:xsd="http://www.w3.org/2001/XMLSchema" xmlns:msdata="urn:schemas-microsoft-com:xml-msdata">
    <xsd:import namespace="http://www.w3.org/XML/1998/namespace" />
    <xsd:element name="root" msdata:IsDataSet="true">
      <xsd:complexType>
        <xsd:choice maxOccurs="unbounded">
          <xsd:element name="metadata">
            <xsd:complexType>
              <xsd:sequence>
                <xsd:element name="value" type="xsd:string" minOccurs="0" />
              </xsd:sequence>
              <xsd:attribute name="name" use="required" type="xsd:string" />
              <xsd:attribute name="type" type="xsd:string" />
              <xsd:attribute name="mimetype" type="xsd:string" />
              <xsd:attribute ref="xml:space" />
            </xsd:complexType>
          </xsd:element>
          <xsd:element name="assembly">
            <xsd:complexType>
              <xsd:attribute name="alias" type="xsd:string" />
              <xsd:attribute name="name" type="xsd:string" />
            </xsd:complexType>
          </xsd:element>
          <xsd:element name="data">
            <xsd:complexType>
              <xsd:sequence>
                <xsd:element name="value" type="xsd:string" minOccurs="0" msdata:Ordinal="1" />
                <xsd:element name="comment" type="xsd:string" minOccurs="0" msdata:Ordinal="2" />
              </xsd:sequence>
              <xsd:attribute name="name" type="xsd:string" use="required" msdata:Ordinal="1" />
              <xsd:attribute name="type" type="xsd:string" msdata:Ordinal="3" />
              <xsd:attribute name="mimetype" type="xsd:string" msdata:Ordinal="4" />
              <xsd:attribute ref="xml:space" />
            </xsd:complexType>
          </xsd:element>
          <xsd:element name="resheader">
            <xsd:complexType>
              <xsd:sequence>
                <xsd:element name="value" type="xsd:string" minOccurs="0" msdata:Ordinal="1" />
              </xsd:sequence>
              <xsd:attribute name="name" type="xsd:string" use="required" />
            </xsd:complexType>
          </xsd:element>
        </xsd:choice>
      </xsd:complexType>
    </xsd:element>
  </xsd:schema>
  <resheader name="resmimetype">
    <value>text/microsoft-resx</value>
  </resheader>
  <resheader name="version">
    <value>2.0</value>
  </resheader>
  <resheader name="reader">
    <value>System.Resources.ResXResourceReader, System.Windows.Forms, Version=4.0.0.0, Culture=neutral, PublicKeyToken=b77a5c561934e089</value>
  </resheader>
  <resheader name="writer">
    <value>System.Resources.ResXResourceWriter, System.Windows.Forms, Version=4.0.0.0, Culture=neutral, PublicKeyToken=b77a5c561934e089</value>
  </resheader>
  <data name="Add_project_reference_to_0" xml:space="preserve">
    <value>Add project reference to '{0}'.</value>
  </data>
  <data name="Add_reference_to_0" xml:space="preserve">
    <value>Add reference to '{0}'.</value>
  </data>
  <data name="Actions_can_not_be_empty" xml:space="preserve">
    <value>Actions can not be empty.</value>
  </data>
  <data name="generic_overload" xml:space="preserve">
    <value>generic overload</value>
  </data>
  <data name="generic_overloads" xml:space="preserve">
    <value>generic overloads</value>
  </data>
  <data name="overload" xml:space="preserve">
    <value>overload</value>
  </data>
  <data name="overloads_" xml:space="preserve">
    <value>overloads</value>
  </data>
  <data name="_0_Keyword" xml:space="preserve">
    <value>{0} Keyword</value>
  </data>
  <data name="Encapsulate_field_colon_0_and_use_property" xml:space="preserve">
    <value>Encapsulate field: '{0}' (and use property)</value>
  </data>
  <data name="Encapsulate_field_colon_0_but_still_use_field" xml:space="preserve">
    <value>Encapsulate field: '{0}' (but still use field)</value>
  </data>
  <data name="Encapsulate_fields_and_use_property" xml:space="preserve">
    <value>Encapsulate fields (and use property)</value>
  </data>
  <data name="Encapsulate_fields_but_still_use_field" xml:space="preserve">
    <value>Encapsulate fields (but still use field)</value>
  </data>
  <data name="Could_not_extract_interface_colon_The_selection_is_not_inside_a_class_interface_struct" xml:space="preserve">
    <value>Could not extract interface: The selection is not inside a class/interface/struct.</value>
  </data>
  <data name="Could_not_extract_interface_colon_The_type_does_not_contain_any_member_that_can_be_extracted_to_an_interface" xml:space="preserve">
    <value>Could not extract interface: The type does not contain any member that can be extracted to an interface.</value>
  </data>
  <data name="can_t_not_construct_final_tree" xml:space="preserve">
    <value>can't not construct final tree</value>
  </data>
  <data name="Parameters_type_or_return_type_cannot_be_an_anonymous_type_colon_bracket_0_bracket" xml:space="preserve">
    <value>Parameters' type or return type cannot be an anonymous type : [{0}]</value>
  </data>
  <data name="The_selection_contains_no_active_statement" xml:space="preserve">
    <value>The selection contains no active statement.</value>
  </data>
  <data name="The_selection_contains_an_error_or_unknown_type" xml:space="preserve">
    <value>The selection contains an error or unknown type.</value>
  </data>
  <data name="Type_parameter_0_is_hidden_by_another_type_parameter_1" xml:space="preserve">
    <value>Type parameter '{0}' is hidden by another type parameter '{1}'.</value>
  </data>
  <data name="The_address_of_a_variable_is_used_inside_the_selected_code" xml:space="preserve">
    <value>The address of a variable is used inside the selected code.</value>
  </data>
  <data name="Assigning_to_readonly_fields_must_be_done_in_a_constructor_colon_bracket_0_bracket" xml:space="preserve">
    <value>Assigning to readonly fields must be done in a constructor : [{0}].</value>
  </data>
  <data name="generated_code_is_overlapping_with_hidden_portion_of_the_code" xml:space="preserve">
    <value>generated code is overlapping with hidden portion of the code</value>
  </data>
  <data name="Add_optional_parameters_to_0" xml:space="preserve">
    <value>Add optional parameters to '{0}'</value>
  </data>
  <data name="Add_parameters_to_0" xml:space="preserve">
    <value>Add parameters to '{0}'</value>
  </data>
  <data name="Generate_delegating_constructor_0_1" xml:space="preserve">
    <value>Generate delegating constructor '{0}({1})'</value>
  </data>
  <data name="Generate_constructor_0_1" xml:space="preserve">
    <value>Generate constructor '{0}({1})'</value>
  </data>
  <data name="Generate_field_assigning_constructor_0_1" xml:space="preserve">
    <value>Generate field assigning constructor '{0}({1})'</value>
  </data>
  <data name="Generate_Equals_and_GetHashCode" xml:space="preserve">
    <value>Generate Equals and GetHashCode</value>
  </data>
  <data name="Generate_Equals_object" xml:space="preserve">
    <value>Generate Equals(object)</value>
  </data>
  <data name="Generate_GetHashCode" xml:space="preserve">
    <value>Generate GetHashCode()</value>
  </data>
  <data name="Generate_constructor_in_0" xml:space="preserve">
    <value>Generate constructor in '{0}'</value>
  </data>
  <data name="Generate_all" xml:space="preserve">
    <value>Generate all</value>
  </data>
  <data name="Generate_enum_member_1_0" xml:space="preserve">
    <value>Generate enum member '{1}.{0}'</value>
  </data>
  <data name="Generate_constant_1_0" xml:space="preserve">
    <value>Generate constant '{1}.{0}'</value>
  </data>
  <data name="Generate_read_only_property_1_0" xml:space="preserve">
    <value>Generate read-only property '{1}.{0}'</value>
  </data>
  <data name="Generate_property_1_0" xml:space="preserve">
    <value>Generate property '{1}.{0}'</value>
  </data>
  <data name="Generate_read_only_field_1_0" xml:space="preserve">
    <value>Generate read-only field '{1}.{0}'</value>
  </data>
  <data name="Generate_field_1_0" xml:space="preserve">
    <value>Generate field '{1}.{0}'</value>
  </data>
  <data name="Generate_local_0" xml:space="preserve">
    <value>Generate local '{0}'</value>
  </data>
  <data name="Generate_0_1_in_new_file" xml:space="preserve">
    <value>Generate {0} '{1}' in new file</value>
  </data>
  <data name="Generate_nested_0_1" xml:space="preserve">
    <value>Generate nested {0} '{1}'</value>
  </data>
  <data name="Global_Namespace" xml:space="preserve">
    <value>Global Namespace</value>
  </data>
  <data name="Implement_interface_explicitly" xml:space="preserve">
    <value>Implement interface explicitly</value>
  </data>
  <data name="Implement_interface_abstractly" xml:space="preserve">
    <value>Implement interface abstractly</value>
  </data>
  <data name="Implement_interface_through_0" xml:space="preserve">
    <value>Implement interface through '{0}'</value>
  </data>
  <data name="Implement_interface" xml:space="preserve">
    <value>Implement interface</value>
  </data>
  <data name="Loading_context_from_0" xml:space="preserve">
    <value>Loading context from '{0}'.</value>
  </data>
  <data name="Type_Sharphelp_for_more_information" xml:space="preserve">
    <value>Type "#help" for more information.</value>
  </data>
  <data name="Specified_file_not_found_colon_0" xml:space="preserve">
    <value>Specified file not found: {0}</value>
  </data>
  <data name="Specified_file_not_found" xml:space="preserve">
    <value>Specified file not found.</value>
  </data>
  <data name="Searched_in_directory_colon" xml:space="preserve">
    <value>Searched in directory:</value>
  </data>
  <data name="Searched_in_directories_colon" xml:space="preserve">
    <value>Searched in directories:</value>
  </data>
  <data name="Introduce_field_for_0" xml:space="preserve">
    <value>Introduce field for '{0}'</value>
  </data>
  <data name="Introduce_local_for_0" xml:space="preserve">
    <value>Introduce local for '{0}'</value>
  </data>
  <data name="Introduce_constant_for_0" xml:space="preserve">
    <value>Introduce constant for '{0}'</value>
  </data>
  <data name="Introduce_local_constant_for_0" xml:space="preserve">
    <value>Introduce local constant for '{0}'</value>
  </data>
  <data name="Introduce_field_for_all_occurrences_of_0" xml:space="preserve">
    <value>Introduce field for all occurrences of '{0}'</value>
  </data>
  <data name="Introduce_local_for_all_occurrences_of_0" xml:space="preserve">
    <value>Introduce local for all occurrences of '{0}'</value>
  </data>
  <data name="Introduce_constant_for_all_occurrences_of_0" xml:space="preserve">
    <value>Introduce constant for all occurrences of '{0}'</value>
  </data>
  <data name="Introduce_local_constant_for_all_occurrences_of_0" xml:space="preserve">
    <value>Introduce local constant for all occurrences of '{0}'</value>
  </data>
  <data name="Introduce_query_variable_for_all_occurrences_of_0" xml:space="preserve">
    <value>Introduce query variable for all occurrences of '{0}'</value>
  </data>
  <data name="Introduce_query_variable_for_0" xml:space="preserve">
    <value>Introduce query variable for '{0}'</value>
  </data>
  <data name="Anonymous_Types_colon" xml:space="preserve">
    <value>Anonymous Types:</value>
  </data>
  <data name="is_" xml:space="preserve">
    <value>is</value>
  </data>
  <data name="Represents_an_object_whose_operations_will_be_resolved_at_runtime" xml:space="preserve">
    <value>Represents an object whose operations will be resolved at runtime.</value>
  </data>
  <data name="constant" xml:space="preserve">
    <value>constant</value>
  </data>
  <data name="field" xml:space="preserve">
    <value>field</value>
  </data>
  <data name="local_constant" xml:space="preserve">
    <value>local constant</value>
  </data>
  <data name="local_variable" xml:space="preserve">
    <value>local variable</value>
  </data>
  <data name="label" xml:space="preserve">
    <value>label</value>
  </data>
  <data name="range_variable" xml:space="preserve">
    <value>range variable</value>
  </data>
  <data name="parameter" xml:space="preserve">
    <value>parameter</value>
  </data>
  <data name="in_" xml:space="preserve">
    <value>in</value>
  </data>
  <data name="Summary_colon" xml:space="preserve">
    <value>Summary:</value>
  </data>
  <data name="Locals_and_parameters" xml:space="preserve">
    <value>Locals and parameters</value>
  </data>
  <data name="Type_parameters_colon" xml:space="preserve">
    <value>Type parameters:</value>
  </data>
  <data name="Returns_colon" xml:space="preserve">
    <value>Returns:</value>
  </data>
  <data name="Exceptions_colon" xml:space="preserve">
    <value>Exceptions:</value>
  </data>
  <data name="Remarks_colon" xml:space="preserve">
    <value>Remarks:</value>
  </data>
  <data name="generating_source_for_symbols_of_this_type_is_not_supported" xml:space="preserve">
    <value>generating source for symbols of this type is not supported</value>
  </data>
  <data name="Assembly" xml:space="preserve">
    <value>Assembly</value>
  </data>
  <data name="location_unknown" xml:space="preserve">
    <value>location unknown</value>
  </data>
  <data name="Extract_Interface" xml:space="preserve">
    <value>Extract Interface...</value>
  </data>
  <data name="Updating_0_will_prevent_the_debug_session_from_continuing" xml:space="preserve">
    <value>Updating '{0}' will prevent the debug session from continuing.</value>
  </data>
  <data name="Updating_a_complex_statement_containing_an_await_expression_will_prevent_the_debug_session_from_continuing" xml:space="preserve">
    <value>Updating a complex statement containing an await expression will prevent the debug session from continuing.</value>
  </data>
  <data name="Changing_visibility_of_a_constructor_will_prevent_the_debug_session_from_continuing" xml:space="preserve">
    <value>Changing visibility of a constructor will prevent the debug session from continuing.</value>
  </data>
  <data name="Capturing_variable_0_that_hasn_t_been_captured_before_will_prevent_the_debug_session_from_continuing" xml:space="preserve">
    <value>Capturing variable '{0}' that hasn't been captured before will prevent the debug session from continuing.</value>
  </data>
  <data name="Ceasing_to_capture_variable_0_will_prevent_the_debug_session_from_continuing" xml:space="preserve">
    <value>Ceasing to capture variable '{0}' will prevent the debug session from continuing.</value>
  </data>
  <data name="Deleting_captured_variable_0_will_prevent_the_debug_session_from_continuing" xml:space="preserve">
    <value>Deleting captured variable '{0}' will prevent the debug session from continuing.</value>
  </data>
  <data name="Changing_the_type_of_a_captured_variable_0_previously_of_type_1_will_prevent_the_debug_session_from_continuing" xml:space="preserve">
    <value>Changing the type of a captured variable '{0}' previously of type '{1}' will prevent the debug session from continuing.</value>
  </data>
  <data name="Changing_the_parameters_of_0_will_prevent_the_debug_session_from_continuing" xml:space="preserve">
    <value>Changing the parameters of '{0}' will prevent the debug session from continuing.</value>
  </data>
  <data name="Changing_the_return_type_of_0_will_prevent_the_debug_session_from_continuing" xml:space="preserve">
    <value>Changing the return type of '{0}' will prevent the debug session from continuing.</value>
  </data>
  <data name="Changing_the_type_of_0_will_prevent_the_debug_session_from_continuing" xml:space="preserve">
    <value>Changing the type of '{0}' will prevent the debug session from continuing.</value>
  </data>
  <data name="Changing_the_declaration_scope_of_a_captured_variable_0_will_prevent_the_debug_session_from_continuing" xml:space="preserve">
    <value>Changing the declaration scope of a captured variable '{0}' will prevent the debug session from continuing.</value>
  </data>
  <data name="Accessing_captured_variable_0_that_hasn_t_been_accessed_before_in_1_will_prevent_the_debug_session_from_continuing" xml:space="preserve">
    <value>Accessing captured variable '{0}' that hasn't been accessed before in {1} will prevent the debug session from continuing.</value>
  </data>
  <data name="Ceasing_to_access_captured_variable_0_in_1_will_prevent_the_debug_session_from_continuing" xml:space="preserve">
    <value>Ceasing to access captured variable '{0}' in {1} will prevent the debug session from continuing.</value>
  </data>
  <data name="Adding_0_that_accesses_captured_variables_1_and_2_declared_in_different_scopes_will_prevent_the_debug_session_from_continuing" xml:space="preserve">
    <value>Adding '{0}' that accesses captured variables '{1}' and '{2}' declared in different scopes will prevent the debug session from continuing.</value>
  </data>
  <data name="Removing_0_that_accessed_captured_variables_1_and_2_declared_in_different_scopes_will_prevent_the_debug_session_from_continuing" xml:space="preserve">
    <value>Removing '{0}' that accessed captured variables '{1}' and '{2}' declared in different scopes will prevent the debug session from continuing.</value>
  </data>
  <data name="Adding_0_into_a_1_will_prevent_the_debug_session_from_continuing" xml:space="preserve">
    <value>Adding '{0}' into a '{1}' will prevent the debug session from continuing.</value>
  </data>
  <data name="Adding_0_into_a_class_with_explicit_or_sequential_layout_will_prevent_the_debug_session_from_continuing" xml:space="preserve">
    <value>Adding '{0}' into a class with explicit or sequential layout will prevent the debug session from continuing.</value>
  </data>
  <data name="Updating_the_modifiers_of_0_will_prevent_the_debug_session_from_continuing" xml:space="preserve">
    <value>Updating the modifiers of '{0}' will prevent the debug session from continuing.</value>
  </data>
  <data name="Updating_the_Handles_clause_of_0_will_prevent_the_debug_session_from_continuing" xml:space="preserve">
    <value>Updating the Handles clause of '{0}' will prevent the debug session from continuing.</value>
  </data>
  <data name="Adding_0_with_the_Handles_clause_will_prevent_the_debug_session_from_continuing" xml:space="preserve">
    <value>Adding '{0}' with the Handles clause will prevent the debug session from continuing.</value>
  </data>
  <data name="Updating_the_Implements_clause_of_a_0_will_prevent_the_debug_session_from_continuing" xml:space="preserve">
    <value>Updating the Implements clause of a '{0}' will prevent the debug session from continuing.</value>
  </data>
  <data name="Changing_the_constraint_from_0_to_1_will_prevent_the_debug_session_from_continuing" xml:space="preserve">
    <value>Changing the constraint from '{0}' to '{1}' will prevent the debug session from continuing.</value>
  </data>
  <data name="Updating_the_variance_of_0_will_prevent_the_debug_session_from_continuing" xml:space="preserve">
    <value>Updating the variance of '{0}' will prevent the debug session from continuing.</value>
  </data>
  <data name="Updating_the_type_of_0_will_prevent_the_debug_session_from_continuing" xml:space="preserve">
    <value>Updating the type of '{0}' will prevent the debug session from continuing.</value>
  </data>
  <data name="Updating_the_initializer_of_0_will_prevent_the_debug_session_from_continuing" xml:space="preserve">
    <value>Updating the initializer of '{0}' will prevent the debug session from continuing.</value>
  </data>
  <data name="Updating_the_size_of_a_0_will_prevent_the_debug_session_from_continuing" xml:space="preserve">
    <value>Updating the size of a '{0}' will prevent the debug session from continuing.</value>
  </data>
  <data name="Updating_the_underlying_type_of_0_will_prevent_the_debug_session_from_continuing" xml:space="preserve">
    <value>Updating the underlying type of '{0}' will prevent the debug session from continuing.</value>
  </data>
  <data name="Updating_the_base_class_and_or_base_interface_s_of_0_will_prevent_the_debug_session_from_continuing" xml:space="preserve">
    <value>Updating the base class and/or base interface(s) of '{0}' will prevent the debug session from continuing.</value>
  </data>
  <data name="Updating_a_field_to_an_event_or_vice_versa_will_prevent_the_debug_session_from_continuing" xml:space="preserve">
    <value>Updating a field to an event or vice versa will prevent the debug session from continuing.</value>
  </data>
  <data name="Updating_the_kind_of_a_type_will_prevent_the_debug_session_from_continuing" xml:space="preserve">
    <value>Updating the kind of a type will prevent the debug session from continuing.</value>
  </data>
  <data name="Updating_the_kind_of_an_property_event_accessor_will_prevent_the_debug_session_from_continuing" xml:space="preserve">
    <value>Updating the kind of an property/event accessor will prevent the debug session from continuing.</value>
  </data>
  <data name="Updating_the_kind_of_a_method_Sub_Function_will_prevent_the_debug_session_from_continuing" xml:space="preserve">
    <value>Updating the kind of a method (Sub/Function) will prevent the debug session from continuing.</value>
  </data>
  <data name="Updating_the_library_name_of_Declare_Statement_will_prevent_the_debug_session_from_continuing" xml:space="preserve">
    <value>Updating the library name of Declare Statement will prevent the debug session from continuing.</value>
  </data>
  <data name="Updating_the_alias_of_Declare_Statement_will_prevent_the_debug_session_from_continuing" xml:space="preserve">
    <value>Updating the alias of Declare Statement will prevent the debug session from continuing.</value>
  </data>
  <data name="Renaming_0_will_prevent_the_debug_session_from_continuing" xml:space="preserve">
    <value>Renaming '{0}' will prevent the debug session from continuing.</value>
  </data>
  <data name="Adding_0_will_prevent_the_debug_session_from_continuing" xml:space="preserve">
    <value>Adding '{0}' will prevent the debug session from continuing.</value>
  </data>
  <data name="Adding_an_abstract_0_or_overriding_an_inherited_0_will_prevent_the_debug_session_from_continuing" xml:space="preserve">
    <value>Adding an abstract '{0}' or overriding an inherited '{0}' will prevent the debug session from continuing.</value>
  </data>
  <data name="Adding_a_MustOverride_0_or_overriding_an_inherited_0_will_prevent_the_debug_session_from_continuing" xml:space="preserve">
    <value>Adding a MustOverride '{0}' or overriding an inherited '{0}' will prevent the debug session from continuing.</value>
  </data>
  <data name="Adding_an_extern_0_will_prevent_the_debug_session_from_continuing" xml:space="preserve">
    <value>Adding an extern '{0}' will prevent the debug session from continuing.</value>
  </data>
  <data name="Adding_an_imported_method_will_prevent_the_debug_session_from_continuing" xml:space="preserve">
    <value>Adding an imported method will prevent the debug session from continuing.</value>
  </data>
  <data name="Adding_a_user_defined_0_will_prevent_the_debug_session_from_continuing" xml:space="preserve">
    <value>Adding a user defined '{0}' will prevent the debug session from continuing.</value>
  </data>
  <data name="Adding_a_generic_0_will_prevent_the_debug_session_from_continuing" xml:space="preserve">
    <value>Adding a generic '{0}' will prevent the debug session from continuing.</value>
  </data>
  <data name="Adding_0_around_an_active_statement_will_prevent_the_debug_session_from_continuing" xml:space="preserve">
    <value>Adding '{0}' around an active statement will prevent the debug session from continuing.</value>
  </data>
  <data name="Moving_0_will_prevent_the_debug_session_from_continuing" xml:space="preserve">
    <value>Moving '{0}' will prevent the debug session from continuing.</value>
  </data>
  <data name="Deleting_0_will_prevent_the_debug_session_from_continuing" xml:space="preserve">
    <value>Deleting '{0}' will prevent the debug session from continuing.</value>
  </data>
  <data name="Deleting_0_around_an_active_statement_will_prevent_the_debug_session_from_continuing" xml:space="preserve">
    <value>Deleting '{0}' around an active statement will prevent the debug session from continuing.</value>
  </data>
  <data name="Adding_a_method_body_will_prevent_the_debug_session_from_continuing" xml:space="preserve">
    <value>Adding a method body will prevent the debug session from continuing.</value>
  </data>
  <data name="Deleting_a_method_body_will_prevent_the_debug_session_from_continuing" xml:space="preserve">
    <value>Deleting a method body will prevent the debug session from continuing.</value>
  </data>
  <data name="An_active_statement_has_been_removed_from_its_original_method_You_must_revert_your_changes_to_continue_or_restart_the_debugging_session" xml:space="preserve">
    <value>An active statement has been removed from its original method. You must revert your changes to continue or restart the debugging session.</value>
  </data>
  <data name="Updating_a_0_statement_around_an_active_statement_will_prevent_the_debug_session_from_continuing" xml:space="preserve">
    <value>Updating a '{0}' statement around an active statement will prevent the debug session from continuing.</value>
  </data>
  <data name="Updating_async_or_iterator_modifier_around_an_active_statement_will_prevent_the_debug_session_from_continuing" xml:space="preserve">
    <value>Updating async or iterator modifier around an active statement will prevent the debug session from continuing.</value>
    <comment>{Locked="async"}{Locked="iterator"} "async" and "iterator" are C#/VB keywords and should not be localized.</comment>
  </data>
  <data name="Modifying_a_generic_method_will_prevent_the_debug_session_from_continuing" xml:space="preserve">
    <value>Modifying a generic method will prevent the debug session from continuing.</value>
  </data>
  <data name="Modifying_whitespace_or_comments_in_a_generic_0_will_prevent_the_debug_session_from_continuing" xml:space="preserve">
    <value>Modifying whitespace or comments in a generic '{0}' will prevent the debug session from continuing.</value>
  </data>
  <data name="Modifying_a_method_inside_the_context_of_a_generic_type_will_prevent_the_debug_session_from_continuing" xml:space="preserve">
    <value>Modifying a method inside the context of a generic type will prevent the debug session from continuing.</value>
  </data>
  <data name="Modifying_whitespace_or_comments_in_0_inside_the_context_of_a_generic_type_will_prevent_the_debug_session_from_continuing" xml:space="preserve">
    <value>Modifying whitespace or comments in '{0}' inside the context of a generic type will prevent the debug session from continuing.</value>
  </data>
  <data name="Modifying_the_initializer_of_0_in_a_generic_type_will_prevent_the_debug_session_from_continuing" xml:space="preserve">
    <value>Modifying the initializer of '{0}' in a generic type will prevent the debug session from continuing.</value>
  </data>
  <data name="Modifying_the_initializer_of_0_in_a_partial_type_will_prevent_the_debug_session_from_continuing" xml:space="preserve">
    <value>Modifying the initializer of '{0}' in a partial type will prevent the debug session from continuing.</value>
  </data>
  <data name="Adding_a_constructor_to_a_type_with_a_field_or_property_initializer_that_contains_an_anonymous_function_will_prevent_the_debug_session_from_continuing" xml:space="preserve">
    <value>Adding a constructor to a type with a field or property initializer that contains an anonymous function will prevent the debug session from continuing.</value>
  </data>
  <data name="Renaming_a_captured_variable_from_0_to_1_will_prevent_the_debug_session_from_continuing" xml:space="preserve">
    <value>Renaming a captured variable, from '{0}' to '{1}' will prevent the debug session from continuing.</value>
  </data>
  <data name="Modifying_a_catch_finally_handler_with_an_active_statement_in_the_try_block_will_prevent_the_debug_session_from_continuing" xml:space="preserve">
    <value>Modifying a catch/finally handler with an active statement in the try block will prevent the debug session from continuing.</value>
  </data>
  <data name="Modifying_a_try_catch_finally_statement_when_the_finally_block_is_active_will_prevent_the_debug_session_from_continuing" xml:space="preserve">
    <value>Modifying a try/catch/finally statement when the finally block is active will prevent the debug session from continuing.</value>
  </data>
  <data name="Modifying_a_catch_handler_around_an_active_statement_will_prevent_the_debug_session_from_continuing" xml:space="preserve">
    <value>Modifying a catch handler around an active statement will prevent the debug session from continuing.</value>
  </data>
  <data name="Modifying_0_which_contains_the_stackalloc_operator_will_prevent_the_debug_session_from_continuing" xml:space="preserve">
    <value>Modifying '{0}' which contains the 'stackalloc' operator will prevent the debug session from continuing.</value>
  </data>
  <data name="Modifying_an_active_0_which_contains_On_Error_or_Resume_statements_will_prevent_the_debug_session_from_continuing" xml:space="preserve">
    <value>Modifying an active '{0}' which contains 'On Error' or 'Resume' statements will prevent the debug session from continuing.</value>
  </data>
  <data name="Modifying_0_which_contains_an_Aggregate_Group_By_or_Join_query_clauses_will_prevent_the_debug_session_from_continuing" xml:space="preserve">
    <value>Modifying '{0}' which contains an Aggregate, Group By, or Join query clauses will prevent the debug session from continuing.</value>
  </data>
  <data name="Modifying_source_with_experimental_language_features_enabled_will_prevent_the_debug_session_from_continuing" xml:space="preserve">
    <value>Modifying source with experimental language features enabled will prevent the debug session from continuing.</value>
  </data>
  <data name="Updating_an_active_statement_will_prevent_the_debug_session_from_continuing" xml:space="preserve">
    <value>Updating an active statement will prevent the debug session from continuing.</value>
  </data>
  <data name="Removing_0_that_contains_an_active_statement_will_prevent_the_debug_session_from_continuing" xml:space="preserve">
    <value>Removing '{0}' that contains an active statement will prevent the debug session from continuing.</value>
  </data>
  <data name="Adding_a_new_file_will_prevent_the_debug_session_from_continuing" xml:space="preserve">
    <value>Adding a new file will prevent the debug session from continuing.</value>
  </data>
  <data name="Attribute_0_is_missing_Updating_an_async_method_or_an_iterator_will_prevent_the_debug_session_from_continuing" xml:space="preserve">
    <value>Attribute '{0}' is missing. Updating an async method or an iterator will prevent the debug session from continuing.</value>
  </data>
  <data name="Unexpected_interface_member_kind_colon_0" xml:space="preserve">
    <value>Unexpected interface member kind: {0}</value>
  </data>
  <data name="Unknown_symbol_kind" xml:space="preserve">
    <value>Unknown symbol kind</value>
  </data>
  <data name="Generate_abstract_property_1_0" xml:space="preserve">
    <value>Generate abstract property '{1}.{0}'</value>
  </data>
  <data name="Generate_abstract_method_1_0" xml:space="preserve">
    <value>Generate abstract method '{1}.{0}'</value>
  </data>
  <data name="Generate_method_1_0" xml:space="preserve">
    <value>Generate method '{1}.{0}'</value>
  </data>
  <data name="Failed_to_create_a_remote_process_for_interactive_code_execution" xml:space="preserve">
    <value>Failed to create a remote process for interactive code execution.</value>
  </data>
  <data name="Failed_to_initialize_remote_interactive_process" xml:space="preserve">
    <value>Failed to initialize remote interactive process.</value>
  </data>
  <data name="Attempt_to_connect_to_process_Sharp_0_failed_retrying" xml:space="preserve">
    <value>Attempt to connect to process #{0} failed, retrying ...</value>
  </data>
  <data name="Failed_to_launch_0_process_exit_code_colon_1_with_output_colon" xml:space="preserve">
    <value>Failed to launch '{0}' process (exit code: {1}) with output: </value>
  </data>
  <data name="Hosting_process_exited_with_exit_code_0" xml:space="preserve">
    <value>Hosting process exited with exit code {0}.</value>
  </data>
  <data name="Interactive_Host_not_initialized" xml:space="preserve">
    <value>Interactive Host not initialized.</value>
  </data>
  <data name="Cannot_resolve_reference_0" xml:space="preserve">
    <value>Cannot resolve reference '{0}'.</value>
  </data>
  <data name="Requested_assembly_already_loaded_from_0" xml:space="preserve">
    <value>Requested assembly already loaded from '{0}'.</value>
  </data>
  <data name="plus_additional_0_1" xml:space="preserve">
    <value> + additional {0} {1}</value>
  </data>
  <data name="Unable_to_create_hosting_process" xml:space="preserve">
    <value>Unable to create hosting process.</value>
  </data>
  <data name="The_symbol_does_not_have_an_icon" xml:space="preserve">
    <value>The symbol does not have an icon.</value>
  </data>
  <data name="Unknown" xml:space="preserve">
    <value>Unknown</value>
  </data>
  <data name="Extract_Method" xml:space="preserve">
    <value>Extract Method</value>
  </data>
  <data name="Extract_Method_plus_Local" xml:space="preserve">
    <value>Extract Method + Local</value>
  </data>
  <data name="Asynchronous_method_cannot_have_ref_out_parameters_colon_bracket_0_bracket" xml:space="preserve">
    <value>Asynchronous method cannot have ref/out parameters : [{0}]</value>
  </data>
  <data name="The_member_is_defined_in_metadata" xml:space="preserve">
    <value>The member is defined in metadata.</value>
  </data>
  <data name="You_can_only_change_the_signature_of_a_constructor_indexer_method_or_delegate" xml:space="preserve">
    <value>You can only change the signature of a constructor, indexer, method or delegate.</value>
  </data>
  <data name="This_symbol_has_related_definitions_or_references_in_metadata_Changing_its_signature_may_result_in_build_errors_Do_you_want_to_continue" xml:space="preserve">
    <value>This symbol has related definitions or references in metadata. Changing its signature may result in build errors.

Do you want to continue?</value>
  </data>
  <data name="Change_signature" xml:space="preserve">
    <value>Change signature...</value>
  </data>
  <data name="Generate_new_type" xml:space="preserve">
    <value>Generate new type...</value>
  </data>
  <data name="User_Diagnostic_Analyzer_Failure" xml:space="preserve">
    <value>User Diagnostic Analyzer Failure.</value>
  </data>
  <data name="Analyzer_0_threw_an_exception_of_type_1_with_message_2" xml:space="preserve">
    <value>Analyzer '{0}' threw an exception of type '{1}' with message '{2}'.</value>
  </data>
  <data name="Analyzer_0_threw_the_following_exception_colon_1" xml:space="preserve">
    <value>Analyzer '{0}' threw the following exception:
'{1}'.</value>
  </data>
  <data name="Remove_Unnecessary_Cast" xml:space="preserve">
    <value>Remove Unnecessary Cast</value>
  </data>
  <data name="Simplify_Names" xml:space="preserve">
    <value>Simplify Names</value>
  </data>
  <data name="Simplify_Member_Access" xml:space="preserve">
    <value>Simplify Member Access</value>
  </data>
  <data name="Remove_qualification" xml:space="preserve">
    <value>Remove qualification</value>
  </data>
  <data name="Edit_and_Continue1" xml:space="preserve">
    <value>Edit and Continue</value>
  </data>
  <data name="This_signature_does_not_contain_parameters_that_can_be_changed" xml:space="preserve">
    <value>This signature does not contain parameters that can be changed.</value>
  </data>
  <data name="Unknown_error_occurred" xml:space="preserve">
    <value>Unknown error occurred</value>
  </data>
  <data name="Available" xml:space="preserve">
    <value>Available</value>
  </data>
  <data name="Not_Available" xml:space="preserve">
    <value>Not Available</value>
  </data>
  <data name="_0_1" xml:space="preserve">
    <value>    {0} - {1}</value>
  </data>
  <data name="You_can_use_the_navigation_bar_to_switch_context" xml:space="preserve">
    <value>You can use the navigation bar to switch context.</value>
  </data>
  <data name="in_Source" xml:space="preserve">
    <value>in Source</value>
  </data>
  <data name="in_Suppression_File" xml:space="preserve">
    <value>in Suppression File</value>
  </data>
  <data name="Remove_Suppression_0" xml:space="preserve">
    <value>Remove Suppression {0}</value>
  </data>
  <data name="Remove_Suppression" xml:space="preserve">
    <value>Remove Suppression</value>
  </data>
  <data name="Pending" xml:space="preserve">
    <value>&lt;Pending&gt;</value>
  </data>
  <data name="Awaited_task_returns" xml:space="preserve">
    <value>Awaited task returns</value>
  </data>
  <data name="no_value" xml:space="preserve">
    <value>no value.</value>
  </data>
  <data name="Note_colon_Tab_twice_to_insert_the_0_snippet" xml:space="preserve">
    <value>Note: Tab twice to insert the '{0}' snippet.</value>
  </data>
  <data name="Implement_interface_explicitly_with_Dispose_pattern" xml:space="preserve">
    <value>Implement interface explicitly with Dispose pattern</value>
  </data>
  <data name="Implement_interface_with_Dispose_pattern" xml:space="preserve">
    <value>Implement interface with Dispose pattern</value>
  </data>
  <data name="Compiler1" xml:space="preserve">
    <value>Compiler</value>
  </data>
  <data name="Edit_and_Continue2" xml:space="preserve">
    <value>Edit and Continue</value>
  </data>
  <data name="Style" xml:space="preserve">
    <value>Style</value>
  </data>
  <data name="Suppress_0" xml:space="preserve">
    <value>Suppress {0}</value>
  </data>
  <data name="Re_triage_0_currently_1" xml:space="preserve">
    <value>Re-triage {0}(currently '{1}')</value>
  </data>
  <data name="Argument_cannot_have_a_null_element" xml:space="preserve">
    <value>Argument cannot have a null element.</value>
  </data>
  <data name="Argument_cannot_be_empty" xml:space="preserve">
    <value>Argument cannot be empty.</value>
  </data>
  <data name="Reported_diagnostic_with_ID_0_is_not_supported_by_the_analyzer" xml:space="preserve">
    <value>Reported diagnostic with ID '{0}' is not supported by the analyzer.</value>
  </data>
  <data name="Computing_fix_all_occurrences_code_fix" xml:space="preserve">
    <value>Computing fix all occurrences code fix...</value>
  </data>
  <data name="Fix_all_occurrences" xml:space="preserve">
    <value>Fix all occurrences</value>
  </data>
  <data name="Document" xml:space="preserve">
    <value>Document</value>
  </data>
  <data name="Project" xml:space="preserve">
    <value>Project</value>
  </data>
  <data name="Solution" xml:space="preserve">
    <value>Solution</value>
  </data>
  <data name="TODO_colon_dispose_managed_state_managed_objects" xml:space="preserve">
    <value>TODO: dispose managed state (managed objects).</value>
  </data>
  <data name="TODO_colon_set_large_fields_to_null" xml:space="preserve">
    <value>TODO: set large fields to null.</value>
  </data>
  <data name="To_detect_redundant_calls" xml:space="preserve">
    <value>To detect redundant calls</value>
  </data>
  <data name="Modifying_0_which_contains_a_static_variable_will_prevent_the_debug_session_from_continuing" xml:space="preserve">
    <value>Modifying '{0}' which contains a static variable will prevent the debug session from continuing.</value>
  </data>
  <data name="Compiler2" xml:space="preserve">
    <value>Compiler</value>
  </data>
  <data name="Edit_And_Continue" xml:space="preserve">
    <value>Edit And Continue</value>
  </data>
  <data name="Live" xml:space="preserve">
    <value>Live</value>
  </data>
  <data name="namespace_" xml:space="preserve">
    <value>namespace</value>
    <comment>{Locked}</comment>
  </data>
  <data name="class_" xml:space="preserve">
    <value>class</value>
    <comment>{Locked}</comment>
  </data>
  <data name="interface_" xml:space="preserve">
    <value>interface</value>
    <comment>{Locked}</comment>
  </data>
  <data name="enum_" xml:space="preserve">
    <value>enum</value>
    <comment>{Locked}</comment>
  </data>
  <data name="enum_value" xml:space="preserve">
    <value>enum value</value>
    <comment>{Locked="enum"} "enum" is a C#/VB keyword and should not be localized.</comment>
  </data>
  <data name="delegate_" xml:space="preserve">
    <value>delegate</value>
    <comment>{Locked}</comment>
  </data>
  <data name="const_field" xml:space="preserve">
    <value>const field</value>
    <comment>{Locked="const"} "const" is a C#/VB keyword and should not be localized.</comment>
  </data>
  <data name="method" xml:space="preserve">
    <value>method</value>
  </data>
  <data name="operator_" xml:space="preserve">
    <value>operator</value>
  </data>
  <data name="constructor" xml:space="preserve">
    <value>constructor</value>
  </data>
  <data name="auto_property" xml:space="preserve">
    <value>auto-property</value>
  </data>
  <data name="property_" xml:space="preserve">
    <value>property</value>
  </data>
  <data name="event_" xml:space="preserve">
    <value>event</value>
    <comment>{Locked}</comment>
  </data>
  <data name="event_accessor" xml:space="preserve">
    <value>event accessor</value>
  </data>
  <data name="type_constraint" xml:space="preserve">
    <value>type constraint</value>
  </data>
  <data name="type_parameter" xml:space="preserve">
    <value>type parameter</value>
  </data>
  <data name="attribute" xml:space="preserve">
    <value>attribute</value>
  </data>
  <data name="Use_auto_property" xml:space="preserve">
    <value>Use auto property</value>
  </data>
  <data name="Replace_0_and_1_with_property" xml:space="preserve">
    <value>Replace '{0}' and '{1}' with property</value>
  </data>
  <data name="Replace_0_with_property" xml:space="preserve">
    <value>Replace '{0}' with property</value>
  </data>
  <data name="Method_referenced_implicitly" xml:space="preserve">
    <value>Method referenced implicitly</value>
  </data>
  <data name="Generate_type_0" xml:space="preserve">
    <value>Generate type '{0}'</value>
  </data>
  <data name="Generate_0_1" xml:space="preserve">
    <value>Generate {0} '{1}'</value>
  </data>
  <data name="Change_0_to_1" xml:space="preserve">
    <value>Change '{0}' to '{1}'.</value>
  </data>
  <data name="Non_invoked_method_cannot_be_replaced_with_property" xml:space="preserve">
    <value>Non-invoked method cannot be replaced with property.</value>
  </data>
  <data name="Only_methods_with_a_single_argument_which_is_not_an_out_variable_declaration_can_be_replaced_with_a_property" xml:space="preserve">
    <value>Only methods with a single argument, which is not an out variable declaration, can be replaced with a property.</value>
  </data>
  <data name="Roslyn_HostError" xml:space="preserve">
    <value>Roslyn.HostError</value>
  </data>
  <data name="An_instance_of_analyzer_0_cannot_be_created_from_1_colon_2" xml:space="preserve">
    <value>An instance of analyzer {0} cannot be created from {1}: {2}.</value>
  </data>
  <data name="The_assembly_0_does_not_contain_any_analyzers" xml:space="preserve">
    <value>The assembly {0} does not contain any analyzers.</value>
  </data>
  <data name="Unable_to_load_Analyzer_assembly_0_colon_1" xml:space="preserve">
    <value>Unable to load Analyzer assembly {0}: {1}</value>
  </data>
  <data name="Make_method_synchronous" xml:space="preserve">
    <value>Make method synchronous</value>
  </data>
  <data name="Add_this_or_Me_qualification" xml:space="preserve">
    <value>Add 'this' or 'Me' qualification.</value>
  </data>
  <data name="Fix_Name_Violation_colon_0" xml:space="preserve">
    <value>Fix Name Violation: {0}</value>
  </data>
  <data name="Naming_rule_violation_0" xml:space="preserve">
    <value>Naming rule violation: {0}</value>
    <comment>{0} is the rule title, {1} is the way in which the rule was violated</comment>
  </data>
  <data name="Naming_Styles" xml:space="preserve">
    <value>Naming Styles</value>
  </data>
  <data name="from_0" xml:space="preserve">
    <value>from {0}</value>
  </data>
  <data name="Find_and_install_latest_version" xml:space="preserve">
    <value>Find and install latest version</value>
  </data>
  <data name="Use_local_version_0" xml:space="preserve">
    <value>Use local version '{0}'</value>
  </data>
  <data name="Use_locally_installed_0_version_1_This_version_used_in_colon_2" xml:space="preserve">
    <value>Use locally installed '{0}' version '{1}'
This version used in: {2}</value>
  </data>
  <data name="Find_and_install_latest_version_of_0" xml:space="preserve">
    <value>Find and install latest version of '{0}'</value>
  </data>
  <data name="Install_with_package_manager" xml:space="preserve">
    <value>Install with package manager...</value>
  </data>
  <data name="Install_0_1" xml:space="preserve">
    <value>Install '{0} {1}'</value>
  </data>
  <data name="Install_version_0" xml:space="preserve">
    <value>Install version '{0}'</value>
  </data>
  <data name="Generate_variable_0" xml:space="preserve">
    <value>Generate variable '{0}'</value>
  </data>
  <data name="Classes" xml:space="preserve">
    <value>Classes</value>
  </data>
  <data name="Constants" xml:space="preserve">
    <value>Constants</value>
  </data>
  <data name="Delegates" xml:space="preserve">
    <value>Delegates</value>
  </data>
  <data name="Enums" xml:space="preserve">
    <value>Enums</value>
  </data>
  <data name="Events" xml:space="preserve">
    <value>Events</value>
  </data>
  <data name="Extension_methods" xml:space="preserve">
    <value>Extension methods</value>
  </data>
  <data name="Fields" xml:space="preserve">
    <value>Fields</value>
  </data>
  <data name="Interfaces" xml:space="preserve">
    <value>Interfaces</value>
  </data>
  <data name="Locals" xml:space="preserve">
    <value>Locals</value>
  </data>
  <data name="Methods" xml:space="preserve">
    <value>Methods</value>
  </data>
  <data name="Modules" xml:space="preserve">
    <value>Modules</value>
  </data>
  <data name="Namespaces" xml:space="preserve">
    <value>Namespaces</value>
  </data>
  <data name="Properties" xml:space="preserve">
    <value>Properties</value>
  </data>
  <data name="Structures" xml:space="preserve">
    <value>Structures</value>
  </data>
  <data name="Parameters_colon" xml:space="preserve">
    <value>Parameters:</value>
  </data>
  <data name="Add_missing_cases" xml:space="preserve">
    <value>Add missing cases</value>
  </data>
  <data name="Add_both" xml:space="preserve">
    <value>Add both</value>
  </data>
  <data name="Add_default_case" xml:space="preserve">
    <value>Add default case</value>
  </data>
  <data name="Variadic_SignatureHelpItem_must_have_at_least_one_parameter" xml:space="preserve">
    <value>Variadic SignatureHelpItem must have at least one parameter.</value>
  </data>
  <data name="Add_braces" xml:space="preserve">
    <value>Add braces</value>
  </data>
  <data name="Replace_0_with_method" xml:space="preserve">
    <value>Replace '{0}' with method</value>
  </data>
  <data name="Replace_0_with_methods" xml:space="preserve">
    <value>Replace '{0}' with methods</value>
  </data>
  <data name="Property_referenced_implicitly" xml:space="preserve">
    <value>Property referenced implicitly</value>
  </data>
  <data name="Property_cannot_safely_be_replaced_with_a_method_call" xml:space="preserve">
    <value>Property cannot safely be replaced with a method call</value>
  </data>
  <data name="Convert_to_interpolated_string" xml:space="preserve">
    <value>Convert to interpolated string</value>
  </data>
  <data name="Move_type_to_0" xml:space="preserve">
    <value>Move type to {0}</value>
  </data>
  <data name="Rename_file_to_0" xml:space="preserve">
    <value>Rename file to {0}</value>
  </data>
  <data name="Rename_type_to_0" xml:space="preserve">
    <value>Rename type to {0}</value>
  </data>
  <data name="Remove_tag" xml:space="preserve">
    <value>Remove tag</value>
  </data>
  <data name="Add_missing_param_nodes" xml:space="preserve">
    <value>Add missing param nodes</value>
  </data>
  <data name="Make_containing_scope_async" xml:space="preserve">
    <value>Make containing scope async</value>
  </data>
  <data name="Make_containing_scope_async_return_Task" xml:space="preserve">
    <value>Make containing scope async (return Task)</value>
  </data>
  <data name="paren_Unknown_paren" xml:space="preserve">
    <value>(Unknown)</value>
  </data>
  <data name="Implement_Abstract_Class" xml:space="preserve">
    <value>Implement Abstract Class</value>
  </data>
  <data name="Use_framework_type" xml:space="preserve">
    <value>Use framework type</value>
  </data>
  <data name="Install_package_0" xml:space="preserve">
    <value>Install package '{0}'</value>
  </data>
  <data name="Object_initialization_can_be_simplified" xml:space="preserve">
    <value>Object initialization can be simplified</value>
  </data>
  <data name="Use_throw_expression" xml:space="preserve">
    <value>Use 'throw' expression</value>
  </data>
  <data name="project_0" xml:space="preserve">
    <value>project {0}</value>
  </data>
  <data name="Inline_variable_declaration" xml:space="preserve">
    <value>Inline variable declaration</value>
  </data>
  <data name="Use_pattern_matching" xml:space="preserve">
    <value>Use pattern matching</value>
  </data>
  <data name="Use_interpolated_verbatim_string" xml:space="preserve">
    <value>Use interpolated verbatim string</value>
  </data>
  <data name="Use_expression_body_for_methods" xml:space="preserve">
    <value>Use expression body for methods</value>
  </data>
  <data name="Use_block_body_for_methods" xml:space="preserve">
    <value>Use block body for methods</value>
  </data>
  <data name="Use_block_body_for_accessors" xml:space="preserve">
    <value>Use block body for accessors</value>
  </data>
  <data name="Use_block_body_for_constructors" xml:space="preserve">
    <value>Use block body for constructors</value>
  </data>
  <data name="Use_block_body_for_indexers" xml:space="preserve">
    <value>Use block body for indexers</value>
  </data>
  <data name="Use_block_body_for_operators" xml:space="preserve">
    <value>Use block body for operators</value>
  </data>
  <data name="Use_block_body_for_properties" xml:space="preserve">
    <value>Use block body for properties</value>
  </data>
  <data name="Use_expression_body_for_accessors" xml:space="preserve">
    <value>Use expression body for accessors</value>
  </data>
  <data name="Use_expression_body_for_constructors" xml:space="preserve">
    <value>Use expression body for constructors</value>
  </data>
  <data name="Use_expression_body_for_indexers" xml:space="preserve">
    <value>Use expression body for indexers</value>
  </data>
  <data name="Use_expression_body_for_operators" xml:space="preserve">
    <value>Use expression body for operators</value>
  </data>
  <data name="Use_expression_body_for_properties" xml:space="preserve">
    <value>Use expression body for properties</value>
  </data>
  <data name="Fix_typo_0" xml:space="preserve">
    <value>Fix typo '{0}'</value>
  </data>
  <data name="Fully_qualify_0" xml:space="preserve">
    <value>Fully qualify '{0}'</value>
  </data>
  <data name="Remove_reference_to_0" xml:space="preserve">
    <value>Remove reference to '{0}'.</value>
  </data>
  <data name="Keywords" xml:space="preserve">
    <value>Keywords</value>
  </data>
  <data name="Snippets" xml:space="preserve">
    <value>Snippets</value>
  </data>
  <data name="All_lowercase" xml:space="preserve">
    <value>All lowercase</value>
  </data>
  <data name="All_uppercase" xml:space="preserve">
    <value>All uppercase</value>
  </data>
  <data name="First_word_capitalized" xml:space="preserve">
    <value>First word capitalized</value>
  </data>
  <data name="Pascal_Case" xml:space="preserve">
    <value>Pascal Case</value>
  </data>
  <data name="Collection_initialization_can_be_simplified" xml:space="preserve">
    <value>Collection initialization can be simplified</value>
  </data>
  <data name="Use_coalesce_expression" xml:space="preserve">
    <value>Use coalesce expression</value>
  </data>
  <data name="Use_null_propagation" xml:space="preserve">
    <value>Use null propagation</value>
  </data>
  <data name="Variable_declaration_can_be_inlined" xml:space="preserve">
    <value>Variable declaration can be inlined</value>
  </data>
  <data name="Null_check_can_be_simplified" xml:space="preserve">
    <value>Null check can be simplified</value>
  </data>
  <data name="Simplify_collection_initialization" xml:space="preserve">
    <value>Simplify collection initialization</value>
  </data>
  <data name="Simplify_object_initialization" xml:space="preserve">
    <value>Simplify object initialization</value>
  </data>
  <data name="Prefer_explicitly_provided_tuple_element_name" xml:space="preserve">
    <value>Prefer explicitly provided tuple element name</value>
  </data>
  <data name="Use_explicitly_provided_tuple_name" xml:space="preserve">
    <value>Use explicitly provided tuple name</value>
  </data>
  <data name="Remove_document_0" xml:space="preserve">
    <value>Remove document '{0}'</value>
  </data>
  <data name="Add_document_0" xml:space="preserve">
    <value>Add document '{0}'</value>
  </data>
  <data name="Add_argument_name_0" xml:space="preserve">
    <value>Add argument name '{0}'</value>
  </data>
  <data name="Add_tuple_element_name_0" xml:space="preserve">
    <value>Add tuple element name '{0}'</value>
  </data>
  <data name="Take_0" xml:space="preserve">
    <value>Take '{0}'</value>
  </data>
  <data name="Take_both" xml:space="preserve">
    <value>Take both</value>
  </data>
  <data name="Take_bottom" xml:space="preserve">
    <value>Take bottom</value>
  </data>
  <data name="Take_top" xml:space="preserve">
    <value>Take top</value>
  </data>
  <data name="Remove_unused_variable" xml:space="preserve">
    <value>Remove unused variable</value>
  </data>
  <data name="Convert_to_binary" xml:space="preserve">
    <value>Convert to binary</value>
  </data>
  <data name="Convert_to_decimal" xml:space="preserve">
    <value>Convert to decimal</value>
  </data>
  <data name="Convert_to_hex" xml:space="preserve">
    <value>Convert to hex</value>
  </data>
  <data name="Separate_thousands" xml:space="preserve">
    <value>Separate thousands</value>
  </data>
  <data name="Separate_words" xml:space="preserve">
    <value>Separate words</value>
  </data>
  <data name="Separate_nibbles" xml:space="preserve">
    <value>Separate nibbles</value>
  </data>
  <data name="Remove_separators" xml:space="preserve">
    <value>Remove separators</value>
  </data>
  <data name="Add_parameter_to_0" xml:space="preserve">
    <value>Add parameter to '{0}'</value>
  </data>
  <data name="Add_parameter_to_0_and_overrides_implementations" xml:space="preserve">
    <value>Add parameter to '{0}' (and overrides/implementations)</value>
  </data>
  <data name="Add_to_0" xml:space="preserve">
    <value>Add to '{0}'</value>
  </data>
  <data name="Related_method_signatures_found_in_metadata_will_not_be_updated" xml:space="preserve">
    <value>Related method signatures found in metadata will not be updated.</value>
  </data>
  <data name="Generate_constructor" xml:space="preserve">
    <value>Generate constructor...</value>
  </data>
  <data name="Pick_members_to_be_used_as_constructor_parameters" xml:space="preserve">
    <value>Pick members to be used as constructor parameters</value>
  </data>
  <data name="Pick_members_to_be_used_in_Equals_GetHashCode" xml:space="preserve">
    <value>Pick members to be used in Equals/GetHashCode</value>
  </data>
  <data name="Changes_to_expression_trees_may_result_in_behavior_changes_at_runtime" xml:space="preserve">
    <value>Changes to expression trees may result in behavior changes at runtime</value>
  </data>
  <data name="Generate_overrides" xml:space="preserve">
    <value>Generate overrides...</value>
  </data>
  <data name="Pick_members_to_override" xml:space="preserve">
    <value>Pick members to override</value>
  </data>
  <data name="Add_null_check" xml:space="preserve">
    <value>Add null check</value>
  </data>
  <data name="Add_string_IsNullOrEmpty_check" xml:space="preserve">
    <value>Add 'string.IsNullOrEmpty' check</value>
  </data>
  <data name="Add_string_IsNullOrWhiteSpace_check" xml:space="preserve">
    <value>Add 'string.IsNullOrWhiteSpace' check</value>
  </data>
  <data name="Create_and_initialize_field_0" xml:space="preserve">
    <value>Create and initialize field '{0}'</value>
  </data>
  <data name="Create_and_initialize_property_0" xml:space="preserve">
    <value>Create and initialize property '{0}'</value>
  </data>
  <data name="Initialize_field_0" xml:space="preserve">
    <value>Initialize field '{0}'</value>
  </data>
  <data name="Initialize_property_0" xml:space="preserve">
    <value>Initialize property '{0}'</value>
  </data>
  <data name="Add_null_checks" xml:space="preserve">
    <value>Add null checks</value>
  </data>
  <data name="Generate_operators" xml:space="preserve">
    <value>Generate operators</value>
  </data>
  <data name="Implement_0" xml:space="preserve">
    <value>Implement {0}</value>
  </data>
  <data name="Simplify_default_expression" xml:space="preserve">
    <value>Simplify 'default' expression</value>
  </data>
  <data name="default_expression_can_be_simplified" xml:space="preserve">
    <value>'default' expression can be simplified</value>
  </data>
  <data name="Format_string_contains_invalid_placeholder" xml:space="preserve">
    <value>Format string contains invalid placeholder</value>
  </data>
  <data name="Invalid_format_string" xml:space="preserve">
    <value>Invalid format string</value>
  </data>
  <data name="Use_inferred_member_name" xml:space="preserve">
    <value>Use inferred member name</value>
  </data>
  <data name="Member_name_can_be_simplified" xml:space="preserve">
    <value>Member name can be simplified</value>
  </data>
  <data name="Reported_diagnostic_0_has_a_source_location_in_file_1_which_is_not_part_of_the_compilation_being_analyzed" xml:space="preserve">
    <value>Reported diagnostic '{0}' has a source location in file '{1}', which is not part of the compilation being analyzed.</value>
  </data>
  <data name="Reported_diagnostic_0_has_a_source_location_1_in_file_2_which_is_outside_of_the_given_file" xml:space="preserve">
    <value>Reported diagnostic '{0}' has a source location '{1}' in file '{2}', which is outside of the given file.</value>
  </data>
  <data name="Unreachable_code_detected" xml:space="preserve">
    <value>Unreachable code detected</value>
  </data>
  <data name="Remove_unreachable_code" xml:space="preserve">
    <value>Remove unreachable code</value>
  </data>
  <data name="Modifiers_are_not_ordered" xml:space="preserve">
    <value>Modifiers are not ordered</value>
  </data>
  <data name="Order_modifiers" xml:space="preserve">
    <value>Order modifiers</value>
  </data>
  <data name="in_0_project_1" xml:space="preserve">
    <value>in {0} (project {1})</value>
  </data>
  <data name="Accessibility_modifiers_required" xml:space="preserve">
    <value>Accessibility modifiers required</value>
  </data>
  <data name="Add_accessibility_modifiers" xml:space="preserve">
    <value>Add accessibility modifiers</value>
  </data>
  <data name="Use_local_function" xml:space="preserve">
    <value>Use local function</value>
  </data>
  <data name="Warning_colon_Declaration_changes_scope_and_may_change_meaning" xml:space="preserve">
    <value>Warning: Declaration changes scope and may change meaning.</value>
  </data>
  <data name="Move_declaration_near_reference" xml:space="preserve">
    <value>Move declaration near reference</value>
  </data>
  <data name="Convert_to_full_property" xml:space="preserve">
    <value>Convert to full property</value>
  </data>
  <data name="Generate_constructor_in_0_without_fields" xml:space="preserve">
    <value>Generate constructor in '{0}' (without fields)</value>
  </data>
  <data name="Parentheses_can_be_removed" xml:space="preserve">
    <value>Parentheses can be removed</value>
  </data>
  <data name="Remove_unnecessary_parentheses" xml:space="preserve">
    <value>Remove unnecessary parentheses</value>
  </data>
  <data name="Add_file_banner" xml:space="preserve">
    <value>Add file banner</value>
  </data>
  <data name="Warning_Method_overrides_symbol_from_metadata" xml:space="preserve">
    <value>Warning: Method overrides symbol from metadata</value>
  </data>
  <data name="Add_parentheses_for_clarity" xml:space="preserve">
    <value>Add parentheses for clarity</value>
  </data>
  <data name="Parentheses_should_be_added_for_clarity" xml:space="preserve">
    <value>Parentheses should be added for clarity</value>
  </data>
  <data name="Use_0" xml:space="preserve">
    <value>Use {0}</value>
  </data>
  <data name="Switching_between_lambda_and_local_function_will_prevent_the_debug_session_from_continuing" xml:space="preserve">
    <value>Switching between a lambda and a local function will prevent the debug session from continuing.</value>
  </data>
  <data name="Deconstruct_variable_declaration" xml:space="preserve">
    <value>Deconstruct variable declaration</value>
  </data>
  <data name="Variable_declaration_can_be_deconstructed" xml:space="preserve">
    <value>Variable declaration can be deconstructed</value>
  </data>
  <data name="Add_argument_name_0_including_trailing_arguments" xml:space="preserve">
    <value>Add argument name '{0}' (including trailing arguments)</value>
  </data>
  <data name="Using_readonly_structs_will_prevent_the_debug_session_from_continuing" xml:space="preserve">
    <value>Using readonly structs will prevent the debug session from continuing.</value>
  </data>
  <data name="Using_ref_structs_will_prevent_the_debug_session_from_continuing" xml:space="preserve">
    <value>Using ref structs will prevent the debug session from continuing.</value>
  </data>
  <data name="Using_readonly_references_will_prevent_the_debug_session_from_continuing" xml:space="preserve">
    <value>Using readonly references will prevent the debug session from continuing.</value>
  </data>
  <data name="local_function" xml:space="preserve">
    <value>local function</value>
  </data>
  <data name="indexer_" xml:space="preserve">
    <value>indexer</value>
  </data>
  <data name="Alias_ambiguous_type_0" xml:space="preserve">
    <value>Alias ambiguous type '{0}'</value>
  </data>
  <data name="Warning_colon_Collection_was_modified_during_iteration" xml:space="preserve">
    <value>Warning: Collection was modified during iteration.</value>
  </data>
  <data name="Warning_colon_Iteration_variable_crossed_function_boundary" xml:space="preserve">
    <value>Warning: Iteration variable crossed function boundary.</value>
  </data>
  <data name="Warning_colon_Collection_may_be_modified_during_iteration" xml:space="preserve">
    <value>Warning: Collection may be modified during iteration.</value>
  </data>
  <data name="Add_readonly_modifier" xml:space="preserve">
    <value>Add readonly modifier</value>
  </data>
  <data name="Make_field_readonly" xml:space="preserve">
    <value>Make field readonly</value>
  </data>
  <data name="Convert_to_conditional_expression" xml:space="preserve">
    <value>Convert to conditional expression</value>
  </data>
  <data name="Convert_to_linq" xml:space="preserve">
    <value>Convert to LINQ</value>
  </data>
  <data name="Convert_to_tuple" xml:space="preserve">
    <value>Convert to tuple</value>
  </data>
  <data name="Convert_to_class" xml:space="preserve">
    <value>Convert to class</value>
  </data>
  <data name="Convert_to_struct" xml:space="preserve">
    <value>Convert to struct</value>
  </data>
  <data name="updating_usages_in_containing_member" xml:space="preserve">
    <value>updating usages in containing member</value>
  </data>
  <data name="updating_usages_in_containing_project" xml:space="preserve">
    <value>updating usages in containing project</value>
  </data>
  <data name="updating_usages_in_containing_type" xml:space="preserve">
    <value>updating usages in containing type</value>
  </data>
  <data name="updating_usages_in_dependent_projects" xml:space="preserve">
    <value>updating usages in dependent projects</value>
  </data>
  <data name="Formatting_document" xml:space="preserve">
    <value>Formatting document</value>
  </data>
  <data name="Add_member_name" xml:space="preserve">
    <value>Add member name</value>
  </data>
  <data name="Use_block_body_for_lambda_expressions" xml:space="preserve">
    <value>Use block body for lambda expressions</value>
  </data>
  <data name="Use_expression_body_for_lambda_expressions" xml:space="preserve">
    <value>Use expression body for lambda expressions</value>
  </data>
  <data name="Convert_to_linq_call_form" xml:space="preserve">
    <value>Convert to LINQ (call form)</value>
  </data>
  <data name="Adding_method_with_explicit_interface_specifier_will_prevernt_the_debug_session_from_continuing" xml:space="preserve">
    <value>Adding a method with an explicit interface specifier will prevent the debug session from continuing.</value>
  </data>
  <data name="Remove_unused_member" xml:space="preserve">
    <value>Remove unused member</value>
  </data>
  <data name="Private_member_0_is_unused" xml:space="preserve">
    <value>Private member '{0}' is unused.</value>
  </data>
  <data name="Remove_unused_private_members" xml:space="preserve">
    <value>Remove unused private members</value>
  </data>
  <data name="Remove_unread_private_members" xml:space="preserve">
    <value>Remove unread private members</value>
  </data>
  <data name="Private_member_0_can_be_removed_as_the_value_assigned_to_it_is_never_read" xml:space="preserve">
    <value>Private member '{0}' can be removed as the value assigned to it is never read.</value>
  </data>
  <data name="Code_Quality" xml:space="preserve">
    <value>Code Quality</value>
  </data>
  <data name="Modifying_source_file_will_prevent_the_debug_session_from_continuing_due_to_internal_error" xml:space="preserve">
    <value>Modifying source file {0} will prevent the debug session from continuing due to internal error: {1}.</value>
  </data>
  <data name="Change_namespace_to_0" xml:space="preserve">
    <value>Change namespace to '{0}'</value>
  </data>
  <data name="Move_file_to_0" xml:space="preserve">
    <value>Move file to '{0}'</value>
  </data>
  <data name="Move_file_to_project_root_folder" xml:space="preserve">
    <value>Move file to project root folder</value>
  </data>
  <data name="Change_to_global_namespace" xml:space="preserve">
    <value>Change to global namespace</value>
  </data>
  <data name="Warning_colon_changing_namespace_may_produce_invalid_code_and_change_code_meaning" xml:space="preserve">
    <value>Warning: Changing namespace may produce invalid code and change code meaning.</value>
  </data>
  <data name="Use_compound_assignment" xml:space="preserve">
    <value>Use compound assignment</value>
  </data>
  <data name="Invert_conditional" xml:space="preserve">
    <value>Invert conditional</value>
  </data>
  <data name="Replace_0_with_1" xml:space="preserve">
    <value>Replace '{0}' with '{1}' </value>
  </data>
  <data name="arguments" xml:space="preserve">
    <value>arguments</value>
  </data>
  <data name="Indent_all_0" xml:space="preserve">
    <value>Indent all {0}</value>
  </data>
  <data name="parameters" xml:space="preserve">
    <value>parameters</value>
  </data>
  <data name="Unwrap_all_0" xml:space="preserve">
    <value>Unwrap all {0}</value>
  </data>
  <data name="Unwrap_and_indent_all_0" xml:space="preserve">
    <value>Unwrap and indent all {0}</value>
  </data>
  <data name="Wrap_every_0" xml:space="preserve">
    <value>Wrap every {0}</value>
  </data>
  <data name="Wrap_long_0" xml:space="preserve">
    <value>Wrap long {0}</value>
  </data>
  <data name="Align_wrapped_0" xml:space="preserve">
    <value>Align wrapped {0}</value>
  </data>
  <data name="Indent_wrapped_0" xml:space="preserve">
    <value>Indent wrapped {0}</value>
  </data>
  <data name="parameter_list" xml:space="preserve">
    <value>parameter list</value>
  </data>
  <data name="Unwrap_0" xml:space="preserve">
    <value>Unwrap {0}</value>
  </data>
  <data name="argument" xml:space="preserve">
    <value>argument</value>
  </data>
  <data name="argument_list" xml:space="preserve">
    <value>argument list</value>
  </data>
  <data name="Introduce_constant" xml:space="preserve">
    <value>Introduce constant</value>
  </data>
  <data name="Introduce_field" xml:space="preserve">
    <value>Introduce field</value>
  </data>
  <data name="Introduce_local" xml:space="preserve">
    <value>Introduce local</value>
  </data>
  <data name="Introduce_query_variable" xml:space="preserve">
    <value>Introduce query variable</value>
  </data>
  <data name="Failed_to_analyze_data_flow_for_0" xml:space="preserve">
    <value>Failed to analyze data-flow for: {0}</value>
  </data>
  <data name="Expression_value_is_never_used" xml:space="preserve">
    <value>Expression value is never used</value>
  </data>
  <data name="Value_assigned_to_0_is_never_used" xml:space="preserve">
    <value>Value assigned to '{0}' is never used</value>
  </data>
  <data name="Value_assigned_to_symbol_is_never_used" xml:space="preserve">
    <value>Value assigned to symbol is never used</value>
  </data>
  <data name="Use_discarded_local" xml:space="preserve">
    <value>Use discarded local</value>
  </data>
  <data name="Use_discard_underscore" xml:space="preserve">
    <value>Use discard '_'</value>
  </data>
  <data name="Remove_redundant_assignment" xml:space="preserve">
    <value>Remove redundant assignment</value>
  </data>
  <data name="Remove_unused_parameter" xml:space="preserve">
    <value>Remove unused parameter</value>
  </data>
  <data name="Remove_unused_parameter_0" xml:space="preserve">
    <value>Remove unused parameter '{0}'</value>
  </data>
  <data name="Fix_formatting" xml:space="preserve">
    <value>Fix formatting</value>
  </data>
  <data name="Indexing_can_be_simplified" xml:space="preserve">
    <value>Indexing can be simplified</value>
  </data>
  <data name="Use_index_operator" xml:space="preserve">
    <value>Use index operator</value>
  </data>
  <data name="Use_range_operator" xml:space="preserve">
    <value>Use range operator</value>
  </data>
  <data name="_0_can_be_simplified" xml:space="preserve">
    <value>{0} can be simplified</value>
  </data>
<<<<<<< HEAD
  <data name="Unwrap_expression" xml:space="preserve">
    <value>Unwrap expression</value>
  </data>
  <data name="Wrap_expression" xml:space="preserve">
    <value>Wrap expression</value>
  </data>
  <data name="Wrap_expression_including_operators" xml:space="preserve">
    <value>Wrap expression (including operators)</value>
=======
  <data name="Remove_unused_parameter_0_if_it_is_not_part_of_a_shipped_public_API" xml:space="preserve">
    <value>Remove unused parameter '{0}' if it is not part of a shipped public API</value>
  </data>
  <data name="Remove_unused_parameter_0_if_it_is_not_part_of_a_shipped_public_API_its_initial_value_is_never_used" xml:space="preserve">
    <value>Remove unused parameter '{0}' if it is not part of a shipped public API, its initial value is never used</value>
  </data>
  <data name="Remove_unused_parameter_0_its_initial_value_is_never_used" xml:space="preserve">
    <value>Remove unused parameter '{0}', its initial value is never used</value>
>>>>>>> 9dcc089c
  </data>
</root><|MERGE_RESOLUTION|>--- conflicted
+++ resolved
@@ -1562,7 +1562,6 @@
   <data name="_0_can_be_simplified" xml:space="preserve">
     <value>{0} can be simplified</value>
   </data>
-<<<<<<< HEAD
   <data name="Unwrap_expression" xml:space="preserve">
     <value>Unwrap expression</value>
   </data>
@@ -1571,7 +1570,7 @@
   </data>
   <data name="Wrap_expression_including_operators" xml:space="preserve">
     <value>Wrap expression (including operators)</value>
-=======
+  </data>
   <data name="Remove_unused_parameter_0_if_it_is_not_part_of_a_shipped_public_API" xml:space="preserve">
     <value>Remove unused parameter '{0}' if it is not part of a shipped public API</value>
   </data>
@@ -1580,6 +1579,5 @@
   </data>
   <data name="Remove_unused_parameter_0_its_initial_value_is_never_used" xml:space="preserve">
     <value>Remove unused parameter '{0}', its initial value is never used</value>
->>>>>>> 9dcc089c
   </data>
 </root>