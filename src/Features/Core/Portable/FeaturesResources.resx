<?xml version="1.0" encoding="utf-8"?>
<root>
  <!-- 
    Microsoft ResX Schema 
    
    Version 2.0
    
    The primary goals of this format is to allow a simple XML format 
    that is mostly human readable. The generation and parsing of the 
    various data types are done through the TypeConverter classes 
    associated with the data types.
    
    Example:
    
    ... ado.net/XML headers & schema ...
    <resheader name="resmimetype">text/microsoft-resx</resheader>
    <resheader name="version">2.0</resheader>
    <resheader name="reader">System.Resources.ResXResourceReader, System.Windows.Forms, ...</resheader>
    <resheader name="writer">System.Resources.ResXResourceWriter, System.Windows.Forms, ...</resheader>
    <data name="Name1"><value>this is my long string</value><comment>this is a comment</comment></data>
    <data name="Color1" type="System.Drawing.Color, System.Drawing">Blue</data>
    <data name="Bitmap1" mimetype="application/x-microsoft.net.object.binary.base64">
        <value>[base64 mime encoded serialized .NET Framework object]</value>
    </data>
    <data name="Icon1" type="System.Drawing.Icon, System.Drawing" mimetype="application/x-microsoft.net.object.bytearray.base64">
        <value>[base64 mime encoded string representing a byte array form of the .NET Framework object]</value>
        <comment>This is a comment</comment>
    </data>
                
    There are any number of "resheader" rows that contain simple 
    name/value pairs.
    
    Each data row contains a name, and value. The row also contains a 
    type or mimetype. Type corresponds to a .NET class that support 
    text/value conversion through the TypeConverter architecture. 
    Classes that don't support this are serialized and stored with the 
    mimetype set.
    
    The mimetype is used for serialized objects, and tells the 
    ResXResourceReader how to depersist the object. This is currently not 
    extensible. For a given mimetype the value must be set accordingly:
    
    Note - application/x-microsoft.net.object.binary.base64 is the format 
    that the ResXResourceWriter will generate, however the reader can 
    read any of the formats listed below.
    
    mimetype: application/x-microsoft.net.object.binary.base64
    value   : The object must be serialized with 
            : System.Runtime.Serialization.Formatters.Binary.BinaryFormatter
            : and then encoded with base64 encoding.
    
    mimetype: application/x-microsoft.net.object.soap.base64
    value   : The object must be serialized with 
            : System.Runtime.Serialization.Formatters.Soap.SoapFormatter
            : and then encoded with base64 encoding.

    mimetype: application/x-microsoft.net.object.bytearray.base64
    value   : The object must be serialized into a byte array 
            : using a System.ComponentModel.TypeConverter
            : and then encoded with base64 encoding.
    -->
  <xsd:schema id="root" xmlns="" xmlns:xsd="http://www.w3.org/2001/XMLSchema" xmlns:msdata="urn:schemas-microsoft-com:xml-msdata">
    <xsd:import namespace="http://www.w3.org/XML/1998/namespace" />
    <xsd:element name="root" msdata:IsDataSet="true">
      <xsd:complexType>
        <xsd:choice maxOccurs="unbounded">
          <xsd:element name="metadata">
            <xsd:complexType>
              <xsd:sequence>
                <xsd:element name="value" type="xsd:string" minOccurs="0" />
              </xsd:sequence>
              <xsd:attribute name="name" use="required" type="xsd:string" />
              <xsd:attribute name="type" type="xsd:string" />
              <xsd:attribute name="mimetype" type="xsd:string" />
              <xsd:attribute ref="xml:space" />
            </xsd:complexType>
          </xsd:element>
          <xsd:element name="assembly">
            <xsd:complexType>
              <xsd:attribute name="alias" type="xsd:string" />
              <xsd:attribute name="name" type="xsd:string" />
            </xsd:complexType>
          </xsd:element>
          <xsd:element name="data">
            <xsd:complexType>
              <xsd:sequence>
                <xsd:element name="value" type="xsd:string" minOccurs="0" msdata:Ordinal="1" />
                <xsd:element name="comment" type="xsd:string" minOccurs="0" msdata:Ordinal="2" />
              </xsd:sequence>
              <xsd:attribute name="name" type="xsd:string" use="required" msdata:Ordinal="1" />
              <xsd:attribute name="type" type="xsd:string" msdata:Ordinal="3" />
              <xsd:attribute name="mimetype" type="xsd:string" msdata:Ordinal="4" />
              <xsd:attribute ref="xml:space" />
            </xsd:complexType>
          </xsd:element>
          <xsd:element name="resheader">
            <xsd:complexType>
              <xsd:sequence>
                <xsd:element name="value" type="xsd:string" minOccurs="0" msdata:Ordinal="1" />
              </xsd:sequence>
              <xsd:attribute name="name" type="xsd:string" use="required" />
            </xsd:complexType>
          </xsd:element>
        </xsd:choice>
      </xsd:complexType>
    </xsd:element>
  </xsd:schema>
  <resheader name="resmimetype">
    <value>text/microsoft-resx</value>
  </resheader>
  <resheader name="version">
    <value>2.0</value>
  </resheader>
  <resheader name="reader">
    <value>System.Resources.ResXResourceReader, System.Windows.Forms, Version=4.0.0.0, Culture=neutral, PublicKeyToken=b77a5c561934e089</value>
  </resheader>
  <resheader name="writer">
    <value>System.Resources.ResXResourceWriter, System.Windows.Forms, Version=4.0.0.0, Culture=neutral, PublicKeyToken=b77a5c561934e089</value>
  </resheader>
  <data name="Add_project_reference_to_0" xml:space="preserve">
    <value>Add project reference to '{0}'.</value>
  </data>
  <data name="Add_reference_to_0" xml:space="preserve">
    <value>Add reference to '{0}'.</value>
  </data>
  <data name="Actions_can_not_be_empty" xml:space="preserve">
    <value>Actions can not be empty.</value>
  </data>
  <data name="generic_overload" xml:space="preserve">
    <value>generic overload</value>
  </data>
  <data name="generic_overloads" xml:space="preserve">
    <value>generic overloads</value>
  </data>
  <data name="overload" xml:space="preserve">
    <value>overload</value>
  </data>
  <data name="overloads_" xml:space="preserve">
    <value>overloads</value>
  </data>
  <data name="_0_Keyword" xml:space="preserve">
    <value>{0} Keyword</value>
  </data>
  <data name="Encapsulate_field_colon_0_and_use_property" xml:space="preserve">
    <value>Encapsulate field: '{0}' (and use property)</value>
  </data>
  <data name="Encapsulate_field_colon_0_but_still_use_field" xml:space="preserve">
    <value>Encapsulate field: '{0}' (but still use field)</value>
  </data>
  <data name="Encapsulate_fields_and_use_property" xml:space="preserve">
    <value>Encapsulate fields (and use property)</value>
  </data>
  <data name="Encapsulate_fields_but_still_use_field" xml:space="preserve">
    <value>Encapsulate fields (but still use field)</value>
  </data>
  <data name="Could_not_extract_interface_colon_The_selection_is_not_inside_a_class_interface_struct" xml:space="preserve">
    <value>Could not extract interface: The selection is not inside a class/interface/struct.</value>
  </data>
  <data name="Could_not_extract_interface_colon_The_type_does_not_contain_any_member_that_can_be_extracted_to_an_interface" xml:space="preserve">
    <value>Could not extract interface: The type does not contain any member that can be extracted to an interface.</value>
  </data>
  <data name="can_t_not_construct_final_tree" xml:space="preserve">
    <value>can't not construct final tree</value>
  </data>
  <data name="Parameters_type_or_return_type_cannot_be_an_anonymous_type_colon_bracket_0_bracket" xml:space="preserve">
    <value>Parameters' type or return type cannot be an anonymous type : [{0}]</value>
  </data>
  <data name="The_selection_contains_no_active_statement" xml:space="preserve">
    <value>The selection contains no active statement.</value>
  </data>
  <data name="The_selection_contains_a_local_function_call_without_its_declaration" xml:space="preserve">
    <value>The selection contains a local function call without its declaration.</value>
  </data>
  <data name="The_selection_contains_an_error_or_unknown_type" xml:space="preserve">
    <value>The selection contains an error or unknown type.</value>
  </data>
  <data name="Type_parameter_0_is_hidden_by_another_type_parameter_1" xml:space="preserve">
    <value>Type parameter '{0}' is hidden by another type parameter '{1}'.</value>
  </data>
  <data name="The_address_of_a_variable_is_used_inside_the_selected_code" xml:space="preserve">
    <value>The address of a variable is used inside the selected code.</value>
  </data>
  <data name="Assigning_to_readonly_fields_must_be_done_in_a_constructor_colon_bracket_0_bracket" xml:space="preserve">
    <value>Assigning to readonly fields must be done in a constructor : [{0}].</value>
  </data>
  <data name="generated_code_is_overlapping_with_hidden_portion_of_the_code" xml:space="preserve">
    <value>generated code is overlapping with hidden portion of the code</value>
  </data>
  <data name="Add_optional_parameters_to_0" xml:space="preserve">
    <value>Add optional parameters to '{0}'</value>
  </data>
  <data name="Add_parameters_to_0" xml:space="preserve">
    <value>Add parameters to '{0}'</value>
  </data>
  <data name="Generate_delegating_constructor_0_1" xml:space="preserve">
    <value>Generate delegating constructor '{0}({1})'</value>
  </data>
  <data name="Generate_constructor_0_1" xml:space="preserve">
    <value>Generate constructor '{0}({1})'</value>
  </data>
  <data name="Generate_field_assigning_constructor_0_1" xml:space="preserve">
    <value>Generate field assigning constructor '{0}({1})'</value>
  </data>
  <data name="Generate_Equals_and_GetHashCode" xml:space="preserve">
    <value>Generate Equals and GetHashCode</value>
  </data>
  <data name="Generate_Equals_object" xml:space="preserve">
    <value>Generate Equals(object)</value>
  </data>
  <data name="Generate_GetHashCode" xml:space="preserve">
    <value>Generate GetHashCode()</value>
  </data>
  <data name="Generate_constructor_in_0" xml:space="preserve">
    <value>Generate constructor in '{0}'</value>
  </data>
  <data name="Generate_all" xml:space="preserve">
    <value>Generate all</value>
  </data>
  <data name="Generate_enum_member_1_0" xml:space="preserve">
    <value>Generate enum member '{1}.{0}'</value>
  </data>
  <data name="Generate_constant_1_0" xml:space="preserve">
    <value>Generate constant '{1}.{0}'</value>
  </data>
  <data name="Generate_read_only_property_1_0" xml:space="preserve">
    <value>Generate read-only property '{1}.{0}'</value>
  </data>
  <data name="Generate_property_1_0" xml:space="preserve">
    <value>Generate property '{1}.{0}'</value>
  </data>
  <data name="Generate_read_only_field_1_0" xml:space="preserve">
    <value>Generate read-only field '{1}.{0}'</value>
  </data>
  <data name="Generate_field_1_0" xml:space="preserve">
    <value>Generate field '{1}.{0}'</value>
  </data>
  <data name="Generate_local_0" xml:space="preserve">
    <value>Generate local '{0}'</value>
  </data>
  <data name="Generate_0_1_in_new_file" xml:space="preserve">
    <value>Generate {0} '{1}' in new file</value>
  </data>
  <data name="Generate_nested_0_1" xml:space="preserve">
    <value>Generate nested {0} '{1}'</value>
  </data>
  <data name="Global_Namespace" xml:space="preserve">
    <value>Global Namespace</value>
  </data>
  <data name="Implement_all_members_explicitly" xml:space="preserve">
    <value>Implement all members explicitly</value>
  </data>
  <data name="Implement_interface_abstractly" xml:space="preserve">
    <value>Implement interface abstractly</value>
  </data>
  <data name="Implement_interface_through_0" xml:space="preserve">
    <value>Implement interface through '{0}'</value>
  </data>
  <data name="Implement_interface" xml:space="preserve">
    <value>Implement interface</value>
  </data>
  <data name="Introduce_field_for_0" xml:space="preserve">
    <value>Introduce field for '{0}'</value>
  </data>
  <data name="Introduce_local_for_0" xml:space="preserve">
    <value>Introduce local for '{0}'</value>
  </data>
  <data name="Introduce_constant_for_0" xml:space="preserve">
    <value>Introduce constant for '{0}'</value>
  </data>
  <data name="Introduce_local_constant_for_0" xml:space="preserve">
    <value>Introduce local constant for '{0}'</value>
  </data>
  <data name="Introduce_field_for_all_occurrences_of_0" xml:space="preserve">
    <value>Introduce field for all occurrences of '{0}'</value>
  </data>
  <data name="Introduce_local_for_all_occurrences_of_0" xml:space="preserve">
    <value>Introduce local for all occurrences of '{0}'</value>
  </data>
  <data name="Introduce_constant_for_all_occurrences_of_0" xml:space="preserve">
    <value>Introduce constant for all occurrences of '{0}'</value>
  </data>
  <data name="Introduce_local_constant_for_all_occurrences_of_0" xml:space="preserve">
    <value>Introduce local constant for all occurrences of '{0}'</value>
  </data>
  <data name="Introduce_query_variable_for_all_occurrences_of_0" xml:space="preserve">
    <value>Introduce query variable for all occurrences of '{0}'</value>
  </data>
  <data name="Introduce_query_variable_for_0" xml:space="preserve">
    <value>Introduce query variable for '{0}'</value>
  </data>
  <data name="Anonymous_Types_colon" xml:space="preserve">
    <value>Anonymous Types:</value>
  </data>
  <data name="is_" xml:space="preserve">
    <value>is</value>
  </data>
  <data name="Represents_an_object_whose_operations_will_be_resolved_at_runtime" xml:space="preserve">
    <value>Represents an object whose operations will be resolved at runtime.</value>
  </data>
  <data name="constant" xml:space="preserve">
    <value>constant</value>
  </data>
  <data name="field" xml:space="preserve">
    <value>field</value>
  </data>
  <data name="local_constant" xml:space="preserve">
    <value>local constant</value>
  </data>
  <data name="local_variable" xml:space="preserve">
    <value>local variable</value>
  </data>
  <data name="label" xml:space="preserve">
    <value>label</value>
  </data>
  <data name="range_variable" xml:space="preserve">
    <value>range variable</value>
  </data>
  <data name="parameter" xml:space="preserve">
    <value>parameter</value>
  </data>
  <data name="discard" xml:space="preserve">
    <value>discard</value>
  </data>
  <data name="in_" xml:space="preserve">
    <value>in</value>
  </data>
  <data name="Summary_colon" xml:space="preserve">
    <value>Summary:</value>
  </data>
  <data name="Locals_and_parameters" xml:space="preserve">
    <value>Locals and parameters</value>
  </data>
  <data name="Type_parameters_colon" xml:space="preserve">
    <value>Type parameters:</value>
  </data>
  <data name="Returns_colon" xml:space="preserve">
    <value>Returns:</value>
  </data>
  <data name="Exceptions_colon" xml:space="preserve">
    <value>Exceptions:</value>
  </data>
  <data name="Remarks_colon" xml:space="preserve">
    <value>Remarks:</value>
  </data>
  <data name="generating_source_for_symbols_of_this_type_is_not_supported" xml:space="preserve">
    <value>generating source for symbols of this type is not supported</value>
  </data>
  <data name="Assembly" xml:space="preserve">
    <value>Assembly</value>
  </data>
  <data name="location_unknown" xml:space="preserve">
    <value>location unknown</value>
  </data>
  <data name="Extract_interface" xml:space="preserve">
    <value>Extract interface...</value>
  </data>
  <data name="Updating_0_will_prevent_the_debug_session_from_continuing" xml:space="preserve">
    <value>Updating '{0}' will prevent the debug session from continuing.</value>
  </data>
  <data name="Changing_0_to_1_will_prevent_the_debug_session_from_continuing_because_it_changes_the_shape_of_the_state_machine" xml:space="preserve">
    <value>Changing '{0}' to '{1}' will prevent the debug session from continuing because it changes the shape of the state machine.</value>
  </data>
  <data name="Updating_a_complex_statement_containing_an_await_expression_will_prevent_the_debug_session_from_continuing" xml:space="preserve">
    <value>Updating a complex statement containing an await expression will prevent the debug session from continuing.</value>
  </data>
  <data name="Changing_visibility_of_a_constructor_will_prevent_the_debug_session_from_continuing" xml:space="preserve">
    <value>Changing visibility of a constructor will prevent the debug session from continuing.</value>
  </data>
  <data name="Capturing_variable_0_that_hasn_t_been_captured_before_will_prevent_the_debug_session_from_continuing" xml:space="preserve">
    <value>Capturing variable '{0}' that hasn't been captured before will prevent the debug session from continuing.</value>
  </data>
  <data name="Ceasing_to_capture_variable_0_will_prevent_the_debug_session_from_continuing" xml:space="preserve">
    <value>Ceasing to capture variable '{0}' will prevent the debug session from continuing.</value>
  </data>
  <data name="Deleting_captured_variable_0_will_prevent_the_debug_session_from_continuing" xml:space="preserve">
    <value>Deleting captured variable '{0}' will prevent the debug session from continuing.</value>
  </data>
  <data name="Changing_the_type_of_a_captured_variable_0_previously_of_type_1_will_prevent_the_debug_session_from_continuing" xml:space="preserve">
    <value>Changing the type of a captured variable '{0}' previously of type '{1}' will prevent the debug session from continuing.</value>
  </data>
  <data name="Changing_the_parameters_of_0_will_prevent_the_debug_session_from_continuing" xml:space="preserve">
    <value>Changing the parameters of '{0}' will prevent the debug session from continuing.</value>
  </data>
  <data name="Changing_the_return_type_of_0_will_prevent_the_debug_session_from_continuing" xml:space="preserve">
    <value>Changing the return type of '{0}' will prevent the debug session from continuing.</value>
  </data>
  <data name="Changing_the_type_of_0_will_prevent_the_debug_session_from_continuing" xml:space="preserve">
    <value>Changing the type of '{0}' will prevent the debug session from continuing.</value>
  </data>
  <data name="Changing_the_declaration_scope_of_a_captured_variable_0_will_prevent_the_debug_session_from_continuing" xml:space="preserve">
    <value>Changing the declaration scope of a captured variable '{0}' will prevent the debug session from continuing.</value>
  </data>
  <data name="Accessing_captured_variable_0_that_hasn_t_been_accessed_before_in_1_will_prevent_the_debug_session_from_continuing" xml:space="preserve">
    <value>Accessing captured variable '{0}' that hasn't been accessed before in {1} will prevent the debug session from continuing.</value>
  </data>
  <data name="Ceasing_to_access_captured_variable_0_in_1_will_prevent_the_debug_session_from_continuing" xml:space="preserve">
    <value>Ceasing to access captured variable '{0}' in {1} will prevent the debug session from continuing.</value>
  </data>
  <data name="Adding_0_that_accesses_captured_variables_1_and_2_declared_in_different_scopes_will_prevent_the_debug_session_from_continuing" xml:space="preserve">
    <value>Adding '{0}' that accesses captured variables '{1}' and '{2}' declared in different scopes will prevent the debug session from continuing.</value>
  </data>
  <data name="Removing_0_that_accessed_captured_variables_1_and_2_declared_in_different_scopes_will_prevent_the_debug_session_from_continuing" xml:space="preserve">
    <value>Removing '{0}' that accessed captured variables '{1}' and '{2}' declared in different scopes will prevent the debug session from continuing.</value>
  </data>
  <data name="Adding_0_into_a_1_will_prevent_the_debug_session_from_continuing" xml:space="preserve">
    <value>Adding '{0}' into a '{1}' will prevent the debug session from continuing.</value>
  </data>
  <data name="Adding_0_into_an_interface_will_prevent_the_debug_session_from_continuing" xml:space="preserve">
    <value>Adding '{0}' into an interface will prevent the debug session from continuing.</value>
  </data>
  <data name="Adding_0_into_an_interface_method_will_prevent_the_debug_session_from_continuing" xml:space="preserve">
    <value>Adding '{0}' into an interface method will prevent the debug session from continuing.</value>
  </data>
  <data name="Adding_0_into_a_class_with_explicit_or_sequential_layout_will_prevent_the_debug_session_from_continuing" xml:space="preserve">
    <value>Adding '{0}' into a class with explicit or sequential layout will prevent the debug session from continuing.</value>
  </data>
  <data name="Updating_the_modifiers_of_0_will_prevent_the_debug_session_from_continuing" xml:space="preserve">
    <value>Updating the modifiers of '{0}' will prevent the debug session from continuing.</value>
  </data>
  <data name="Updating_the_Handles_clause_of_0_will_prevent_the_debug_session_from_continuing" xml:space="preserve">
    <value>Updating the Handles clause of '{0}' will prevent the debug session from continuing.</value>
  </data>
  <data name="Adding_0_with_the_Handles_clause_will_prevent_the_debug_session_from_continuing" xml:space="preserve">
    <value>Adding '{0}' with the Handles clause will prevent the debug session from continuing.</value>
  </data>
  <data name="Updating_the_Implements_clause_of_a_0_will_prevent_the_debug_session_from_continuing" xml:space="preserve">
    <value>Updating the Implements clause of a '{0}' will prevent the debug session from continuing.</value>
  </data>
  <data name="Changing_the_constraint_from_0_to_1_will_prevent_the_debug_session_from_continuing" xml:space="preserve">
    <value>Changing the constraint from '{0}' to '{1}' will prevent the debug session from continuing.</value>
  </data>
  <data name="Updating_the_variance_of_0_will_prevent_the_debug_session_from_continuing" xml:space="preserve">
    <value>Updating the variance of '{0}' will prevent the debug session from continuing.</value>
  </data>
  <data name="Updating_the_type_of_0_will_prevent_the_debug_session_from_continuing" xml:space="preserve">
    <value>Updating the type of '{0}' will prevent the debug session from continuing.</value>
  </data>
  <data name="Updating_the_initializer_of_0_will_prevent_the_debug_session_from_continuing" xml:space="preserve">
    <value>Updating the initializer of '{0}' will prevent the debug session from continuing.</value>
  </data>
  <data name="Updating_the_size_of_a_0_will_prevent_the_debug_session_from_continuing" xml:space="preserve">
    <value>Updating the size of a '{0}' will prevent the debug session from continuing.</value>
  </data>
  <data name="Updating_the_underlying_type_of_0_will_prevent_the_debug_session_from_continuing" xml:space="preserve">
    <value>Updating the underlying type of '{0}' will prevent the debug session from continuing.</value>
  </data>
  <data name="Updating_the_base_class_and_or_base_interface_s_of_0_will_prevent_the_debug_session_from_continuing" xml:space="preserve">
    <value>Updating the base class and/or base interface(s) of '{0}' will prevent the debug session from continuing.</value>
  </data>
  <data name="Updating_a_field_to_an_event_or_vice_versa_will_prevent_the_debug_session_from_continuing" xml:space="preserve">
    <value>Updating a field to an event or vice versa will prevent the debug session from continuing.</value>
  </data>
  <data name="Updating_the_kind_of_a_type_will_prevent_the_debug_session_from_continuing" xml:space="preserve">
    <value>Updating the kind of a type will prevent the debug session from continuing.</value>
  </data>
  <data name="Updating_the_kind_of_an_property_event_accessor_will_prevent_the_debug_session_from_continuing" xml:space="preserve">
    <value>Updating the kind of an property/event accessor will prevent the debug session from continuing.</value>
  </data>
  <data name="Updating_the_kind_of_a_method_Sub_Function_will_prevent_the_debug_session_from_continuing" xml:space="preserve">
    <value>Updating the kind of a method (Sub/Function) will prevent the debug session from continuing.</value>
  </data>
  <data name="Updating_the_library_name_of_Declare_Statement_will_prevent_the_debug_session_from_continuing" xml:space="preserve">
    <value>Updating the library name of Declare Statement will prevent the debug session from continuing.</value>
  </data>
  <data name="Updating_the_alias_of_Declare_Statement_will_prevent_the_debug_session_from_continuing" xml:space="preserve">
    <value>Updating the alias of Declare Statement will prevent the debug session from continuing.</value>
  </data>
  <data name="Renaming_0_will_prevent_the_debug_session_from_continuing" xml:space="preserve">
    <value>Renaming '{0}' will prevent the debug session from continuing.</value>
  </data>
  <data name="Adding_0_will_prevent_the_debug_session_from_continuing" xml:space="preserve">
    <value>Adding '{0}' will prevent the debug session from continuing.</value>
  </data>
  <data name="Adding_an_abstract_0_or_overriding_an_inherited_0_will_prevent_the_debug_session_from_continuing" xml:space="preserve">
    <value>Adding an abstract '{0}' or overriding an inherited '{0}' will prevent the debug session from continuing.</value>
  </data>
  <data name="Adding_a_MustOverride_0_or_overriding_an_inherited_0_will_prevent_the_debug_session_from_continuing" xml:space="preserve">
    <value>Adding a MustOverride '{0}' or overriding an inherited '{0}' will prevent the debug session from continuing.</value>
  </data>
  <data name="Adding_an_extern_0_will_prevent_the_debug_session_from_continuing" xml:space="preserve">
    <value>Adding an extern '{0}' will prevent the debug session from continuing.</value>
  </data>
  <data name="Adding_an_imported_method_will_prevent_the_debug_session_from_continuing" xml:space="preserve">
    <value>Adding an imported method will prevent the debug session from continuing.</value>
  </data>
  <data name="Adding_a_user_defined_0_will_prevent_the_debug_session_from_continuing" xml:space="preserve">
    <value>Adding a user defined '{0}' will prevent the debug session from continuing.</value>
  </data>
  <data name="Adding_a_generic_0_will_prevent_the_debug_session_from_continuing" xml:space="preserve">
    <value>Adding a generic '{0}' will prevent the debug session from continuing.</value>
  </data>
  <data name="Adding_0_around_an_active_statement_will_prevent_the_debug_session_from_continuing" xml:space="preserve">
    <value>Adding '{0}' around an active statement will prevent the debug session from continuing.</value>
  </data>
  <data name="Moving_0_will_prevent_the_debug_session_from_continuing" xml:space="preserve">
    <value>Moving '{0}' will prevent the debug session from continuing.</value>
  </data>
  <data name="Deleting_0_will_prevent_the_debug_session_from_continuing" xml:space="preserve">
    <value>Deleting '{0}' will prevent the debug session from continuing.</value>
  </data>
  <data name="Deleting_0_around_an_active_statement_will_prevent_the_debug_session_from_continuing" xml:space="preserve">
    <value>Deleting '{0}' around an active statement will prevent the debug session from continuing.</value>
  </data>
  <data name="Adding_a_method_body_will_prevent_the_debug_session_from_continuing" xml:space="preserve">
    <value>Adding a method body will prevent the debug session from continuing.</value>
  </data>
  <data name="Deleting_a_method_body_will_prevent_the_debug_session_from_continuing" xml:space="preserve">
    <value>Deleting a method body will prevent the debug session from continuing.</value>
  </data>
  <data name="An_active_statement_has_been_removed_from_its_original_method_You_must_revert_your_changes_to_continue_or_restart_the_debugging_session" xml:space="preserve">
    <value>An active statement has been removed from its original method. You must revert your changes to continue or restart the debugging session.</value>
  </data>
  <data name="Updating_a_0_around_an_active_statement_will_prevent_the_debug_session_from_continuing" xml:space="preserve">
    <value>Updating a '{0}' around an active statement will prevent the debug session from continuing.</value>
  </data>
  <data name="Updating_async_or_iterator_modifier_around_an_active_statement_will_prevent_the_debug_session_from_continuing" xml:space="preserve">
    <value>Updating async or iterator modifier around an active statement will prevent the debug session from continuing.</value>
    <comment>{Locked="async"}{Locked="iterator"} "async" and "iterator" are C#/VB keywords and should not be localized.</comment>
  </data>
  <data name="Changing_0_from_asynchronous_to_synchronous_will_prevent_the_debug_session_from_continuing" xml:space="preserve">
    <value>Changing '{0}' from asynchronous to synchronous will prevent the debug session from continuing.</value>
  </data>
  <data name="Modifying_a_generic_method_will_prevent_the_debug_session_from_continuing" xml:space="preserve">
    <value>Modifying a generic method will prevent the debug session from continuing.</value>
  </data>
  <data name="Modifying_whitespace_or_comments_in_a_generic_0_will_prevent_the_debug_session_from_continuing" xml:space="preserve">
    <value>Modifying whitespace or comments in a generic '{0}' will prevent the debug session from continuing.</value>
  </data>
  <data name="Modifying_a_method_inside_the_context_of_a_generic_type_will_prevent_the_debug_session_from_continuing" xml:space="preserve">
    <value>Modifying a method inside the context of a generic type will prevent the debug session from continuing.</value>
  </data>
  <data name="Modifying_whitespace_or_comments_in_0_inside_the_context_of_a_generic_type_will_prevent_the_debug_session_from_continuing" xml:space="preserve">
    <value>Modifying whitespace or comments in '{0}' inside the context of a generic type will prevent the debug session from continuing.</value>
  </data>
  <data name="Modifying_the_initializer_of_0_in_a_generic_type_will_prevent_the_debug_session_from_continuing" xml:space="preserve">
    <value>Modifying the initializer of '{0}' in a generic type will prevent the debug session from continuing.</value>
  </data>
  <data name="Modifying_the_initializer_of_0_in_a_partial_type_will_prevent_the_debug_session_from_continuing" xml:space="preserve">
    <value>Modifying the initializer of '{0}' in a partial type will prevent the debug session from continuing.</value>
  </data>
  <data name="Adding_a_constructor_to_a_type_with_a_field_or_property_initializer_that_contains_an_anonymous_function_will_prevent_the_debug_session_from_continuing" xml:space="preserve">
    <value>Adding a constructor to a type with a field or property initializer that contains an anonymous function will prevent the debug session from continuing.</value>
  </data>
  <data name="Renaming_a_captured_variable_from_0_to_1_will_prevent_the_debug_session_from_continuing" xml:space="preserve">
    <value>Renaming a captured variable, from '{0}' to '{1}' will prevent the debug session from continuing.</value>
  </data>
  <data name="Modifying_a_catch_finally_handler_with_an_active_statement_in_the_try_block_will_prevent_the_debug_session_from_continuing" xml:space="preserve">
    <value>Modifying a catch/finally handler with an active statement in the try block will prevent the debug session from continuing.</value>
  </data>
  <data name="Modifying_a_try_catch_finally_statement_when_the_finally_block_is_active_will_prevent_the_debug_session_from_continuing" xml:space="preserve">
    <value>Modifying a try/catch/finally statement when the finally block is active will prevent the debug session from continuing.</value>
  </data>
  <data name="Modifying_a_catch_handler_around_an_active_statement_will_prevent_the_debug_session_from_continuing" xml:space="preserve">
    <value>Modifying a catch handler around an active statement will prevent the debug session from continuing.</value>
  </data>
  <data name="Modifying_0_which_contains_the_stackalloc_operator_will_prevent_the_debug_session_from_continuing" xml:space="preserve">
    <value>Modifying '{0}' which contains the 'stackalloc' operator will prevent the debug session from continuing.</value>
  </data>
  <data name="Modifying_0_which_contains_a_switch_expression_will_prevent_the_debug_session_from_continuing" xml:space="preserve">
    <value>Modifying '{0}' which contains a switch expression will prevent the debug session from continuing.</value>
  </data>
  <data name="Modifying_an_active_0_which_contains_On_Error_or_Resume_statements_will_prevent_the_debug_session_from_continuing" xml:space="preserve">
    <value>Modifying an active '{0}' which contains 'On Error' or 'Resume' statements will prevent the debug session from continuing.</value>
  </data>
  <data name="Modifying_0_which_contains_an_Aggregate_Group_By_or_Join_query_clauses_will_prevent_the_debug_session_from_continuing" xml:space="preserve">
    <value>Modifying '{0}' which contains an Aggregate, Group By, or Join query clauses will prevent the debug session from continuing.</value>
  </data>
  <data name="Modifying_source_with_experimental_language_features_enabled_will_prevent_the_debug_session_from_continuing" xml:space="preserve">
    <value>Modifying source with experimental language features enabled will prevent the debug session from continuing.</value>
  </data>
  <data name="Updating_an_active_statement_will_prevent_the_debug_session_from_continuing" xml:space="preserve">
    <value>Updating an active statement will prevent the debug session from continuing.</value>
  </data>
  <data name="Removing_0_that_contains_an_active_statement_will_prevent_the_debug_session_from_continuing" xml:space="preserve">
    <value>Removing '{0}' that contains an active statement will prevent the debug session from continuing.</value>
  </data>
  <data name="Adding_a_new_file_will_prevent_the_debug_session_from_continuing" xml:space="preserve">
    <value>Adding a new file will prevent the debug session from continuing.</value>
  </data>
  <data name="Attribute_0_is_missing_Updating_an_async_method_or_an_iterator_will_prevent_the_debug_session_from_continuing" xml:space="preserve">
    <value>Attribute '{0}' is missing. Updating an async method or an iterator will prevent the debug session from continuing.</value>
  </data>
  <data name="Unexpected_interface_member_kind_colon_0" xml:space="preserve">
    <value>Unexpected interface member kind: {0}</value>
  </data>
  <data name="Unknown_symbol_kind" xml:space="preserve">
    <value>Unknown symbol kind</value>
  </data>
  <data name="Generate_abstract_property_1_0" xml:space="preserve">
    <value>Generate abstract property '{1}.{0}'</value>
  </data>
  <data name="Generate_abstract_method_1_0" xml:space="preserve">
    <value>Generate abstract method '{1}.{0}'</value>
  </data>
  <data name="Generate_method_1_0" xml:space="preserve">
    <value>Generate method '{1}.{0}'</value>
  </data>
  <data name="Requested_assembly_already_loaded_from_0" xml:space="preserve">
    <value>Requested assembly already loaded from '{0}'.</value>
  </data>
  <data name="The_symbol_does_not_have_an_icon" xml:space="preserve">
    <value>The symbol does not have an icon.</value>
  </data>
  <data name="Extract_local_function" xml:space="preserve">
    <value>Extract local function</value>
  </data>
  <data name="Extract_method" xml:space="preserve">
    <value>Extract method</value>
  </data>
  <data name="Asynchronous_method_cannot_have_ref_out_parameters_colon_bracket_0_bracket" xml:space="preserve">
    <value>Asynchronous method cannot have ref/out parameters : [{0}]</value>
  </data>
  <data name="The_member_is_defined_in_metadata" xml:space="preserve">
    <value>The member is defined in metadata.</value>
  </data>
  <data name="You_can_only_change_the_signature_of_a_constructor_indexer_method_or_delegate" xml:space="preserve">
    <value>You can only change the signature of a constructor, indexer, method or delegate.</value>
  </data>
  <data name="This_symbol_has_related_definitions_or_references_in_metadata_Changing_its_signature_may_result_in_build_errors_Do_you_want_to_continue" xml:space="preserve">
    <value>This symbol has related definitions or references in metadata. Changing its signature may result in build errors.

Do you want to continue?</value>
  </data>
  <data name="Change_signature" xml:space="preserve">
    <value>Change signature...</value>
  </data>
  <data name="Generate_new_type" xml:space="preserve">
    <value>Generate new type...</value>
  </data>
  <data name="User_Diagnostic_Analyzer_Failure" xml:space="preserve">
    <value>User Diagnostic Analyzer Failure.</value>
  </data>
  <data name="Analyzer_0_threw_an_exception_of_type_1_with_message_2" xml:space="preserve">
    <value>Analyzer '{0}' threw an exception of type '{1}' with message '{2}'.</value>
  </data>
  <data name="Analyzer_0_threw_the_following_exception_colon_1" xml:space="preserve">
    <value>Analyzer '{0}' threw the following exception:
'{1}'.</value>
  </data>
  <data name="Simplify_Names" xml:space="preserve">
    <value>Simplify Names</value>
  </data>
  <data name="Simplify_Member_Access" xml:space="preserve">
    <value>Simplify Member Access</value>
  </data>
  <data name="Remove_qualification" xml:space="preserve">
    <value>Remove qualification</value>
  </data>
  <data name="Unknown_error_occurred" xml:space="preserve">
    <value>Unknown error occurred</value>
  </data>
  <data name="Available" xml:space="preserve">
    <value>Available</value>
  </data>
  <data name="Not_Available" xml:space="preserve">
    <value>Not Available</value>
  </data>
  <data name="_0_1" xml:space="preserve">
    <value>    {0} - {1}</value>
  </data>
  <data name="You_can_use_the_navigation_bar_to_switch_context" xml:space="preserve">
    <value>You can use the navigation bar to switch context.</value>
  </data>
  <data name="in_Source" xml:space="preserve">
    <value>in Source</value>
  </data>
  <data name="in_Suppression_File" xml:space="preserve">
    <value>in Suppression File</value>
  </data>
  <data name="Remove_Suppression_0" xml:space="preserve">
    <value>Remove Suppression {0}</value>
  </data>
  <data name="Remove_Suppression" xml:space="preserve">
    <value>Remove Suppression</value>
  </data>
  <data name="Configure_0_severity" xml:space="preserve">
    <value>Configure {0} severity</value>
  </data>
  <data name="Configure_0_code_style" xml:space="preserve">
    <value>Configure {0} code style</value>
  </data>
  <data name="Configure_severity_for_all_0_analyzers" xml:space="preserve">
    <value>Configure severity for all '{0}' analyzers</value>
  </data>
  <data name="Configure_severity_for_all_analyzers" xml:space="preserve">
    <value>Configure severity for all analyzers</value>
  </data>
  <data name="Pending" xml:space="preserve">
    <value>&lt;Pending&gt;</value>
  </data>
  <data name="Awaited_task_returns_0" xml:space="preserve">
    <value>Awaited task returns '{0}'</value>
  </data>
  <data name="Awaited_task_returns_no_value" xml:space="preserve">
    <value>Awaited task returns no value</value>
  </data>
  <data name="Note_colon_Tab_twice_to_insert_the_0_snippet" xml:space="preserve">
    <value>Note: Tab twice to insert the '{0}' snippet.</value>
  </data>
  <data name="Implement_interface_explicitly_with_Dispose_pattern" xml:space="preserve">
    <value>Implement interface explicitly with Dispose pattern</value>
  </data>
  <data name="Implement_interface_with_Dispose_pattern" xml:space="preserve">
    <value>Implement interface with Dispose pattern</value>
  </data>
  <data name="Suppress_0" xml:space="preserve">
    <value>Suppress {0}</value>
  </data>
  <data name="Re_triage_0_currently_1" xml:space="preserve">
    <value>Re-triage {0}(currently '{1}')</value>
  </data>
  <data name="Argument_cannot_have_a_null_element" xml:space="preserve">
    <value>Argument cannot have a null element.</value>
  </data>
  <data name="Argument_cannot_be_empty" xml:space="preserve">
    <value>Argument cannot be empty.</value>
  </data>
  <data name="Reported_diagnostic_with_ID_0_is_not_supported_by_the_analyzer" xml:space="preserve">
    <value>Reported diagnostic with ID '{0}' is not supported by the analyzer.</value>
  </data>
  <data name="Computing_fix_all_occurrences_code_fix" xml:space="preserve">
    <value>Computing fix all occurrences code fix...</value>
  </data>
  <data name="Fix_all_occurrences" xml:space="preserve">
    <value>Fix all occurrences</value>
  </data>
  <data name="Document" xml:space="preserve">
    <value>Document</value>
  </data>
  <data name="Project" xml:space="preserve">
    <value>Project</value>
  </data>
  <data name="Solution" xml:space="preserve">
    <value>Solution</value>
  </data>
  <data name="TODO_colon_dispose_managed_state_managed_objects" xml:space="preserve">
    <value>TODO: dispose managed state (managed objects)</value>
  </data>
  <data name="TODO_colon_set_large_fields_to_null" xml:space="preserve">
    <value>TODO: set large fields to null</value>
  </data>
  <data name="Modifying_0_which_contains_a_static_variable_will_prevent_the_debug_session_from_continuing" xml:space="preserve">
    <value>Modifying '{0}' which contains a static variable will prevent the debug session from continuing.</value>
  </data>
  <data name="Compiler2" xml:space="preserve">
    <value>Compiler</value>
  </data>
  <data name="EditAndContinue" xml:space="preserve">
    <value>Edit and Continue</value>
  </data>
  <data name="Live" xml:space="preserve">
    <value>Live</value>
  </data>
  <data name="namespace_" xml:space="preserve">
    <value>namespace</value>
    <comment>{Locked}</comment>
  </data>
  <data name="class_" xml:space="preserve">
    <value>class</value>
    <comment>{Locked}</comment>
  </data>
  <data name="interface_" xml:space="preserve">
    <value>interface</value>
    <comment>{Locked}</comment>
  </data>
  <data name="enum_" xml:space="preserve">
    <value>enum</value>
    <comment>{Locked}</comment>
  </data>
  <data name="enum_value" xml:space="preserve">
    <value>enum value</value>
    <comment>{Locked="enum"} "enum" is a C#/VB keyword and should not be localized.</comment>
  </data>
  <data name="delegate_" xml:space="preserve">
    <value>delegate</value>
    <comment>{Locked}</comment>
  </data>
  <data name="const_field" xml:space="preserve">
    <value>const field</value>
    <comment>{Locked="const"} "const" is a C#/VB keyword and should not be localized.</comment>
  </data>
  <data name="method" xml:space="preserve">
    <value>method</value>
  </data>
  <data name="operator_" xml:space="preserve">
    <value>operator</value>
  </data>
  <data name="constructor" xml:space="preserve">
    <value>constructor</value>
  </data>
  <data name="auto_property" xml:space="preserve">
    <value>auto-property</value>
  </data>
  <data name="property_" xml:space="preserve">
    <value>property</value>
  </data>
  <data name="event_" xml:space="preserve">
    <value>event</value>
    <comment>{Locked}</comment>
  </data>
  <data name="event_accessor" xml:space="preserve">
    <value>event accessor</value>
  </data>
  <data name="type_constraint" xml:space="preserve">
    <value>type constraint</value>
  </data>
  <data name="type_parameter" xml:space="preserve">
    <value>type parameter</value>
  </data>
  <data name="attribute" xml:space="preserve">
    <value>attribute</value>
  </data>
  <data name="Replace_0_and_1_with_property" xml:space="preserve">
    <value>Replace '{0}' and '{1}' with property</value>
  </data>
  <data name="Replace_0_with_property" xml:space="preserve">
    <value>Replace '{0}' with property</value>
  </data>
  <data name="Method_referenced_implicitly" xml:space="preserve">
    <value>Method referenced implicitly</value>
  </data>
  <data name="Generate_type_0" xml:space="preserve">
    <value>Generate type '{0}'</value>
  </data>
  <data name="Generate_0_1" xml:space="preserve">
    <value>Generate {0} '{1}'</value>
  </data>
  <data name="Change_0_to_1" xml:space="preserve">
    <value>Change '{0}' to '{1}'.</value>
  </data>
  <data name="Non_invoked_method_cannot_be_replaced_with_property" xml:space="preserve">
    <value>Non-invoked method cannot be replaced with property.</value>
  </data>
  <data name="Only_methods_with_a_single_argument_which_is_not_an_out_variable_declaration_can_be_replaced_with_a_property" xml:space="preserve">
    <value>Only methods with a single argument, which is not an out variable declaration, can be replaced with a property.</value>
  </data>
  <data name="Roslyn_HostError" xml:space="preserve">
    <value>Roslyn.HostError</value>
  </data>
  <data name="An_instance_of_analyzer_0_cannot_be_created_from_1_colon_2" xml:space="preserve">
    <value>An instance of analyzer {0} cannot be created from {1}: {2}.</value>
  </data>
  <data name="The_assembly_0_does_not_contain_any_analyzers" xml:space="preserve">
    <value>The assembly {0} does not contain any analyzers.</value>
  </data>
  <data name="Unable_to_load_Analyzer_assembly_0_colon_1" xml:space="preserve">
    <value>Unable to load Analyzer assembly {0}: {1}</value>
  </data>
  <data name="Make_method_synchronous" xml:space="preserve">
    <value>Make method synchronous</value>
  </data>
  <data name="from_0" xml:space="preserve">
    <value>from {0}</value>
  </data>
  <data name="Find_and_install_latest_version" xml:space="preserve">
    <value>Find and install latest version</value>
  </data>
  <data name="Use_local_version_0" xml:space="preserve">
    <value>Use local version '{0}'</value>
  </data>
  <data name="Use_locally_installed_0_version_1_This_version_used_in_colon_2" xml:space="preserve">
    <value>Use locally installed '{0}' version '{1}'
This version used in: {2}</value>
  </data>
  <data name="Find_and_install_latest_version_of_0" xml:space="preserve">
    <value>Find and install latest version of '{0}'</value>
  </data>
  <data name="Install_with_package_manager" xml:space="preserve">
    <value>Install with package manager...</value>
  </data>
  <data name="Install_0_1" xml:space="preserve">
    <value>Install '{0} {1}'</value>
  </data>
  <data name="Install_version_0" xml:space="preserve">
    <value>Install version '{0}'</value>
  </data>
  <data name="Generate_variable_0" xml:space="preserve">
    <value>Generate variable '{0}'</value>
  </data>
  <data name="Classes" xml:space="preserve">
    <value>Classes</value>
  </data>
  <data name="Constants" xml:space="preserve">
    <value>Constants</value>
  </data>
  <data name="Delegates" xml:space="preserve">
    <value>Delegates</value>
  </data>
  <data name="Enums" xml:space="preserve">
    <value>Enums</value>
  </data>
  <data name="Events" xml:space="preserve">
    <value>Events</value>
  </data>
  <data name="Extension_methods" xml:space="preserve">
    <value>Extension methods</value>
  </data>
  <data name="Fields" xml:space="preserve">
    <value>Fields</value>
  </data>
  <data name="Interfaces" xml:space="preserve">
    <value>Interfaces</value>
  </data>
  <data name="Locals" xml:space="preserve">
    <value>Locals</value>
  </data>
  <data name="Methods" xml:space="preserve">
    <value>Methods</value>
  </data>
  <data name="Modules" xml:space="preserve">
    <value>Modules</value>
  </data>
  <data name="Namespaces" xml:space="preserve">
    <value>Namespaces</value>
  </data>
  <data name="Properties" xml:space="preserve">
    <value>Properties</value>
  </data>
  <data name="Structures" xml:space="preserve">
    <value>Structures</value>
  </data>
  <data name="Parameters_colon" xml:space="preserve">
    <value>Parameters:</value>
  </data>
  <data name="Variadic_SignatureHelpItem_must_have_at_least_one_parameter" xml:space="preserve">
    <value>Variadic SignatureHelpItem must have at least one parameter.</value>
  </data>
  <data name="Replace_0_with_method" xml:space="preserve">
    <value>Replace '{0}' with method</value>
  </data>
  <data name="Replace_0_with_methods" xml:space="preserve">
    <value>Replace '{0}' with methods</value>
  </data>
  <data name="Property_referenced_implicitly" xml:space="preserve">
    <value>Property referenced implicitly</value>
  </data>
  <data name="Property_cannot_safely_be_replaced_with_a_method_call" xml:space="preserve">
    <value>Property cannot safely be replaced with a method call</value>
  </data>
  <data name="Convert_to_interpolated_string" xml:space="preserve">
    <value>Convert to interpolated string</value>
  </data>
  <data name="Move_type_to_0" xml:space="preserve">
    <value>Move type to {0}</value>
  </data>
  <data name="Rename_file_to_0" xml:space="preserve">
    <value>Rename file to {0}</value>
  </data>
  <data name="Rename_type_to_0" xml:space="preserve">
    <value>Rename type to {0}</value>
  </data>
  <data name="Remove_tag" xml:space="preserve">
    <value>Remove tag</value>
  </data>
  <data name="Add_missing_param_nodes" xml:space="preserve">
    <value>Add missing param nodes</value>
  </data>
  <data name="Make_containing_scope_async" xml:space="preserve">
    <value>Make containing scope async</value>
  </data>
  <data name="Make_containing_scope_async_return_Task" xml:space="preserve">
    <value>Make containing scope async (return Task)</value>
  </data>
  <data name="paren_Unknown_paren" xml:space="preserve">
    <value>(Unknown)</value>
  </data>
  <data name="Implement_abstract_class" xml:space="preserve">
    <value>Implement abstract class</value>
  </data>
  <data name="Use_framework_type" xml:space="preserve">
    <value>Use framework type</value>
  </data>
  <data name="Install_package_0" xml:space="preserve">
    <value>Install package '{0}'</value>
  </data>
  <data name="project_0" xml:space="preserve">
    <value>project {0}</value>
  </data>
  <data name="Use_interpolated_verbatim_string" xml:space="preserve">
    <value>Use interpolated verbatim string</value>
  </data>
  <data name="Fix_typo_0" xml:space="preserve">
    <value>Fix typo '{0}'</value>
  </data>
  <data name="Fully_qualify_0" xml:space="preserve">
    <value>Fully qualify '{0}'</value>
  </data>
  <data name="Remove_reference_to_0" xml:space="preserve">
    <value>Remove reference to '{0}'.</value>
  </data>
  <data name="Keywords" xml:space="preserve">
    <value>Keywords</value>
  </data>
  <data name="Snippets" xml:space="preserve">
    <value>Snippets</value>
  </data>
  <data name="All_lowercase" xml:space="preserve">
    <value>All lowercase</value>
  </data>
  <data name="All_uppercase" xml:space="preserve">
    <value>All uppercase</value>
  </data>
  <data name="First_word_capitalized" xml:space="preserve">
    <value>First word capitalized</value>
  </data>
  <data name="Pascal_Case" xml:space="preserve">
    <value>Pascal Case</value>
  </data>
  <data name="Remove_document_0" xml:space="preserve">
    <value>Remove document '{0}'</value>
  </data>
  <data name="Add_document_0" xml:space="preserve">
    <value>Add document '{0}'</value>
  </data>
  <data name="Add_argument_name_0" xml:space="preserve">
    <value>Add argument name '{0}'</value>
  </data>
  <data name="Add_tuple_element_name_0" xml:space="preserve">
    <value>Add tuple element name '{0}'</value>
  </data>
  <data name="Take_0" xml:space="preserve">
    <value>Take '{0}'</value>
  </data>
  <data name="Take_both" xml:space="preserve">
    <value>Take both</value>
  </data>
  <data name="Take_bottom" xml:space="preserve">
    <value>Take bottom</value>
  </data>
  <data name="Take_top" xml:space="preserve">
    <value>Take top</value>
  </data>
  <data name="Remove_unused_variable" xml:space="preserve">
    <value>Remove unused variable</value>
  </data>
  <data name="Convert_to_binary" xml:space="preserve">
    <value>Convert to binary</value>
  </data>
  <data name="Convert_to_decimal" xml:space="preserve">
    <value>Convert to decimal</value>
  </data>
  <data name="Convert_to_hex" xml:space="preserve">
    <value>Convert to hex</value>
  </data>
  <data name="Separate_thousands" xml:space="preserve">
    <value>Separate thousands</value>
  </data>
  <data name="Separate_words" xml:space="preserve">
    <value>Separate words</value>
  </data>
  <data name="Separate_nibbles" xml:space="preserve">
    <value>Separate nibbles</value>
  </data>
  <data name="Remove_separators" xml:space="preserve">
    <value>Remove separators</value>
  </data>
  <data name="Add_parameter_to_0" xml:space="preserve">
    <value>Add parameter to '{0}'</value>
  </data>
  <data name="Add_parameter_to_0_and_overrides_implementations" xml:space="preserve">
    <value>Add parameter to '{0}' (and overrides/implementations)</value>
  </data>
  <data name="Add_to_0" xml:space="preserve">
    <value>Add to '{0}'</value>
  </data>
  <data name="Related_method_signatures_found_in_metadata_will_not_be_updated" xml:space="preserve">
    <value>Related method signatures found in metadata will not be updated.</value>
  </data>
  <data name="Generate_constructor" xml:space="preserve">
    <value>Generate constructor...</value>
  </data>
  <data name="Pick_members_to_be_used_as_constructor_parameters" xml:space="preserve">
    <value>Pick members to be used as constructor parameters</value>
  </data>
  <data name="Pick_members_to_be_used_in_Equals_GetHashCode" xml:space="preserve">
    <value>Pick members to be used in Equals/GetHashCode</value>
  </data>
  <data name="Generate_overrides" xml:space="preserve">
    <value>Generate overrides...</value>
  </data>
  <data name="Pick_members_to_override" xml:space="preserve">
    <value>Pick members to override</value>
  </data>
  <data name="Add_null_check" xml:space="preserve">
    <value>Add null check</value>
  </data>
  <data name="Add_string_IsNullOrEmpty_check" xml:space="preserve">
    <value>Add 'string.IsNullOrEmpty' check</value>
  </data>
  <data name="Add_string_IsNullOrWhiteSpace_check" xml:space="preserve">
    <value>Add 'string.IsNullOrWhiteSpace' check</value>
  </data>
  <data name="Create_and_assign_field_0" xml:space="preserve">
    <value>Create and assign field '{0}'</value>
  </data>
  <data name="Create_and_assign_property_0" xml:space="preserve">
    <value>Create and assign property '{0}'</value>
  </data>
  <data name="Initialize_field_0" xml:space="preserve">
    <value>Initialize field '{0}'</value>
  </data>
  <data name="Initialize_property_0" xml:space="preserve">
    <value>Initialize property '{0}'</value>
  </data>
  <data name="Add_null_checks" xml:space="preserve">
    <value>Add null checks</value>
  </data>
  <data name="Generate_operators" xml:space="preserve">
    <value>Generate operators</value>
  </data>
  <data name="Implement_0" xml:space="preserve">
    <value>Implement {0}</value>
  </data>
  <data name="Reported_diagnostic_0_has_a_source_location_in_file_1_which_is_not_part_of_the_compilation_being_analyzed" xml:space="preserve">
    <value>Reported diagnostic '{0}' has a source location in file '{1}', which is not part of the compilation being analyzed.</value>
  </data>
  <data name="Reported_diagnostic_0_has_a_source_location_1_in_file_2_which_is_outside_of_the_given_file" xml:space="preserve">
    <value>Reported diagnostic '{0}' has a source location '{1}' in file '{2}', which is outside of the given file.</value>
  </data>
  <data name="in_0_project_1" xml:space="preserve">
    <value>in {0} (project {1})</value>
  </data>
  <data name="Add_accessibility_modifiers" xml:space="preserve">
    <value>Add accessibility modifiers</value>
  </data>
  <data name="Move_declaration_near_reference" xml:space="preserve">
    <value>Move declaration near reference</value>
  </data>
  <data name="Convert_to_full_property" xml:space="preserve">
    <value>Convert to full property</value>
  </data>
  <data name="Warning_Method_overrides_symbol_from_metadata" xml:space="preserve">
    <value>Warning: Method overrides symbol from metadata</value>
  </data>
  <data name="Use_0" xml:space="preserve">
    <value>Use {0}</value>
  </data>
  <data name="Switching_between_lambda_and_local_function_will_prevent_the_debug_session_from_continuing" xml:space="preserve">
    <value>Switching between a lambda and a local function will prevent the debug session from continuing.</value>
  </data>
  <data name="Add_argument_name_0_including_trailing_arguments" xml:space="preserve">
    <value>Add argument name '{0}' (including trailing arguments)</value>
  </data>
  <data name="local_function" xml:space="preserve">
    <value>local function</value>
  </data>
  <data name="indexer_" xml:space="preserve">
    <value>indexer</value>
  </data>
  <data name="Alias_ambiguous_type_0" xml:space="preserve">
    <value>Alias ambiguous type '{0}'</value>
  </data>
  <data name="Warning_colon_Collection_was_modified_during_iteration" xml:space="preserve">
    <value>Warning: Collection was modified during iteration.</value>
  </data>
  <data name="Warning_colon_Iteration_variable_crossed_function_boundary" xml:space="preserve">
    <value>Warning: Iteration variable crossed function boundary.</value>
  </data>
  <data name="Warning_colon_Collection_may_be_modified_during_iteration" xml:space="preserve">
    <value>Warning: Collection may be modified during iteration.</value>
  </data>
  <data name="Convert_to_linq" xml:space="preserve">
    <value>Convert to LINQ</value>
  </data>
  <data name="Convert_to_class" xml:space="preserve">
    <value>Convert to class</value>
  </data>
  <data name="Convert_to_struct" xml:space="preserve">
    <value>Convert to struct</value>
  </data>
  <data name="updating_usages_in_containing_member" xml:space="preserve">
    <value>updating usages in containing member</value>
  </data>
  <data name="updating_usages_in_containing_project" xml:space="preserve">
    <value>updating usages in containing project</value>
  </data>
  <data name="updating_usages_in_containing_type" xml:space="preserve">
    <value>updating usages in containing type</value>
  </data>
  <data name="updating_usages_in_dependent_projects" xml:space="preserve">
    <value>updating usages in dependent projects</value>
  </data>
  <data name="Formatting_document" xml:space="preserve">
    <value>Formatting document</value>
  </data>
  <data name="Add_member_name" xml:space="preserve">
    <value>Add member name</value>
  </data>
  <data name="Use_block_body_for_lambda_expressions" xml:space="preserve">
    <value>Use block body for lambda expressions</value>
  </data>
  <data name="Use_expression_body_for_lambda_expressions" xml:space="preserve">
    <value>Use expression body for lambda expressions</value>
  </data>
  <data name="Convert_to_linq_call_form" xml:space="preserve">
    <value>Convert to LINQ (call form)</value>
  </data>
  <data name="Adding_method_with_explicit_interface_specifier_will_prevernt_the_debug_session_from_continuing" xml:space="preserve">
    <value>Adding a method with an explicit interface specifier will prevent the debug session from continuing.</value>
  </data>
  <data name="Modifying_source_file_will_prevent_the_debug_session_from_continuing_due_to_internal_error" xml:space="preserve">
    <value>Modifying source file {0} will prevent the debug session from continuing due to internal error: {1}.</value>
  </data>
  <data name="Change_namespace_to_0" xml:space="preserve">
    <value>Change namespace to '{0}'</value>
  </data>
  <data name="Move_file_to_0" xml:space="preserve">
    <value>Move file to '{0}'</value>
  </data>
  <data name="Move_file_to_project_root_folder" xml:space="preserve">
    <value>Move file to project root folder</value>
  </data>
  <data name="Move_to_namespace" xml:space="preserve">
    <value>Move to namespace...</value>
  </data>
  <data name="Change_to_global_namespace" xml:space="preserve">
    <value>Change to global namespace</value>
  </data>
  <data name="Warning_colon_changing_namespace_may_produce_invalid_code_and_change_code_meaning" xml:space="preserve">
    <value>Warning: Changing namespace may produce invalid code and change code meaning.</value>
  </data>
  <data name="Invert_conditional" xml:space="preserve">
    <value>Invert conditional</value>
  </data>
  <data name="Replace_0_with_1" xml:space="preserve">
    <value>Replace '{0}' with '{1}' </value>
  </data>
  <data name="Align_wrapped_parameters" xml:space="preserve">
    <value>Align wrapped parameters</value>
  </data>
  <data name="Indent_all_parameters" xml:space="preserve">
    <value>Indent all parameters</value>
  </data>
  <data name="Indent_wrapped_parameters" xml:space="preserve">
    <value>Indent wrapped parameters</value>
  </data>
  <data name="Unwrap_all_parameters" xml:space="preserve">
    <value>Unwrap all parameters</value>
  </data>
  <data name="Unwrap_and_indent_all_parameters" xml:space="preserve">
    <value>Unwrap and indent all parameters</value>
  </data>
  <data name="Wrap_every_parameter" xml:space="preserve">
    <value>Wrap every parameter</value>
  </data>
  <data name="Wrap_long_parameter_list" xml:space="preserve">
    <value>Wrap long parameter list</value>
  </data>
  <data name="Unwrap_parameter_list" xml:space="preserve">
    <value>Unwrap parameter list</value>
  </data>
  <data name="Align_wrapped_arguments" xml:space="preserve">
    <value>Align wrapped arguments</value>
  </data>
  <data name="Indent_all_arguments" xml:space="preserve">
    <value>Indent all arguments</value>
  </data>
  <data name="Indent_wrapped_arguments" xml:space="preserve">
    <value>Indent wrapped arguments</value>
  </data>
  <data name="Unwrap_all_arguments" xml:space="preserve">
    <value>Unwrap all arguments</value>
  </data>
  <data name="Unwrap_and_indent_all_arguments" xml:space="preserve">
    <value>Unwrap and indent all arguments</value>
  </data>
  <data name="Wrap_every_argument" xml:space="preserve">
    <value>Wrap every argument</value>
  </data>
  <data name="Wrap_long_argument_list" xml:space="preserve">
    <value>Wrap long argument list</value>
  </data>
  <data name="Unwrap_argument_list" xml:space="preserve">
    <value>Unwrap argument list</value>
  </data>
  <data name="Introduce_constant" xml:space="preserve">
    <value>Introduce constant</value>
  </data>
  <data name="Introduce_field" xml:space="preserve">
    <value>Introduce field</value>
  </data>
  <data name="Introduce_local" xml:space="preserve">
    <value>Introduce local</value>
  </data>
  <data name="Introduce_query_variable" xml:space="preserve">
    <value>Introduce query variable</value>
  </data>
  <data name="Failed_to_analyze_data_flow_for_0" xml:space="preserve">
    <value>Failed to analyze data-flow for: {0}</value>
  </data>
  <data name="Fix_formatting" xml:space="preserve">
    <value>Fix formatting</value>
  </data>
  <data name="Split_into_nested_0_statements" xml:space="preserve">
    <value>Split into nested '{0}' statements</value>
  </data>
  <data name="Merge_with_outer_0_statement" xml:space="preserve">
    <value>Merge with outer '{0}' statement</value>
  </data>
  <data name="Split_into_consecutive_0_statements" xml:space="preserve">
    <value>Split into consecutive '{0}' statements</value>
  </data>
  <data name="Merge_with_previous_0_statement" xml:space="preserve">
    <value>Merge with previous '{0}' statement</value>
  </data>
  <data name="Unwrap_expression" xml:space="preserve">
    <value>Unwrap expression</value>
  </data>
  <data name="Wrap_expression" xml:space="preserve">
    <value>Wrap expression</value>
  </data>
  <data name="Wrapping" xml:space="preserve">
    <value>Wrapping</value>
  </data>
  <data name="Merge_with_nested_0_statement" xml:space="preserve">
    <value>Merge with nested '{0}' statement</value>
  </data>
  <data name="Merge_with_next_0_statement" xml:space="preserve">
    <value>Merge with next '{0}' statement</value>
  </data>
  <data name="Pull_0_up" xml:space="preserve">
    <value>Pull '{0}' up</value>
  </data>
  <data name="Pull_members_up_to_base_type" xml:space="preserve">
    <value>Pull members up to base type...</value>
  </data>
  <data name="Unwrap_call_chain" xml:space="preserve">
    <value>Unwrap call chain</value>
  </data>
  <data name="Wrap_call_chain" xml:space="preserve">
    <value>Wrap call chain</value>
  </data>
  <data name="Wrap_long_call_chain" xml:space="preserve">
    <value>Wrap long call chain</value>
  </data>
  <data name="Pull_0_up_to_1" xml:space="preserve">
    <value>Pull '{0}' up to '{1}'</value>
  </data>
  <data name="Wrap_and_align_expression" xml:space="preserve">
    <value>Wrap and align expression</value>
  </data>
  <data name="Move_contents_to_namespace" xml:space="preserve">
    <value>Move contents to namespace...</value>
  </data>
  <data name="Add_optional_parameter_to_constructor" xml:space="preserve">
    <value>Add optional parameter to constructor</value>
  </data>
  <data name="Add_parameter_to_constructor" xml:space="preserve">
    <value>Add parameter to constructor</value>
  </data>
  <data name="Target_type_matches" xml:space="preserve">
    <value>Target type matches</value>
  </data>
  <data name="Generate_parameter_0" xml:space="preserve">
    <value>Generate parameter '{0}'</value>
  </data>
  <data name="Generate_parameter_0_and_overrides_implementations" xml:space="preserve">
    <value>Generate parameter '{0}' (and overrides/implementations)</value>
  </data>
  <data name="in_Source_attribute" xml:space="preserve">
    <value>in Source (attribute)</value>
  </data>
  <data name="StreamMustSupportReadAndSeek" xml:space="preserve">
    <value>Stream must support read and seek operations.</value>
  </data>
  <data name="MethodMustReturnStreamThatSupportsReadAndSeek" xml:space="preserve">
    <value>{0} must return a stream that supports read and seek operations.</value>
  </data>
  <data name="RudeEdit" xml:space="preserve">
    <value>Rude edit</value>
  </data>
  <data name="EditAndContinueDisallowedByModule" xml:space="preserve">
    <value>Edit and Continue disallowed by module</value>
  </data>
  <data name="CannotApplyChangesUnexpectedError" xml:space="preserve">
    <value>Cannot apply changes -- unexpected error: '{0}'</value>
  </data>
  <data name="ErrorReadingFile" xml:space="preserve">
    <value>Error while reading file '{0}': {1}</value>
  </data>
  <data name="EditAndContinueDisallowedByProject" xml:space="preserve">
    <value>Changes made in project '{0}' will prevent the debug session from continuing: {1}</value>
  </data>
  <data name="ChangesNotAppliedWhileRunning" xml:space="preserve">
    <value>Changes made in project '{0}' will not be applied while the application is running</value>
  </data>
  <data name="DocumentIsOutOfSyncWithDebuggee" xml:space="preserve">
    <value>The current content of source file '{0}' does not match the built source. Any changes made to this file while debugging won't be applied until its content matches the built source.</value>
  </data>
  <data name="UnableToReadSourceFileOrPdb" xml:space="preserve">
    <value>Unable to read source file '{0}' or the PDB built for the containing project. Any changes made to this file while debugging won't be applied until its content matches the built source.</value>
  </data>
  <data name="ChangesDisallowedWhileStoppedAtException" xml:space="preserve">
    <value>Changes are not allowed while stopped at exception</value>
  </data>
  <data name="Dispose_objects_before_losing_scope" xml:space="preserve">
    <value>Dispose objects before losing scope</value>
  </data>
  <data name="Disposable_object_created_by_0_is_never_disposed" xml:space="preserve">
    <value>Disposable object created by '{0}' is never disposed</value>
  </data>
  <data name="Use_recommended_dispose_pattern" xml:space="preserve">
    <value>Use recommended dispose pattern</value>
  </data>
  <data name="Use_recommended_dispose_pattern_to_ensure_that_object_created_by_0_is_disposed_on_all_paths_using_statement_declaration_or_try_finally" xml:space="preserve">
    <value>Use recommended dispose pattern to ensure that object created by '{0}' is disposed on all paths: using statement/declaration or try/finally</value>
    <comment>{Locked="using"}{Locked="try"}{Locked="finally"} "using", "try" and "finally" are C# keywords and should not be localized.</comment>
  </data>
  <data name="UseRecommendedDisposePatternDescription" xml:space="preserve">
    <value>Use recommended dispose pattern to ensure that locally scoped disposable objects are disposed on all paths. If possible, wrap the creation within a 'using' statement or a 'using' declaration. Otherwise, use a try-finally pattern, with a dedicated local variable declared before the try region and an unconditional Dispose invocation on non-null value in the 'finally' region, say 'x?.Dispose()'. If the object is explicitly disposed within the try region or the dispose ownership is transferred to another object or method, assign 'null' to the local variable just after such an operation to prevent double dispose in 'finally'</value>
  </data>
  <data name="Disposable_fields_should_be_disposed" xml:space="preserve">
    <value>Disposable fields should be disposed</value>
  </data>
  <data name="Disposable_field_0_is_never_disposed" xml:space="preserve">
    <value>Disposable field '{0}' is never disposed</value>
  </data>
  <data name="DisposableFieldsShouldBeDisposedDescription" xml:space="preserve">
    <value>A type that implements System.IDisposable declares fields that are of types that also implement IDisposable. The Dispose method of the field is not called by the Dispose method of the declaring type. To fix a violation of this rule, call Dispose on fields that are of types that implement IDisposable if you are responsible for allocating and releasing the unmanaged resources held by the field.</value>
  </data>
  <data name="Wrap_and_align_call_chain" xml:space="preserve">
    <value>Wrap and align call chain</value>
  </data>
  <data name="Wrap_and_align_long_call_chain" xml:space="preserve">
    <value>Wrap and align long call chain</value>
  </data>
  <data name="Warning_colon_semantics_may_change_when_converting_statement" xml:space="preserve">
    <value>Warning: Semantics may change when converting statement.</value>
  </data>
  <data name="Add_null_checks_for_all_parameters" xml:space="preserve">
    <value>Add null checks for all parameters</value>
  </data>
  <data name="Implement_0_implicitly" xml:space="preserve">
    <value>Implement '{0}' implicitly</value>
  </data>
  <data name="Implement_all_interfaces_implicitly" xml:space="preserve">
    <value>Implement all interfaces implicitly</value>
  </data>
  <data name="Implement_implicitly" xml:space="preserve">
    <value>Implement implicitly</value>
  </data>
  <data name="Implement_0_explicitly" xml:space="preserve">
    <value>Implement '{0}' explicitly</value>
  </data>
  <data name="Make_member_static" xml:space="preserve">
    <value>Make static</value>
  </data>
  <data name="ChangeSignature_NewParameterIntroduceTODOVariable" xml:space="preserve">
    <value>TODO</value>
    <comment>"TODO" is an indication that there is work still to be done.</comment>
  </data>
  <data name="ChangeSignature_NewParameterOmitValue" xml:space="preserve">
    <value>&lt;omit&gt;</value>
  </data>
  <data name="Value_colon" xml:space="preserve">
    <value>Value:</value>
  </data>
<<<<<<< HEAD
  <data name="Make_class_abstract" xml:space="preserve">
    <value>Make class 'abstract'</value>
=======
  <data name="Implement_through_0" xml:space="preserve">
    <value>Implement through '{0}'</value>
  </data>
  <data name="Implement_all_interfaces_explicitly" xml:space="preserve">
    <value>Implement all interfaces explicitly</value>
  </data>
  <data name="Implement_explicitly" xml:space="preserve">
    <value>Implement explicitly</value>
  </data>
  <data name="Resolve_conflict_markers" xml:space="preserve">
    <value>Resolve conflict markers</value>
  </data>
  <data name="Base_classes_contain_inaccessible_unimplemented_members" xml:space="preserve">
    <value>Base classes contain inaccessible unimplemented members</value>
  </data>
  <data name="Add_DebuggerDisplay_attribute" xml:space="preserve">
    <value>Add 'DebuggerDisplay' attribute</value>
    <comment>{Locked="DebuggerDisplay"} "DebuggerDisplay" is a BCL class and should not be localized.</comment>
  </data>
  <data name="Do_not_change_this_code_Put_cleanup_code_in_0_method" xml:space="preserve">
    <value>Do not change this code. Put cleanup code in '{0}' method</value>
  </data>
  <data name="TODO_colon_free_unmanaged_resources_unmanaged_objects_and_override_finalizer" xml:space="preserve">
    <value>TODO: free unmanaged resources (unmanaged objects) and override finalizer</value>
  </data>
  <data name="TODO_colon_override_finalizer_only_if_0_has_code_to_free_unmanaged_resources" xml:space="preserve">
    <value>TODO: override finalizer only if '{0}' has code to free unmanaged resources</value>
  </data>
  <data name="AM_PM_abbreviated" xml:space="preserve">
    <value>AM/PM (abbreviated)</value>
  </data>
  <data name="AM_PM_abbreviated_description" xml:space="preserve">
    <value>The "t" custom format specifier represents the first character of the AM/PM designator. The appropriate localized designator is retrieved from the DateTimeFormatInfo.AMDesignator or DateTimeFormatInfo.PMDesignator property of the current or specific culture. The AM designator is used for all times from 0:00:00 (midnight) to 11:59:59.999. The PM designator is used for all times from 12:00:00 (noon) to 23:59:59.999.

If the "t" format specifier is used without other custom format specifiers, it's interpreted as the "t" standard date and time format specifier.</value>
  </data>
  <data name="AM_PM_full" xml:space="preserve">
    <value>AM/PM (full)</value>
  </data>
  <data name="AM_PM_full_description" xml:space="preserve">
    <value>The "tt" custom format specifier (plus any number of additional "t" specifiers) represents the entire AM/PM designator. The appropriate localized designator is retrieved from the DateTimeFormatInfo.AMDesignator or DateTimeFormatInfo.PMDesignator property of the current or specific culture. The AM designator is used for all times from 0:00:00 (midnight) to 11:59:59.999. The PM designator is used for all times from 12:00:00 (noon) to 23:59:59.999.

Make sure to use the "tt" specifier for languages for which it's necessary to maintain the distinction between AM and PM. An example is Japanese, for which the AM and PM designators differ in the second character instead of the first character.</value>
  </data>
  <data name="date_separator" xml:space="preserve">
    <value>date separator</value>
  </data>
  <data name="date_separator_description" xml:space="preserve">
    <value>The "/" custom format specifier represents the date separator, which is used to differentiate years, months, and days. The appropriate localized date separator is retrieved from the DateTimeFormatInfo.DateSeparator property of the current or specified culture.

Note: To change the date separator for a particular date and time string, specify the separator character within a literal string delimiter. For example, the custom format string mm'/'dd'/'yyyy produces a result string in which "/" is always used as the date separator. To change the date separator for all dates for a culture, either change the value of the DateTimeFormatInfo.DateSeparator property of the current culture, or instantiate a DateTimeFormatInfo object, assign the character to its DateSeparator property, and call an overload of the formatting method that includes an IFormatProvider parameter.

If the "/" format specifier is used without other custom format specifiers, it's interpreted as a standard date and time format specifier and throws a FormatException.</value>
  </data>
  <data name="day_of_the_month_1_2_digits" xml:space="preserve">
    <value>day of the month (1-2 digits)</value>
  </data>
  <data name="day_of_the_month_1_2_digits_description" xml:space="preserve">
    <value>The "d" custom format specifier represents the day of the month as a number from 1 through 31. A single-digit day is formatted without a leading zero.

If the "d" format specifier is used without other custom format specifiers, it's interpreted as the "d" standard date and time format specifier.</value>
  </data>
  <data name="day_of_the_month_2_digits" xml:space="preserve">
    <value>day of the month (2 digits)</value>
  </data>
  <data name="day_of_the_month_2_digits_description" xml:space="preserve">
    <value>The "dd" custom format string represents the day of the month as a number from 01 through 31. A single-digit day is formatted with a leading zero.</value>
  </data>
  <data name="day_of_the_week_abbreviated" xml:space="preserve">
    <value>day of the week (abbreviated)</value>
  </data>
  <data name="day_of_the_week_abbreviated_description" xml:space="preserve">
    <value>The "ddd" custom format specifier represents the abbreviated name of the day of the week. The localized abbreviated name of the day of the week is retrieved from the DateTimeFormatInfo.AbbreviatedDayNames property of the current or specified culture.</value>
  </data>
  <data name="day_of_the_week_full" xml:space="preserve">
    <value>day of the week (full)</value>
  </data>
  <data name="day_of_the_week_full_description" xml:space="preserve">
    <value>The "dddd" custom format specifier (plus any number of additional "d" specifiers) represents the full name of the day of the week. The localized name of the day of the week is retrieved from the DateTimeFormatInfo.DayNames property of the current or specified culture.</value>
  </data>
  <data name="full_long_date_time" xml:space="preserve">
    <value>full long date/time</value>
  </data>
  <data name="full_long_date_time_description" xml:space="preserve">
    <value>The "F" standard format specifier represents a custom date and time format string that is defined by the current DateTimeFormatInfo.FullDateTimePattern property. For example, the custom format string for the invariant culture is "dddd, dd MMMM yyyy HH:mm:ss".</value>
  </data>
  <data name="full_short_date_time" xml:space="preserve">
    <value>full short date/time</value>
  </data>
  <data name="full_short_date_time_description" xml:space="preserve">
    <value>The Full Date Short Time ("f") Format Specifier

The "f" standard format specifier represents a combination of the long date ("D") and short time ("t") patterns, separated by a space.</value>
  </data>
  <data name="general_long_date_time" xml:space="preserve">
    <value>general long date/time</value>
  </data>
  <data name="general_long_date_time_description" xml:space="preserve">
    <value>The "G" standard format specifier represents a combination of the short date ("d") and long time ("T") patterns, separated by a space.</value>
  </data>
  <data name="general_short_date_time" xml:space="preserve">
    <value>general short date/time</value>
  </data>
  <data name="general_short_date_time_description" xml:space="preserve">
    <value>The "g" standard format specifier represents a combination of the short date ("d") and short time ("t") patterns, separated by a space.</value>
  </data>
  <data name="long_date" xml:space="preserve">
    <value>long date</value>
  </data>
  <data name="long_date_description" xml:space="preserve">
    <value>The "D" standard format specifier represents a custom date and time format string that is defined by the current DateTimeFormatInfo.LongDatePattern property. For example, the custom format string for the invariant culture is "dddd, dd MMMM yyyy".</value>
  </data>
  <data name="long_time" xml:space="preserve">
    <value>long time</value>
  </data>
  <data name="long_time_description" xml:space="preserve">
    <value>The "T" standard format specifier represents a custom date and time format string that is defined by a specific culture's DateTimeFormatInfo.LongTimePattern property. For example, the custom format string for the invariant culture is "HH:mm:ss".</value>
  </data>
  <data name="minute_1_2_digits" xml:space="preserve">
    <value>minute (1-2 digits)</value>
  </data>
  <data name="minute_1_2_digits_description" xml:space="preserve">
    <value>The "m" custom format specifier represents the minute as a number from 0 through 59. The minute represents whole minutes that have passed since the last hour. A single-digit minute is formatted without a leading zero.

If the "m" format specifier is used without other custom format specifiers, it's interpreted as the "m" standard date and time format specifier.</value>
  </data>
  <data name="minute_2_digits" xml:space="preserve">
    <value>minute (2 digits)</value>
  </data>
  <data name="minute_2_digits_description" xml:space="preserve">
    <value>The "mm" custom format specifier (plus any number of additional "m" specifiers) represents the minute as a number from 00 through 59. The minute represents whole minutes that have passed since the last hour. A single-digit minute is formatted with a leading zero.</value>
  </data>
  <data name="month_1_2_digits" xml:space="preserve">
    <value>month (1-2 digits)</value>
  </data>
  <data name="month_1_2_digits_description" xml:space="preserve">
    <value>The "M" custom format specifier represents the month as a number from 1 through 12 (or from 1 through 13 for calendars that have 13 months). A single-digit month is formatted without a leading zero.

If the "M" format specifier is used without other custom format specifiers, it's interpreted as the "M" standard date and time format specifier.</value>
  </data>
  <data name="month_2_digits" xml:space="preserve">
    <value>month (2 digits)</value>
  </data>
  <data name="month_2_digits_description" xml:space="preserve">
    <value>The "MM" custom format specifier represents the month as a number from 01 through 12 (or from 1 through 13 for calendars that have 13 months). A single-digit month is formatted with a leading zero.</value>
  </data>
  <data name="month_abbreviated" xml:space="preserve">
    <value>month (abbreviated)</value>
  </data>
  <data name="month_abbreviated_description" xml:space="preserve">
    <value>The "MMM" custom format specifier represents the abbreviated name of the month. The localized abbreviated name of the month is retrieved from the DateTimeFormatInfo.AbbreviatedMonthNames property of the current or specified culture.</value>
  </data>
  <data name="month_day" xml:space="preserve">
    <value>month day</value>
  </data>
  <data name="month_day_description" xml:space="preserve">
    <value>The "M" or "m" standard format specifier represents a custom date and time format string that is defined by the current DateTimeFormatInfo.MonthDayPattern property. For example, the custom format string for the invariant culture is "MMMM dd".</value>
  </data>
  <data name="month_full" xml:space="preserve">
    <value>month (full)</value>
  </data>
  <data name="month_full_description" xml:space="preserve">
    <value>The "MMMM" custom format specifier represents the full name of the month. The localized name of the month is retrieved from the DateTimeFormatInfo.MonthNames property of the current or specified culture.</value>
  </data>
  <data name="period_era" xml:space="preserve">
    <value>period/era</value>
  </data>
  <data name="period_era_description" xml:space="preserve">
    <value>The "g" or "gg" custom format specifiers (plus any number of additional "g" specifiers) represents the period or era, such as A.D. The formatting operation ignores this specifier if the date to be formatted doesn't have an associated period or era string.

If the "g" format specifier is used without other custom format specifiers, it's interpreted as the "g" standard date and time format specifier.</value>
  </data>
  <data name="rfc1123_date_time" xml:space="preserve">
    <value>rfc1123 date/time</value>
  </data>
  <data name="rfc1123_date_time_description" xml:space="preserve">
    <value>The "R" or "r" standard format specifier represents a custom date and time format string that is defined by the DateTimeFormatInfo.RFC1123Pattern property. The pattern reflects a defined standard, and the property is read-only. Therefore, it is always the same, regardless of the culture used or the format provider supplied. The custom format string is "ddd, dd MMM yyyy HH':'mm':'ss 'GMT'". When this standard format specifier is used, the formatting or parsing operation always uses the invariant culture.</value>
  </data>
  <data name="round_trip_date_time" xml:space="preserve">
    <value>round-trip date/time</value>
  </data>
  <data name="round_trip_date_time_description" xml:space="preserve">
    <value>The "O" or "o" standard format specifier represents a custom date and time format string using a pattern that preserves time zone information and emits a result string that complies with ISO 8601. For DateTime values, this format specifier is designed to preserve date and time values along with the DateTime.Kind property in text. The formatted string can be parsed back by using the DateTime.Parse(String, IFormatProvider, DateTimeStyles) or DateTime.ParseExact method if the styles parameter is set to DateTimeStyles.RoundtripKind.

The "O" or "o" standard format specifier corresponds to the "yyyy'-'MM'-'dd'T'HH':'mm':'ss'.'fffffffK" custom format string for DateTime values and to the "yyyy'-'MM'-'dd'T'HH':'mm':'ss'.'fffffffzzz" custom format string for DateTimeOffset values. In this string, the pairs of single quotation marks that delimit individual characters, such as the hyphens, the colons, and the letter "T", indicate that the individual character is a literal that cannot be changed. The apostrophes do not appear in the output string.

The "O" or "o" standard format specifier (and the "yyyy'-'MM'-'dd'T'HH':'mm':'ss'.'fffffffK" custom format string) takes advantage of the three ways that ISO 8601 represents time zone information to preserve the Kind property of DateTime values:

    The time zone component of DateTimeKind.Local date and time values is an offset from UTC (for example, +01:00, -07:00). All DateTimeOffset values are also represented in this format.

    The time zone component of DateTimeKind.Utc date and time values uses "Z" (which stands for zero offset) to represent UTC.

    DateTimeKind.Unspecified date and time values have no time zone information.

Because the "O" or "o" standard format specifier conforms to an international standard, the formatting or parsing operation that uses the specifier always uses the invariant culture and the Gregorian calendar.

Strings that are passed to the Parse, TryParse, ParseExact, and TryParseExact methods of DateTime and DateTimeOffset can be parsed by using the "O" or "o" format specifier if they are in one of these formats. In the case of DateTime objects, the parsing overload that you call should also include a styles parameter with a value of DateTimeStyles.RoundtripKind. Note that if you call a parsing method with the custom format string that corresponds to the "O" or "o" format specifier, you won't get the same results as "O" or "o". This is because parsing methods that use a custom format string can't parse the string representation of date and time values that lack a time zone component or use "Z" to indicate UTC.</value>
  </data>
  <data name="second_1_2_digits" xml:space="preserve">
    <value>second (1-2 digits)</value>
  </data>
  <data name="second_1_2_digits_description" xml:space="preserve">
    <value>The "s" custom format specifier represents the seconds as a number from 0 through 59. The result represents whole seconds that have passed since the last minute. A single-digit second is formatted without a leading zero.

If the "s" format specifier is used without other custom format specifiers, it's interpreted as the "s" standard date and time format specifier.</value>
  </data>
  <data name="second_2_digits" xml:space="preserve">
    <value>second (2 digits)</value>
  </data>
  <data name="second_2_digits_description" xml:space="preserve">
    <value>The "ss" custom format specifier (plus any number of additional "s" specifiers) represents the seconds as a number from 00 through 59. The result represents whole seconds that have passed since the last minute. A single-digit second is formatted with a leading zero.</value>
  </data>
  <data name="short_date" xml:space="preserve">
    <value>short date</value>
  </data>
  <data name="short_date_description" xml:space="preserve">
    <value>The "d" standard format specifier represents a custom date and time format string that is defined by a specific culture's DateTimeFormatInfo.ShortDatePattern property. For example, the custom format string that is returned by the ShortDatePattern property of the invariant culture is "MM/dd/yyyy".</value>
  </data>
  <data name="short_time" xml:space="preserve">
    <value>short time</value>
  </data>
  <data name="short_time_description" xml:space="preserve">
    <value>The "t" standard format specifier represents a custom date and time format string that is defined by the current DateTimeFormatInfo.ShortTimePattern property. For example, the custom format string for the invariant culture is "HH:mm".</value>
  </data>
  <data name="sortable_date_time" xml:space="preserve">
    <value>sortable date/time</value>
  </data>
  <data name="sortable_date_time_description" xml:space="preserve">
    <value>The "s" standard format specifier represents a custom date and time format string that is defined by the DateTimeFormatInfo.SortableDateTimePattern property. The pattern reflects a defined standard (ISO 8601), and the property is read-only. Therefore, it is always the same, regardless of the culture used or the format provider supplied. The custom format string is "yyyy'-'MM'-'dd'T'HH':'mm':'ss".

The purpose of the "s" format specifier is to produce result strings that sort consistently in ascending or descending order based on date and time values. As a result, although the "s" standard format specifier represents a date and time value in a consistent format, the formatting operation does not modify the value of the date and time object that is being formatted to reflect its DateTime.Kind property or its DateTimeOffset.Offset value. For example, the result strings produced by formatting the date and time values 2014-11-15T18:32:17+00:00 and 2014-11-15T18:32:17+08:00 are identical.

When this standard format specifier is used, the formatting or parsing operation always uses the invariant culture.</value>
  </data>
  <data name="time_separator" xml:space="preserve">
    <value>time separator</value>
  </data>
  <data name="time_separator_description" xml:space="preserve">
    <value>The ":" custom format specifier represents the time separator, which is used to differentiate hours, minutes, and seconds. The appropriate localized time separator is retrieved from the DateTimeFormatInfo.TimeSeparator property of the current or specified culture.

Note: To change the time separator for a particular date and time string, specify the separator character within a literal string delimiter. For example, the custom format string hh'_'dd'_'ss produces a result string in which "_" (an underscore) is always used as the time separator. To change the time separator for all dates for a culture, either change the value of the DateTimeFormatInfo.TimeSeparator property of the current culture, or instantiate a DateTimeFormatInfo object, assign the character to its TimeSeparator property, and call an overload of the formatting method that includes an IFormatProvider parameter.

If the ":" format specifier is used without other custom format specifiers, it's interpreted as a standard date and time format specifier and throws a FormatException.</value>
  </data>
  <data name="time_zone" xml:space="preserve">
    <value>time zone</value>
  </data>
  <data name="time_zone_description" xml:space="preserve">
    <value>The "K" custom format specifier represents the time zone information of a date and time value. When this format specifier is used with DateTime values, the result string is defined by the value of the DateTime.Kind property:

    For the local time zone (a DateTime.Kind property value of DateTimeKind.Local), this specifier is equivalent to the "zzz" specifier and produces a result string containing the local offset from Coordinated Universal Time (UTC); for example, "-07:00".

    For a UTC time (a DateTime.Kind property value of DateTimeKind.Utc), the result string includes a "Z" character to represent a UTC date.

    For a time from an unspecified time zone (a time whose DateTime.Kind property equals DateTimeKind.Unspecified), the result is equivalent to String.Empty.

For DateTimeOffset values, the "K" format specifier is equivalent to the "zzz" format specifier, and produces a result string containing the DateTimeOffset value's offset from UTC.

If the "K" format specifier is used without other custom format specifiers, it's interpreted as a standard date and time format specifier and throws a FormatException.</value>
  </data>
  <data name="universal_full_date_time" xml:space="preserve">
    <value>universal full date/time</value>
  </data>
  <data name="universal_full_date_time_description" xml:space="preserve">
    <value>The "U" standard format specifier represents a custom date and time format string that is defined by a specified culture's DateTimeFormatInfo.FullDateTimePattern property. The pattern is the same as the "F" pattern. However, the DateTime value is automatically converted to UTC before it is formatted.</value>
  </data>
  <data name="universal_sortable_date_time" xml:space="preserve">
    <value>universal sortable date/time</value>
  </data>
  <data name="universal_sortable_date_time_description" xml:space="preserve">
    <value>The "u" standard format specifier represents a custom date and time format string that is defined by the DateTimeFormatInfo.UniversalSortableDateTimePattern property. The pattern reflects a defined standard, and the property is read-only. Therefore, it is always the same, regardless of the culture used or the format provider supplied. The custom format string is "yyyy'-'MM'-'dd HH':'mm':'ss'Z'". When this standard format specifier is used, the formatting or parsing operation always uses the invariant culture.

Although the result string should express a time as Coordinated Universal Time (UTC), no conversion of the original DateTime value is performed during the formatting operation. Therefore, you must convert a DateTime value to UTC by calling the DateTime.ToUniversalTime method before formatting it.</value>
  </data>
  <data name="utc_hour_and_minute_offset" xml:space="preserve">
    <value>utc hour and minute offset</value>
  </data>
  <data name="utc_hour_and_minute_offset_description" xml:space="preserve">
    <value>With DateTime values, the "zzz" custom format specifier represents the signed offset of the local operating system's time zone from UTC, measured in hours and minutes. It doesn't reflect the value of an instance's DateTime.Kind property. For this reason, the "zzz" format specifier is not recommended for use with DateTime values.

With DateTimeOffset values, this format specifier represents the DateTimeOffset value's offset from UTC in hours and minutes.

The offset is always displayed with a leading sign. A plus sign (+) indicates hours ahead of UTC, and a minus sign (-) indicates hours behind UTC. A single-digit offset is formatted with a leading zero.</value>
  </data>
  <data name="utc_hour_offset_1_2_digits" xml:space="preserve">
    <value>utc hour offset (1-2 digits)</value>
  </data>
  <data name="utc_hour_offset_1_2_digits_description" xml:space="preserve">
    <value>With DateTime values, the "z" custom format specifier represents the signed offset of the local operating system's time zone from Coordinated Universal Time (UTC), measured in hours. It doesn't reflect the value of an instance's DateTime.Kind property. For this reason, the "z" format specifier is not recommended for use with DateTime values.

With DateTimeOffset values, this format specifier represents the DateTimeOffset value's offset from UTC in hours.

The offset is always displayed with a leading sign. A plus sign (+) indicates hours ahead of UTC, and a minus sign (-) indicates hours behind UTC. A single-digit offset is formatted without a leading zero.

If the "z" format specifier is used without other custom format specifiers, it's interpreted as a standard date and time format specifier and throws a FormatException.</value>
  </data>
  <data name="utc_hour_offset_2_digits" xml:space="preserve">
    <value>utc hour offset (2 digits)</value>
  </data>
  <data name="utc_hour_offset_2_digits_description" xml:space="preserve">
    <value>With DateTime values, the "zz" custom format specifier represents the signed offset of the local operating system's time zone from UTC, measured in hours. It doesn't reflect the value of an instance's DateTime.Kind property. For this reason, the "zz" format specifier is not recommended for use with DateTime values.

With DateTimeOffset values, this format specifier represents the DateTimeOffset value's offset from UTC in hours.

The offset is always displayed with a leading sign. A plus sign (+) indicates hours ahead of UTC, and a minus sign (-) indicates hours behind UTC. A single-digit offset is formatted with a leading zero.</value>
  </data>
  <data name="year_1_2_digits" xml:space="preserve">
    <value>year (1-2 digits)</value>
  </data>
  <data name="year_1_2_digits_description" xml:space="preserve">
    <value>The "y" custom format specifier represents the year as a one-digit or two-digit number. If the year has more than two digits, only the two low-order digits appear in the result. If the first digit of a two-digit year begins with a zero (for example, 2008), the number is formatted without a leading zero.

If the "y" format specifier is used without other custom format specifiers, it's interpreted as the "y" standard date and time format specifier.</value>
  </data>
  <data name="year_2_digits" xml:space="preserve">
    <value>year (2 digits)</value>
  </data>
  <data name="year_2_digits_description" xml:space="preserve">
    <value>The "yy" custom format specifier represents the year as a two-digit number. If the year has more than two digits, only the two low-order digits appear in the result. If the two-digit year has fewer than two significant digits, the number is padded with leading zeros to produce two digits.

In a parsing operation, a two-digit year that is parsed using the "yy" custom format specifier is interpreted based on the Calendar.TwoDigitYearMax property of the format provider's current calendar. The following example parses the string representation of a date that has a two-digit year by using the default Gregorian calendar of the en-US culture, which, in this case, is the current culture. It then changes the current culture's CultureInfo object to use a GregorianCalendar object whose TwoDigitYearMax property has been modified.</value>
  </data>
  <data name="year_3_4_digits" xml:space="preserve">
    <value>year (3-4 digits)</value>
  </data>
  <data name="year_3_4_digits_description" xml:space="preserve">
    <value>The "yyy" custom format specifier represents the year with a minimum of three digits. If the year has more than three significant digits, they are included in the result string. If the year has fewer than three digits, the number is padded with leading zeros to produce three digits.</value>
  </data>
  <data name="year_4_digits" xml:space="preserve">
    <value>year (4 digits)</value>
  </data>
  <data name="year_4_digits_description" xml:space="preserve">
    <value>The "yyyy" custom format specifier represents the year with a minimum of four digits. If the year has more than four significant digits, they are included in the result string. If the year has fewer than four digits, the number is padded with leading zeros to produce four digits.</value>
  </data>
  <data name="year_5_digits" xml:space="preserve">
    <value>year (5 digits)</value>
  </data>
  <data name="year_5_digits_description" xml:space="preserve">
    <value>The "yyyyy" custom format specifier (plus any number of additional "y" specifiers) represents the year with a minimum of five digits. If the year has more than five significant digits, they are included in the result string. If the year has fewer than five digits, the number is padded with leading zeros to produce five digits.

If there are additional "y" specifiers, the number is padded with as many leading zeros as necessary to produce the number of "y" specifiers.</value>
  </data>
  <data name="year_month" xml:space="preserve">
    <value>year month</value>
  </data>
  <data name="year_month_description" xml:space="preserve">
    <value>The "Y" or "y" standard format specifier represents a custom date and time format string that is defined by the DateTimeFormatInfo.YearMonthPattern property of a specified culture. For example, the custom format string for the invariant culture is "yyyy MMMM".</value>
  </data>
  <data name="_10000000ths_of_a_second" xml:space="preserve">
    <value>10,000,000ths of a second</value>
  </data>
  <data name="_10000000ths_of_a_second_description" xml:space="preserve">
    <value>The "fffffff" custom format specifier represents the seven most significant digits of the seconds fraction; that is, it represents the ten millionths of a second in a date and time value.

Although it's possible to display the ten millionths of a second component of a time value, that value may not be meaningful. The precision of date and time values depends on the resolution of the system clock. On the Windows NT 3.5 (and later) and Windows Vista operating systems, the clock's resolution is approximately 10-15 milliseconds.</value>
  </data>
  <data name="_10000000ths_of_a_second_non_zero" xml:space="preserve">
    <value>10,000,000ths of a second (non-zero)</value>
  </data>
  <data name="_10000000ths_of_a_second_non_zero_description" xml:space="preserve">
    <value>The "FFFFFFF" custom format specifier represents the seven most significant digits of the seconds fraction; that is, it represents the ten millionths of a second in a date and time value. However, trailing zeros or seven zero digits aren't displayed.

Although it's possible to display the ten millionths of a second component of a time value, that value may not be meaningful. The precision of date and time values depends on the resolution of the system clock. On the Windows NT 3.5 (and later) and Windows Vista operating systems, the clock's resolution is approximately 10-15 milliseconds.</value>
  </data>
  <data name="_1000000ths_of_a_second" xml:space="preserve">
    <value>1,000,000ths of a second</value>
  </data>
  <data name="_1000000ths_of_a_second_description" xml:space="preserve">
    <value>The "ffffff" custom format specifier represents the six most significant digits of the seconds fraction; that is, it represents the millionths of a second in a date and time value.

Although it's possible to display the millionths of a second component of a time value, that value may not be meaningful. The precision of date and time values depends on the resolution of the system clock. On the Windows NT 3.5 (and later) and Windows Vista operating systems, the clock's resolution is approximately 10-15 milliseconds.</value>
  </data>
  <data name="_1000000ths_of_a_second_non_zero" xml:space="preserve">
    <value>1,000,000ths of a second (non-zero)</value>
  </data>
  <data name="_1000000ths_of_a_second_non_zero_description" xml:space="preserve">
    <value>The "FFFFFF" custom format specifier represents the six most significant digits of the seconds fraction; that is, it represents the millionths of a second in a date and time value. However, trailing zeros or six zero digits aren't displayed.

Although it's possible to display the millionths of a second component of a time value, that value may not be meaningful. The precision of date and time values depends on the resolution of the system clock. On the Windows NT 3.5 (and later) and Windows Vista operating systems, the clock's resolution is approximately 10-15 milliseconds.</value>
  </data>
  <data name="_100000ths_of_a_second" xml:space="preserve">
    <value>100,000ths of a second</value>
  </data>
  <data name="_100000ths_of_a_second_description" xml:space="preserve">
    <value>The "fffff" custom format specifier represents the five most significant digits of the seconds fraction; that is, it represents the hundred thousandths of a second in a date and time value.

Although it's possible to display the hundred thousandths of a second component of a time value, that value may not be meaningful. The precision of date and time values depends on the resolution of the system clock. On the Windows NT 3.5 (and later) and Windows Vista operating systems, the clock's resolution is approximately 10-15 milliseconds.</value>
  </data>
  <data name="_100000ths_of_a_second_non_zero" xml:space="preserve">
    <value>100,000ths of a second (non-zero)</value>
  </data>
  <data name="_100000ths_of_a_second_non_zero_description" xml:space="preserve">
    <value>The "FFFFF" custom format specifier represents the five most significant digits of the seconds fraction; that is, it represents the hundred thousandths of a second in a date and time value. However, trailing zeros or five zero digits aren't displayed.

Although it's possible to display the hundred thousandths of a second component of a time value, that value may not be meaningful. The precision of date and time values depends on the resolution of the system clock. On the Windows NT 3.5 (and later) and Windows Vista operating systems, the clock's resolution is approximately 10-15 milliseconds.</value>
  </data>
  <data name="_10000ths_of_a_second" xml:space="preserve">
    <value>10,000ths of a second</value>
  </data>
  <data name="_10000ths_of_a_second_description" xml:space="preserve">
    <value>The "ffff" custom format specifier represents the four most significant digits of the seconds fraction; that is, it represents the ten thousandths of a second in a date and time value.

Although it's possible to display the ten thousandths of a second component of a time value, that value may not be meaningful. The precision of date and time values depends on the resolution of the system clock. On the Windows NT version 3.5 (and later) and Windows Vista operating systems, the clock's resolution is approximately 10-15 milliseconds.</value>
  </data>
  <data name="_10000ths_of_a_second_non_zero" xml:space="preserve">
    <value>10,000ths of a second (non-zero)</value>
  </data>
  <data name="_10000ths_of_a_second_non_zero_description" xml:space="preserve">
    <value>The "FFFF" custom format specifier represents the four most significant digits of the seconds fraction; that is, it represents the ten thousandths of a second in a date and time value. However, trailing zeros or four zero digits aren't displayed.

Although it's possible to display the ten thousandths of a second component of a time value, that value may not be meaningful. The precision of date and time values depends on the resolution of the system clock. On the Windows NT 3.5 (and later) and Windows Vista operating systems, the clock's resolution is approximately 10-15 milliseconds.</value>
  </data>
  <data name="_1000ths_of_a_second" xml:space="preserve">
    <value>1,000ths of a second</value>
  </data>
  <data name="_1000ths_of_a_second_description" xml:space="preserve">
    <value>The "fff" custom format specifier represents the three most significant digits of the seconds fraction; that is, it represents the milliseconds in a date and time value.</value>
  </data>
  <data name="_1000ths_of_a_second_non_zero" xml:space="preserve">
    <value>1,000ths of a second (non-zero)</value>
  </data>
  <data name="_1000ths_of_a_second_non_zero_description" xml:space="preserve">
    <value>The "FFF" custom format specifier represents the three most significant digits of the seconds fraction; that is, it represents the milliseconds in a date and time value. However, trailing zeros or three zero digits aren't displayed.</value>
  </data>
  <data name="_100ths_of_a_second" xml:space="preserve">
    <value>100ths of a second</value>
  </data>
  <data name="_100ths_of_a_second_description" xml:space="preserve">
    <value>The "ff" custom format specifier represents the two most significant digits of the seconds fraction; that is, it represents the hundredths of a second in a date and time value.</value>
  </data>
  <data name="_100ths_of_a_second_non_zero" xml:space="preserve">
    <value>100ths of a second (non-zero)</value>
  </data>
  <data name="_100ths_of_a_second_non_zero_description" xml:space="preserve">
    <value>The "FF" custom format specifier represents the two most significant digits of the seconds fraction; that is, it represents the hundredths of a second in a date and time value. However, trailing zeros or two zero digits aren't displayed.</value>
  </data>
  <data name="_10ths_of_a_second" xml:space="preserve">
    <value>10ths of a second</value>
  </data>
  <data name="_10ths_of_a_second_description" xml:space="preserve">
    <value>The "f" custom format specifier represents the most significant digit of the seconds fraction; that is, it represents the tenths of a second in a date and time value.

If the "f" format specifier is used without other format specifiers, it's interpreted as the "f" standard date and time format specifier.

When you use "f" format specifiers as part of a format string supplied to the ParseExact, TryParseExact, ParseExact, or TryParseExact method, the number of "f" format specifiers indicates the number of most significant digits of the seconds fraction that must be present to successfully parse the string.</value>
  </data>
  <data name="_10ths_of_a_second_non_zero" xml:space="preserve">
    <value>10ths of a second (non-zero)</value>
  </data>
  <data name="_10ths_of_a_second_non_zero_description" xml:space="preserve">
    <value>The "F" custom format specifier represents the most significant digit of the seconds fraction; that is, it represents the tenths of a second in a date and time value. Nothing is displayed if the digit is zero.

If the "F" format specifier is used without other format specifiers, it's interpreted as the "F" standard date and time format specifier.

The number of "F" format specifiers used with the ParseExact, TryParseExact, ParseExact, or TryParseExact method indicates the maximum number of most significant digits of the seconds fraction that can be present to successfully parse the string.</value>
  </data>
  <data name="_12_hour_clock_1_2_digits" xml:space="preserve">
    <value>12 hour clock (1-2 digits)</value>
  </data>
  <data name="_12_hour_clock_1_2_digits_description" xml:space="preserve">
    <value>The "h" custom format specifier represents the hour as a number from 1 through 12; that is, the hour is represented by a 12-hour clock that counts the whole hours since midnight or noon. A particular hour after midnight is indistinguishable from the same hour after noon. The hour is not rounded, and a single-digit hour is formatted without a leading zero. For example, given a time of 5:43 in the morning or afternoon, this custom format specifier displays "5".

If the "h" format specifier is used without other custom format specifiers, it's interpreted as a standard date and time format specifier and throws a FormatException.</value>
  </data>
  <data name="_12_hour_clock_2_digits" xml:space="preserve">
    <value>12 hour clock (2 digits)</value>
  </data>
  <data name="_12_hour_clock_2_digits_description" xml:space="preserve">
    <value>The "hh" custom format specifier (plus any number of additional "h" specifiers) represents the hour as a number from 01 through 12; that is, the hour is represented by a 12-hour clock that counts the whole hours since midnight or noon. A particular hour after midnight is indistinguishable from the same hour after noon. The hour is not rounded, and a single-digit hour is formatted with a leading zero. For example, given a time of 5:43 in the morning or afternoon, this format specifier displays "05".</value>
  </data>
  <data name="_24_hour_clock_1_2_digits" xml:space="preserve">
    <value>24 hour clock (1-2 digits)</value>
  </data>
  <data name="_24_hour_clock_1_2_digits_description" xml:space="preserve">
    <value>The "H" custom format specifier represents the hour as a number from 0 through 23; that is, the hour is represented by a zero-based 24-hour clock that counts the hours since midnight. A single-digit hour is formatted without a leading zero.

If the "H" format specifier is used without other custom format specifiers, it's interpreted as a standard date and time format specifier and throws a FormatException.</value>
  </data>
  <data name="_24_hour_clock_2_digits" xml:space="preserve">
    <value>24 hour clock (2 digits)</value>
  </data>
  <data name="_24_hour_clock_2_digits_description" xml:space="preserve">
    <value>The "HH" custom format specifier (plus any number of additional "H" specifiers) represents the hour as a number from 00 through 23; that is, the hour is represented by a zero-based 24-hour clock that counts the hours since midnight. A single-digit hour is formatted with a leading zero.</value>
  </data>
  <data name="Implement_remaining_members_explicitly" xml:space="preserve">
    <value>Implement remaining members explicitly</value>
  </data>
  <data name="Generate_for_0" xml:space="preserve">
    <value>Generate for '{0}'</value>
  </data>
  <data name="Generate_comparison_operators" xml:space="preserve">
    <value>Generate comparison operators</value>
  </data>
  <data name="Create_and_assign_remaining_as_fields" xml:space="preserve">
    <value>Create and assign remaining as fields</value>
  </data>
  <data name="Create_and_assign_remaining_as_properties" xml:space="preserve">
    <value>Create and assign remaining as properties</value>
  </data>
  <data name="Add_explicit_cast" xml:space="preserve">
    <value>Add explicit cast</value>
  </data>
  <data name="Example" xml:space="preserve">
    <value>Example:</value>
    <comment>Singular form when we want to show an example, but only have one to show.</comment>
  </data>
  <data name="Examples" xml:space="preserve">
    <value>Examples:</value>
    <comment>Plural form when we have multiple examples to show.</comment>
  </data>
  <data name="Alternation_conditions_cannot_be_comments" xml:space="preserve">
    <value>Alternation conditions cannot be comments</value>
    <comment>This is an error message shown to the user when they write an invalid Regular Expression. Example: a|(?#b)</comment>
  </data>
  <data name="Alternation_conditions_do_not_capture_and_cannot_be_named" xml:space="preserve">
    <value>Alternation conditions do not capture and cannot be named</value>
    <comment>This is an error message shown to the user when they write an invalid Regular Expression. Example: (?(?'x'))</comment>
  </data>
  <data name="A_subtraction_must_be_the_last_element_in_a_character_class" xml:space="preserve">
    <value>A subtraction must be the last element in a character class</value>
    <comment>This is an error message shown to the user when they write an invalid Regular Expression. Example: [a-[b]-c]</comment>
  </data>
  <data name="Cannot_include_class_0_in_character_range" xml:space="preserve">
    <value>Cannot include class \{0} in character range</value>
    <comment>This is an error message shown to the user when they write an invalid Regular Expression. Example: [a-\w]. {0} is the invalid class (\w here)</comment>
  </data>
  <data name="Capture_group_numbers_must_be_less_than_or_equal_to_Int32_MaxValue" xml:space="preserve">
    <value>Capture group numbers must be less than or equal to Int32.MaxValue</value>
    <comment>This is an error message shown to the user when they write an invalid Regular Expression. Example: a{2147483648}</comment>
  </data>
  <data name="Capture_number_cannot_be_zero" xml:space="preserve">
    <value>Capture number cannot be zero</value>
    <comment>This is an error message shown to the user when they write an invalid Regular Expression. Example: (?&lt;0&gt;a)</comment>
  </data>
  <data name="Illegal_backslash_at_end_of_pattern" xml:space="preserve">
    <value>Illegal \ at end of pattern</value>
    <comment>This is an error message shown to the user when they write an invalid Regular Expression. Example: \</comment>
  </data>
  <data name="Illegal_x_y_with_x_less_than_y" xml:space="preserve">
    <value>Illegal {x,y} with x &gt; y</value>
    <comment>This is an error message shown to the user when they write an invalid Regular Expression. Example: a{1,0}</comment>
  </data>
  <data name="Incomplete_character_escape" xml:space="preserve">
    <value>Incomplete \p{X} character escape</value>
    <comment>This is an error message shown to the user when they write an invalid Regular Expression. Example: \p{ Cc }</comment>
  </data>
  <data name="Insufficient_hexadecimal_digits" xml:space="preserve">
    <value>Insufficient hexadecimal digits</value>
    <comment>This is an error message shown to the user when they write an invalid Regular Expression. Example: \x</comment>
  </data>
  <data name="Invalid_group_name_Group_names_must_begin_with_a_word_character" xml:space="preserve">
    <value>Invalid group name: Group names must begin with a word character</value>
    <comment>This is an error message shown to the user when they write an invalid Regular Expression. Example: (?&lt;a &gt;a)</comment>
  </data>
  <data name="Malformed" xml:space="preserve">
    <value>malformed</value>
    <comment>This is an error message shown to the user when they write an invalid Regular Expression. Example: (?(0</comment>
  </data>
  <data name="Malformed_character_escape" xml:space="preserve">
    <value>Malformed \p{X} character escape</value>
    <comment>This is an error message shown to the user when they write an invalid Regular Expression. Example: \p {Cc}</comment>
  </data>
  <data name="Malformed_named_back_reference" xml:space="preserve">
    <value>Malformed \k&lt;...&gt; named back reference</value>
    <comment>This is an error message shown to the user when they write an invalid Regular Expression. Example: \k'</comment>
  </data>
  <data name="Missing_control_character" xml:space="preserve">
    <value>Missing control character</value>
    <comment>This is an error message shown to the user when they write an invalid Regular Expression. Example: \c</comment>
  </data>
  <data name="Nested_quantifier_0" xml:space="preserve">
    <value>Nested quantifier {0}</value>
    <comment>This is an error message shown to the user when they write an invalid Regular Expression. Example: a**. In this case {0} will be '*', the extra unnecessary quantifier.</comment>
  </data>
  <data name="Not_enough_close_parens" xml:space="preserve">
    <value>Not enough )'s</value>
    <comment>This is an error message shown to the user when they write an invalid Regular Expression. Example: (a</comment>
  </data>
  <data name="Quantifier_x_y_following_nothing" xml:space="preserve">
    <value>Quantifier {x,y} following nothing</value>
    <comment>This is an error message shown to the user when they write an invalid Regular Expression. Example: *</comment>
  </data>
  <data name="Reference_to_undefined_group" xml:space="preserve">
    <value>reference to undefined group</value>
    <comment>This is an error message shown to the user when they write an invalid Regular Expression. Example: (?(1))</comment>
  </data>
  <data name="Reference_to_undefined_group_name_0" xml:space="preserve">
    <value>Reference to undefined group name {0}</value>
    <comment>This is an error message shown to the user when they write an invalid Regular Expression. Example: \k&lt;a&gt;. Here, {0} will be the name of the undefined group ('a')</comment>
  </data>
  <data name="Reference_to_undefined_group_number_0" xml:space="preserve">
    <value>Reference to undefined group number {0}</value>
    <comment>This is an error message shown to the user when they write an invalid Regular Expression. Example: (?&lt;-1&gt;). Here, {0} will be the number of the undefined group ('1')</comment>
  </data>
  <data name="Too_many_bars_in_conditional_grouping" xml:space="preserve">
    <value>Too many | in (?()|)</value>
    <comment>This is an error message shown to the user when they write an invalid Regular Expression. Example: (?(0)a|b|)</comment>
  </data>
  <data name="Too_many_close_parens" xml:space="preserve">
    <value>Too many )'s</value>
    <comment>This is an error message shown to the user when they write an invalid Regular Expression. Example: )</comment>
  </data>
  <data name="Unknown_property" xml:space="preserve">
    <value>Unknown property</value>
    <comment>This is an error message shown to the user when they write an invalid Regular Expression. Example: \p{}</comment>
  </data>
  <data name="Unknown_property_0" xml:space="preserve">
    <value>Unknown property '{0}'</value>
    <comment>This is an error message shown to the user when they write an invalid Regular Expression. Example: \p{xxx}. Here, {0} will be the name of the unknown property ('xxx')</comment>
  </data>
  <data name="Unrecognized_control_character" xml:space="preserve">
    <value>Unrecognized control character</value>
    <comment>This is an error message shown to the user when they write an invalid Regular Expression. Example: [\c]</comment>
  </data>
  <data name="Unrecognized_escape_sequence_0" xml:space="preserve">
    <value>Unrecognized escape sequence \{0}</value>
    <comment>This is an error message shown to the user when they write an invalid Regular Expression. Example: \m. Here, {0} will be the unrecognized character ('m')</comment>
  </data>
  <data name="Unrecognized_grouping_construct" xml:space="preserve">
    <value>Unrecognized grouping construct</value>
    <comment>This is an error message shown to the user when they write an invalid Regular Expression. Example: (?&lt;</comment>
  </data>
  <data name="Unterminated_character_class_set" xml:space="preserve">
    <value>Unterminated [] set</value>
    <comment>This is an error message shown to the user when they write an invalid Regular Expression. Example: [</comment>
  </data>
  <data name="Unterminated_regex_comment" xml:space="preserve">
    <value>Unterminated (?#...) comment</value>
    <comment>This is an error message shown to the user when they write an invalid Regular Expression. Example: (?#</comment>
  </data>
  <data name="x_y_range_in_reverse_order" xml:space="preserve">
    <value>[x-y] range in reverse order</value>
    <comment>This is an error message shown to the user when they write an invalid Regular Expression. Example: [b-a]</comment>
  </data>
  <data name="Regex_issue_0" xml:space="preserve">
    <value>Regex issue: {0}</value>
    <comment>This is an error message shown to the user when they write an invalid Regular Expression. {0} will be the actual text of one of the above Regular Expression errors.</comment>
  </data>
  <data name="Regex_number_decimal_digit" xml:space="preserve">
    <value>number, decimal digit</value>
  </data>
  <data name="Regex_number_letter" xml:space="preserve">
    <value>number, letter</value>
  </data>
  <data name="Regex_number_other" xml:space="preserve">
    <value>number, other</value>
  </data>
  <data name="Regex_other_control" xml:space="preserve">
    <value>other, control</value>
  </data>
  <data name="Regex_other_format" xml:space="preserve">
    <value>other, format</value>
  </data>
  <data name="Regex_other_not_assigned" xml:space="preserve">
    <value>other, not assigned</value>
  </data>
  <data name="Regex_other_private_use" xml:space="preserve">
    <value>other, private use</value>
  </data>
  <data name="Regex_other_surrogate" xml:space="preserve">
    <value>other, surrogate</value>
  </data>
  <data name="Regex_punctuation_close" xml:space="preserve">
    <value>punctuation, close</value>
  </data>
  <data name="Regex_punctuation_connector" xml:space="preserve">
    <value>punctuation, connector</value>
  </data>
  <data name="Regex_punctuation_dash" xml:space="preserve">
    <value>punctuation, dash</value>
  </data>
  <data name="Regex_punctuation_final_quote" xml:space="preserve">
    <value>punctuation, final quote</value>
  </data>
  <data name="Regex_punctuation_initial_quote" xml:space="preserve">
    <value>punctuation, initial quote</value>
  </data>
  <data name="Regex_punctuation_open" xml:space="preserve">
    <value>punctuation, open</value>
  </data>
  <data name="Regex_punctuation_other" xml:space="preserve">
    <value>punctuation, other</value>
  </data>
  <data name="Regex_separator_line" xml:space="preserve">
    <value>separator, line</value>
  </data>
  <data name="Regex_separator_paragraph" xml:space="preserve">
    <value>separator, paragraph</value>
  </data>
  <data name="Regex_separator_space" xml:space="preserve">
    <value>separator, space</value>
  </data>
  <data name="Regex_symbol_currency" xml:space="preserve">
    <value>symbol, currency</value>
  </data>
  <data name="Regex_symbol_math" xml:space="preserve">
    <value>symbol, math</value>
  </data>
  <data name="Regex_symbol_modifier" xml:space="preserve">
    <value>symbol, modifier</value>
  </data>
  <data name="Regex_symbol_other" xml:space="preserve">
    <value>symbol, other</value>
  </data>
  <data name="Regex_letter_lowercase" xml:space="preserve">
    <value>letter, lowercase</value>
  </data>
  <data name="Regex_letter_modifier" xml:space="preserve">
    <value>letter, modifier</value>
  </data>
  <data name="Regex_letter_other" xml:space="preserve">
    <value>letter, other</value>
  </data>
  <data name="Regex_letter_titlecase" xml:space="preserve">
    <value>letter, titlecase</value>
  </data>
  <data name="Regex_mark_enclosing" xml:space="preserve">
    <value>mark, enclosing</value>
  </data>
  <data name="Regex_mark_nonspacing" xml:space="preserve">
    <value>mark, nonspacing</value>
  </data>
  <data name="Regex_mark_spacing_combining" xml:space="preserve">
    <value>mark, spacing combining</value>
  </data>
  <data name="Regex_contiguous_matches_long" xml:space="preserve">
    <value>The \G anchor specifies that a match must occur at the point where the previous match ended. When you use this anchor with the Regex.Matches or Match.NextMatch method, it ensures that all matches are contiguous.</value>
  </data>
  <data name="Regex_contiguous_matches_short" xml:space="preserve">
    <value>contiguous matches</value>
  </data>
  <data name="Regex_end_of_string_only_long" xml:space="preserve">
    <value>The \z anchor specifies that a match must occur at the end of the input string. Like the $ language element, \z ignores the RegexOptions.Multiline option. Unlike the \Z language element, \z does not match a \n character at the end of a string. Therefore, it can only match the last line of the input string.</value>
  </data>
  <data name="Regex_end_of_string_only_short" xml:space="preserve">
    <value>end of string only</value>
  </data>
  <data name="Regex_end_of_string_or_before_ending_newline_long" xml:space="preserve">
    <value>The \Z anchor specifies that a match must occur at the end of the input string, or before \n at the end of the input string. It is identical to the $ anchor, except that \Z ignores the RegexOptions.Multiline option. Therefore, in a multiline string, it can only match the end of the last line, or the last line before \n.

The \Z anchor matches \n but does not match \r\n (the CR/LF character combination). To match CR/LF, include \r?\Z in the regular expression pattern.</value>
  </data>
  <data name="Regex_end_of_string_or_before_ending_newline_short" xml:space="preserve">
    <value>end of string or before ending newline</value>
  </data>
  <data name="Regex_non_word_boundary_long" xml:space="preserve">
    <value>The \B anchor specifies that the match must not occur on a word boundary. It is the opposite of the \b anchor.</value>
  </data>
  <data name="Regex_non_word_boundary_short" xml:space="preserve">
    <value>non-word boundary</value>
  </data>
  <data name="Regex_start_of_string_only_long" xml:space="preserve">
    <value>The \A anchor specifies that a match must occur at the beginning of the input string. It is identical to the ^ anchor, except that \A ignores the RegexOptions.Multiline option. Therefore, it can only match the start of the first line in a multiline input string.</value>
  </data>
  <data name="Regex_start_of_string_only_short" xml:space="preserve">
    <value>start of string only</value>
  </data>
  <data name="Regex_word_boundary_long" xml:space="preserve">
    <value>The \b anchor specifies that the match must occur on a boundary between a word character (the \w language element) and a non-word character (the \W language element). Word characters consist of alphanumeric characters and underscores; a non-word character is any character that is not alphanumeric or an underscore. The match may also occur on a word boundary at the beginning or end of the string.

The \b anchor is frequently used to ensure that a subexpression matches an entire word instead of just the beginning or end of a word.</value>
  </data>
  <data name="Regex_word_boundary_short" xml:space="preserve">
    <value>word boundary</value>
  </data>
  <data name="Regex_start_of_string_or_line_long" xml:space="preserve">
    <value>The ^ anchor specifies that the following pattern must begin at the first character position of the string. If you use ^ with the RegexOptions.Multiline option, the match must occur at the beginning of each line.</value>
  </data>
  <data name="Regex_start_of_string_or_line_short" xml:space="preserve">
    <value>start of string or line</value>
  </data>
  <data name="Regex_end_of_string_or_line_long" xml:space="preserve">
    <value>The $ anchor specifies that the preceding pattern must occur at the end of the input string, or before \n at the end of the input string. If you use $ with the RegexOptions.Multiline option, the match can also occur at the end of a line.

The $ anchor matches \n but does not match \r\n (the combination of carriage return and newline characters, or CR/LF). To match the CR/LF character combination, include \r?$ in the regular expression pattern.</value>
  </data>
  <data name="Regex_end_of_string_or_line_short" xml:space="preserve">
    <value>end of string or line</value>
  </data>
  <data name="Regex_any_character_group_long" xml:space="preserve">
    <value>The period character (.) matches any character except \n (the newline character, \u000A).  If a regular expression pattern is modified by the RegexOptions.Singleline option, or if the portion of the pattern that contains the . character class is modified by the 's' option, . matches any character.</value>
  </data>
  <data name="Regex_any_character_group_short" xml:space="preserve">
    <value>any character</value>
  </data>
  <data name="Regex_backspace_character_long" xml:space="preserve">
    <value>Matches a backspace character, \u0008</value>
  </data>
  <data name="Regex_backspace_character_short" xml:space="preserve">
    <value>backspace character</value>
  </data>
  <data name="Regex_bell_character_long" xml:space="preserve">
    <value>Matches a bell (alarm) character, \u0007</value>
  </data>
  <data name="Regex_bell_character_short" xml:space="preserve">
    <value>bell character</value>
  </data>
  <data name="Regex_carriage_return_character_long" xml:space="preserve">
    <value>Matches a carriage-return character, \u000D.  Note that \r is not equivalent to the newline character, \n.</value>
  </data>
  <data name="Regex_carriage_return_character_short" xml:space="preserve">
    <value>carriage-return character</value>
  </data>
  <data name="Regex_control_character_long" xml:space="preserve">
    <value>Matches an ASCII control character, where X is the letter of the control character. For example, \cC is CTRL-C.</value>
  </data>
  <data name="Regex_control_character_short" xml:space="preserve">
    <value>control character</value>
  </data>
  <data name="Regex_decimal_digit_character_long" xml:space="preserve">
    <value>\d matches any decimal digit. It is equivalent to the \p{Nd} regular expression pattern, which includes the standard decimal digits 0-9 as well as the decimal digits of a number of other character sets.

If ECMAScript-compliant behavior is specified, \d is equivalent to [0-9]</value>
  </data>
  <data name="Regex_decimal_digit_character_short" xml:space="preserve">
    <value>decimal-digit character</value>
  </data>
  <data name="Regex_escape_character_long" xml:space="preserve">
    <value>Matches an escape character, \u001B</value>
  </data>
  <data name="Regex_escape_character_short" xml:space="preserve">
    <value>escape character</value>
  </data>
  <data name="Regex_form_feed_character_long" xml:space="preserve">
    <value>Matches a form-feed character, \u000C</value>
  </data>
  <data name="Regex_form_feed_character_short" xml:space="preserve">
    <value>form-feed character</value>
  </data>
  <data name="Regex_hexadecimal_escape_long" xml:space="preserve">
    <value>Matches an ASCII character, where ## is a two-digit hexadecimal character code.</value>
  </data>
  <data name="Regex_hexadecimal_escape_short" xml:space="preserve">
    <value>hexadecimal escape</value>
  </data>
  <data name="Regex_letter_uppercase" xml:space="preserve">
    <value>letter, uppercase</value>
  </data>
  <data name="Regex_matched_subexpression_long" xml:space="preserve">
    <value>This grouping construct captures a matched 'subexpression', where 'subexpression' is any valid regular expression pattern. Captures that use parentheses are numbered automatically from left to right based on the order of the opening parentheses in the regular expression, starting from one. The capture that is numbered zero is the text matched by the entire regular expression pattern.</value>
  </data>
  <data name="Regex_matched_subexpression_short" xml:space="preserve">
    <value>matched subexpression</value>
  </data>
  <data name="Regex_negative_character_group_long" xml:space="preserve">
    <value>A negative character group specifies a list of characters that must not appear in an input string for a match to occur. The list of characters are specified individually.

Two or more character ranges can be concatenated. For example, to specify the range of decimal digits from "0" through "9", the range of lowercase letters from "a" through "f", and the range of uppercase letters from "A" through "F", use [0-9a-fA-F].</value>
  </data>
  <data name="Regex_negative_character_group_short" xml:space="preserve">
    <value>negative character group</value>
  </data>
  <data name="Regex_negative_character_range_long" xml:space="preserve">
    <value>A negative character range specifies a list of characters that must not appear in an input string for a match to occur. 'firstCharacter' is the character that begins the range, and 'lastCharacter' is the character that ends the range.

Two or more character ranges can be concatenated. For example, to specify the range of decimal digits from "0" through "9", the range of lowercase letters from "a" through "f", and the range of uppercase letters from "A" through "F", use [0-9a-fA-F].</value>
  </data>
  <data name="Regex_negative_character_range_short" xml:space="preserve">
    <value>negative character range</value>
  </data>
  <data name="Regex_negative_unicode_category_long" xml:space="preserve">
    <value>The regular expression construct \P{ name } matches any character that does not belong to a Unicode general category or named block, where name is the category abbreviation or named block name.</value>
  </data>
  <data name="Regex_negative_unicode_category_short" xml:space="preserve">
    <value>negative unicode category</value>
  </data>
  <data name="Regex_new_line_character_long" xml:space="preserve">
    <value>Matches a new-line character, \u000A</value>
  </data>
  <data name="Regex_new_line_character_short" xml:space="preserve">
    <value>new-line character</value>
  </data>
  <data name="Regex_non_digit_character_long" xml:space="preserve">
    <value>\D matches any non-digit character. It is equivalent to the \P{Nd} regular expression pattern.

If ECMAScript-compliant behavior is specified, \D is equivalent to [^0-9]</value>
  </data>
  <data name="Regex_non_digit_character_short" xml:space="preserve">
    <value>non-digit character</value>
  </data>
  <data name="Regex_non_white_space_character_long" xml:space="preserve">
    <value>\S matches any non-white-space character. It is equivalent to the [^\f\n\r\t\v\x85\p{Z}] regular expression pattern, or the opposite of the regular expression pattern that is equivalent to \s, which matches white-space characters.

If ECMAScript-compliant behavior is specified, \S is equivalent to [^ \f\n\r\t\v]</value>
  </data>
  <data name="Regex_non_white_space_character_short" xml:space="preserve">
    <value>non-white-space character</value>
  </data>
  <data name="Regex_non_word_character_long" xml:space="preserve">
    <value>\W matches any non-word character. It matches any character except for those in the following Unicode categories:

    Ll	Letter, Lowercase
    Lu	Letter, Uppercase
    Lt	Letter, Titlecase
    Lo	Letter, Other
    Lm	Letter, Modifier
    Mn	Mark, Nonspacing
    Nd	Number, Decimal Digit
    Pc	Punctuation, Connector

If ECMAScript-compliant behavior is specified, \W is equivalent to [^a-zA-Z_0-9]</value>
    <comment>Note: Ll, Lu, Lt, Lo, Lm, Mn, Nd, and Pc are all things that should not be localized. </comment>
  </data>
  <data name="Regex_non_word_character_short" xml:space="preserve">
    <value>non-word character</value>
  </data>
  <data name="Regex_positive_character_group_long" xml:space="preserve">
    <value>A positive character group specifies a list of characters, any one of which may appear in an input string for a match to occur.</value>
  </data>
  <data name="Regex_positive_character_group_short" xml:space="preserve">
    <value>positive character group</value>
  </data>
  <data name="Regex_positive_character_range_long" xml:space="preserve">
    <value>A positive character range specifies a range of characters, any one of which may appear in an input string for a match to occur.  'firstCharacter' is the character that begins the range and 'lastCharacter' is the character that ends the range. </value>
  </data>
  <data name="Regex_positive_character_range_short" xml:space="preserve">
    <value>positive character range</value>
  </data>
  <data name="Regex_subexpression" xml:space="preserve">
    <value>subexpression</value>
  </data>
  <data name="Regex_tab_character_long" xml:space="preserve">
    <value>Matches a tab character, \u0009</value>
  </data>
  <data name="Regex_tab_character_short" xml:space="preserve">
    <value>tab character</value>
  </data>
  <data name="Regex_unicode_category_long" xml:space="preserve">
    <value>The regular expression construct \p{ name } matches any character that belongs to a Unicode general category or named block, where name is the category abbreviation or named block name.</value>
  </data>
  <data name="Regex_unicode_category_short" xml:space="preserve">
    <value>unicode category</value>
  </data>
  <data name="Regex_unicode_escape_long" xml:space="preserve">
    <value>Matches a UTF-16 code unit whose value is #### hexadecimal.</value>
  </data>
  <data name="Regex_unicode_escape_short" xml:space="preserve">
    <value>unicode escape</value>
  </data>
  <data name="Regex_vertical_tab_character_long" xml:space="preserve">
    <value>Matches a vertical-tab character, \u000B</value>
  </data>
  <data name="Regex_vertical_tab_character_short" xml:space="preserve">
    <value>vertical-tab character</value>
  </data>
  <data name="Regex_white_space_character_long" xml:space="preserve">
    <value>\s matches any white-space character. It is equivalent to the following escape sequences and Unicode categories:

    \f	The form feed character, \u000C
    \n	The newline character, \u000A
    \r	The carriage return character, \u000D
    \t	The tab character, \u0009
    \v	The vertical tab character, \u000B
    \x85	The ellipsis or NEXT LINE (NEL) character (…), \u0085
    \p{Z}	Matches any separator character

If ECMAScript-compliant behavior is specified, \s is equivalent to [ \f\n\r\t\v]</value>
  </data>
  <data name="Regex_white_space_character_short" xml:space="preserve">
    <value>white-space character</value>
  </data>
  <data name="Regex_word_character_long" xml:space="preserve">
    <value>\w matches any word character. A word character is a member of any of the following Unicode categories:

    Ll	Letter, Lowercase
    Lu	Letter, Uppercase
    Lt	Letter, Titlecase
    Lo	Letter, Other
    Lm	Letter, Modifier
    Mn	Mark, Nonspacing
    Nd	Number, Decimal Digit
    Pc	Punctuation, Connector

If ECMAScript-compliant behavior is specified, \w is equivalent to [a-zA-Z_0-9]</value>
    <comment>Note: Ll, Lu, Lt, Lo, Lm, Mn, Nd, and Pc are all things that should not be localized.</comment>
  </data>
  <data name="Regex_word_character_short" xml:space="preserve">
    <value>word character</value>
  </data>
  <data name="Regex_alternation_long" xml:space="preserve">
    <value>You can use the vertical bar (|) character to match any one of a series of patterns, where the | character separates each pattern.</value>
  </data>
  <data name="Regex_alternation_short" xml:space="preserve">
    <value>alternation</value>
  </data>
  <data name="Regex_balancing_group_long" xml:space="preserve">
    <value>A balancing group definition deletes the definition of a previously defined group and stores, in the current group, the interval between the previously defined group and the current group.
    
'name1' is the current group (optional), 'name2' is a previously defined group, and 'subexpression' is any valid regular expression pattern. The balancing group definition deletes the definition of name2 and stores the interval between name2 and name1 in name1. If no name2 group is defined, the match backtracks. Because deleting the last definition of name2 reveals the previous definition of name2, this construct lets you use the stack of captures for group name2 as a counter for keeping track of nested constructs such as parentheses or opening and closing brackets.

The balancing group definition uses 'name2' as a stack. The beginning character of each nested construct is placed in the group and in its Group.Captures collection. When the closing character is matched, its corresponding opening character is removed from the group, and the Captures collection is decreased by one. After the opening and closing characters of all nested constructs have been matched, 'name1' is empty.</value>
  </data>
  <data name="Regex_balancing_group_short" xml:space="preserve">
    <value>balancing group</value>
  </data>
  <data name="Regex_comment" xml:space="preserve">
    <value>comment</value>
  </data>
  <data name="Regex_conditional_expression_match_long" xml:space="preserve">
    <value>This language element attempts to match one of two patterns depending on whether it can match an initial pattern.

'expression' is the initial pattern to match, 'yes' is the pattern to match if expression is matched, and 'no' is the optional pattern to match if expression is not matched.</value>
  </data>
  <data name="Regex_conditional_expression_match_short" xml:space="preserve">
    <value>conditional expression match</value>
  </data>
  <data name="Regex_conditional_group_match_long" xml:space="preserve">
    <value>This language element attempts to match one of two patterns depending on whether it has matched a specified capturing group.

'name' is the name (or number) of a capturing group, 'yes' is the expression to match if 'name' (or 'number') has a match, and 'no' is the optional expression to match if it does not.</value>
  </data>
  <data name="Regex_conditional_group_match_short" xml:space="preserve">
    <value>conditional group match</value>
  </data>
  <data name="Regex_end_of_line_comment_long" xml:space="preserve">
    <value>A number sign (#) marks an x-mode comment, which starts at the unescaped # character at the end of the regular expression pattern and continues until the end of the line. To use this construct, you must either enable the x option (through inline options) or supply the RegexOptions.IgnorePatternWhitespace value to the option parameter when instantiating the Regex object or calling a static Regex method.</value>
  </data>
  <data name="Regex_end_of_line_comment_short" xml:space="preserve">
    <value>end-of-line comment</value>
  </data>
  <data name="Regex_expression" xml:space="preserve">
    <value>expression</value>
  </data>
  <data name="Regex_group_options_long" xml:space="preserve">
    <value>This grouping construct applies or disables the specified options within a subexpression. The options to enable are specified after the question mark, and the options to disable after the minus sign. The allowed options are:

    i	Use case-insensitive matching.
    m	Use multiline mode, where ^ and $ match the beginning and end of each line
	(instead of the beginning and end of the input string).
    s	Use single-line mode, where the period (.) matches every character
	(instead of every character except \n).
    n	Do not capture unnamed groups. The only valid captures are explicitly
	named or numbered groups of the form (?&lt;name&gt; subexpression).
    x	Exclude unescaped white space from the pattern, and enable comments
	after a number sign (#).</value>
  </data>
  <data name="Regex_group_options_short" xml:space="preserve">
    <value>group options</value>
  </data>
  <data name="Regex_inline_comment_long" xml:space="preserve">
    <value>The (?# comment) construct lets you include an inline comment in a regular expression. The regular expression engine does not use any part of the comment in pattern matching, although the comment is included in the string that is returned by the Regex.ToString method. The comment ends at the first closing parenthesis.</value>
  </data>
  <data name="Regex_inline_comment_short" xml:space="preserve">
    <value>inline comment</value>
  </data>
  <data name="Regex_name" xml:space="preserve">
    <value>name</value>
  </data>
  <data name="Regex_name1" xml:space="preserve">
    <value>name1</value>
  </data>
  <data name="Regex_name2" xml:space="preserve">
    <value>name2</value>
  </data>
  <data name="Regex_named_backreference_long" xml:space="preserve">
    <value>A named or numbered backreference.

'name' is the name of a capturing group defined in the regular expression pattern.</value>
  </data>
  <data name="Regex_named_backreference_short" xml:space="preserve">
    <value>named backreference</value>
  </data>
  <data name="Regex_named_matched_subexpression_long" xml:space="preserve">
    <value>Captures a matched subexpression and lets you access it by name or by number.

'name' is a valid group name, and 'subexpression' is any valid regular expression pattern. 'name' must not contain any punctuation characters and cannot begin with a number.

If the RegexOptions parameter of a regular expression pattern matching method includes the RegexOptions.ExplicitCapture flag, or if the n option is applied to this subexpression, the only way to capture a subexpression is to explicitly name capturing groups.</value>
  </data>
  <data name="Regex_named_matched_subexpression_short" xml:space="preserve">
    <value>named matched subexpression</value>
  </data>
  <data name="Regex_name_or_number" xml:space="preserve">
    <value>name-or-number</value>
  </data>
  <data name="Regex_no" xml:space="preserve">
    <value>no</value>
  </data>
  <data name="Regex_atomic_group_long" xml:space="preserve">
    <value>Atomic groups (known in some other regular expression engines as a nonbacktracking subexpression, an atomic subexpression, or a once-only subexpression) disable backtracking. The regular expression engine will match as many characters in the input string as it can. When no further match is possible, it will not backtrack to attempt alternate pattern matches. (That is, the subexpression matches only strings that would be matched by the subexpression alone; it does not attempt to match a string based on the subexpression and any subexpressions that follow it.)

This option is recommended if you know that backtracking will not succeed. Preventing the regular expression engine from performing unnecessary searching improves performance.</value>
  </data>
  <data name="Regex_atomic_group_short" xml:space="preserve">
    <value>atomic group</value>
  </data>
  <data name="Regex_noncapturing_group_long" xml:space="preserve">
    <value>This construct does not capture the substring that is matched by a subexpression:

The noncapturing group construct is typically used when a quantifier is applied to a group, but the substrings captured by the group are of no interest.

If a regular expression includes nested grouping constructs, an outer noncapturing group construct does not apply to the inner nested group constructs.</value>
  </data>
  <data name="Regex_noncapturing_group_short" xml:space="preserve">
    <value>noncapturing group</value>
  </data>
  <data name="Regex_numbered_backreference_long" xml:space="preserve">
    <value>A numbered backreference, where 'number' is the ordinal position of the capturing group in the regular expression. For example, \4 matches the contents of the fourth capturing group.

There is an ambiguity between octal escape codes (such as \16) and \number backreferences that use the same notation. If the ambiguity is a problem, you can use the \k&lt;name&gt; notation, which is unambiguous and cannot be confused with octal character codes. Similarly, hexadecimal codes such as \xdd are unambiguous and cannot be confused with backreferences.</value>
  </data>
  <data name="Regex_numbered_backreference_short" xml:space="preserve">
    <value>numbered backreference</value>
  </data>
  <data name="Regex_yes" xml:space="preserve">
    <value>yes</value>
  </data>
  <data name="Regex_zero_width_negative_lookahead_assertion_long" xml:space="preserve">
    <value>A zero-width negative lookahead assertion, where for the match to be successful, the input string must not match the regular expression pattern in subexpression. The matched string is not included in the match result.

A zero-width negative lookahead assertion is typically used either at the beginning or at the end of a regular expression. At the beginning of a regular expression, it can define a specific pattern that should not be matched when the beginning of the regular expression defines a similar but more general pattern to be matched. In this case, it is often used to limit backtracking. At the end of a regular expression, it can define a subexpression that cannot occur at the end of a match.</value>
  </data>
  <data name="Regex_zero_width_negative_lookahead_assertion_short" xml:space="preserve">
    <value>zero-width negative lookahead assertion</value>
  </data>
  <data name="Regex_zero_width_negative_lookbehind_assertion_long" xml:space="preserve">
    <value>A zero-width negative lookbehind assertion, where for a match to be successful, 'subexpression' must not occur at the input string to the left of the current position. Any substring that does not match 'subexpression' is not included in the match result.

Zero-width negative lookbehind assertions are typically used at the beginning of regular expressions. The pattern that they define precludes a match in the string that follows. They are also used to limit backtracking when the last character or characters in a captured group must not be one or more of the characters that match that group's regular expression pattern.</value>
  </data>
  <data name="Regex_zero_width_negative_lookbehind_assertion_short" xml:space="preserve">
    <value>zero-width negative lookbehind assertion</value>
  </data>
  <data name="Regex_zero_width_positive_lookahead_assertion_long" xml:space="preserve">
    <value>A zero-width positive lookahead assertion, where for a match to be successful, the input string must match the regular expression pattern in 'subexpression'. The matched substring is not included in the match result. A zero-width positive lookahead assertion does not backtrack.

Typically, a zero-width positive lookahead assertion is found at the end of a regular expression pattern. It defines a substring that must be found at the end of a string for a match to occur but that should not be included in the match. It is also useful for preventing excessive backtracking. You can use a zero-width positive lookahead assertion to ensure that a particular captured group begins with text that matches a subset of the pattern defined for that captured group.</value>
  </data>
  <data name="Regex_zero_width_positive_lookahead_assertion_short" xml:space="preserve">
    <value>zero-width positive lookahead assertion</value>
  </data>
  <data name="Regex_zero_width_positive_lookbehind_assertion_long" xml:space="preserve">
    <value>A zero-width positive lookbehind assertion, where for a match to be successful, 'subexpression' must occur at the input string to the left of the current position. 'subexpression' is not included in the match result. A zero-width positive lookbehind assertion does not backtrack.

Zero-width positive lookbehind assertions are typically used at the beginning of regular expressions. The pattern that they define is a precondition for a match, although it is not a part of the match result.</value>
  </data>
  <data name="Regex_zero_width_positive_lookbehind_assertion_short" xml:space="preserve">
    <value>zero-width positive lookbehind assertion</value>
  </data>
  <data name="Regex_all_control_characters_long" xml:space="preserve">
    <value>All control characters. This includes the Cc, Cf, Cs, Co, and Cn categories.</value>
  </data>
  <data name="Regex_all_control_characters_short" xml:space="preserve">
    <value>all control characters</value>
  </data>
  <data name="Regex_all_diacritic_marks_long" xml:space="preserve">
    <value>All diacritic marks. This includes the Mn, Mc, and Me categories.</value>
  </data>
  <data name="Regex_all_diacritic_marks_short" xml:space="preserve">
    <value>all diacritic marks</value>
  </data>
  <data name="Regex_all_letter_characters_long" xml:space="preserve">
    <value>All letter characters. This includes the Lu, Ll, Lt, Lm, and Lo characters.</value>
  </data>
  <data name="Regex_all_letter_characters_short" xml:space="preserve">
    <value>all letter characters</value>
  </data>
  <data name="Regex_all_numbers_long" xml:space="preserve">
    <value>All numbers. This includes the Nd, Nl, and No categories.</value>
  </data>
  <data name="Regex_all_numbers_short" xml:space="preserve">
    <value>all numbers</value>
  </data>
  <data name="Regex_all_punctuation_characters_long" xml:space="preserve">
    <value>All punctuation characters. This includes the Pc, Pd, Ps, Pe, Pi, Pf, and Po categories.</value>
  </data>
  <data name="Regex_all_punctuation_characters_short" xml:space="preserve">
    <value>all punctuation characters</value>
  </data>
  <data name="Regex_all_separator_characters_long" xml:space="preserve">
    <value>All separator characters. This includes the Zs, Zl, and Zp categories.</value>
  </data>
  <data name="Regex_all_separator_characters_short" xml:space="preserve">
    <value>all separator characters</value>
  </data>
  <data name="Regex_all_symbols_long" xml:space="preserve">
    <value>All symbols. This includes the Sm, Sc, Sk, and So categories.</value>
  </data>
  <data name="Regex_all_symbols_short" xml:space="preserve">
    <value>all symbols</value>
  </data>
  <data name="Regex_base_group" xml:space="preserve">
    <value>base-group</value>
  </data>
  <data name="Regex_character_class_subtraction_long" xml:space="preserve">
    <value>Character class subtraction yields a set of characters that is the result of excluding the characters in one character class from another character class.

'base_group' is a positive or negative character group or range. The 'excluded_group' component is another positive or negative character group, or another character class subtraction expression (that is, you can nest character class subtraction expressions).</value>
  </data>
  <data name="Regex_character_class_subtraction_short" xml:space="preserve">
    <value>character class subtraction</value>
  </data>
  <data name="Regex_character_group" xml:space="preserve">
    <value>character-group</value>
  </data>
  <data name="Regex_excluded_group" xml:space="preserve">
    <value>excluded-group</value>
  </data>
  <data name="Regex_match_at_least_n_times_lazy_long" xml:space="preserve">
    <value>The {n,}? quantifier matches the preceding element at least n times, where n is any integer, but as few times as possible. It is the lazy counterpart of the greedy quantifier {n,}</value>
  </data>
  <data name="Regex_match_at_least_n_times_lazy_short" xml:space="preserve">
    <value>match at least 'n' times (lazy)</value>
  </data>
  <data name="Regex_match_at_least_n_times_long" xml:space="preserve">
    <value>The {n,} quantifier matches the preceding element at least n times, where n is any integer. {n,} is a greedy quantifier whose lazy equivalent is {n,}?</value>
  </data>
  <data name="Regex_match_at_least_n_times_short" xml:space="preserve">
    <value>match at least 'n' times</value>
  </data>
  <data name="Regex_match_between_m_and_n_times_lazy_long" xml:space="preserve">
    <value>The {n,m}? quantifier matches the preceding element between n and m times, where n and m are integers, but as few times as possible. It is the lazy counterpart of the greedy quantifier {n,m}</value>
  </data>
  <data name="Regex_match_between_m_and_n_times_lazy_short" xml:space="preserve">
    <value>match at least 'n' times (lazy)</value>
  </data>
  <data name="Regex_match_between_m_and_n_times_long" xml:space="preserve">
    <value>The {n,m} quantifier matches the preceding element at least n times, but no more than m times, where n and m are integers. {n,m} is a greedy quantifier whose lazy equivalent is {n,m}?</value>
  </data>
  <data name="Regex_match_between_m_and_n_times_short" xml:space="preserve">
    <value>match between 'm' and 'n' times</value>
  </data>
  <data name="Regex_match_exactly_n_times_lazy_long" xml:space="preserve">
    <value>The {n}? quantifier matches the preceding element exactly n times, where n is any integer. It is the lazy counterpart of the greedy quantifier {n}+</value>
  </data>
  <data name="Regex_match_exactly_n_times_lazy_short" xml:space="preserve">
    <value>match exactly 'n' times (lazy)</value>
  </data>
  <data name="Regex_match_exactly_n_times_long" xml:space="preserve">
    <value>The {n} quantifier matches the preceding element exactly n times, where n is any integer. {n} is a greedy quantifier whose lazy equivalent is {n}?</value>
  </data>
  <data name="Regex_match_exactly_n_times_short" xml:space="preserve">
    <value>match exactly 'n' times</value>
  </data>
  <data name="Regex_match_one_or_more_times_lazy_long" xml:space="preserve">
    <value>The +? quantifier matches the preceding element one or more times, but as few times as possible. It is the lazy counterpart of the greedy quantifier +</value>
  </data>
  <data name="Regex_match_one_or_more_times_lazy_short" xml:space="preserve">
    <value>match one or more times (lazy)</value>
  </data>
  <data name="Regex_match_one_or_more_times_long" xml:space="preserve">
    <value>The + quantifier matches the preceding element one or more times. It is equivalent to the {1,} quantifier. + is a greedy quantifier whose lazy equivalent is +?.</value>
  </data>
  <data name="Regex_match_one_or_more_times_short" xml:space="preserve">
    <value>match one or more times</value>
  </data>
  <data name="Regex_match_zero_or_more_times_lazy_long" xml:space="preserve">
    <value>The *? quantifier matches the preceding element zero or more times, but as few times as possible. It is the lazy counterpart of the greedy quantifier *</value>
  </data>
  <data name="Regex_match_zero_or_more_times_lazy_short" xml:space="preserve">
    <value>match zero or more times (lazy)</value>
  </data>
  <data name="Regex_match_zero_or_more_times_long" xml:space="preserve">
    <value>The * quantifier matches the preceding element zero or more times. It is equivalent to the {0,} quantifier. * is a greedy quantifier whose lazy equivalent is *?.</value>
  </data>
  <data name="Regex_match_zero_or_more_times_short" xml:space="preserve">
    <value>match zero or more times</value>
  </data>
  <data name="Regex_match_zero_or_one_time_lazy_long" xml:space="preserve">
    <value>The ?? quantifier matches the preceding element zero or one time, but as few times as possible. It is the lazy counterpart of the greedy quantifier ?</value>
  </data>
  <data name="Regex_match_zero_or_one_time_lazy_short" xml:space="preserve">
    <value>match zero or one time (lazy)</value>
  </data>
  <data name="Regex_match_zero_or_one_time_long" xml:space="preserve">
    <value>The ? quantifier matches the preceding element zero or one time. It is equivalent to the {0,1} quantifier. ? is a greedy quantifier whose lazy equivalent is ??.</value>
  </data>
  <data name="Regex_match_zero_or_one_time_short" xml:space="preserve">
    <value>match zero or one time</value>
  </data>
  <data name="Regex_unicode_general_category_0" xml:space="preserve">
    <value>Unicode General Category: {0}</value>
  </data>
  <data name="Regex_inline_options_long" xml:space="preserve">
    <value>Enables or disables specific pattern matching options for the remainder of a regular expression. The options to enable are specified after the question mark, and the options to disable after the minus sign. The allowed options are:

    i	Use case-insensitive matching.
    m	Use multiline mode, where ^ and $ match the beginning and end of each line
	(instead of the beginning and end of the input string).
    s	Use single-line mode, where the period (.) matches every character
	(instead of every character except \n).
    n	Do not capture unnamed groups. The only valid captures are explicitly named
	or numbered groups of the form (?&lt;name&gt; subexpression).
    x	Exclude unescaped white space from the pattern, and enable comments
	after a number sign (#).</value>
  </data>
  <data name="Regex_inline_options_short" xml:space="preserve">
    <value>inline options</value>
  </data>
  <data name="_0_cannot_be_null_or_empty" xml:space="preserve">
    <value>'{0}' cannot be null or empty</value>
  </data>
  <data name="_0_cannot_be_null_or_whitespace" xml:space="preserve">
    <value>'{0}' cannot be null or whitespace</value>
  </data>
  <data name="_0_is_not_null_here" xml:space="preserve">
    <value>'{0}' is not null here.</value>
  </data>
  <data name="_0_may_be_null_here" xml:space="preserve">
    <value>'{0}' may be null here.</value>
  </data>
  <data name="ChangeSignature_NewParameterInferValue" xml:space="preserve">
    <value>&lt;infer&gt;</value>
  </data>
  <data name="Convert_type_to_0" xml:space="preserve">
    <value>Convert type to '{0}'</value>
  </data>
  <data name="from_metadata" xml:space="preserve">
    <value>from metadata</value>
  </data>
  <data name="symbol_cannot_be_a_namespace" xml:space="preserve">
    <value>'symbol' cannot be a namespace.</value>
  </data>
  <data name="Document_must_be_contained_in_the_workspace_that_created_this_service" xml:space="preserve">
    <value>Document must be contained in the workspace that created this service</value>
  </data>
  <data name="Generate_constructor_in_0_with_fields" xml:space="preserve">
    <value>Generate constructor in '{0}' (with fields)</value>
  </data>
  <data name="Generate_constructor_in_0_with_properties" xml:space="preserve">
    <value>Generate constructor in '{0}' (with properties)</value>
  </data>
  <data name="Property_reference_cannot_be_updated" xml:space="preserve">
    <value>Property reference cannot be updated</value>
>>>>>>> 29542b0a
  </data>
</root><|MERGE_RESOLUTION|>--- conflicted
+++ resolved
@@ -1455,10 +1455,6 @@
   <data name="Value_colon" xml:space="preserve">
     <value>Value:</value>
   </data>
-<<<<<<< HEAD
-  <data name="Make_class_abstract" xml:space="preserve">
-    <value>Make class 'abstract'</value>
-=======
   <data name="Implement_through_0" xml:space="preserve">
     <value>Implement through '{0}'</value>
   </data>
@@ -2783,6 +2779,8 @@
   </data>
   <data name="Property_reference_cannot_be_updated" xml:space="preserve">
     <value>Property reference cannot be updated</value>
->>>>>>> 29542b0a
+  </data>
+  <data name="Make_class_abstract" xml:space="preserve">
+    <value>Make class 'abstract'</value>
   </data>
 </root>