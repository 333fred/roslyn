--- conflicted
+++ resolved
@@ -74,12 +74,7 @@
         {
             return _installerService.TryInstallPackageAsync(
                 workspace, _document.Id, _source, _packageName,
-<<<<<<< HEAD
-                _versionOpt, _includePrerelease,
-                progressTracker, cancellationToken);
-=======
                 _versionOpt, _includePrerelease, progressTracker, cancellationToken);
->>>>>>> 67d940c4
         }
     }
 }