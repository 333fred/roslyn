﻿// Licensed to the .NET Foundation under one or more agreements.
// The .NET Foundation licenses this file to you under the MIT license.
// See the LICENSE file in the project root for more information.

#nullable disable

using System.Collections.Immutable;
using System.Linq;
using System.Threading;
using System.Threading.Tasks;
using Microsoft.CodeAnalysis.Host.Mef;
using Microsoft.CodeAnalysis.Options;
using Microsoft.CodeAnalysis.PooledObjects;
using Roslyn.Utilities;

namespace Microsoft.CodeAnalysis.Structure
{
    internal abstract class BlockStructureServiceWithProviders : BlockStructureService
    {
        private readonly Workspace _workspace;
        private readonly ImmutableArray<BlockStructureProvider> _providers;

        protected BlockStructureServiceWithProviders(Workspace workspace)
        {
            _workspace = workspace;
            _providers = GetBuiltInProviders().Concat(GetImportedProviders());
        }

        /// <summary>
        /// Returns the providers always available to the service.
        /// This does not included providers imported via MEF composition.
        /// </summary>
        protected virtual ImmutableArray<BlockStructureProvider> GetBuiltInProviders()
            => ImmutableArray<BlockStructureProvider>.Empty;

        private ImmutableArray<BlockStructureProvider> GetImportedProviders()
        {
            var language = Language;
            var mefExporter = (IMefHostExportProvider)_workspace.Services.HostServices;

            var providers = mefExporter.GetExports<BlockStructureProvider, LanguageMetadata>()
                                       .Where(lz => lz.Metadata.Language == language)
                                       .Select(lz => lz.Value);

            return providers.ToImmutableArray();
        }

        public override async Task<BlockStructure> GetBlockStructureAsync(
            Document document,
            BlockStructureOptions options,
            CancellationToken cancellationToken)
        {
<<<<<<< HEAD
            var context = await CreateContextAsync(document, cancellationToken).ConfigureAwait(false);
=======
            var syntaxTree = await document.GetSyntaxTreeAsync(cancellationToken).ConfigureAwait(false);
            var context = CreateContext(syntaxTree, options, cancellationToken);

>>>>>>> 67d940c4
            return GetBlockStructure(context, _providers);
        }

        public BlockStructure GetBlockStructure(
            SyntaxTree syntaxTree,
            in BlockStructureOptions options,
            CancellationToken cancellationToken)
        {
            var context = CreateContext(syntaxTree, options, cancellationToken);
            return GetBlockStructure(context, _providers);
        }

        private static BlockStructureContext CreateContext(
            SyntaxTree syntaxTree,
            in BlockStructureOptions options,
            CancellationToken cancellationToken)
        {
<<<<<<< HEAD
            var optionProvider = new BlockStructureOptionProvider(options, isMetadataAsSource);
            return new BlockStructureContext(syntaxTree, optionProvider, cancellationToken);
=======
            return new BlockStructureContext(syntaxTree, options, cancellationToken);
>>>>>>> 67d940c4
        }

        private static BlockStructure GetBlockStructure(
            BlockStructureContext context,
            ImmutableArray<BlockStructureProvider> providers)
        {
            foreach (var provider in providers)
                provider.ProvideBlockStructure(context);

            return CreateBlockStructure(context);
        }

        private static BlockStructure CreateBlockStructure(BlockStructureContext context)
        {
            using var _ = ArrayBuilder<BlockSpan>.GetInstance(out var updatedSpans);
            foreach (var span in context.Spans)
            {
                var updatedSpan = UpdateBlockSpan(span, context.Options);
                updatedSpans.Add(updatedSpan);
            }

            return new BlockStructure(updatedSpans.ToImmutable());
        }

        private static BlockSpan UpdateBlockSpan(BlockSpan blockSpan, in BlockStructureOptions options)
        {
            var type = blockSpan.Type;

            var isTopLevel = BlockTypes.IsDeclarationLevelConstruct(type);
            var isMemberLevel = BlockTypes.IsCodeLevelConstruct(type);
            var isComment = BlockTypes.IsCommentOrPreprocessorRegion(type);

            if ((!options.ShowBlockStructureGuidesForDeclarationLevelConstructs && isTopLevel) ||
                (!options.ShowBlockStructureGuidesForCodeLevelConstructs && isMemberLevel) ||
                (!options.ShowBlockStructureGuidesForCommentsAndPreprocessorRegions && isComment))
            {
                type = BlockTypes.Nonstructural;
            }

            var isCollapsible = blockSpan.IsCollapsible;
            if (isCollapsible)
            {
                if ((!options.ShowOutliningForDeclarationLevelConstructs && isTopLevel) ||
                    (!options.ShowOutliningForCodeLevelConstructs && isMemberLevel) ||
                    (!options.ShowOutliningForCommentsAndPreprocessorRegions && isComment))
                {
                    isCollapsible = false;
                }
            }

            return blockSpan.With(type: type, isCollapsible: isCollapsible);
        }
    }
}<|MERGE_RESOLUTION|>--- conflicted
+++ resolved
@@ -50,13 +50,9 @@
             BlockStructureOptions options,
             CancellationToken cancellationToken)
         {
-<<<<<<< HEAD
-            var context = await CreateContextAsync(document, cancellationToken).ConfigureAwait(false);
-=======
             var syntaxTree = await document.GetSyntaxTreeAsync(cancellationToken).ConfigureAwait(false);
             var context = CreateContext(syntaxTree, options, cancellationToken);
 
->>>>>>> 67d940c4
             return GetBlockStructure(context, _providers);
         }
 
@@ -74,12 +70,7 @@
             in BlockStructureOptions options,
             CancellationToken cancellationToken)
         {
-<<<<<<< HEAD
-            var optionProvider = new BlockStructureOptionProvider(options, isMetadataAsSource);
-            return new BlockStructureContext(syntaxTree, optionProvider, cancellationToken);
-=======
             return new BlockStructureContext(syntaxTree, options, cancellationToken);
->>>>>>> 67d940c4
         }
 
         private static BlockStructure GetBlockStructure(
