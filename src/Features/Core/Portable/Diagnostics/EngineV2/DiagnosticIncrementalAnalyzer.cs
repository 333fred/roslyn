﻿// Licensed to the .NET Foundation under one or more agreements.
// The .NET Foundation licenses this file to you under the MIT license.
// See the LICENSE file in the project root for more information.

using System;
using System.Collections.Generic;
using System.Collections.Immutable;
using System.Diagnostics;
using System.Linq;
using System.Runtime.CompilerServices;
using System.Threading;
using System.Threading.Tasks;
using Microsoft.CodeAnalysis.CodeStyle;
using Microsoft.CodeAnalysis.Host.Mef;
using Microsoft.CodeAnalysis.Options;
using Microsoft.CodeAnalysis.PooledObjects;
using Microsoft.CodeAnalysis.Simplification;
using Microsoft.CodeAnalysis.SolutionCrawler;
using Microsoft.CodeAnalysis.Workspaces.Diagnostics;
using Roslyn.Utilities;

namespace Microsoft.CodeAnalysis.Diagnostics.EngineV2
{
    /// <summary>
    /// Diagnostic Analyzer Engine V2
    /// 
    /// This one follows pattern compiler has set for diagnostic analyzer.
    /// </summary>
    internal partial class DiagnosticIncrementalAnalyzer : IIncrementalAnalyzer2
    {
        private readonly int _correlationId;
        private readonly DiagnosticAnalyzerTelemetry _telemetry;
        private readonly StateManager _stateManager;
        private readonly InProcOrRemoteHostAnalyzerRunner _diagnosticAnalyzerRunner;
        private readonly IDocumentTrackingService _documentTrackingService;
        private ConditionalWeakTable<Project, CompilationWithAnalyzers?> _projectCompilationsWithAnalyzers;

        internal DiagnosticAnalyzerService AnalyzerService { get; }
        internal Workspace Workspace { get; }

        [Obsolete(MefConstruction.FactoryMethodMessage, error: true)]
        public DiagnosticIncrementalAnalyzer(
            DiagnosticAnalyzerService analyzerService,
            int correlationId,
            Workspace workspace,
            DiagnosticAnalyzerInfoCache analyzerInfoCache)
        {
            Contract.ThrowIfNull(analyzerService);

            AnalyzerService = analyzerService;
            Workspace = workspace;
            _documentTrackingService = workspace.Services.GetRequiredService<IDocumentTrackingService>();

            _correlationId = correlationId;

<<<<<<< HEAD
            _stateManager = new StateManager(workspace, PersistentStorageService, analyzerInfoCache);
=======
            _stateManager = new StateManager(workspace, analyzerInfoCache);
>>>>>>> 1fa6e45d
            _stateManager.ProjectAnalyzerReferenceChanged += OnProjectAnalyzerReferenceChanged;
            _telemetry = new DiagnosticAnalyzerTelemetry();

            _diagnosticAnalyzerRunner = new InProcOrRemoteHostAnalyzerRunner(analyzerInfoCache, analyzerService.Listener);
            _projectCompilationsWithAnalyzers = new ConditionalWeakTable<Project, CompilationWithAnalyzers?>();
        }

        internal DiagnosticAnalyzerInfoCache DiagnosticAnalyzerInfoCache => _diagnosticAnalyzerRunner.AnalyzerInfoCache;

        [PerformanceSensitive("https://github.com/dotnet/roslyn/issues/54400", Constraint = "Avoid calling GetAllHostStateSets on this hot path.")]
        public bool ContainsDiagnostics(ProjectId projectId)
        {
            return _stateManager.HasAnyHostStateSet(static (stateSet, arg) => stateSet.ContainsAnyDocumentOrProjectDiagnostics(arg), projectId)
                || _stateManager.HasAnyProjectStateSet(projectId, static (stateSet, arg) => stateSet.ContainsAnyDocumentOrProjectDiagnostics(arg), projectId);
        }

        public bool NeedsReanalysisOnOptionChanged(object sender, OptionChangedEventArgs e)
        {
            return e.Option.Feature == nameof(SimplificationOptions) ||
                   e.Option.Feature == nameof(CodeStyleOptions) ||
                   e.Option == SolutionCrawlerOptions.BackgroundAnalysisScopeOption ||
                   e.Option == SolutionCrawlerOptions.SolutionBackgroundAnalysisScopeOption ||
#pragma warning disable CS0618 // Type or member is obsolete - F# is still on the older ClosedFileDiagnostic option.
                   e.Option == SolutionCrawlerOptions.ClosedFileDiagnostic;
#pragma warning restore CS0618 // Type or member is obsolete
        }

        private void OnProjectAnalyzerReferenceChanged(object? sender, ProjectAnalyzerReferenceChangedEventArgs e)
        {
            if (e.Removed.Length == 0)
            {
                // nothing to refresh
                return;
            }

            // events will be automatically serialized.
            var project = e.Project;
            var stateSets = e.Removed;

            // make sure we drop cache related to the analyzers
            foreach (var stateSet in stateSets)
            {
                stateSet.OnRemoved();
            }

            ClearAllDiagnostics(stateSets, project.Id);
        }

        public void Shutdown()
        {
            var stateSets = _stateManager.GetAllStateSets();

            AnalyzerService.RaiseBulkDiagnosticsUpdated(raiseEvents =>
            {
                var handleActiveFile = true;
                using var _ = PooledHashSet<DocumentId>.GetInstance(out var documentSet);

                foreach (var stateSet in stateSets)
                {
                    var projectIds = stateSet.GetProjectsWithDiagnostics();
                    foreach (var projectId in projectIds)
                    {
                        stateSet.CollectDocumentsWithDiagnostics(projectId, documentSet);
                        RaiseProjectDiagnosticsRemoved(stateSet, projectId, documentSet, handleActiveFile, raiseEvents);
                        documentSet.Clear();
                    }
                }
            });
        }

        private void ClearAllDiagnostics(ImmutableArray<StateSet> stateSets, ProjectId projectId)
        {
            AnalyzerService.RaiseBulkDiagnosticsUpdated(raiseEvents =>
            {
                using var _ = PooledHashSet<DocumentId>.GetInstance(out var documentSet);

                foreach (var stateSet in stateSets)
                {
                    Debug.Assert(documentSet.Count == 0);

                    stateSet.CollectDocumentsWithDiagnostics(projectId, documentSet);

                    // PERF: don't fire events for ones that we dont have any diagnostics on
                    if (documentSet.Count > 0)
                    {
                        RaiseProjectDiagnosticsRemoved(stateSet, projectId, documentSet, handleActiveFile: true, raiseEvents);
                        documentSet.Clear();
                    }
                }
            });
        }

        private void RaiseDiagnosticsCreated(
            Project project, StateSet stateSet, ImmutableArray<DiagnosticData> items, Action<DiagnosticsUpdatedArgs> raiseEvents)
        {
            Contract.ThrowIfFalse(project.Solution.Workspace == Workspace);

            raiseEvents(DiagnosticsUpdatedArgs.DiagnosticsCreated(
                CreateId(stateSet, project.Id, AnalysisKind.NonLocal),
                project.Solution.Workspace,
                project.Solution,
                project.Id,
                documentId: null,
                diagnostics: items));
        }

        private void RaiseDiagnosticsRemoved(
            ProjectId projectId, Solution? solution, StateSet stateSet, Action<DiagnosticsUpdatedArgs> raiseEvents)
        {
            Contract.ThrowIfFalse(solution == null || solution.Workspace == Workspace);

            raiseEvents(DiagnosticsUpdatedArgs.DiagnosticsRemoved(
                CreateId(stateSet, projectId, AnalysisKind.NonLocal),
                Workspace,
                solution,
                projectId,
                documentId: null));
        }

        private void RaiseDiagnosticsCreated(
            TextDocument document, StateSet stateSet, AnalysisKind kind, ImmutableArray<DiagnosticData> items, Action<DiagnosticsUpdatedArgs> raiseEvents)
        {
            Contract.ThrowIfFalse(document.Project.Solution.Workspace == Workspace);

            raiseEvents(DiagnosticsUpdatedArgs.DiagnosticsCreated(
                CreateId(stateSet, document.Id, kind),
                document.Project.Solution.Workspace,
                document.Project.Solution,
                document.Project.Id,
                document.Id,
                items));
        }

        private void RaiseDiagnosticsRemoved(
            DocumentId documentId, Solution? solution, StateSet stateSet, AnalysisKind kind, Action<DiagnosticsUpdatedArgs> raiseEvents)
        {
            Contract.ThrowIfFalse(solution == null || solution.Workspace == Workspace);

            raiseEvents(DiagnosticsUpdatedArgs.DiagnosticsRemoved(
                CreateId(stateSet, documentId, kind),
                Workspace,
                solution,
                documentId.ProjectId,
                documentId));
        }

        private static object CreateId(StateSet stateSet, DocumentId documentId, AnalysisKind kind)
            => new LiveDiagnosticUpdateArgsId(stateSet.Analyzer, documentId, (int)kind, stateSet.ErrorSourceName);

        private static object CreateId(StateSet stateSet, ProjectId projectId, AnalysisKind kind)
            => new LiveDiagnosticUpdateArgsId(stateSet.Analyzer, projectId, (int)kind, stateSet.ErrorSourceName);

        public static Task<VersionStamp> GetDiagnosticVersionAsync(Project project, CancellationToken cancellationToken)
            => project.GetDependentVersionAsync(cancellationToken);

        private static DiagnosticAnalysisResult GetResultOrEmpty(ImmutableDictionary<DiagnosticAnalyzer, DiagnosticAnalysisResult> map, DiagnosticAnalyzer analyzer, ProjectId projectId, VersionStamp version)
        {
            if (map.TryGetValue(analyzer, out var result))
            {
                return result;
            }

            return DiagnosticAnalysisResult.CreateEmpty(projectId, version);
        }

        public void LogAnalyzerCountSummary()
            => _telemetry.ReportAndClear(_correlationId);

        internal IEnumerable<DiagnosticAnalyzer> GetAnalyzersTestOnly(Project project)
            => _stateManager.GetOrCreateStateSets(project).Select(s => s.Analyzer);

        private static string GetDocumentLogMessage(string title, TextDocument document, DiagnosticAnalyzer analyzer)
            => $"{title}: ({document.Id}, {document.Project.Id}), ({analyzer})";

        private static string GetProjectLogMessage(Project project, IEnumerable<StateSet> stateSets)
            => $"project: ({project.Id}), ({string.Join(Environment.NewLine, stateSets.Select(s => s.Analyzer.ToString()))})";

        private static string GetResetLogMessage(TextDocument document)
            => $"document close/reset: ({document.FilePath ?? document.Name})";

        private static string GetOpenLogMessage(TextDocument document)
            => $"document open: ({document.FilePath ?? document.Name})";

        private static string GetRemoveLogMessage(DocumentId id)
            => $"document remove: {id.ToString()}";

        private static string GetRemoveLogMessage(ProjectId id)
            => $"project remove: {id.ToString()}";
    }
}<|MERGE_RESOLUTION|>--- conflicted
+++ resolved
@@ -53,11 +53,7 @@
 
             _correlationId = correlationId;
 
-<<<<<<< HEAD
-            _stateManager = new StateManager(workspace, PersistentStorageService, analyzerInfoCache);
-=======
             _stateManager = new StateManager(workspace, analyzerInfoCache);
->>>>>>> 1fa6e45d
             _stateManager.ProjectAnalyzerReferenceChanged += OnProjectAnalyzerReferenceChanged;
             _telemetry = new DiagnosticAnalyzerTelemetry();
 
