--- conflicted
+++ resolved
@@ -273,7 +273,7 @@
                 using (Logger.LogBlock(FunctionId.Completion_SymbolCompletionProvider_GetItemsWorker, cancellationToken))
                 using (var telemetryCounter = new TelemetryCounter(ShouldCollectTelemetryForTargetTypeCompletion && IsTargetTypeCompletionFilterExperimentEnabled(document.Project.Solution.Workspace)))
                 {
-                    var syntaxContext = await GetOrCreateContext(document, position, cancellationToken).ConfigureAwait(false);
+                    var syntaxContext = await GetOrCreateContextAsync(document, position, cancellationToken).ConfigureAwait(false);
                     var inferredTypes = new Lazy<ImmutableArray<ITypeSymbol>>(() =>
                     {
                         var typeInferenceService = document.GetLanguageService<ITypeInferenceService>();
@@ -298,21 +298,12 @@
         {
             var relatedDocumentIds = GetRelatedDocumentIds(document, position);
 
-<<<<<<< HEAD
-            var context = await GetOrCreateContextAsync(document, position, cancellationToken).ConfigureAwait(false);
-=======
->>>>>>> e0567782
             options = GetUpdatedRecommendationOptions(options, document.Project.Language);
 
             if (relatedDocumentIds.IsEmpty)
             {
-<<<<<<< HEAD
                 var itemsForCurrentDocument = await GetSymbolsAsync(position, preselect, context, options, cancellationToken).ConfigureAwait(false);
-                return CreateItems(itemsForCurrentDocument, context, preselect);
-=======
-                var itemsForCurrentDocument = await GetSymbolsWorker(position, preselect, context, options, cancellationToken).ConfigureAwait(false);
                 return CreateItems(itemsForCurrentDocument, _ => context, invalidProjectMap: null, totalProjects: null, preselect, inferredTypes, telemetryCounter);
->>>>>>> e0567782
             }
 
             var contextAndSymbolLists = await GetPerContextSymbols(document, position, options, new[] { document.Id }.Concat(relatedDocumentIds), preselect, cancellationToken).ConfigureAwait(false);
