﻿// Licensed to the .NET Foundation under one or more agreements.
// The .NET Foundation licenses this file to you under the MIT license.
// See the LICENSE file in the project root for more information.

#nullable enable

using System.Collections.Generic;
using Microsoft.CodeAnalysis.Options;

namespace Microsoft.CodeAnalysis.Completion
{
    internal static class CompletionOptions
    {
        // This is serialized by the Visual Studio-specific LanguageSettingsPersister
        public static readonly PerLanguageOption2<bool> HideAdvancedMembers = new PerLanguageOption2<bool>(nameof(CompletionOptions), nameof(HideAdvancedMembers), defaultValue: false);

        // This is serialized by the Visual Studio-specific LanguageSettingsPersister
        public static readonly PerLanguageOption2<bool> TriggerOnTyping = new PerLanguageOption2<bool>(nameof(CompletionOptions), nameof(TriggerOnTyping), defaultValue: true);

        public static readonly PerLanguageOption2<bool> TriggerOnTypingLetters = new PerLanguageOption2<bool>(nameof(CompletionOptions), nameof(TriggerOnTypingLetters), defaultValue: true,
            storageLocations: new RoamingProfileStorageLocation("TextEditor.%LANGUAGE%.Specific.TriggerOnTypingLetters"));
        public static readonly PerLanguageOption2<bool?> TriggerOnDeletion = new PerLanguageOption2<bool?>(nameof(CompletionOptions), nameof(TriggerOnDeletion), defaultValue: null,
            storageLocations: new RoamingProfileStorageLocation("TextEditor.%LANGUAGE%.Specific.TriggerOnDeletion"));

        public static readonly PerLanguageOption2<EnterKeyRule> EnterKeyBehavior =
            new PerLanguageOption2<EnterKeyRule>(nameof(CompletionOptions), nameof(EnterKeyBehavior), defaultValue: EnterKeyRule.Default,
                storageLocations: new RoamingProfileStorageLocation("TextEditor.%LANGUAGE%.Specific.EnterKeyBehavior"));

        public static readonly PerLanguageOption2<SnippetsRule> SnippetsBehavior =
            new PerLanguageOption2<SnippetsRule>(nameof(CompletionOptions), nameof(SnippetsBehavior), defaultValue: SnippetsRule.Default,
                storageLocations: new RoamingProfileStorageLocation("TextEditor.%LANGUAGE%.Specific.SnippetsBehavior"));

        // Dev15 options
        public static readonly PerLanguageOption2<bool> ShowCompletionItemFilters = new PerLanguageOption2<bool>(nameof(CompletionOptions), nameof(ShowCompletionItemFilters), defaultValue: true,
            storageLocations: new RoamingProfileStorageLocation("TextEditor.%LANGUAGE%.Specific.ShowCompletionItemFilters"));

        public static readonly PerLanguageOption2<bool> HighlightMatchingPortionsOfCompletionListItems = new PerLanguageOption2<bool>(nameof(CompletionOptions), nameof(HighlightMatchingPortionsOfCompletionListItems), defaultValue: true,
            storageLocations: new RoamingProfileStorageLocation("TextEditor.%LANGUAGE%.Specific.HighlightMatchingPortionsOfCompletionListItems"));

        public static readonly PerLanguageOption2<bool> BlockForCompletionItems = new PerLanguageOption2<bool>(
            nameof(CompletionOptions), nameof(BlockForCompletionItems), defaultValue: true,
            storageLocations: new RoamingProfileStorageLocation($"TextEditor.%LANGUAGE%.Specific.{BlockForCompletionItems}"));

        public static readonly PerLanguageOption2<bool> ShowNameSuggestions =
            new PerLanguageOption2<bool>(nameof(CompletionOptions), nameof(ShowNameSuggestions), defaultValue: true,
            storageLocations: new RoamingProfileStorageLocation("TextEditor.%LANGUAGE%.Specific.ShowNameSuggestions"));

        //Dev16 options

        // Use tri-value so the default state can be used to turn on the feature with experimentation service.
        public static readonly PerLanguageOption2<bool?> ShowItemsFromUnimportedNamespaces =
            new PerLanguageOption2<bool?>(nameof(CompletionOptions), nameof(ShowItemsFromUnimportedNamespaces), defaultValue: null,
            storageLocations: new RoamingProfileStorageLocation("TextEditor.%LANGUAGE%.Specific.ShowItemsFromUnimportedNamespaces"));

<<<<<<< HEAD
        public static IEnumerable<PerLanguageOption2<bool>> GetDev15CompletionOptions()
=======
        // Use tri-value so the default state can be used to turn on the feature with experimentation service.
        public static readonly PerLanguageOption<bool?> TriggerInArgumentLists =
            new PerLanguageOption<bool?>(nameof(CompletionOptions), nameof(TriggerInArgumentLists), defaultValue: null,
            storageLocations: new RoamingProfileStorageLocation("TextEditor.%LANGUAGE%.Specific.TriggerInArgumentLists"));

        public static IEnumerable<PerLanguageOption<bool>> GetDev15CompletionOptions()
>>>>>>> e1ace1de
        {
            yield return ShowCompletionItemFilters;
            yield return HighlightMatchingPortionsOfCompletionListItems;
        }
    }

    internal static class CompletionControllerOptions
    {
        public static readonly Option2<bool> FilterOutOfScopeLocals = new Option2<bool>(nameof(CompletionControllerOptions), nameof(FilterOutOfScopeLocals), defaultValue: true);
        public static readonly Option2<bool> ShowXmlDocCommentCompletion = new Option2<bool>(nameof(CompletionControllerOptions), nameof(ShowXmlDocCommentCompletion), defaultValue: true);
    }
}<|MERGE_RESOLUTION|>--- conflicted
+++ resolved
@@ -52,16 +52,12 @@
             new PerLanguageOption2<bool?>(nameof(CompletionOptions), nameof(ShowItemsFromUnimportedNamespaces), defaultValue: null,
             storageLocations: new RoamingProfileStorageLocation("TextEditor.%LANGUAGE%.Specific.ShowItemsFromUnimportedNamespaces"));
 
-<<<<<<< HEAD
-        public static IEnumerable<PerLanguageOption2<bool>> GetDev15CompletionOptions()
-=======
         // Use tri-value so the default state can be used to turn on the feature with experimentation service.
-        public static readonly PerLanguageOption<bool?> TriggerInArgumentLists =
-            new PerLanguageOption<bool?>(nameof(CompletionOptions), nameof(TriggerInArgumentLists), defaultValue: null,
+        public static readonly PerLanguageOption2<bool?> TriggerInArgumentLists =
+            new PerLanguageOption2<bool?>(nameof(CompletionOptions), nameof(TriggerInArgumentLists), defaultValue: null,
             storageLocations: new RoamingProfileStorageLocation("TextEditor.%LANGUAGE%.Specific.TriggerInArgumentLists"));
 
-        public static IEnumerable<PerLanguageOption<bool>> GetDev15CompletionOptions()
->>>>>>> e1ace1de
+        public static IEnumerable<PerLanguageOption2<bool>> GetDev15CompletionOptions()
         {
             yield return ShowCompletionItemFilters;
             yield return HighlightMatchingPortionsOfCompletionListItems;
