﻿// Licensed to the .NET Foundation under one or more agreements.
// The .NET Foundation licenses this file to you under the MIT license.
// See the LICENSE file in the project root for more information.

#nullable disable

using System.Threading;
using System.Threading.Tasks;
using Microsoft.CodeAnalysis.CodeActions;
using Microsoft.CodeAnalysis.CodeGeneration;
using Microsoft.CodeAnalysis.Editing;
using Roslyn.Utilities;

namespace Microsoft.CodeAnalysis.GenerateMember.GenerateParameterizedMember
{
    internal abstract partial class AbstractGenerateParameterizedMemberService<TService, TSimpleNameSyntax, TExpressionSyntax, TInvocationExpressionSyntax>
    {
        private partial class GenerateParameterizedMemberCodeAction : CodeAction
        {
            private readonly TService _service;
            private readonly Document _document;
            private readonly State _state;
            private readonly bool _isAbstract;
            private readonly bool _generateProperty;
            private readonly string _equivalenceKey;
            private readonly CodeAndImportGenerationOptionsProvider _fallbackOptions;

            public GenerateParameterizedMemberCodeAction(
                TService service,
                Document document,
                State state,
                CodeAndImportGenerationOptionsProvider fallbackOptions,
                bool isAbstract,
                bool generateProperty)
            {
                _service = service;
                _document = document;
                _state = state;
                _fallbackOptions = fallbackOptions;
                _isAbstract = isAbstract;
                _generateProperty = generateProperty;
                _equivalenceKey = Title;
            }

            private string GetDisplayText(
                State state,
                bool isAbstract,
                bool generateProperty)
            {
                switch (state.MethodGenerationKind)
                {
                    case MethodGenerationKind.Member:
                        var text = generateProperty ?
                            isAbstract ? FeaturesResources.Generate_abstract_property_0 : FeaturesResources.Generate_property_0 :
                            isAbstract ? FeaturesResources.Generate_abstract_method_0 : FeaturesResources.Generate_method_0;

                        var name = state.IdentifierToken.ValueText;
                        return string.Format(text, name);
                    case MethodGenerationKind.ImplicitConversion:
                        return _service.GetImplicitConversionDisplayText(_state);
                    case MethodGenerationKind.ExplicitConversion:
                        return _service.GetExplicitConversionDisplayText(_state);
                    default:
                        throw ExceptionUtilities.UnexpectedValue(state.MethodGenerationKind);
                }
            }

            protected override async Task<Document> GetChangedDocumentAsync(CancellationToken cancellationToken)
            {
<<<<<<< HEAD
                var syntaxFactory = _document.Project.Solution.Services.GetLanguageServices(_state.TypeToGenerateIn.Language).GetService<SyntaxGenerator>();
=======
                var syntaxFactory = _document.Project.Solution.Services.GetProjectServices(_state.TypeToGenerateIn.Language).GetService<SyntaxGenerator>();
>>>>>>> 5450f4fa

                if (_generateProperty)
                {
                    var property = await _state.SignatureInfo.GeneratePropertyAsync(syntaxFactory, _isAbstract, _state.IsWrittenTo, cancellationToken).ConfigureAwait(false);

                    var result = await CodeGenerator.AddPropertyDeclarationAsync(
                        new CodeGenerationSolutionContext(
                            _document.Project.Solution,
                            new CodeGenerationContext(
                                afterThisLocation: _state.IdentifierToken.GetLocation(),
                                generateMethodBodies: _state.TypeToGenerateIn.TypeKind != TypeKind.Interface),
                            _fallbackOptions),
                        _state.TypeToGenerateIn,
                        property,
                        cancellationToken).ConfigureAwait(false);

                    return result;
                }
                else
                {
                    var method = await _state.SignatureInfo.GenerateMethodAsync(syntaxFactory, _isAbstract, cancellationToken).ConfigureAwait(false);

                    var result = await CodeGenerator.AddMethodDeclarationAsync(
                       new CodeGenerationSolutionContext(
                           _document.Project.Solution,
                           new CodeGenerationContext(
                               afterThisLocation: _state.Location,
                               generateMethodBodies: _state.TypeToGenerateIn.TypeKind != TypeKind.Interface),
                           _fallbackOptions),
                        _state.TypeToGenerateIn,
                        method,
                        cancellationToken)
                        .ConfigureAwait(false);

                    return result;
                }
            }

            public override string Title
            {
                get
                {
                    return GetDisplayText(_state, _isAbstract, _generateProperty);
                }
            }

            public override string EquivalenceKey => _equivalenceKey;
        }
    }
}<|MERGE_RESOLUTION|>--- conflicted
+++ resolved
@@ -67,11 +67,7 @@
 
             protected override async Task<Document> GetChangedDocumentAsync(CancellationToken cancellationToken)
             {
-<<<<<<< HEAD
-                var syntaxFactory = _document.Project.Solution.Services.GetLanguageServices(_state.TypeToGenerateIn.Language).GetService<SyntaxGenerator>();
-=======
                 var syntaxFactory = _document.Project.Solution.Services.GetProjectServices(_state.TypeToGenerateIn.Language).GetService<SyntaxGenerator>();
->>>>>>> 5450f4fa
 
                 if (_generateProperty)
                 {
