--- conflicted
+++ resolved
@@ -239,12 +239,7 @@
             {
                 Contract.ThrowIfNull(TypeToGenerateIn);
 
-<<<<<<< HEAD
-                var destinationProvider = _document.Project.Solution.Services.GetLanguageServices(TypeToGenerateIn.Language);
-                var syntaxFacts = destinationProvider.GetRequiredService<ISyntaxFactsService>();
-=======
                 var syntaxFacts = _document.Project.Solution.Services.GetRequiredLanguageService<ISyntaxFactsService>(TypeToGenerateIn.Language);
->>>>>>> 5450f4fa
                 return TypeToGenerateIn.InstanceConstructors.Any(static (c, arg) => arg.self.Matches(c, arg.syntaxFacts), (self: this, syntaxFacts));
             }
 
@@ -584,11 +579,7 @@
 
                 Contract.ThrowIfNull(TypeToGenerateIn);
 
-<<<<<<< HEAD
-                var provider = document.Project.Solution.Services.GetLanguageServices(TypeToGenerateIn.Language);
-=======
                 var provider = document.Project.Solution.Services.GetProjectServices(TypeToGenerateIn.Language);
->>>>>>> 5450f4fa
                 var (members, assignments) = await GenerateMembersAndAssignmentsAsync(document, withFields, withProperties, cancellationToken).ConfigureAwait(false);
                 var isThis = _delegatedConstructor.ContainingType.OriginalDefinition.Equals(TypeToGenerateIn.OriginalDefinition);
                 var delegatingArguments = provider.GetService<SyntaxGenerator>().CreateArguments(_delegatedConstructor.Parameters);
@@ -623,11 +614,7 @@
             {
                 Contract.ThrowIfNull(TypeToGenerateIn);
 
-<<<<<<< HEAD
-                var provider = document.Project.Solution.Services.GetLanguageServices(TypeToGenerateIn.Language);
-=======
                 var provider = document.Project.Solution.Services.GetProjectServices(TypeToGenerateIn.Language);
->>>>>>> 5450f4fa
 
                 var members = withFields ? SyntaxGeneratorExtensions.CreateFieldsForParameters(_parameters, ParameterToNewFieldMap, IsContainedInUnsafeType) :
                               withProperties ? SyntaxGeneratorExtensions.CreatePropertiesForParameters(_parameters, ParameterToNewPropertyMap, IsContainedInUnsafeType) :
@@ -650,11 +637,7 @@
             {
                 Contract.ThrowIfNull(TypeToGenerateIn);
 
-<<<<<<< HEAD
-                var provider = document.Project.Solution.Services.GetLanguageServices(TypeToGenerateIn.Language);
-=======
                 var provider = document.Project.Solution.Services.GetProjectServices(TypeToGenerateIn.Language);
->>>>>>> 5450f4fa
                 var semanticModel = await document.GetRequiredSemanticModelAsync(cancellationToken).ConfigureAwait(false);
 
                 var newMemberMap =
