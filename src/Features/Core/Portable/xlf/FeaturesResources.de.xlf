﻿<?xml version="1.0" encoding="utf-8"?>
<xliff xmlns="urn:oasis:names:tc:xliff:document:1.2" xmlns:xsi="http://www.w3.org/2001/XMLSchema-instance" version="1.2" xsi:schemaLocation="urn:oasis:names:tc:xliff:document:1.2 xliff-core-1.2-transitional.xsd">
  <file datatype="xml" source-language="en" target-language="de" original="../FeaturesResources.resx">
    <body>
      <trans-unit id="0_directive">
        <source>#{0} directive</source>
        <target state="translated">#{0} Anweisung</target>
        <note />
      </trans-unit>
      <trans-unit id="AM_PM_abbreviated">
        <source>AM/PM (abbreviated)</source>
        <target state="translated">AM/PM (abgekürzt)</target>
        <note />
      </trans-unit>
      <trans-unit id="AM_PM_abbreviated_description">
        <source>The "t" custom format specifier represents the first character of the AM/PM designator. The appropriate localized designator is retrieved from the DateTimeFormatInfo.AMDesignator or DateTimeFormatInfo.PMDesignator property of the current or specific culture. The AM designator is used for all times from 0:00:00 (midnight) to 11:59:59.999. The PM designator is used for all times from 12:00:00 (noon) to 23:59:59.999.

If the "t" format specifier is used without other custom format specifiers, it's interpreted as the "t" standard date and time format specifier.</source>
        <target state="translated">Der benutzerdefinierte Formatbezeichner "t" repräsentiert das erste Zeichen des AM/PM-Kennzeichners. Der geeignete lokalisierte Kennzeichner wird aus der DateTimeFormatInfo.AMDesignator- oder DateTimeFormatInfo.PMDesignator-Eigenschaft der aktuellen oder angegebenen Kultur abgerufen. Der AM-Kennzeichner wird für alle Uhrzeiten von 0:00:00 (Mitternacht) bis 11:59:59.999 verwendet. Der PM-Kennzeichner wird für alle Uhrzeiten von 12:00:00 (Mittag) bis 23:59:59.999 verwendet.

Bei Verwendung des Formatbezeichners "t" ohne weitere benutzerdefinierte Formatbezeichner wird er als Standardformatbezeichner "t" für Datum und Uhrzeit interpretiert.</target>
        <note />
      </trans-unit>
      <trans-unit id="AM_PM_full">
        <source>AM/PM (full)</source>
        <target state="translated">AM/PM (vollständig)</target>
        <note />
      </trans-unit>
      <trans-unit id="AM_PM_full_description">
        <source>The "tt" custom format specifier (plus any number of additional "t" specifiers) represents the entire AM/PM designator. The appropriate localized designator is retrieved from the DateTimeFormatInfo.AMDesignator or DateTimeFormatInfo.PMDesignator property of the current or specific culture. The AM designator is used for all times from 0:00:00 (midnight) to 11:59:59.999. The PM designator is used for all times from 12:00:00 (noon) to 23:59:59.999.

Make sure to use the "tt" specifier for languages for which it's necessary to maintain the distinction between AM and PM. An example is Japanese, for which the AM and PM designators differ in the second character instead of the first character.</source>
        <target state="translated">Der benutzerdefinierte Formatbezeichner "tt" (plus beliebig viele zusätzliche t-Bezeichner) repräsentiert den vollständigen AM/PM-Kennzeichner. Der geeignete lokalisierte Kennzeichner wird aus der DateTimeFormatInfo.AMDesignator- oder DateTimeFormatInfo.PMDesignator-Eigenschaft der aktuellen oder angegebenen Kultur abgerufen. Der AM-Kennzeichner wird für alle Uhrzeiten von 0:00:00 (Mitternacht) bis 11:59:59.999 verwendet. Der PM-Kennzeichner wird für alle Uhrzeiten von 12:00:00 (Mittag) bis 23:59:59.999 verwendet.

Stellen Sie sicher, dass Sie den Bezeichner "tt" für Sprachen verwenden, für die eine Unterscheidung zwischen AM und PM erforderlich ist. Ein Beispiel ist Japanisch, bei dem sich die AM- und PM-Kennzeichner durch das zweite Zeichen anstelle des ersten Zeichens unterscheiden.</target>
        <note />
      </trans-unit>
      <trans-unit id="A_subtraction_must_be_the_last_element_in_a_character_class">
        <source>A subtraction must be the last element in a character class</source>
        <target state="translated">Eine Subtraktion muss das letzte Element in einer Zeichenklasse sein.</target>
        <note>This is an error message shown to the user when they write an invalid Regular Expression. Example: [a-[b]-c]</note>
      </trans-unit>
      <trans-unit id="Accessing_captured_variable_0_that_hasn_t_been_accessed_before_in_1_requires_restarting_the_application">
        <source>Accessing captured variable '{0}' that hasn't been accessed before in {1} requires restarting the application.</source>
        <target state="translated">Für den Zugriff auf die erfasste Variable „{0}“, auf die in {1} noch nicht zugegriffen wurde, muss die Anwendung neu gestartet werden.</target>
        <note />
      </trans-unit>
      <trans-unit id="Add_DebuggerDisplay_attribute">
        <source>Add 'DebuggerDisplay' attribute</source>
        <target state="translated">DebuggerDisplay-Attribut hinzufügen</target>
        <note>{Locked="DebuggerDisplay"} "DebuggerDisplay" is a BCL class and should not be localized.</note>
      </trans-unit>
      <trans-unit id="Add_explicit_cast">
        <source>Add explicit cast</source>
        <target state="translated">Explizite Umwandlung hinzufügen</target>
        <note />
      </trans-unit>
      <trans-unit id="Add_member_name">
        <source>Add member name</source>
        <target state="translated">Membername hinzufügen</target>
        <note />
      </trans-unit>
      <trans-unit id="Add_null_checks_for_all_parameters">
        <source>Add null checks for all parameters</source>
        <target state="translated">NULL-Überprüfungen für alle Parameter hinzufügen</target>
        <note />
      </trans-unit>
      <trans-unit id="Add_optional_parameter_to_constructor">
        <source>Add optional parameter to constructor</source>
        <target state="translated">Optionalen Parameter zum Konstruktor hinzufügen</target>
        <note />
      </trans-unit>
      <trans-unit id="Add_parameter_to_0_and_overrides_implementations">
        <source>Add parameter to '{0}' (and overrides/implementations)</source>
        <target state="translated">Parameter zu "{0}" (und Außerkraftsetzungen/Implementierungen) hinzufügen</target>
        <note />
      </trans-unit>
      <trans-unit id="Add_parameter_to_constructor">
        <source>Add parameter to constructor</source>
        <target state="translated">Parameter zum Konstruktor hinzufügen</target>
        <note />
      </trans-unit>
      <trans-unit id="Add_project_reference_to_0">
        <source>Add project reference to '{0}'.</source>
        <target state="translated">Fügen Sie zu "{0}" einen Projektverweis hinzu.</target>
        <note />
      </trans-unit>
      <trans-unit id="Add_reference_to_0">
        <source>Add reference to '{0}'.</source>
        <target state="translated">Fügen Sie zu "{0}" einen Verweis hinzu.</target>
        <note />
      </trans-unit>
      <trans-unit id="Actions_can_not_be_empty">
        <source>Actions can not be empty.</source>
        <target state="translated">Aktionen dürfen nicht leer sein.</target>
        <note />
      </trans-unit>
      <trans-unit id="Add_tuple_element_name_0">
        <source>Add tuple element name '{0}'</source>
        <target state="translated">Tupelelementnamen "{0}" hinzufügen</target>
        <note />
      </trans-unit>
      <trans-unit id="Adding_0_around_an_active_statement_requires_restarting_the_application">
        <source>Adding {0} around an active statement requires restarting the application.</source>
        <target state="translated">Das Hinzufügen von {0} um eine aktive Anweisung erfordert einen Neustart der Anwendung.</target>
        <note />
      </trans-unit>
      <trans-unit id="Adding_0_into_a_1_requires_restarting_the_application">
        <source>Adding {0} into a {1} requires restarting the application.</source>
        <target state="translated">Das Hinzufügen von {0} zu einer {1} erfordert einen Neustart der Anwendung.</target>
        <note />
      </trans-unit>
      <trans-unit id="Adding_0_into_a_class_with_explicit_or_sequential_layout_requires_restarting_the_application">
        <source>Adding {0} into a class with explicit or sequential layout requires restarting the application.</source>
        <target state="translated">Das Hinzufügen von {0} zu einer Klasse mit explizitem oder sequenziellem Layout erfordert einen Neustart der Anwendung.</target>
        <note />
      </trans-unit>
      <trans-unit id="Adding_0_into_a_generic_type_requires_restarting_the_application">
        <source>Adding {0} into a generic type requires restarting the application.</source>
        <target state="translated">Das Hinzufügen von {0} zu einem generischen Typ erfordert einen Neustart der Anwendung.</target>
        <note />
      </trans-unit>
      <trans-unit id="Adding_0_into_an_interface_method_requires_restarting_the_application">
        <source>Adding {0} into an interface method requires restarting the application.</source>
        <target state="translated">Das Hinzufügen von {0} zu einer Schnittstellenmethode erfordert einen Neustart der Anwendung.</target>
        <note />
      </trans-unit>
      <trans-unit id="Adding_0_into_an_interface_requires_restarting_the_application">
        <source>Adding {0} into an interface requires restarting the application.</source>
        <target state="translated">Das Hinzufügen von {0} zu einer Schnittstelle erfordert einen Neustart der Anwendung.</target>
        <note />
      </trans-unit>
      <trans-unit id="Adding_0_requires_restarting_the_application">
        <source>Adding {0} requires restarting the application.</source>
        <target state="translated">Das Hinzufügen von {0} erfordert einen Neustart der Anwendung.</target>
        <note />
      </trans-unit>
      <trans-unit id="Adding_0_that_accesses_captured_variables_1_and_2_declared_in_different_scopes_requires_restarting_the_application">
        <source>Adding {0} that accesses captured variables '{1}' and '{2}' declared in different scopes requires restarting the application.</source>
        <target state="translated">Das Hinzufügen von {0}, welche Zugriff auf die erfassten Variablen „{1}“ und „{2}“ hat, die in unterschiedlichen Bereichen deklariert sind, erfordert einen Neustart der Anwendung.</target>
        <note />
      </trans-unit>
      <trans-unit id="Adding_0_with_the_Handles_clause_requires_restarting_the_application">
        <source>Adding {0} with the Handles clause requires restarting the application.</source>
        <target state="translated">Das Hinzufügen von {0} mit der der Handles-Klausel erfordert einen Neustart der Anwendung.</target>
        <note>{Locked="Handles"} "Handles" is VB keywords and should not be localized.</note>
      </trans-unit>
      <trans-unit id="Adding_a_MustOverride_0_or_overriding_an_inherited_0_requires_restarting_the_application">
        <source>Adding a MustOverride {0} or overriding an inherited {0} requires restarting the application.</source>
        <target state="translated">Das Hinzufügen einer „MustOverride“ {0} oder das Überschreiben eines geerbten {0} erfordert einen Neustart der Anwendung.</target>
        <note>{Locked="MustOverride"} "MustOverride" is VB keyword and should not be localized.</note>
      </trans-unit>
      <trans-unit id="Adding_a_constructor_to_a_type_with_a_field_or_property_initializer_that_contains_an_anonymous_function_requires_restarting_the_application">
        <source>Adding a constructor to a type with a field or property initializer that contains an anonymous function requires restarting the application.</source>
        <target state="translated">Das Hinzufügen eines Konstruktors zu einem Typ mit einem Feld- oder Eigenschafteninitialisierer, der eine anonyme Funktion enthält, erfordert einen Neustart der Anwendung.</target>
        <note />
      </trans-unit>
      <trans-unit id="Adding_a_generic_0_requires_restarting_the_application">
        <source>Adding a generic {0} requires restarting the application.</source>
        <target state="translated">Das Hinzufügen einer generischen {0}erfordert einen Neustart der Anwendung.</target>
        <note />
      </trans-unit>
      <trans-unit id="Adding_a_method_with_an_explicit_interface_specifier_requires_restarting_the_application">
        <source>Adding a method with an explicit interface specifier requires restarting the application.</source>
        <target state="translated">Das Hinzufügen einer Methode mit einem expliziten Schnittstellenbezeichner erfordert einen Neustart der Anwendung.</target>
        <note />
      </trans-unit>
      <trans-unit id="Adding_a_new_file_requires_restarting_the_application">
        <source>Adding a new file requires restarting the application.</source>
        <target state="translated">Das Hinzufügen einer neuen Datei erfordert einen Neustart der Anwendung.</target>
        <note />
      </trans-unit>
      <trans-unit id="Adding_a_user_defined_0_requires_restarting_the_application">
        <source>Adding a user defined {0} requires restarting the application.</source>
        <target state="translated">Das Hinzufügen einer benutzerdefinierten {0} erfordert einen Neustart der Anwendung.</target>
        <note />
      </trans-unit>
      <trans-unit id="Adding_an_abstract_0_or_overriding_an_inherited_0_requires_restarting_the_application">
        <source>Adding an abstract {0} or overriding an inherited {0} requires restarting the application.</source>
        <target state="translated">Das Hinzufügen einer abstrakten {0} oder das Überschreiben einer geerbten {0} erfordert einen Neustart der Anwendung.</target>
        <note />
      </trans-unit>
      <trans-unit id="Adding_an_extern_0_requires_restarting_the_application">
        <source>Adding an extern {0} requires restarting the application.</source>
        <target state="translated">Das Hinzufügen einer externen {0} erfordert einen Neustart der Anwendung.</target>
        <note>{Locked="extern"} "extern" is C# keyword and should not be localized.</note>
      </trans-unit>
      <trans-unit id="Adding_an_imported_method_requires_restarting_the_application">
        <source>Adding an imported method requires restarting the application.</source>
        <target state="translated">Das Hinzufügen einer importierten Methode erfordert einen Neustart der Anwendung.</target>
        <note />
      </trans-unit>
      <trans-unit id="Align_wrapped_arguments">
        <source>Align wrapped arguments</source>
        <target state="translated">Umschlossene Argumente ausrichten</target>
        <note />
      </trans-unit>
      <trans-unit id="Align_wrapped_parameters">
        <source>Align wrapped parameters</source>
        <target state="translated">Umschlossene Parameter ausrichten</target>
        <note />
      </trans-unit>
      <trans-unit id="Alternation_conditions_cannot_be_comments">
        <source>Alternation conditions cannot be comments</source>
        <target state="translated">Wechselbedingungen dürfen keine Kommentare sein.</target>
        <note>This is an error message shown to the user when they write an invalid Regular Expression. Example: a|(?#b)</note>
      </trans-unit>
      <trans-unit id="Alternation_conditions_do_not_capture_and_cannot_be_named">
        <source>Alternation conditions do not capture and cannot be named</source>
        <target state="translated">Wechselbedingungen werden nicht erfasst und können nicht benannt werden.</target>
        <note>This is an error message shown to the user when they write an invalid Regular Expression. Example: (?(?'x'))</note>
      </trans-unit>
      <trans-unit id="An_update_that_causes_the_return_type_of_implicit_main_to_change_requires_restarting_the_application">
        <source>An update that causes the return type of the implicit Main method to change requires restarting the application.</source>
        <target state="translated">Ein Update, das bewirkt, dass der Rückgabetyp der impliziten Main-Methode geändert wird, erfordert einen Neustart der Anwendung.</target>
        <note>{Locked="Main"} is C# keywords and should not be localized.</note>
      </trans-unit>
      <trans-unit id="Apply_auto_property_preferences">
        <source>Apply auto property preferences</source>
        <target state="translated">Automatische Eigenschaftsvoreinstellungen anwenden</target>
        <note />
      </trans-unit>
      <trans-unit id="Apply_blank_line_preferences_experimental">
        <source>Apply blank line preferences (experimental)</source>
        <target state="translated">Anwenden von Leerzeilenvoreinstellungen (experimentell)</target>
        <note />
      </trans-unit>
      <trans-unit id="Apply_coalesce_expression_preferences">
        <source>Apply coalesce expression preferences</source>
        <target state="translated">Voreinstellungen für zusammengesetzte Ausdrücke anwenden</target>
        <note />
      </trans-unit>
      <trans-unit id="Apply_compound_assignment_preferences">
        <source>Apply compound assignment preferences</source>
        <target state="translated">Verbundzuweisungsvoreinstellungen anwenden</target>
        <note />
      </trans-unit>
      <trans-unit id="Apply_conditional_expression_preferences">
        <source>Apply conditional expression preferences</source>
        <target state="translated">Voreinstellungen für bedingte Ausdrücke anwenden</target>
        <note />
      </trans-unit>
      <trans-unit id="Apply_file_header_preferences">
        <source>Apply file header preferences</source>
        <target state="translated">Dateiheadereinstellungen anwenden</target>
        <note />
      </trans-unit>
      <trans-unit id="Apply_inferred_anonymous_type_member_names_preferences">
        <source>Apply inferred anonymous type member names preferences</source>
        <target state="translated">Anwenden abgeleiteter Einstellungen für Membernamen des anonymen Typs</target>
        <note />
      </trans-unit>
      <trans-unit id="Apply_language_framework_type_preferences">
        <source>Apply language/framework type preferences</source>
        <target state="translated">Einstellungen zum Sprach-/Frameworktyp anwenden</target>
        <note />
      </trans-unit>
      <trans-unit id="Apply_namespace_matches_folder_preferences">
<<<<<<< HEAD
        <source>Apply namespace matches folde preferences</source>
        <target state="translated">Anwenden von Namespace-Übereinstimmungen mit folde-Voreinstellungen</target>
=======
        <source>Apply namespace matches folder preferences</source>
        <target state="new">Apply namespace matches folder preferences</target>
>>>>>>> 8525a1e1
        <note />
      </trans-unit>
      <trans-unit id="Apply_null_checking_preferences">
        <source>Apply null checking preferences</source>
        <target state="translated">Voreinstellungen für NULL-Überprüfung anwenden</target>
        <note />
      </trans-unit>
      <trans-unit id="Apply_null_propagation_preferences">
        <source>Apply null propagation preferences</source>
        <target state="translated">Nullverteilungsvoreinstellungen anwenden</target>
        <note />
      </trans-unit>
      <trans-unit id="Apply_object_collection_initialization_preferences">
        <source>Apply object/collection initialization preferences</source>
        <target state="translated">Einstellungen zur Objekt-/Sammlungsinitialisierung anwenden</target>
        <note />
      </trans-unit>
      <trans-unit id="Apply_object_initializer_preferences">
        <source>Apply object initializer preferences</source>
        <target state="translated">Voreinstellungen für Objektinitialisierer anwenden</target>
        <note />
      </trans-unit>
      <trans-unit id="Apply_parentheses_preferences">
        <source>Apply parentheses preferences</source>
        <target state="translated">Voreinstellungen für Klammern anwenden</target>
        <note />
      </trans-unit>
      <trans-unit id="Apply_simplify_boolean_expression_preferences">
        <source>Apply simplify boolean expression preferences</source>
        <target state="translated">Voreinstellungen für vereinfachende boolesche Ausdrücke anwenden</target>
        <note />
      </trans-unit>
      <trans-unit id="Apply_statement_after_block_preferences_experimental">
        <source>Apply statement after block preferences (experimental)</source>
        <target state="translated">Anweisung nach Blockvoreinstellungen anwenden (experimentell)</target>
        <note />
      </trans-unit>
      <trans-unit id="Apply_string_interpolation_preferences">
        <source>Apply string interpolation preferences</source>
        <target state="translated">Anwenden von Einstellungen für die Zeichenfolgeninterpolation</target>
        <note />
      </trans-unit>
      <trans-unit id="Apply_tuple_name_preferences">
        <source>Apply tuple name preferences</source>
        <target state="translated">Tupelnamenseinstellungen anwenden</target>
        <note />
      </trans-unit>
      <trans-unit id="Apply_unused_value_preferences">
        <source>Apply unused value preferences</source>
        <target state="translated">Nicht verwendete Werteinstellungen anwenden</target>
        <note />
      </trans-unit>
      <trans-unit id="Apply_using_directive_placement_preferences">
        <source>Apply using directive placement preferences</source>
        <target state="translated">Platzierungseinstellungen für Verwendungsrichtlinien anwenden</target>
        <note />
      </trans-unit>
      <trans-unit id="Applying_source_changes_while_the_application_is_running_is_not_supported_by_the_runtime">
        <source>Applying source changes while the application is running is not supported by the runtime.</source>
        <target state="translated">Das Anwenden von Quelländerungen während der Ausführung der Anwendung wird von der Laufzeit nicht unterstützt.</target>
        <note />
      </trans-unit>
      <trans-unit id="Attribute_0_is_missing_Updating_an_async_method_or_an_iterator_requires_restarting_the_application">
        <source>Attribute '{0}' is missing. Updating an async method or an iterator requires restarting the application.</source>
        <target state="translated">Das Attribut „{0}“ fehlt. Das Aktualisieren eine asynchronen Methode oder eine Iterators erfordert einen Neustart der Anwendung.</target>
        <note />
      </trans-unit>
      <trans-unit id="Asynchronously_waits_for_the_task_to_finish">
        <source>Asynchronously waits for the task to finish.</source>
        <target state="translated">Wartet asynchron darauf, dass die Aufgabe fertig ist.</target>
        <note />
      </trans-unit>
      <trans-unit id="Await_the_preceding_expression">
        <source>Await the preceding expression</source>
        <target state="translated">Auf den vorhergehenden Ausdruck warten</target>
        <note />
      </trans-unit>
      <trans-unit id="Await_the_preceding_expression_and_add_ConfigureAwait_0">
        <source>Await the preceding expression and add ConfigureAwait({0}).</source>
        <target state="translated">Warten Sie auf den vorhergehenden Ausdruck, und fügen Sie „ConfigureAwait ({0})“ hinzu.</target>
        <note>{Locked="ConfigureAwait"} "ConfigureAwait" is an api name and should not be localized. {0} is a placeholder for the language specific keyword 'false'.</note>
      </trans-unit>
      <trans-unit id="Awaited_task_returns_0">
        <source>Awaited task returns '{0}'</source>
        <target state="translated">Erwartete Aufgabe gibt "{0}" zurück</target>
        <note />
      </trans-unit>
      <trans-unit id="Awaited_task_returns_no_value">
        <source>Awaited task returns no value</source>
        <target state="translated">Erwartete Aufgabe gibt keinen Wert zurück</target>
        <note />
      </trans-unit>
      <trans-unit id="Base_classes_contain_inaccessible_unimplemented_members">
        <source>Base classes contain inaccessible unimplemented members</source>
        <target state="translated">Basisklassen enthalten nicht implementierte Member, auf die nicht zugegriffen werden kann.</target>
        <note />
      </trans-unit>
      <trans-unit id="CannotApplyChangesUnexpectedError">
        <source>Cannot apply changes -- unexpected error: '{0}'</source>
        <target state="translated">Änderungen können nicht angewendet werden -- unerwarteter Fehler: "{0}"</target>
        <note />
      </trans-unit>
      <trans-unit id="Cannot_include_class_0_in_character_range">
        <source>Cannot include class \{0} in character range</source>
        <target state="translated">Die Klasse \{0} kann nicht in den Zeichenbereich aufgenommen werden.</target>
        <note>This is an error message shown to the user when they write an invalid Regular Expression. Example: [a-\w]. {0} is the invalid class (\w here)</note>
      </trans-unit>
      <trans-unit id="Cannot_navigate_to_the_symbol_under_the_caret">
        <source>Cannot navigate to the symbol under the caret.</source>
        <target state="translated">Navigieren zu dem Symbol unter dem Caret nicht möglich.</target>
        <note />
      </trans-unit>
      <trans-unit id="Capture_group_numbers_must_be_less_than_or_equal_to_Int32_MaxValue">
        <source>Capture group numbers must be less than or equal to Int32.MaxValue</source>
        <target state="translated">Erfassungsgruppennummern müssen kleiner oder gleich Int32.MaxValue sein.</target>
        <note>This is an error message shown to the user when they write an invalid Regular Expression. Example: a{2147483648}</note>
      </trans-unit>
      <trans-unit id="Capture_number_cannot_be_zero">
        <source>Capture number cannot be zero</source>
        <target state="translated">Aufzeichnungsnummer darf nicht 0 (null) sein.</target>
        <note>This is an error message shown to the user when they write an invalid Regular Expression. Example: (?&lt;0&gt;a)</note>
      </trans-unit>
      <trans-unit id="Capturing_variable_0_that_hasn_t_been_captured_before_requires_restarting_the_application">
        <source>Capturing variable '{0}' that hasn't been captured before requires restarting the application.</source>
        <target state="translated">Das Erfassen der zuvor noch nicht erfassten Variablen „{0}“ erfordert einen Neustart der Anwendung.</target>
        <note />
      </trans-unit>
      <trans-unit id="Ceasing_to_access_captured_variable_0_in_1_requires_restarting_the_application">
        <source>Ceasing to access captured variable '{0}' in {1} requires restarting the application.</source>
        <target state="translated">Das Beenden des Zugriffs auf die erfasste Variable „{0}“ in {1} erfordert einen Neustart der Anwendung.</target>
        <note />
      </trans-unit>
      <trans-unit id="Ceasing_to_capture_variable_0_requires_restarting_the_application">
        <source>Ceasing to capture variable '{0}' requires restarting the application.</source>
        <target state="translated">Das Beenden der Erfassung der Variablen „{0}“ erfordert einen Neustart der Anwendung.</target>
        <note />
      </trans-unit>
      <trans-unit id="ChangeSignature_NewParameterInferValue">
        <source>&lt;infer&gt;</source>
        <target state="translated">&lt;ableiten&gt;</target>
        <note />
      </trans-unit>
      <trans-unit id="ChangeSignature_NewParameterIntroduceTODOVariable">
        <source>TODO</source>
        <target state="translated">TODO</target>
        <note>"TODO" is an indication that there is work still to be done.</note>
      </trans-unit>
      <trans-unit id="ChangeSignature_NewParameterOmitValue">
        <source>&lt;omit&gt;</source>
        <target state="translated">&lt;Auslassen&gt;</target>
        <note />
      </trans-unit>
      <trans-unit id="Change_namespace_to_0">
        <source>Change namespace to '{0}'</source>
        <target state="translated">Namespace in "{0}" ändern</target>
        <note />
      </trans-unit>
      <trans-unit id="Change_to_global_namespace">
        <source>Change to global namespace</source>
        <target state="translated">In globalen Namespace ändern</target>
        <note />
      </trans-unit>
      <trans-unit id="ChangesDisallowedWhileStoppedAtException">
        <source>Changes are not allowed while stopped at exception</source>
        <target state="translated">Änderungen sind nicht zulässig, solange der Vorgang bei einer Ausnahme angehalten ist.</target>
        <note />
      </trans-unit>
      <trans-unit id="ChangesNotAppliedWhileRunning">
        <source>Changes made in project '{0}' will not be applied while the application is running</source>
        <target state="translated">Im Projekt "{0}" vorgenommene Änderungen werden nicht angewendet, während die Anwendung ausgeführt wird.</target>
        <note />
      </trans-unit>
      <trans-unit id="ChangesRequiredSynthesizedType">
        <source>One or more changes result in a new type being created by the compiler, which requires restarting the application because it is not supported by the runtime</source>
        <target state="translated">Eine oder mehrere Änderungen führen dazu, dass ein neuer Typ vom Compiler erstellt wird, der einen Neustart der Anwendung erfordert, da er von der Laufzeit nicht unterstützt wird.</target>
        <note />
      </trans-unit>
      <trans-unit id="Changing_0_from_asynchronous_to_synchronous_requires_restarting_the_application">
        <source>Changing {0} from asynchronous to synchronous requires restarting the application.</source>
        <target state="translated">Das Ändern von {0} von asynchron zu synchron erfordert einen Neustart der Anwendung.</target>
        <note />
      </trans-unit>
      <trans-unit id="Changing_0_to_1_requires_restarting_the_application_because_it_changes_the_shape_of_the_state_machine">
        <source>Changing '{0}' to '{1}' requires restarting the application because it changes the shape of the state machine.</source>
        <target state="translated">Das Ändern von „{0}“ zu „{1}“ erfordert einen Neustart der Anwendung, da dadurch die Form des Zustandsautomaten geändert wird.</target>
        <note />
      </trans-unit>
      <trans-unit id="Changing_a_field_to_an_event_or_vice_versa_requires_restarting_the_application">
        <source>Changing a field to an event or vice versa requires restarting the application.</source>
        <target state="translated">Das Ändern eines Felds in ein Ereignis oder umgekehrt erfordert einen Neustart der Anwendung.</target>
        <note />
      </trans-unit>
      <trans-unit id="Changing_constraints_of_0_requires_restarting_the_application">
        <source>Changing constraints of {0} requires restarting the application.</source>
        <target state="translated">Das Ändern der Einschränkungen von {0} erfordert einen Neustart der Anwendung.</target>
        <note />
      </trans-unit>
      <trans-unit id="Changing_parameter_types_of_0_requires_restarting_the_application">
        <source>Changing parameter types of {0} requires restarting the application.</source>
        <target state="translated">Das Ändern von Parametertypen von {0} erfordert einen Neustart der Anwendung.</target>
        <note />
      </trans-unit>
      <trans-unit id="Changing_pseudo_custom_attribute_0_of_1_requires_restarting_th_application">
        <source>Changing pseudo-custom attribute '{0}' of {1} requires restarting the application</source>
        <target state="translated">Das Ändern des pseudobenutzerdefinierten Attributs „{0}“ von {1} erfordert einen Neustart der Anwendung.</target>
        <note />
      </trans-unit>
      <trans-unit id="Changing_the_declaration_scope_of_a_captured_variable_0_requires_restarting_the_application">
        <source>Changing the declaration scope of a captured variable '{0}' requires restarting the application.</source>
        <target state="translated">Das Ändern des Deklarationsbereichs einer erfassten Variablen „{0}“ erfordert einen Neustart der Anwendung.</target>
        <note />
      </trans-unit>
      <trans-unit id="Changing_the_parameters_of_0_requires_restarting_the_application">
        <source>Changing the parameters of {0} requires restarting the application.</source>
        <target state="translated">Das Ändern von Parametern von {0} erfordert einen Neustart der Anwendung.</target>
        <note />
      </trans-unit>
      <trans-unit id="Changing_the_return_type_of_0_requires_restarting_the_application">
        <source>Changing the return type of {0} requires restarting the application.</source>
        <target state="translated">Das Ändern des Rückgabetyps von {0} erfordert einen Neustart der Anwendung.</target>
        <note />
      </trans-unit>
      <trans-unit id="Changing_the_type_of_0_requires_restarting_the_application">
        <source>Changing the type of {0} requires restarting the application.</source>
        <target state="translated">Das Ändern des Typs von {0} erfordert einen Neustart der Anwendung.</target>
        <note />
      </trans-unit>
      <trans-unit id="Changing_the_type_of_a_captured_variable_0_previously_of_type_1_requires_restarting_the_application">
        <source>Changing the type of a captured variable '{0}' previously of type '{1}' requires restarting the application.</source>
        <target state="translated">Das Ändern des Typs einer erfassten Variablen „{0}“, die zuvor vom Typ „{1}“ war, erfordert einen Neustart der Anwendung.</target>
        <note />
      </trans-unit>
      <trans-unit id="Changing_type_parameters_of_0_requires_restarting_the_application">
        <source>Changing type parameters of {0} requires restarting the application.</source>
        <target state="translated">Das Ändern von Typparametern von {0} erfordert einen Neustart der Anwendung.</target>
        <note />
      </trans-unit>
      <trans-unit id="Changing_visibility_of_0_requires_restarting_the_application">
        <source>Changing visibility of {0} requires restarting the application.</source>
        <target state="translated">Das Ändern der Sichtbarkeit von {0} erfordert einen Neustart der Anwendung.</target>
        <note />
      </trans-unit>
      <trans-unit id="Comments_not_allowed">
        <source>Comments not allowed</source>
        <target state="translated">Nicht zulässige Kommentare</target>
        <note />
      </trans-unit>
      <trans-unit id="Configure_0_code_style">
        <source>Configure {0} code style</source>
        <target state="translated">Codeformat "{0}" konfigurieren</target>
        <note />
      </trans-unit>
      <trans-unit id="Configure_0_severity">
        <source>Configure {0} severity</source>
        <target state="translated">Schweregrad "{0}" konfigurieren</target>
        <note />
      </trans-unit>
      <trans-unit id="Configure_severity_for_all_0_analyzers">
        <source>Configure severity for all '{0}' analyzers</source>
        <target state="translated">Schweregrad für alle Analysetools für "{0}" konfigurieren</target>
        <note />
      </trans-unit>
      <trans-unit id="Configure_severity_for_all_analyzers">
        <source>Configure severity for all analyzers</source>
        <target state="translated">Schweregrad für alle Analysetools konfigurieren</target>
        <note />
      </trans-unit>
      <trans-unit id="Constructors_not_allowed">
        <source>Constructors not allowed</source>
        <target state="translated">Konstruktoren sind nicht zulässig</target>
        <note />
      </trans-unit>
      <trans-unit id="Convert_to_linq">
        <source>Convert to LINQ</source>
        <target state="translated">In LINQ konvertieren</target>
        <note />
      </trans-unit>
      <trans-unit id="Add_to_0">
        <source>Add to '{0}'</source>
        <target state="translated">Zu "{0}" hinzufügen</target>
        <note />
      </trans-unit>
      <trans-unit id="Convert_to_class">
        <source>Convert to class</source>
        <target state="translated">In Klasse konvertieren</target>
        <note />
      </trans-unit>
      <trans-unit id="Convert_to_linq_call_form">
        <source>Convert to LINQ (call form)</source>
        <target state="translated">In LINQ konvertieren (Aufrufformular)</target>
        <note />
      </trans-unit>
      <trans-unit id="Convert_to_record">
        <source>Convert to record</source>
        <target state="translated">In Datensatz konvertieren</target>
        <note />
      </trans-unit>
      <trans-unit id="Convert_to_record_struct">
        <source>Convert to record struct</source>
        <target state="translated">In Datensatzstruktur konvertieren</target>
        <note />
      </trans-unit>
      <trans-unit id="Convert_to_struct">
        <source>Convert to struct</source>
        <target state="translated">In Struktur konvertieren</target>
        <note />
      </trans-unit>
      <trans-unit id="Convert_to_tuple">
        <source>Convert to tuple</source>
        <target state="translated">In Tupel konvertieren</target>
        <note />
      </trans-unit>
      <trans-unit id="Convert_type_to_0">
        <source>Convert type to '{0}'</source>
        <target state="translated">Typ in "{0}" konvertieren</target>
        <note />
      </trans-unit>
      <trans-unit id="Could_not_find_PDB_on_disk_or_embedded">
        <source>Could not find portable PDB on disk or embedded.</source>
        <target state="translated">Die portierbare PDB-Datei wurde nicht auf dem Datenträger oder eingebettet gefunden.</target>
        <note />
      </trans-unit>
      <trans-unit id="Could_not_find_PDB_on_disk_or_embedded_or_server">
        <source>Could not find PDB on disk, or embedded, or on a symbol server.</source>
        <target state="translated">Die PDB-Datei wurde nicht auf dem Datenträger, eingebettet oder auf einem Symbolserver gefunden.</target>
        <note />
      </trans-unit>
      <trans-unit id="Create_and_assign_field_0">
        <source>Create and assign field '{0}'</source>
        <target state="translated">Feld "{0}" erstellen und zuweisen</target>
        <note />
      </trans-unit>
      <trans-unit id="Create_and_assign_property_0">
        <source>Create and assign property '{0}'</source>
        <target state="translated">Eigenschaft "{0}" erstellen und zuweisen</target>
        <note />
      </trans-unit>
      <trans-unit id="Create_and_assign_remaining_as_fields">
        <source>Create and assign remaining as fields</source>
        <target state="translated">Verbleibende Elemente als Felder erstellen und zuweisen</target>
        <note />
      </trans-unit>
      <trans-unit id="Create_and_assign_remaining_as_properties">
        <source>Create and assign remaining as properties</source>
        <target state="translated">Verbleibende Elemente als Eigenschaften erstellen und zuweisen</target>
        <note />
      </trans-unit>
      <trans-unit id="Deleting_0_around_an_active_statement_requires_restarting_the_application">
        <source>Deleting {0} around an active statement requires restarting the application.</source>
        <target state="translated">Das Löschen von {0} um eine aktive Anweisung erfordert einen Neustart der Anwendung.</target>
        <note />
      </trans-unit>
      <trans-unit id="Deleting_0_requires_restarting_the_application">
        <source>Deleting {0} requires restarting the application.</source>
        <target state="translated">Das Löschen von {0} erfordert einen Neustart der Anwendung.</target>
        <note />
      </trans-unit>
      <trans-unit id="Deleting_captured_variable_0_requires_restarting_the_application">
        <source>Deleting captured variable '{0}' requires restarting the application.</source>
        <target state="translated">Das Löschen der erfassten Variable „{0}“ erfordert einen Neustart der Anwendung.</target>
        <note />
      </trans-unit>
      <trans-unit id="Do_not_change_this_code_Put_cleanup_code_in_0_method">
        <source>Do not change this code. Put cleanup code in '{0}' method</source>
        <target state="translated">Ändern Sie diesen Code nicht. Fügen Sie Bereinigungscode in der Methode "{0}" ein.</target>
        <note />
      </trans-unit>
      <trans-unit id="DocumentIsOutOfSyncWithDebuggee">
        <source>The current content of source file '{0}' does not match the built source. Any changes made to this file while debugging won't be applied until its content matches the built source.</source>
        <target state="translated">Der aktuelle Inhalt der Quelldatei "{0}" stimmt nicht mit dem kompilierten Quellcode überein. Alle Änderungen, die während des Debuggens an dieser Datei vorgenommen wurden, werden erst angewendet, wenn der Inhalt dem kompilierten Quellcode entspricht.</target>
        <note />
      </trans-unit>
      <trans-unit id="Document_must_be_contained_in_the_workspace_that_created_this_service">
        <source>Document must be contained in the workspace that created this service</source>
        <target state="translated">Dokument muss in dem Arbeitsbereich enthalten sein, der diesen Dienst erstellt hat</target>
        <note />
      </trans-unit>
      <trans-unit id="EditAndContinue">
        <source>Edit and Continue</source>
        <target state="translated">Bearbeiten und Fortfahren</target>
        <note />
      </trans-unit>
      <trans-unit id="EditAndContinueDisallowedByModule">
        <source>Edit and Continue disallowed by module</source>
        <target state="translated">Bearbeiten und Fortfahren durch Modul untersagt</target>
        <note />
      </trans-unit>
      <trans-unit id="EditAndContinueDisallowedByProject">
        <source>Changes made in project '{0}' require restarting the application: {1}</source>
        <target state="translated">Änderungen, die im Projekt "{0}" vorgenommen wurden, erfordern einen Neustart der Anwendung: {1}</target>
        <note />
      </trans-unit>
      <trans-unit id="Enable_all_JSON_editor_features">
        <source>Enable all JSON editor features</source>
        <target state="translated">Alle JSON-Editor-Funktionen aktivieren</target>
        <note />
      </trans-unit>
      <trans-unit id="ErrorReadingFile">
        <source>Error while reading file '{0}': {1}</source>
        <target state="translated">Fehler beim Lesen der Datei "{0}": {1}</target>
        <note />
      </trans-unit>
      <trans-unit id="Error_creating_instance_of_CodeFixProvider">
        <source>Error creating instance of CodeFixProvider</source>
        <target state="translated">Fehler beim Erstellen der CodeFixProvider-Instanz</target>
        <note />
      </trans-unit>
      <trans-unit id="Error_creating_instance_of_CodeFixProvider_0">
        <source>Error creating instance of CodeFixProvider '{0}'</source>
        <target state="translated">Fehler beim Erstellen der CodeFixProvider-Instanz "{0}".</target>
        <note />
      </trans-unit>
      <trans-unit id="Error_parsing_comment">
        <source>Error parsing comment</source>
        <target state="translated">Fehler beim Analysieren des Kommentars</target>
        <note />
      </trans-unit>
      <trans-unit id="Error_reading_PDB_0">
        <source>Error reading PDB: '{0}'</source>
        <target state="translated">Fehler beim Lesen von PDB-Dateien: „{0}“</target>
        <note />
      </trans-unit>
      <trans-unit id="Example">
        <source>Example:</source>
        <target state="translated">Beispiel:</target>
        <note>Singular form when we want to show an example, but only have one to show.</note>
      </trans-unit>
      <trans-unit id="Examples">
        <source>Examples:</source>
        <target state="translated">Beispiele:</target>
        <note>Plural form when we have multiple examples to show.</note>
      </trans-unit>
      <trans-unit id="Explicitly_implemented_methods_of_records_must_have_parameter_names_that_match_the_compiler_generated_equivalent_0">
        <source>Explicitly implemented methods of records must have parameter names that match the compiler generated equivalent '{0}'</source>
        <target state="translated">Explizit implementierte Methoden von Datensätzen müssen Parameternamen aufweisen, die mit dem vom Compiler generierten Äquivalent "{0}" übereinstimmen.</target>
        <note />
      </trans-unit>
      <trans-unit id="Explicitly_inherit_documentation">
        <source>Explicitly inherit documentation</source>
        <target state="translated">Dokumentation explizit erben</target>
        <note />
      </trans-unit>
      <trans-unit id="Extract_base_class">
        <source>Extract base class...</source>
        <target state="translated">Basisklasse extrahieren...</target>
        <note />
      </trans-unit>
      <trans-unit id="Extract_interface">
        <source>Extract interface...</source>
        <target state="translated">Schnittstelle extrahieren...</target>
        <note />
      </trans-unit>
      <trans-unit id="Extract_local_function">
        <source>Extract local function</source>
        <target state="translated">Lokale Funktion extrahieren</target>
        <note />
      </trans-unit>
      <trans-unit id="Extract_method">
        <source>Extract method</source>
        <target state="translated">Methode extrahieren</target>
        <note />
      </trans-unit>
      <trans-unit id="Failed_to_analyze_data_flow_for_0">
        <source>Failed to analyze data-flow for: {0}</source>
        <target state="translated">Fehler beim Analysieren des Datenflusses für: {0}</target>
        <note />
      </trans-unit>
      <trans-unit id="Fix_formatting">
        <source>Fix formatting</source>
        <target state="translated">Formatierung beheben</target>
        <note />
      </trans-unit>
      <trans-unit id="Fix_typo_0">
        <source>Fix typo '{0}'</source>
        <target state="translated">Tippfehler "{0}" korrigieren</target>
        <note />
      </trans-unit>
      <trans-unit id="Format_document">
        <source>Format document</source>
        <target state="translated">Dokument formatieren</target>
        <note />
      </trans-unit>
      <trans-unit id="Formatting_document">
        <source>Formatting document</source>
        <target state="translated">Dokument wird formatiert</target>
        <note />
      </trans-unit>
      <trans-unit id="Found_PDB_file_at_0">
        <source>Found PDB file at '{0}'</source>
        <target state="translated">Die PDB-Datei wurde unter „{0}“ gefunden</target>
        <note />
      </trans-unit>
      <trans-unit id="Found_PDB_on_symbol_server">
        <source>Found PDB on symbol server.</source>
        <target state="translated">Die PDB-Datei wurde auf dem Symbolserver gefunden.</target>
        <note />
      </trans-unit>
      <trans-unit id="Found_PDB_on_symbol_server_but_could_not_read_file">
        <source>Found PDB on symbol server but could not read file.</source>
        <target state="translated">Die PDB-Datei wurde auf dem Symbolserver gefunden, aber die Datei konnte jedoch nicht gelesen werden.</target>
        <note />
      </trans-unit>
      <trans-unit id="Found_embedded_PDB_file">
        <source>Found embedded PDB file.</source>
        <target state="translated">Die eingebettete PDB-Datei wurde gefunden.</target>
        <note />
      </trans-unit>
      <trans-unit id="Generate_abstract_method_0">
        <source>Generate abstract method '{0}'</source>
        <target state="translated">Abstrakte Methode „{0}“ generieren</target>
        <note />
      </trans-unit>
      <trans-unit id="Generate_abstract_property_0">
        <source>Generate abstract property '{0}'</source>
        <target state="translated">Abstrakte Eigenschaft „{0}X generieren</target>
        <note />
      </trans-unit>
      <trans-unit id="Generate_comparison_operators">
        <source>Generate comparison operators</source>
        <target state="translated">Vergleichsoperatoren generieren</target>
        <note />
      </trans-unit>
      <trans-unit id="Generate_constant_0">
        <source>Generate constant '{0}'</source>
        <target state="translated">Konstante „{0}“ generieren</target>
        <note />
      </trans-unit>
      <trans-unit id="Generate_constructor_in_0_with_fields">
        <source>Generate constructor in '{0}' (with fields)</source>
        <target state="translated">Konstruktor in "{0}" (mit Feldern) generieren</target>
        <note />
      </trans-unit>
      <trans-unit id="Generate_constructor_in_0_with_properties">
        <source>Generate constructor in '{0}' (with properties)</source>
        <target state="translated">Konstruktor in "{0}" (mit Eigenschaften) generieren</target>
        <note />
      </trans-unit>
      <trans-unit id="Generate_enum_member_0">
        <source>Generate enum member '{0}'</source>
        <target state="translated">Aufzählungselement „{0}“ generieren</target>
        <note />
      </trans-unit>
      <trans-unit id="Generate_field_0">
        <source>Generate field '{0}'</source>
        <target state="translated">Feld „{0}“ generieren</target>
        <note />
      </trans-unit>
      <trans-unit id="Generate_for_0">
        <source>Generate for '{0}'</source>
        <target state="translated">Für "{0}" generieren</target>
        <note />
      </trans-unit>
      <trans-unit id="Generate_method_0">
        <source>Generate method '{0}'</source>
        <target state="translated">Methode „{0}“ generieren</target>
        <note />
      </trans-unit>
      <trans-unit id="Generate_parameter_0">
        <source>Generate parameter '{0}'</source>
        <target state="translated">Parameter "{0}" generieren</target>
        <note />
      </trans-unit>
      <trans-unit id="Generate_parameter_0_and_overrides_implementations">
        <source>Generate parameter '{0}' (and overrides/implementations)</source>
        <target state="translated">Parameter "{0}" (und Außerkraftsetzungen/Implementierungen) generieren</target>
        <note />
      </trans-unit>
      <trans-unit id="Generate_property_0">
        <source>Generate property '{0}'</source>
        <target state="translated">Eigenschaft „{0}“ generieren</target>
        <note />
      </trans-unit>
      <trans-unit id="Generate_read_only_field_0">
        <source>Generate read-only field '{0}'</source>
        <target state="translated">Schreibgeschütztes Feld „{0}“ generieren</target>
        <note />
      </trans-unit>
      <trans-unit id="Generate_read_only_property_0">
        <source>Generate read-only property '{0}'</source>
        <target state="translated">Schreibgeschützte Eigenschaft „{0}“ generieren</target>
        <note />
      </trans-unit>
      <trans-unit id="Illegal_backslash_at_end_of_pattern">
        <source>Illegal \ at end of pattern</source>
        <target state="translated">Nicht zulässiges \-Zeichen am Ende des Musters.</target>
        <note>This is an error message shown to the user when they write an invalid Regular Expression. Example: \</note>
      </trans-unit>
      <trans-unit id="Illegal_string_character">
        <source>Illegal string character</source>
        <target state="translated">Ungültiges Zeichenfolgenzeichen</target>
        <note />
      </trans-unit>
      <trans-unit id="Illegal_whitespace_character">
        <source>Illegal whitespace character</source>
        <target state="translated">Unzulässiges Leerzeichen</target>
        <note />
      </trans-unit>
      <trans-unit id="Illegal_x_y_with_x_less_than_y">
        <source>Illegal {x,y} with x &gt; y</source>
        <target state="translated">Illegaler {x,y}-Wert mit x &gt; y.</target>
        <note>This is an error message shown to the user when they write an invalid Regular Expression. Example: a{1,0}</note>
      </trans-unit>
      <trans-unit id="Implement_0_explicitly">
        <source>Implement '{0}' explicitly</source>
        <target state="translated">"{0}" explizit implementieren</target>
        <note />
      </trans-unit>
      <trans-unit id="Implement_0_implicitly">
        <source>Implement '{0}' implicitly</source>
        <target state="translated">"{0}" implizit implementieren</target>
        <note />
      </trans-unit>
      <trans-unit id="Implement_abstract_class">
        <source>Implement abstract class</source>
        <target state="translated">Abstrakte Klasse implementieren</target>
        <note />
      </trans-unit>
      <trans-unit id="Implement_all_interfaces_explicitly">
        <source>Implement all interfaces explicitly</source>
        <target state="translated">Alle Schnittstellen explizit implementieren</target>
        <note />
      </trans-unit>
      <trans-unit id="Implement_all_interfaces_implicitly">
        <source>Implement all interfaces implicitly</source>
        <target state="translated">Alle Schnittstellen implizit implementieren</target>
        <note />
      </trans-unit>
      <trans-unit id="Implement_all_members_explicitly">
        <source>Implement all members explicitly</source>
        <target state="translated">Alle Member explizit implementieren</target>
        <note />
      </trans-unit>
      <trans-unit id="Implement_explicitly">
        <source>Implement explicitly</source>
        <target state="translated">Explizit implementieren</target>
        <note />
      </trans-unit>
      <trans-unit id="Implement_implicitly">
        <source>Implement implicitly</source>
        <target state="translated">Implizit implementieren</target>
        <note />
      </trans-unit>
      <trans-unit id="Implement_remaining_members_explicitly">
        <source>Implement remaining members explicitly</source>
        <target state="translated">Verbleibende Member explizit implementieren</target>
        <note />
      </trans-unit>
      <trans-unit id="Implement_through_0">
        <source>Implement through '{0}'</source>
        <target state="translated">Über "{0}" implementieren</target>
        <note />
      </trans-unit>
      <trans-unit id="Implementing_a_record_positional_parameter_0_as_read_only_requires_restarting_the_application">
        <source>Implementing a record positional parameter '{0}' as read only requires restarting the application,</source>
        <target state="translated">Das Implementieren eines Positionsparameters „{0}“ als schreibgeschützt erfordert einen Neustart der Anwendung,</target>
        <note />
      </trans-unit>
      <trans-unit id="Implementing_a_record_positional_parameter_0_with_a_set_accessor_requires_restarting_the_application">
        <source>Implementing a record positional parameter '{0}' with a set accessor requires restarting the application.</source>
        <target state="translated">Das Implementieren eines Datensatz-Positionsparameters „{0}“ mit einer festgelegten Zugriffsmethode erfordert einen Neustart der Anwendung.</target>
        <note />
      </trans-unit>
      <trans-unit id="Incomplete_character_escape">
        <source>Incomplete \p{X} character escape</source>
        <target state="translated">Unvollständiges \p{X}-Escapezeichen.</target>
        <note>This is an error message shown to the user when they write an invalid Regular Expression. Example: \p{ Cc }</note>
      </trans-unit>
      <trans-unit id="Indent_all_arguments">
        <source>Indent all arguments</source>
        <target state="translated">Alle Argumente einrücken</target>
        <note />
      </trans-unit>
      <trans-unit id="Indent_all_elements">
        <source>Indent all elements</source>
        <target state="translated">Alle Elemente einziehen</target>
        <note />
      </trans-unit>
      <trans-unit id="Indent_all_parameters">
        <source>Indent all parameters</source>
        <target state="translated">Alle Parameter einrücken</target>
        <note />
      </trans-unit>
      <trans-unit id="Indent_wrapped_arguments">
        <source>Indent wrapped arguments</source>
        <target state="translated">Umschlossene Argumente einrücken</target>
        <note />
      </trans-unit>
      <trans-unit id="Indent_wrapped_parameters">
        <source>Indent wrapped parameters</source>
        <target state="translated">Einzug für umschlossene Parameter</target>
        <note />
      </trans-unit>
      <trans-unit id="Inline_0">
        <source>Inline '{0}'</source>
        <target state="translated">"{0}" inline einbinden</target>
        <note />
      </trans-unit>
      <trans-unit id="Inline_and_keep_0">
        <source>Inline and keep '{0}'</source>
        <target state="translated">"{0}" inline einbinden und beibehalten</target>
        <note />
      </trans-unit>
      <trans-unit id="Insufficient_hexadecimal_digits">
        <source>Insufficient hexadecimal digits</source>
        <target state="translated">Nicht genügend Hexadezimalziffern.</target>
        <note>This is an error message shown to the user when they write an invalid Regular Expression. Example: \x</note>
      </trans-unit>
      <trans-unit id="Introduce_constant">
        <source>Introduce constant</source>
        <target state="translated">Konstante einfügen</target>
        <note />
      </trans-unit>
      <trans-unit id="Introduce_field">
        <source>Introduce field</source>
        <target state="translated">Feld einführen</target>
        <note />
      </trans-unit>
      <trans-unit id="Introduce_local">
        <source>Introduce local</source>
        <target state="translated">Lokale Variable einführen</target>
        <note />
      </trans-unit>
      <trans-unit id="Introduce_parameter">
        <source>Introduce parameter</source>
        <target state="translated">Parameter einführen</target>
        <note />
      </trans-unit>
      <trans-unit id="Introduce_parameter_for_0">
        <source>Introduce parameter for '{0}'</source>
        <target state="translated">Parameter für "{0}" einführen</target>
        <note />
      </trans-unit>
      <trans-unit id="Introduce_parameter_for_all_occurrences_of_0">
        <source>Introduce parameter for all occurrences of '{0}'</source>
        <target state="translated">Parameter für alle Vorkommen von "{0}" einführen</target>
        <note />
      </trans-unit>
      <trans-unit id="Introduce_query_variable">
        <source>Introduce query variable</source>
        <target state="translated">Abfragevariable bereitstellen</target>
        <note />
      </trans-unit>
      <trans-unit id="Invalid_JSON_pattern">
        <source>Invalid JSON pattern</source>
        <target state="translated">Ungültiges JSON-Muster</target>
        <note />
      </trans-unit>
      <trans-unit id="Invalid_constructor_name">
        <source>Invalid constructor name</source>
        <target state="translated">Ungültiger Konstruktorname</target>
        <note />
      </trans-unit>
      <trans-unit id="Invalid_escape_sequence">
        <source>Invalid escape sequence</source>
        <target state="translated">Ungültige Escapesequenz</target>
        <note />
      </trans-unit>
      <trans-unit id="Invalid_group_name_Group_names_must_begin_with_a_word_character">
        <source>Invalid group name: Group names must begin with a word character</source>
        <target state="translated">Ungültiger Gruppenname: Gruppennamen müssen mit einem Wortzeichen beginnen.</target>
        <note>This is an error message shown to the user when they write an invalid Regular Expression. Example: (?&lt;a &gt;a)</note>
      </trans-unit>
      <trans-unit id="Invalid_number">
        <source>Invalid number</source>
        <target state="translated">Ungültige Zahl</target>
        <note />
      </trans-unit>
      <trans-unit id="Invalid_property_name">
        <source>Invalid property name</source>
        <target state="translated">Ungültiger Eigenschaftenname</target>
        <note />
      </trans-unit>
      <trans-unit id="Invalid_regex_pattern">
        <source>Invalid regex pattern</source>
        <target state="translated">Ungültiges Regex-Muster</target>
        <note />
      </trans-unit>
      <trans-unit id="Invalid_selection">
        <source>Invalid selection.</source>
        <target state="translated">Ungültige Auswahl.</target>
        <note />
      </trans-unit>
      <trans-unit id="JSON_issue_0">
        <source>JSON issue: {0}</source>
        <target state="translated">JSON-Problem: {0}</target>
        <note />
      </trans-unit>
      <trans-unit id="Make_class_abstract">
        <source>Make class 'abstract'</source>
        <target state="translated">Klasse als "abstract" festlegen</target>
        <note />
      </trans-unit>
      <trans-unit id="Make_member_static">
        <source>Make static</source>
        <target state="translated">Als statisch festlegen</target>
        <note />
      </trans-unit>
      <trans-unit id="Invert_conditional">
        <source>Invert conditional</source>
        <target state="translated">Bedingten Operator umkehren</target>
        <note />
      </trans-unit>
      <trans-unit id="Making_a_method_an_iterator_requires_restarting_the_application_because_it_is_not_supported_by_the_runtime">
        <source>Making a method an iterator requires restarting the application because is not supported by the runtime.</source>
        <target state="new">Making a method an iterator requires restarting the application because is not supported by the runtime.</target>
        <note />
      </trans-unit>
      <trans-unit id="Making_a_method_asynchronous_requires_restarting_the_application_because_it_is_not_supported_by_the_runtime">
        <source>Making a method asynchronous requires restarting the application because is not supported by the runtime.</source>
        <target state="new">Making a method asynchronous requires restarting the application because is not supported by the runtime.</target>
        <note />
      </trans-unit>
      <trans-unit id="Malformed">
        <source>malformed</source>
        <target state="translated">fehlerhaft</target>
        <note>This is an error message shown to the user when they write an invalid Regular Expression. Example: (?(0</note>
      </trans-unit>
      <trans-unit id="Malformed_character_escape">
        <source>Malformed \p{X} character escape</source>
        <target state="translated">Falsch formatiertes \p{X}-Escapezeichen.</target>
        <note>This is an error message shown to the user when they write an invalid Regular Expression. Example: \p {Cc}</note>
      </trans-unit>
      <trans-unit id="Malformed_named_back_reference">
        <source>Malformed \k&lt;...&gt; named back reference</source>
        <target state="translated">Falsch formatierter mit \k&lt;...&gt; benannter Verweis.</target>
        <note>This is an error message shown to the user when they write an invalid Regular Expression. Example: \k'</note>
      </trans-unit>
      <trans-unit id="Merge_with_nested_0_statement">
        <source>Merge with nested '{0}' statement</source>
        <target state="translated">Mit geschachtelter {0}-Anweisung zusammenführen</target>
        <note />
      </trans-unit>
      <trans-unit id="Merge_with_next_0_statement">
        <source>Merge with next '{0}' statement</source>
        <target state="translated">Mit nächster {0}-Anweisung zusammenführen</target>
        <note />
      </trans-unit>
      <trans-unit id="Merge_with_outer_0_statement">
        <source>Merge with outer '{0}' statement</source>
        <target state="translated">Mit äußerer {0}-Anweisung zusammenführen</target>
        <note />
      </trans-unit>
      <trans-unit id="Merge_with_previous_0_statement">
        <source>Merge with previous '{0}' statement</source>
        <target state="translated">Mit vorheriger {0}-Anweisung zusammenführen</target>
        <note />
      </trans-unit>
      <trans-unit id="MethodMustReturnStreamThatSupportsReadAndSeek">
        <source>{0} must return a stream that supports read and seek operations.</source>
        <target state="translated">"{0}" muss einen Datenstrom zurückgeben, der Lese- und Suchvorgänge unterstützt.</target>
        <note />
      </trans-unit>
      <trans-unit id="Miscellaneous_Files">
        <source>Miscellaneous Files</source>
        <target state="translated">Sonstige Dateien</target>
        <note />
      </trans-unit>
      <trans-unit id="Missing_control_character">
        <source>Missing control character</source>
        <target state="translated">Fehlendes Steuerzeichen</target>
        <note>This is an error message shown to the user when they write an invalid Regular Expression. Example: \c</note>
      </trans-unit>
      <trans-unit id="Missing_property_value">
        <source>Missing property value</source>
        <target state="translated">Fehlender Eigenschaftswert</target>
        <note />
      </trans-unit>
      <trans-unit id="Modifying_0_which_contains_a_static_variable_requires_restarting_the_application">
        <source>Modifying {0} which contains a static variable requires restarting the application.</source>
        <target state="translated">Das Ändern von {0}, welche eine statische Variable enthält erfordert einen Neustart der Anwendung.</target>
        <note />
      </trans-unit>
      <trans-unit id="Modifying_0_which_contains_an_Aggregate_Group_By_or_Join_query_clauses_requires_restarting_the_application">
        <source>Modifying {0} which contains an Aggregate, Group By, or Join query clauses requires restarting the application.</source>
        <target state="translated">Das Ändern von {0}, die eine Aggregate, Group By, oder Join Abfrageklausel enthält, erfordert einen Neustart der Anwendung.</target>
        <note>{Locked="Aggregate"}{Locked="Group By"}{Locked="Join"} are VB keywords and should not be localized.</note>
      </trans-unit>
      <trans-unit id="Modifying_0_which_contains_the_stackalloc_operator_requires_restarting_the_application">
        <source>Modifying {0} which contains the stackalloc operator requires restarting the application.</source>
        <target state="translated">Das Ändern von {0}, die den stackalloc-Operator enthält, erfordert einen Neustart der Anwendung.</target>
        <note>{Locked="stackalloc"} "stackalloc" is C# keyword and should not be localized.</note>
      </trans-unit>
      <trans-unit id="Modifying_a_catch_finally_handler_with_an_active_statement_in_the_try_block_requires_restarting_the_application">
        <source>Modifying a catch/finally handler with an active statement in the try block requires restarting the application.</source>
        <target state="translated">Das Ändern eines Catch/Finally-Handlers mit einer aktiven Anweisung im Try-Block erfordert einen Neustart der Anwendung.</target>
        <note />
      </trans-unit>
      <trans-unit id="Modifying_a_catch_handler_around_an_active_statement_requires_restarting_the_application">
        <source>Modifying a catch handler around an active statement requires restarting the application.</source>
        <target state="translated">Das Ändern eines Catch-Handlers um eine aktive Anweisung erfordert einen Neustart der Anwendung.</target>
        <note />
      </trans-unit>
      <trans-unit id="Modifying_a_generic_method_requires_restarting_the_application">
        <source>Modifying a generic method requires restarting the application.</source>
        <target state="translated">Das Ändern einer generischen Methode erfordert einen Neustart der Anwendung.</target>
        <note />
      </trans-unit>
      <trans-unit id="Modifying_a_method_inside_the_context_of_a_generic_type_requires_restarting_the_application">
        <source>Modifying a method inside the context of a generic type requires restarting the application.</source>
        <target state="translated">Das Ändern einer Methode im Kontext des generischen Typs erfordert einene Neustart der Anwendung.</target>
        <note />
      </trans-unit>
      <trans-unit id="Modifying_a_try_catch_finally_statement_when_the_finally_block_is_active_requires_restarting_the_application">
        <source>Modifying a try/catch/finally statement when the finally block is active requires restarting the application.</source>
        <target state="translated">Das Ändern einer Try-/Catch-/Finally-Anweisung bei aktiviertem endgültigen Block erfordert einen Neustart der Anwendung.</target>
        <note />
      </trans-unit>
      <trans-unit id="Modifying_an_active_0_which_contains_On_Error_or_Resume_statements_requires_restarting_the_application">
        <source>Modifying an active {0} which contains On Error or Resume statements requires restarting the application.</source>
        <target state="translated">Das Ändern einer aktiven {0}, das die Anweisungen „On Error“ oder „Resume“ enthält, erfordert einen Neustart der Anwendung.</target>
        <note>{Locked="On Error"}{Locked="Resume"} is VB keyword and should not be localized.</note>
      </trans-unit>
      <trans-unit id="Modifying_body_of_0_requires_restarting_the_application_because_the_body_has_too_many_statements">
        <source>Modifying the body of {0} requires restarting the application because the body has too many statements.</source>
        <target state="translated">Das Ändern des Texts von {0} erfordert einen Neustart der Anwendung, da der Text zu viele Anweisungen enthält.</target>
        <note />
      </trans-unit>
      <trans-unit id="Modifying_body_of_0_requires_restarting_the_application_due_to_internal_error_1">
        <source>Modifying the body of {0} requires restarting the application due to internal error: {1}</source>
        <target state="translated">Das Ändern des Texts von {0} erfordert einen Neustart der Anwendung aufgrund des internen Fehlers: {1}</target>
        <note>{1} is a multi-line exception message including a stacktrace. Place it at the end of the message and don't add any punctation after or around {1}</note>
      </trans-unit>
      <trans-unit id="Modifying_source_file_0_requires_restarting_the_application_because_the_file_is_too_big">
        <source>Modifying source file '{0}' requires restarting the application because the file is too big.</source>
        <target state="translated">Das Ändern der Quelldatei „{0}“ erfordert einen Neustart der Anwendung, da die Datei zu groß ist.</target>
        <note />
      </trans-unit>
      <trans-unit id="Modifying_source_file_0_requires_restarting_the_application_due_to_internal_error_1">
        <source>Modifying source file '{0}' requires restarting the application due to internal error: {1}</source>
        <target state="translated">Das Ändern der Quelldatei „{0}“ erfordert einen Neustart der Anwendung aufgrund des internen Fehlers: {1}</target>
        <note>{2} is a multi-line exception message including a stacktrace. Place it at the end of the message and don't add any punctation after or around {1}</note>
      </trans-unit>
      <trans-unit id="Modifying_source_with_experimental_language_features_enabled_requires_restarting_the_application">
        <source>Modifying source with experimental language features enabled requires restarting the application.</source>
        <target state="translated">Das Ändern der Quelle mit aktivierten experimentellen Sprachfeatures erfordert einen Neustart der Anwendung.</target>
        <note />
      </trans-unit>
      <trans-unit id="Modifying_the_initializer_of_0_in_a_generic_type_requires_restarting_the_application">
        <source>Modifying the initializer of {0} in a generic type requires restarting the application.</source>
        <target state="translated">Das Aktualisieren des Initialisierers von {0} in einen generischen Typ erfordert einen Neustart der Anwendung.</target>
        <note />
      </trans-unit>
      <trans-unit id="Modifying_whitespace_or_comments_in_0_inside_the_context_of_a_generic_type_requires_restarting_the_application">
        <source>Modifying whitespace or comments in {0} inside the context of a generic type requires restarting the application.</source>
        <target state="translated">Das Ändern von Leerzeichen oder Kommentaren in {0} im Kontext eines generischen Typs erfordert einen Neustart der Anwendung.</target>
        <note />
      </trans-unit>
      <trans-unit id="Modifying_whitespace_or_comments_in_a_generic_0_requires_restarting_the_application">
        <source>Modifying whitespace or comments in a generic {0} requires restarting the application.</source>
        <target state="translated">Das Ändern von Leerzeichen oder Kommentaren in einer generischen {0} erfordert einen Neustart der Anwendung.</target>
        <note />
      </trans-unit>
      <trans-unit id="Move_contents_to_namespace">
        <source>Move contents to namespace...</source>
        <target state="translated">Inhalt in Namespace verschieben...</target>
        <note />
      </trans-unit>
      <trans-unit id="Move_file_to_0">
        <source>Move file to '{0}'</source>
        <target state="translated">Datei in "{0}" verschieben</target>
        <note />
      </trans-unit>
      <trans-unit id="Move_file_to_project_root_folder">
        <source>Move file to project root folder</source>
        <target state="translated">Datei in den Stammordner des Projekts verschieben</target>
        <note />
      </trans-unit>
      <trans-unit id="Move_static_members_to_another_type">
        <source>Move static members to another type...</source>
        <target state="translated">Statische Mitglieder werden in einen anderen Typ verschoben...</target>
        <note />
      </trans-unit>
      <trans-unit id="Move_to_namespace">
        <source>Move to namespace...</source>
        <target state="translated">In Namespace verschieben...</target>
        <note />
      </trans-unit>
      <trans-unit id="Moving_0_requires_restarting_the_application">
        <source>Moving {0} requires restarting the application.</source>
        <target state="translated">Das Verschieben von {0} erfordert einen Neustart der Anwendung.</target>
        <note />
      </trans-unit>
      <trans-unit id="Name_expected">
        <source>Name expected</source>
        <target state="translated">Name erwartet</target>
        <note />
      </trans-unit>
      <trans-unit id="Navigating_to_symbol_0_from_1">
        <source>Navigating to symbol '{0}' from '{1}'.</source>
        <target state="translated">Die Navigation von „{1}“ zum Symbol „{0}“ wird durchgeführt.</target>
        <note />
      </trans-unit>
      <trans-unit id="Nested_properties_not_allowed">
        <source>Nested properties not allowed</source>
        <target state="translated">Nicht zulässige geschachtelte Eigenschaften</target>
        <note />
      </trans-unit>
      <trans-unit id="Nested_quantifier_0">
        <source>Nested quantifier {0}</source>
        <target state="translated">Geschachtelter Quantifizierer {0}.</target>
        <note>This is an error message shown to the user when they write an invalid Regular Expression. Example: a**. In this case {0} will be '*', the extra unnecessary quantifier.</note>
      </trans-unit>
      <trans-unit id="No_common_root_node_for_extraction">
        <source>No common root node for extraction.</source>
        <target state="translated">Kein gemeinsamer Stammknoten für Extraktion.</target>
        <note />
      </trans-unit>
      <trans-unit id="No_source_document_info_found_in_PDB">
        <source>No source document info found in PDB.</source>
        <target state="translated">In der PDB-Datei wurden keine Quelldokumentinformationen gefunden.</target>
        <note />
      </trans-unit>
      <trans-unit id="No_valid_location_to_insert_method_call">
        <source>No valid location to insert method call.</source>
        <target state="translated">Keine gültige Position zum Einfügen eines Methodenaufrufs.</target>
        <note />
      </trans-unit>
      <trans-unit id="No_valid_selection_to_perform_extraction">
        <source>No valid selection to perform extraction.</source>
        <target state="translated">Keine gültige Auswahl zum Durchführen der Extraktion.</target>
        <note />
      </trans-unit>
      <trans-unit id="Not_enough_close_parens">
        <source>Not enough )'s</source>
        <target state="translated">Zu wenige )-Zeichen</target>
        <note>This is an error message shown to the user when they write an invalid Regular Expression. Example: (a</note>
      </trans-unit>
      <trans-unit id="Only_properties_allowed_in_an_object">
        <source>Only properties allowed in an object</source>
        <target state="translated">Nur in einem Objekt zulässige Eigenschaften</target>
        <note />
      </trans-unit>
      <trans-unit id="Operators">
        <source>Operators</source>
        <target state="translated">Operatoren</target>
        <note />
      </trans-unit>
      <trans-unit id="Probable_JSON_string_detected">
        <source>Probable JSON string detected</source>
        <target state="translated">Wahrscheinliche JSON-Zeichenfolge erkannt</target>
        <note />
      </trans-unit>
      <trans-unit id="Properties_not_allowed_in_an_array">
        <source>Properties not allowed in an array</source>
        <target state="translated">Nicht zulässige Eigenschaften in einem Array</target>
        <note />
      </trans-unit>
      <trans-unit id="Property_name_must_be_a_string">
        <source>Property name must be a string</source>
        <target state="translated">Der Eigenschaftsname muss eine Zeichenfolge sein</target>
        <note />
      </trans-unit>
      <trans-unit id="Property_name_must_be_followed_by_a_colon">
        <source>Property name must be followed by a ':'</source>
        <target state="translated">Auf den Eigenschaftennamen muss ein „:“ folgen</target>
        <note />
      </trans-unit>
      <trans-unit id="Property_reference_cannot_be_updated">
        <source>Property reference cannot be updated</source>
        <target state="translated">Der Eigenschaftenverweis kann nicht aktualisiert werden.</target>
        <note />
      </trans-unit>
      <trans-unit id="Pull_0_up">
        <source>Pull '{0}' up</source>
        <target state="translated">"{0}" nach oben ziehen</target>
        <note />
      </trans-unit>
      <trans-unit id="Pull_0_up_to_1">
        <source>Pull '{0}' up to '{1}'</source>
        <target state="translated">"{0}" zu "{1}" ziehen</target>
        <note />
      </trans-unit>
      <trans-unit id="Pull_members_up_to_base_type">
        <source>Pull members up to base type...</source>
        <target state="translated">Member zum Basistyp ziehen...</target>
        <note />
      </trans-unit>
      <trans-unit id="Pull_members_up_to_new_base_class">
        <source>Pull member(s) up to new base class...</source>
        <target state="translated">Member auf neue Basisklasse ziehen...</target>
        <note />
      </trans-unit>
      <trans-unit id="Quantifier_x_y_following_nothing">
        <source>Quantifier {x,y} following nothing</source>
        <target state="translated">Quantifizierer {x,y} nach nichts.</target>
        <note>This is an error message shown to the user when they write an invalid Regular Expression. Example: *</note>
      </trans-unit>
      <trans-unit id="Reference_to_undefined_group">
        <source>reference to undefined group</source>
        <target state="translated">Verweis auf nicht definierte Gruppe</target>
        <note>This is an error message shown to the user when they write an invalid Regular Expression. Example: (?(1))</note>
      </trans-unit>
      <trans-unit id="Reference_to_undefined_group_name_0">
        <source>Reference to undefined group name {0}</source>
        <target state="translated">Verweis auf nicht definierten Gruppennamen {0}</target>
        <note>This is an error message shown to the user when they write an invalid Regular Expression. Example: \k&lt;a&gt;. Here, {0} will be the name of the undefined group ('a')</note>
      </trans-unit>
      <trans-unit id="Reference_to_undefined_group_number_0">
        <source>Reference to undefined group number {0}</source>
        <target state="translated">Verweis auf nicht definierte Gruppennummer {0}</target>
        <note>This is an error message shown to the user when they write an invalid Regular Expression. Example: (?&lt;-1&gt;). Here, {0} will be the number of the undefined group ('1')</note>
      </trans-unit>
      <trans-unit id="Regex_all_control_characters_long">
        <source>All control characters. This includes the Cc, Cf, Cs, Co, and Cn categories.</source>
        <target state="translated">Alle Steuerzeichen. Hierzu gehören die Kategorien "Cc", "Cf", "Cs", "Co" und "Cn".</target>
        <note />
      </trans-unit>
      <trans-unit id="Regex_all_control_characters_short">
        <source>all control characters</source>
        <target state="translated">Alle Steuerzeichen</target>
        <note />
      </trans-unit>
      <trans-unit id="Regex_all_diacritic_marks_long">
        <source>All diacritic marks. This includes the Mn, Mc, and Me categories.</source>
        <target state="translated">Alle diakritischen Zeichen. Hierzu gehören die Kategorien "Mn", "Mc" und "Me".</target>
        <note />
      </trans-unit>
      <trans-unit id="Regex_all_diacritic_marks_short">
        <source>all diacritic marks</source>
        <target state="translated">Alle diakritischen Zeichen</target>
        <note />
      </trans-unit>
      <trans-unit id="Regex_all_letter_characters_long">
        <source>All letter characters. This includes the Lu, Ll, Lt, Lm, and Lo characters.</source>
        <target state="translated">Alle Buchstaben. Hierzu gehören die Zeichen "Lu", "Ll", "Lt", "Lm" und "Lo".</target>
        <note />
      </trans-unit>
      <trans-unit id="Regex_all_letter_characters_short">
        <source>all letter characters</source>
        <target state="translated">Alle Buchstaben</target>
        <note />
      </trans-unit>
      <trans-unit id="Regex_all_numbers_long">
        <source>All numbers. This includes the Nd, Nl, and No categories.</source>
        <target state="translated">Alle Zahlen. Hierzu gehören die Kategorien "Nd", "Nl" und "No".</target>
        <note />
      </trans-unit>
      <trans-unit id="Regex_all_numbers_short">
        <source>all numbers</source>
        <target state="translated">Alle Zahlen</target>
        <note />
      </trans-unit>
      <trans-unit id="Regex_all_punctuation_characters_long">
        <source>All punctuation characters. This includes the Pc, Pd, Ps, Pe, Pi, Pf, and Po categories.</source>
        <target state="translated">Alle Satzzeichen. Hierzu gehören die Kategorien "Pc", "Pd", "Ps", "Pe", "Pi", "Pf" und "Po".</target>
        <note />
      </trans-unit>
      <trans-unit id="Regex_all_punctuation_characters_short">
        <source>all punctuation characters</source>
        <target state="translated">Alle Satzzeichen</target>
        <note />
      </trans-unit>
      <trans-unit id="Regex_all_separator_characters_long">
        <source>All separator characters. This includes the Zs, Zl, and Zp categories.</source>
        <target state="translated">Alle Trennzeichen. Hierzu gehören die Kategorien "Zs", "Zl" und "Zp".</target>
        <note />
      </trans-unit>
      <trans-unit id="Regex_all_separator_characters_short">
        <source>all separator characters</source>
        <target state="translated">Alle Trennzeichen</target>
        <note />
      </trans-unit>
      <trans-unit id="Regex_all_symbols_long">
        <source>All symbols. This includes the Sm, Sc, Sk, and So categories.</source>
        <target state="translated">Alle Symbole. Hierzu gehören die Kategorien "Sm", "Sc", "Sk" und "So".</target>
        <note />
      </trans-unit>
      <trans-unit id="Regex_all_symbols_short">
        <source>all symbols</source>
        <target state="translated">Alle Symbole</target>
        <note />
      </trans-unit>
      <trans-unit id="Regex_alternation_long">
        <source>You can use the vertical bar (|) character to match any one of a series of patterns, where the | character separates each pattern.</source>
        <target state="translated">Mit dem senkrechten Strich (|) können Sie eine beliebige Reihe von Mustern abgleichen, wobei das |-Zeichen die einzelnen Muster voneinander trennt.</target>
        <note />
      </trans-unit>
      <trans-unit id="Regex_alternation_short">
        <source>alternation</source>
        <target state="translated">Alternierung</target>
        <note />
      </trans-unit>
      <trans-unit id="Regex_any_character_group_long">
        <source>The period character (.) matches any character except \n (the newline character, \u000A).  If a regular expression pattern is modified by the RegexOptions.Singleline option, or if the portion of the pattern that contains the . character class is modified by the 's' option, . matches any character.</source>
        <target state="translated">Der Punkt (.) stimmt mit einem beliebigen Zeichen außer "\n" überein (das Zeilenvorschubzeichen, \u000A). Wenn ein Muster für einen regulären Ausdruck durch die Option "RegexOptions.Singleline" geändert wird oder wenn der Teil des Musters, der die Zeichenklasse "." enthält, durch die Option "s" verändert wird, stimmt "." mit jedem beliebigen Zeichen überein.</target>
        <note />
      </trans-unit>
      <trans-unit id="Regex_any_character_group_short">
        <source>any character</source>
        <target state="translated">Jedes Zeichen</target>
        <note />
      </trans-unit>
      <trans-unit id="Regex_atomic_group_long">
        <source>Atomic groups (known in some other regular expression engines as a nonbacktracking subexpression, an atomic subexpression, or a once-only subexpression) disable backtracking. The regular expression engine will match as many characters in the input string as it can. When no further match is possible, it will not backtrack to attempt alternate pattern matches. (That is, the subexpression matches only strings that would be matched by the subexpression alone; it does not attempt to match a string based on the subexpression and any subexpressions that follow it.)

This option is recommended if you know that backtracking will not succeed. Preventing the regular expression engine from performing unnecessary searching improves performance.</source>
        <target state="translated">Die Rückverfolgung wird durch atomische Gruppen deaktiviert (in anderen Engines für reguläre Ausdrücke als Teilausdruck ohne Rückverfolgung, atomischer Teilausdruck oder Teilausdruck mit einmaligem Abgleich bezeichnet). Die Engine für reguläre Ausdrücke gleicht so viele Zeichen in der Eingabezeichenfolge wie möglich ab. Wenn kein weiterer Abgleich möglich ist, wird keine Rückverfolgung durchgeführt, um alternative Musterabgleiche zu versuchen. (Das heißt, der Teilausdruck stimmt nur mit Zeichenfolgen überein, die dem Teilausdruck allein entsprechen; es wird nicht versucht, eine Zeichenfolge basierend auf dem Teilausdruck und allen nachfolgenden Teilausdrücken abzugleichen.)

Diese Option empfiehlt sich, wenn Sie wissen, dass die Rückverfolgung nicht zum Erfolg führt. Indem Sie die Ausführung unnötiger Suchvorgänge durch die Engine für reguläre Ausdrücke verhindern, erzielen Sie eine verbesserte Leistung.</target>
        <note />
      </trans-unit>
      <trans-unit id="Regex_atomic_group_short">
        <source>atomic group</source>
        <target state="translated">atomische Gruppe</target>
        <note />
      </trans-unit>
      <trans-unit id="Regex_backspace_character_long">
        <source>Matches a backspace character, \u0008</source>
        <target state="translated">Entspricht einem Rückschrittzeichen, \u0008.</target>
        <note />
      </trans-unit>
      <trans-unit id="Regex_backspace_character_short">
        <source>backspace character</source>
        <target state="translated">Rückschrittzeichen</target>
        <note />
      </trans-unit>
      <trans-unit id="Regex_balancing_group_long">
        <source>A balancing group definition deletes the definition of a previously defined group and stores, in the current group, the interval between the previously defined group and the current group.

'name1' is the current group (optional), 'name2' is a previously defined group, and 'subexpression' is any valid regular expression pattern. The balancing group definition deletes the definition of name2 and stores the interval between name2 and name1 in name1. If no name2 group is defined, the match backtracks. Because deleting the last definition of name2 reveals the previous definition of name2, this construct lets you use the stack of captures for group name2 as a counter for keeping track of nested constructs such as parentheses or opening and closing brackets.

The balancing group definition uses 'name2' as a stack. The beginning character of each nested construct is placed in the group and in its Group.Captures collection. When the closing character is matched, its corresponding opening character is removed from the group, and the Captures collection is decreased by one. After the opening and closing characters of all nested constructs have been matched, 'name1' is empty.</source>
        <target state="translated">Eine Ausgleichsgruppendefinition löscht die Definition einer zuvor definierten Gruppe und speichert in der aktuellen Gruppe das Intervall zwischen der zuvor definierten Gruppe und der aktuellen Gruppe.

„name1“ ist die aktuelle Gruppe (optional), „name2“ ist eine zuvor definierte Gruppe, und „Teilausdruck“ ist ein beliebiges gültiges Muster für reguläre Ausdrücke. Die Ausgleichsgruppendefinition löscht die Definition von „name2“ und speichert das Intervall zwischen „name2“ und „name1“ in „name1“. Wenn keine Gruppe namens „name2“ definiert ist, wird für die Übereinstimmung eine Rückverfolgung durchgeführt. Weil durch das Löschen der letzten Definition von „name2“ die vorherige Definition von „name2“ angezeigt wird, können Sie mithilfe dieses Konstrukts den Stapel von Erfassungen für die Gruppe „name2“ als Zähler für die Nachverfolgung geschachtelter Konstrukte wie z. B. öffnende und schließende Klammern verwenden.

Die Ausgleichsgruppendefinition verwendet „name2“ als Stapel. Das Anfangszeichen der einzelnen geschachtelten Konstrukte wird in der Gruppe und in der zugehörigen Sammlung „Group.Captures“ platziert. Wenn das schließende Zeichen gefunden wurde, wird das entsprechende öffnende Zeichen aus der Gruppe entfernt, und die „Captures“-Sammlung wird um eins verringert. Nachdem die öffnenden und schließenden Zeichen aller geschachtelten Konstrukte abgeglichen wurden, ist „name1“ leer.</target>
        <note />
      </trans-unit>
      <trans-unit id="Regex_balancing_group_short">
        <source>balancing group</source>
        <target state="translated">Ausgleichsgruppe</target>
        <note />
      </trans-unit>
      <trans-unit id="Regex_base_group">
        <source>base-group</source>
        <target state="translated">Basisgruppe</target>
        <note />
      </trans-unit>
      <trans-unit id="Regex_bell_character_long">
        <source>Matches a bell (alarm) character, \u0007</source>
        <target state="translated">Entspricht einem Glockenzeichen (Alarm), \u0007.</target>
        <note />
      </trans-unit>
      <trans-unit id="Regex_bell_character_short">
        <source>bell character</source>
        <target state="translated">Glockenzeichen</target>
        <note />
      </trans-unit>
      <trans-unit id="Regex_carriage_return_character_long">
        <source>Matches a carriage-return character, \u000D.  Note that \r is not equivalent to the newline character, \n.</source>
        <target state="translated">Entspricht einem Wagenrücklaufzeichen, \u000D. Beachten Sie, dass "\r" nicht dem Zeilenvorschubzeichen "\n" entspricht.</target>
        <note />
      </trans-unit>
      <trans-unit id="Regex_carriage_return_character_short">
        <source>carriage-return character</source>
        <target state="translated">Wagenrücklaufzeichen</target>
        <note />
      </trans-unit>
      <trans-unit id="Regex_character_class_subtraction_long">
        <source>Character class subtraction yields a set of characters that is the result of excluding the characters in one character class from another character class.

'base_group' is a positive or negative character group or range. The 'excluded_group' component is another positive or negative character group, or another character class subtraction expression (that is, you can nest character class subtraction expressions).</source>
        <target state="translated">Die Zeichenklassensubtraktion ergibt einen Satz von Zeichen, der auf dem Ausschließen der Zeichen einer Zeichenklasse von einer anderen Zeichenklasse beruht.

"base_group" ist eine positive oder negative Zeichengruppe bzw. ein positiver oder negativer Bereich. Die Komponente "excluded_group" ist eine andere positive oder negative Zeichengruppe oder ein anderer Ausdruck zur Zeichenklassensubtraktion (das heißt, Ausdrücke zur Zeichenklassensubtraktion können geschachtelt werden).</target>
        <note />
      </trans-unit>
      <trans-unit id="Regex_character_class_subtraction_short">
        <source>character class subtraction</source>
        <target state="translated">Zeichenklassensubtraktion</target>
        <note />
      </trans-unit>
      <trans-unit id="Regex_character_group">
        <source>character-group</source>
        <target state="translated">Zeichengruppe</target>
        <note />
      </trans-unit>
      <trans-unit id="Regex_comment">
        <source>comment</source>
        <target state="translated">Kommentar</target>
        <note />
      </trans-unit>
      <trans-unit id="Regex_conditional_expression_match_long">
        <source>This language element attempts to match one of two patterns depending on whether it can match an initial pattern.

'expression' is the initial pattern to match, 'yes' is the pattern to match if expression is matched, and 'no' is the optional pattern to match if expression is not matched.</source>
        <target state="translated">Dieses Sprachelement unternimmt den Abgleich mit einem von zwei Mustern abhängig davon, ob der Abgleich mit einem Anfangsmuster möglich ist.

"expression" ist das anfängliche Muster für den Abgleich, "yes" ist das Muster, das bei Übereinstimmung des Ausdrucks abgeglichen werden soll, und "No" ist das optionale Muster, das abgeglichen werden soll, wenn der Ausdruck nicht übereinstimmt.</target>
        <note />
      </trans-unit>
      <trans-unit id="Regex_conditional_expression_match_short">
        <source>conditional expression match</source>
        <target state="translated">Abgleich mit bedingtem Ausdruck</target>
        <note />
      </trans-unit>
      <trans-unit id="Regex_conditional_group_match_long">
        <source>This language element attempts to match one of two patterns depending on whether it has matched a specified capturing group.

'name' is the name (or number) of a capturing group, 'yes' is the expression to match if 'name' (or 'number') has a match, and 'no' is the optional expression to match if it does not.</source>
        <target state="translated">Dieses Sprachelement unternimmt den Abgleich mit einem von zwei Mustern abhängig davon, ob eine Übereinstimmung mit einer angegebenen Erfassungsgruppe vorliegt.

"name" ist der Name (oder die Zahl) einer Erfassungsgruppe, "yes" ist der Ausdruck, der bei einer Übereinstimmung für "name" (oder "number") abgeglichen werden soll, und "no" ist der optionale Ausdruck, der andernfalls abgeglichen wird.</target>
        <note />
      </trans-unit>
      <trans-unit id="Regex_conditional_group_match_short">
        <source>conditional group match</source>
        <target state="translated">Abgleich mit bedingter Gruppe</target>
        <note />
      </trans-unit>
      <trans-unit id="Regex_contiguous_matches_long">
        <source>The \G anchor specifies that a match must occur at the point where the previous match ended. When you use this anchor with the Regex.Matches or Match.NextMatch method, it ensures that all matches are contiguous.</source>
        <target state="translated">Der \G-Anker gibt an, dass eine Übereinstimmung an dem Punkt erfolgen muss, an dem die vorherige Übereinstimmung endete. Wenn Sie diesen Anker mit der Regex.Matches- oder der Match.NextMatch-Methode verwenden, wird sichergestellt, dass alle Übereinstimmungen zusammenhängen.</target>
        <note />
      </trans-unit>
      <trans-unit id="Regex_contiguous_matches_short">
        <source>contiguous matches</source>
        <target state="translated">Zusammenhängende Übereinstimmungen</target>
        <note />
      </trans-unit>
      <trans-unit id="Regex_control_character_long">
        <source>Matches an ASCII control character, where X is the letter of the control character. For example, \cC is CTRL-C.</source>
        <target state="translated">Entspricht einem ASCII-Steuerzeichen, wobei "X" der Buchstabe des Steuerzeichens ist. Beispiel: "\cC" steht für STRG-C.</target>
        <note />
      </trans-unit>
      <trans-unit id="Regex_control_character_short">
        <source>control character</source>
        <target state="translated">Steuerzeichen</target>
        <note />
      </trans-unit>
      <trans-unit id="Regex_decimal_digit_character_long">
        <source>\d matches any decimal digit. It is equivalent to the \p{Nd} regular expression pattern, which includes the standard decimal digits 0-9 as well as the decimal digits of a number of other character sets.

If ECMAScript-compliant behavior is specified, \d is equivalent to [0-9]</source>
        <target state="translated">"\d" entspricht einer beliebigen Dezimalzahl. Identisch mit dem Muster für reguläre Ausdrücke "\p{Nd}", welches die Standarddezimalzahlen 0–9 sowie die Dezimalzahlen einer Reihe anderer Zeichensätze enthält.

Wenn das ECMAScript-konforme Verhalten angegeben wird, ist "\d" gleichbedeutend mit "[0-9]".</target>
        <note />
      </trans-unit>
      <trans-unit id="Regex_decimal_digit_character_short">
        <source>decimal-digit character</source>
        <target state="translated">Dezimalzahl</target>
        <note />
      </trans-unit>
      <trans-unit id="Regex_end_of_line_comment_long">
        <source>A number sign (#) marks an x-mode comment, which starts at the unescaped # character at the end of the regular expression pattern and continues until the end of the line. To use this construct, you must either enable the x option (through inline options) or supply the RegexOptions.IgnorePatternWhitespace value to the option parameter when instantiating the Regex object or calling a static Regex method.</source>
        <target state="translated">Ein Nummernzeichen (#) markiert einen Kommentar im x-Modus, der am Ende des Musters für reguläre Ausdrücke bei dem #-Zeichen ohne Escapezeichen beginnt und bis zum Zeilenende fortgesetzt wird. Um dieses Konstrukt zu verwenden, müssen Sie entweder die x-Option (über Inlineoptionen) aktivieren oder den RegexOptions.IgnorePatternWhitespace-Wert beim Instanziieren des Regex-Objekts oder beim Aufrufen einer statischen Regex-Methode an den Optionsparameter übergeben.</target>
        <note />
      </trans-unit>
      <trans-unit id="Regex_end_of_line_comment_short">
        <source>end-of-line comment</source>
        <target state="translated">Kommentar am Zeilenende</target>
        <note />
      </trans-unit>
      <trans-unit id="Regex_end_of_string_only_long">
        <source>The \z anchor specifies that a match must occur at the end of the input string. Like the $ language element, \z ignores the RegexOptions.Multiline option. Unlike the \Z language element, \z does not match a \n character at the end of a string. Therefore, it can only match the last line of the input string.</source>
        <target state="translated">Der \z-Anker gibt an, dass eine Übereinstimmung am Ende der Eingabezeichenfolge erfolgen muss. Wie das $-Sprachelement ignoriert \z die Option "RegexOptions.Multiline". Im Gegensatz zum \Z-Sprachelement stimmt \z nicht mit einem \n-Zeichen am Ende einer Zeichenfolge überein. Daher ist nur eine Übereinstimmung mit der letzten Zeile der Eingabezeichenfolge möglich.</target>
        <note />
      </trans-unit>
      <trans-unit id="Regex_end_of_string_only_short">
        <source>end of string only</source>
        <target state="translated">Nur Ende der Zeichenfolge</target>
        <note />
      </trans-unit>
      <trans-unit id="Regex_end_of_string_or_before_ending_newline_long">
        <source>The \Z anchor specifies that a match must occur at the end of the input string, or before \n at the end of the input string. It is identical to the $ anchor, except that \Z ignores the RegexOptions.Multiline option. Therefore, in a multiline string, it can only match the end of the last line, or the last line before \n.

The \Z anchor matches \n but does not match \r\n (the CR/LF character combination). To match CR/LF, include \r?\Z in the regular expression pattern.</source>
        <target state="translated">Der \Z-Anker gibt an, dass eine Übereinstimmung am Ende der Eingabezeichenfolge oder vor "\n" am Ende der Eingabezeichenfolge erfolgen muss. \Z ist mit dem $-Anker identisch, außer dass \Z die Option "RegexOptions.Multiline" ignoriert. Daher ist in einer mehrzeiligen Zeichenfolge nur eine Übereinstimmung mit dem Ende der letzten Zeile oder der letzten Zeile vor "\n" möglich.

Der \Z-Anker entspricht "\n", stimmt jedoch nicht mit "\r\n" überein (CR/LF-Zeichenkombination). Schließen Sie "\r?\Z" in das Muster für reguläre Ausdrücke ein, um die Übereinstimmung mit CR/LF zu erreichen.</target>
        <note />
      </trans-unit>
      <trans-unit id="Regex_end_of_string_or_before_ending_newline_short">
        <source>end of string or before ending newline</source>
        <target state="translated">Ende der Zeichenfolge oder vor dem endenden Zeilenumbruch</target>
        <note />
      </trans-unit>
      <trans-unit id="Regex_end_of_string_or_line_long">
        <source>The $ anchor specifies that the preceding pattern must occur at the end of the input string, or before \n at the end of the input string. If you use $ with the RegexOptions.Multiline option, the match can also occur at the end of a line.

The $ anchor matches \n but does not match \r\n (the combination of carriage return and newline characters, or CR/LF). To match the CR/LF character combination, include \r?$ in the regular expression pattern.</source>
        <target state="translated">Der $-Anker gibt an, dass das vorangehende Muster am Ende der Eingabezeichenfolge oder vor "\n" am Ende der Eingabezeichenfolge vorliegen muss. Wenn Sie $ mit der Option "RegexOptions.Multiline" verwenden, kann die Übereinstimmung auch am Ende einer Zeile erfolgen.

Der $-Anker stimmt mit "\n", aber nicht mit "\r\n" überein (Kombination aus Wagenrücklauf- und Zeilenvorschubzeichen, auch CR/LF). Um der Kombination aus CR/LF-Zeichen zu entsprechen, schließen Sie "\r?$" in das Muster für reguläre Ausdrücke ein.</target>
        <note />
      </trans-unit>
      <trans-unit id="Regex_end_of_string_or_line_short">
        <source>end of string or line</source>
        <target state="translated">Ende der Zeichenfolge oder Zeile</target>
        <note />
      </trans-unit>
      <trans-unit id="Regex_escape_character_long">
        <source>Matches an escape character, \u001B</source>
        <target state="translated">Entspricht einem Escapezeichen, \u001B.</target>
        <note />
      </trans-unit>
      <trans-unit id="Regex_escape_character_short">
        <source>escape character</source>
        <target state="translated">Escapezeichen</target>
        <note />
      </trans-unit>
      <trans-unit id="Regex_excluded_group">
        <source>excluded-group</source>
        <target state="translated">Ausschlussgruppe</target>
        <note />
      </trans-unit>
      <trans-unit id="Regex_expression">
        <source>expression</source>
        <target state="translated">expression</target>
        <note />
      </trans-unit>
      <trans-unit id="Regex_form_feed_character_long">
        <source>Matches a form-feed character, \u000C</source>
        <target state="translated">Entspricht einem Seitenvorschubzeichen, \u000C.</target>
        <note />
      </trans-unit>
      <trans-unit id="Regex_form_feed_character_short">
        <source>form-feed character</source>
        <target state="translated">Seitenvorschubzeichen</target>
        <note />
      </trans-unit>
      <trans-unit id="Regex_group_options_long">
        <source>This grouping construct applies or disables the specified options within a subexpression. The options to enable are specified after the question mark, and the options to disable after the minus sign. The allowed options are:

    i	Use case-insensitive matching.
    m	Use multiline mode, where ^ and $ match the beginning and end of each line
	(instead of the beginning and end of the input string).
    s	Use single-line mode, where the period (.) matches every character
	(instead of every character except \n).
    n	Do not capture unnamed groups. The only valid captures are explicitly
	named or numbered groups of the form (?&lt;name&gt; subexpression).
    x	Exclude unescaped white space from the pattern, and enable comments
	after a number sign (#).</source>
        <target state="translated">Dieses Gruppierungskonstrukt wendet die angegebenen Optionen innerhalb eines Unterausdrucks an oder deaktiviert sie. Die zu aktivierenden Optionen werden nach dem Fragezeichen und die zu deaktivierenden Optionen nach dem Minuszeichen angegeben. Zulässige Optionen:

    i	Führt den Abgleich ohne Unterscheidung nach Groß-/Kleinschreibung durch.
    m	Verwendet den mehrzeiligen Modus, wobei "^" und "$" mit Anfang und Ende jeder einzelnen Zeile übereinstimmen
	(anstelle von Anfang und Ende der Eingabezeichenfolge).
    s	Verwendet den einzeiligen Modus, wobei der Punkt (.) mit jedem Zeichen übereinstimmt
	(anstelle von jedem Zeichen außer "\n").
    n	Erfasst keine unbenannten Gruppen. Die einzigen gültigen Erfassungen sind explizit
	benannte oder nummerierte Gruppen im Format (?&lt;name&gt; Teilausdruck).
    x	Schließt Leerraum ohne Escapezeichen aus dem Muster aus und aktiviert Kommentare
	nach einem Nummernzeichen (#).</target>
        <note />
      </trans-unit>
      <trans-unit id="Regex_group_options_short">
        <source>group options</source>
        <target state="translated">Gruppenoptionen</target>
        <note />
      </trans-unit>
      <trans-unit id="Regex_hexadecimal_escape_long">
        <source>Matches an ASCII character, where ## is a two-digit hexadecimal character code.</source>
        <target state="translated">Entspricht einem ASCII-Zeichen, wobei ## ein zweistelliger hexadezimaler Zeichencode ist.</target>
        <note />
      </trans-unit>
      <trans-unit id="Regex_hexadecimal_escape_short">
        <source>hexadecimal escape</source>
        <target state="translated">Hexadezimale Escapezeichen</target>
        <note />
      </trans-unit>
      <trans-unit id="Regex_inline_comment_long">
        <source>The (?# comment) construct lets you include an inline comment in a regular expression. The regular expression engine does not use any part of the comment in pattern matching, although the comment is included in the string that is returned by the Regex.ToString method. The comment ends at the first closing parenthesis.</source>
        <target state="translated">Mit dem Konstrukt (?# Kommentar) können Sie einen Inlinekommentar in einen regulären Ausdruck einbeziehen. Die Engine für reguläre Ausdrücke verwendet keinen Teil des Kommentars beim Musterabgleich, auch wenn der Kommentar in der Zeichenfolge enthalten ist, die von der Regex.ToString-Methode zurückgegeben wird. Der Kommentar endet bei der ersten schließenden Klammer.</target>
        <note />
      </trans-unit>
      <trans-unit id="Regex_inline_comment_short">
        <source>inline comment</source>
        <target state="translated">Inlinekommentar</target>
        <note />
      </trans-unit>
      <trans-unit id="Regex_inline_options_long">
        <source>Enables or disables specific pattern matching options for the remainder of a regular expression. The options to enable are specified after the question mark, and the options to disable after the minus sign. The allowed options are:

    i	Use case-insensitive matching.
    m	Use multiline mode, where ^ and $ match the beginning and end of each line
	(instead of the beginning and end of the input string).
    s	Use single-line mode, where the period (.) matches every character
	(instead of every character except \n).
    n	Do not capture unnamed groups. The only valid captures are explicitly named
	or numbered groups of the form (?&lt;name&gt; subexpression).
    x	Exclude unescaped white space from the pattern, and enable comments
	after a number sign (#).</source>
        <target state="translated">Aktiviert oder deaktiviert bestimmte Optionen zum Musterabgleich für den Rest eines regulären Ausdrucks. Die zu aktivierenden Optionen werden nach dem Fragezeichen und die zu deaktivierenden Optionen nach dem Minuszeichen angegeben. Zulässige Optionen:

    i	Führt den Abgleich ohne Unterscheidung nach Groß-/Kleinschreibung durch.
    m	Verwendet den mehrzeiligen Modus, wobei "^" und "$" mit Anfang und Ende jeder einzelnen Zeile übereinstimmen
	(anstelle von Anfang und Ende der Eingabezeichenfolge).
    s	Verwendet den einzeiligen Modus, wobei der Punkt (.) mit jedem Zeichen übereinstimmt
	(anstelle von jedem Zeichen außer "\n").
    n	Erfasst keine unbenannten Gruppen. Die einzigen gültigen Erfassungen sind explizit
	benannte oder nummerierte Gruppen im Format (?&lt;name&gt; Teilausdruck).
    x	Schließt Leerraum ohne Escapezeichen aus dem Muster aus und aktiviert Kommentare
	nach einem Nummernzeichen (#).</target>
        <note />
      </trans-unit>
      <trans-unit id="Regex_inline_options_short">
        <source>inline options</source>
        <target state="translated">Inlineoptionen</target>
        <note />
      </trans-unit>
      <trans-unit id="Regex_issue_0">
        <source>Regex issue: {0}</source>
        <target state="translated">RegEx-Fehler: {0}</target>
        <note>This is an error message shown to the user when they write an invalid Regular Expression. {0} will be the actual text of one of the above Regular Expression errors.</note>
      </trans-unit>
      <trans-unit id="Regex_letter_lowercase">
        <source>letter, lowercase</source>
        <target state="translated">Buchstabe, Kleinbuchstabe</target>
        <note />
      </trans-unit>
      <trans-unit id="Regex_letter_modifier">
        <source>letter, modifier</source>
        <target state="translated">Buchstabe, Modifizierer</target>
        <note />
      </trans-unit>
      <trans-unit id="Regex_letter_other">
        <source>letter, other</source>
        <target state="translated">Buchstabe, sonstiger</target>
        <note />
      </trans-unit>
      <trans-unit id="Regex_letter_titlecase">
        <source>letter, titlecase</source>
        <target state="translated">Buchstabe, erster Buchstabe groß</target>
        <note />
      </trans-unit>
      <trans-unit id="Regex_letter_uppercase">
        <source>letter, uppercase</source>
        <target state="translated">Buchstabe, Großbuchstabe</target>
        <note />
      </trans-unit>
      <trans-unit id="Regex_mark_enclosing">
        <source>mark, enclosing</source>
        <target state="translated">Zeichen, einschließendes Zeichen</target>
        <note />
      </trans-unit>
      <trans-unit id="Regex_mark_nonspacing">
        <source>mark, nonspacing</source>
        <target state="translated">Zeichen, Zeichen ohne eigene Breite</target>
        <note />
      </trans-unit>
      <trans-unit id="Regex_mark_spacing_combining">
        <source>mark, spacing combining</source>
        <target state="translated">Zeichen, Zeichen mit eigener Breite, Verbindung</target>
        <note />
      </trans-unit>
      <trans-unit id="Regex_match_at_least_n_times_lazy_long">
        <source>The {n,}? quantifier matches the preceding element at least n times, where n is any integer, but as few times as possible. It is the lazy counterpart of the greedy quantifier {n,}</source>
        <target state="translated">Der Quantifizierer "{n,}?" stimmt mit dem vorhergehenden Element mindestens n-mal, jedoch möglichst wenige Male überein. "n" steht hierbei für eine beliebige ganze Zahl. Dies ist das träge Äquivalent zum gierigen Quantifizierer "{n,}".</target>
        <note />
      </trans-unit>
      <trans-unit id="Regex_match_at_least_n_times_lazy_short">
        <source>match at least 'n' times (lazy)</source>
        <target state="translated">Mindestens n-malige Übereinstimmung (träge)</target>
        <note />
      </trans-unit>
      <trans-unit id="Regex_match_at_least_n_times_long">
        <source>The {n,} quantifier matches the preceding element at least n times, where n is any integer. {n,} is a greedy quantifier whose lazy equivalent is {n,}?</source>
        <target state="translated">Der Quantifizierer "{n,}" stimmt mit dem vorhergehenden Element mindestens n-mal überein. "n" steht hierbei für eine beliebige ganze Zahl. "{n,}" ist ein gieriger Quantifizierer, dessen träges Äquivalent "{n,}?" lautet.</target>
        <note />
      </trans-unit>
      <trans-unit id="Regex_match_at_least_n_times_short">
        <source>match at least 'n' times</source>
        <target state="translated">Mindestens n-malige Übereinstimmung</target>
        <note />
      </trans-unit>
      <trans-unit id="Regex_match_between_m_and_n_times_lazy_long">
        <source>The {n,m}? quantifier matches the preceding element between n and m times, where n and m are integers, but as few times as possible. It is the lazy counterpart of the greedy quantifier {n,m}</source>
        <target state="translated">Der Quantifizierer "{n,m}?" stimmt mit dem vorhergehenden Element zwischen n- und m-mal, jedoch möglichst wenige Male überein. "n" und "m" stehen hierbei für ganze Zahlen. Dies ist das träge Äquivalent zum gierigen Quantifizierer "{n,m}".</target>
        <note />
      </trans-unit>
      <trans-unit id="Regex_match_between_m_and_n_times_lazy_short">
        <source>match at least 'n' times (lazy)</source>
        <target state="translated">Mindestens n-malige Übereinstimmung (träge)</target>
        <note />
      </trans-unit>
      <trans-unit id="Regex_match_between_m_and_n_times_long">
        <source>The {n,m} quantifier matches the preceding element at least n times, but no more than m times, where n and m are integers. {n,m} is a greedy quantifier whose lazy equivalent is {n,m}?</source>
        <target state="translated">Der Quantifizierer "{n,m}" stimmt mit dem vorhergehenden Element mindestens n-mal, aber nicht häufiger als m-mal überein. "n" und "m" stehen hierbei für ganze Zahlen. "{n,m}" ist ein gieriger Quantifizierer, dessen träges Äquivalent "{n,m}?" lautet.</target>
        <note />
      </trans-unit>
      <trans-unit id="Regex_match_between_m_and_n_times_short">
        <source>match between 'm' and 'n' times</source>
        <target state="translated">Zwischen m- und n-malige Übereinstimmung</target>
        <note />
      </trans-unit>
      <trans-unit id="Regex_match_exactly_n_times_lazy_long">
        <source>The {n}? quantifier matches the preceding element exactly n times, where n is any integer. It is the lazy counterpart of the greedy quantifier {n}+</source>
        <target state="translated">Der Quantifizierer {n}? stimmt mit dem vorhergehenden Element genau n-mal überein. "n" steht hierbei für eine beliebige ganze Zahl. Dies ist das träge Äquivalent zum gierigen Quantifizierer "{n}+".</target>
        <note />
      </trans-unit>
      <trans-unit id="Regex_match_exactly_n_times_lazy_short">
        <source>match exactly 'n' times (lazy)</source>
        <target state="translated">Genau n-malige Übereinstimmung (träge)</target>
        <note />
      </trans-unit>
      <trans-unit id="Regex_match_exactly_n_times_long">
        <source>The {n} quantifier matches the preceding element exactly n times, where n is any integer. {n} is a greedy quantifier whose lazy equivalent is {n}?</source>
        <target state="translated">Der Quantifizierer "{n}" stimmt mit dem vorhergehenden Element genau n-mal überein. "n" steht hierbei für eine beliebige ganze Zahl. "{n}" ist ein gieriger Quantifizierer, dessen träges Äquivalent "{n}?" lautet.</target>
        <note />
      </trans-unit>
      <trans-unit id="Regex_match_exactly_n_times_short">
        <source>match exactly 'n' times</source>
        <target state="translated">Genau n-malige Übereinstimmung</target>
        <note />
      </trans-unit>
      <trans-unit id="Regex_match_one_or_more_times_lazy_long">
        <source>The +? quantifier matches the preceding element one or more times, but as few times as possible. It is the lazy counterpart of the greedy quantifier +</source>
        <target state="translated">Der Quantifizierer "+?" stimmt mit dem vorhergehenden Element mindestens einmal, jedoch möglichst wenige Male überein. Dies ist das träge Äquivalent zum gierigen Quantifizierer "+".</target>
        <note />
      </trans-unit>
      <trans-unit id="Regex_match_one_or_more_times_lazy_short">
        <source>match one or more times (lazy)</source>
        <target state="translated">Mindestens einmalige Übereinstimmung (träge)</target>
        <note />
      </trans-unit>
      <trans-unit id="Regex_match_one_or_more_times_long">
        <source>The + quantifier matches the preceding element one or more times. It is equivalent to the {1,} quantifier. + is a greedy quantifier whose lazy equivalent is +?.</source>
        <target state="translated">Der Quantifizierer "+" stimmt mit dem vorhergehenden Element mindestens einmal überein. Dieser Quantifizierer ist identisch mit "{1,}". "+" ist ein gieriger Quantifizierer, dessen träges Äquivalent "+?" lautet.</target>
        <note />
      </trans-unit>
      <trans-unit id="Regex_match_one_or_more_times_short">
        <source>match one or more times</source>
        <target state="translated">Mindestens einmalige Übereinstimmung</target>
        <note />
      </trans-unit>
      <trans-unit id="Regex_match_zero_or_more_times_lazy_long">
        <source>The *? quantifier matches the preceding element zero or more times, but as few times as possible. It is the lazy counterpart of the greedy quantifier *</source>
        <target state="translated">Der Quantifizierer "*?" stimmt mit dem vorhergehenden Element mindestens nullmal, jedoch möglichst wenige Male überein. Dies ist das träge Äquivalent zum gierigen Quantifizierer "*".</target>
        <note />
      </trans-unit>
      <trans-unit id="Regex_match_zero_or_more_times_lazy_short">
        <source>match zero or more times (lazy)</source>
        <target state="translated">Mindestens nullmalige Übereinstimmung (träge)</target>
        <note />
      </trans-unit>
      <trans-unit id="Regex_match_zero_or_more_times_long">
        <source>The * quantifier matches the preceding element zero or more times. It is equivalent to the {0,} quantifier. * is a greedy quantifier whose lazy equivalent is *?.</source>
        <target state="translated">Der Quantifizierer "*" stimmt mit dem vorhergehenden Element mindestens nullmal überein. Dieser Quantifizierer ist identisch mit "{0,}". "*" ist ein gieriger Quantifizierer, dessen träges Äquivalent "*?" lautet.</target>
        <note />
      </trans-unit>
      <trans-unit id="Regex_match_zero_or_more_times_short">
        <source>match zero or more times</source>
        <target state="translated">Mindestens nullmalige Übereinstimmung</target>
        <note />
      </trans-unit>
      <trans-unit id="Regex_match_zero_or_one_time_lazy_long">
        <source>The ?? quantifier matches the preceding element zero or one time, but as few times as possible. It is the lazy counterpart of the greedy quantifier ?</source>
        <target state="translated">Der Quantifizierer "??" stimmt mit dem vorhergehenden Element null- oder einmal, jedoch möglichst wenige Male überein. Dies ist das träge Äquivalent zum gierigen Quantifizierer "?".</target>
        <note />
      </trans-unit>
      <trans-unit id="Regex_match_zero_or_one_time_lazy_short">
        <source>match zero or one time (lazy)</source>
        <target state="translated">Null- oder einmalige Übereinstimmung (träge)</target>
        <note />
      </trans-unit>
      <trans-unit id="Regex_match_zero_or_one_time_long">
        <source>The ? quantifier matches the preceding element zero or one time. It is equivalent to the {0,1} quantifier. ? is a greedy quantifier whose lazy equivalent is ??.</source>
        <target state="translated">Der Quantifizierer "?" stimmt mit dem vorhergehenden Element null- oder einmal überein. Dieser Quantifizierer ist identisch mit "{0,1}". "?" ist ein gieriger Quantifizierer, dessen träges Äquivalent "??" lautet.</target>
        <note />
      </trans-unit>
      <trans-unit id="Regex_match_zero_or_one_time_short">
        <source>match zero or one time</source>
        <target state="translated">Null- oder einmalige Übereinstimmung</target>
        <note />
      </trans-unit>
      <trans-unit id="Regex_matched_subexpression_long">
        <source>This grouping construct captures a matched 'subexpression', where 'subexpression' is any valid regular expression pattern. Captures that use parentheses are numbered automatically from left to right based on the order of the opening parentheses in the regular expression, starting from one. The capture that is numbered zero is the text matched by the entire regular expression pattern.</source>
        <target state="translated">Dieses Gruppierungskonstrukt erfasst einen übereinstimmenden "Teilausdruck", wobei "Teilausdruck" für ein beliebiges gültiges Muster für reguläre Ausdrücke steht. Erfassungen, die Klammern verwenden, werden basierend auf der Reihenfolge der öffnenden Klammern im regulären Ausdruck beginnend bei 1 automatisch von links nach rechts nummeriert. Bei der Erfassung mit der Nummerierung 0 handelt es sich um den Text, der mit dem gesamten Muster für reguläre Ausdrücke übereinstimmt.</target>
        <note />
      </trans-unit>
      <trans-unit id="Regex_matched_subexpression_short">
        <source>matched subexpression</source>
        <target state="translated">Übereinstimmender Teilausdruck</target>
        <note />
      </trans-unit>
      <trans-unit id="Regex_name">
        <source>name</source>
        <target state="translated">Name</target>
        <note />
      </trans-unit>
      <trans-unit id="Regex_name1">
        <source>name1</source>
        <target state="translated">name1</target>
        <note />
      </trans-unit>
      <trans-unit id="Regex_name2">
        <source>name2</source>
        <target state="translated">name2</target>
        <note />
      </trans-unit>
      <trans-unit id="Regex_name_or_number">
        <source>name-or-number</source>
        <target state="translated">name-or-number</target>
        <note />
      </trans-unit>
      <trans-unit id="Regex_named_backreference_long">
        <source>A named or numbered backreference.

'name' is the name of a capturing group defined in the regular expression pattern.</source>
        <target state="translated">Ein benannter oder nummerierter Rückverweis.

"Name" ist der Name einer Erfassungsgruppe, die im Muster für reguläre Ausdrücke definiert ist.</target>
        <note />
      </trans-unit>
      <trans-unit id="Regex_named_backreference_short">
        <source>named backreference</source>
        <target state="translated">Benannter Rückverweis</target>
        <note />
      </trans-unit>
      <trans-unit id="Regex_named_matched_subexpression_long">
        <source>Captures a matched subexpression and lets you access it by name or by number.

'name' is a valid group name, and 'subexpression' is any valid regular expression pattern. 'name' must not contain any punctuation characters and cannot begin with a number.

If the RegexOptions parameter of a regular expression pattern matching method includes the RegexOptions.ExplicitCapture flag, or if the n option is applied to this subexpression, the only way to capture a subexpression is to explicitly name capturing groups.</source>
        <target state="translated">Erfasst einen übereinstimmenden Teilausdruck und ermöglicht Ihnen den Zugriff darauf anhand des Namens oder der Nummer.

"Name" ist ein gültiger Gruppenname, und "Teilausdruck" ist ein gültiges Muster für reguläre Ausdrücke. "Name" darf keine Satzzeichen enthalten und nicht mit einer Zahl beginnen.

Wenn der RegexOptions-Parameter einer Methode zum Abgleich von Mustern für reguläre Ausdrücke das Flag "RegexOptions.ExplicitCapture" enthält oder wenn die Option "n" auf diesen Teilausdruck angewendet wird, besteht die einzige Möglichkeit zum Erfassen eines Unterausdrucks darin, die Erfassungsgruppen explizit zu benennen.</target>
        <note />
      </trans-unit>
      <trans-unit id="Regex_named_matched_subexpression_short">
        <source>named matched subexpression</source>
        <target state="translated">Benannter übereinstimmender Teilausdruck</target>
        <note />
      </trans-unit>
      <trans-unit id="Regex_negative_character_group_long">
        <source>A negative character group specifies a list of characters that must not appear in an input string for a match to occur. The list of characters are specified individually.

Two or more character ranges can be concatenated. For example, to specify the range of decimal digits from "0" through "9", the range of lowercase letters from "a" through "f", and the range of uppercase letters from "A" through "F", use [0-9a-fA-F].</source>
        <target state="translated">Eine negative Zeichengruppe gibt eine Liste von Zeichen an, die nicht in einer Eingabezeichenfolge vorkommen dürfen, damit eine Übereinstimmung vorliegt. Die Zeichen in der Liste werden einzeln angegeben.

Mehrere Zeichenbereiche können verkettet werden. Um beispielsweise den Bereich der Dezimalstellen von "0" bis "9", den Bereich der Kleinbuchstaben von "a" bis "f" und den Bereich der Großbuchstaben von "A" bis "F" anzugeben, verwenden Sie "[0-9a-fA-F]".</target>
        <note />
      </trans-unit>
      <trans-unit id="Regex_negative_character_group_short">
        <source>negative character group</source>
        <target state="translated">Negative Zeichengruppe</target>
        <note />
      </trans-unit>
      <trans-unit id="Regex_negative_character_range_long">
        <source>A negative character range specifies a list of characters that must not appear in an input string for a match to occur. 'firstCharacter' is the character that begins the range, and 'lastCharacter' is the character that ends the range.

Two or more character ranges can be concatenated. For example, to specify the range of decimal digits from "0" through "9", the range of lowercase letters from "a" through "f", and the range of uppercase letters from "A" through "F", use [0-9a-fA-F].</source>
        <target state="translated">Ein negativer Zeichenbereich gibt eine Liste von Zeichen an, die nicht in einer Eingabezeichenfolge vorkommen dürfen, damit eine Übereinstimmung vorliegt. "firstCharacter" entspricht dem ersten Zeichen und "lastCharacter" dem letzten Zeichen im Bereich.

Mehrere Zeichenbereiche können verkettet werden. Um beispielsweise den Bereich der Dezimalstellen von "0" bis "9", den Bereich der Kleinbuchstaben von "a" bis "f" und den Bereich der Großbuchstaben von "A" bis "F" anzugeben, verwenden Sie "[0-9a-fA-F]".</target>
        <note />
      </trans-unit>
      <trans-unit id="Regex_negative_character_range_short">
        <source>negative character range</source>
        <target state="translated">Negativer Zeichenbereich</target>
        <note />
      </trans-unit>
      <trans-unit id="Regex_negative_unicode_category_long">
        <source>The regular expression construct \P{ name } matches any character that does not belong to a Unicode general category or named block, where name is the category abbreviation or named block name.</source>
        <target state="translated">Das Konstrukt des regulären Ausdrucks "\P{ name }" entspricht einem beliebigen Zeichen, das zu keiner allgemeinen Unicode-Kategorie bzw. keinem benannten Block gehört, wobei "name" der Kategorieabkürzung oder dem Namen des benannten Blocks entspricht.</target>
        <note />
      </trans-unit>
      <trans-unit id="Regex_negative_unicode_category_short">
        <source>negative unicode category</source>
        <target state="translated">Negative Unicode-Kategorie</target>
        <note />
      </trans-unit>
      <trans-unit id="Regex_new_line_character_long">
        <source>Matches a new-line character, \u000A</source>
        <target state="translated">Entspricht einem Neue-Zeile-Zeichen, \u000A.</target>
        <note />
      </trans-unit>
      <trans-unit id="Regex_new_line_character_short">
        <source>new-line character</source>
        <target state="translated">Neue-Zeile-Zeichen</target>
        <note />
      </trans-unit>
      <trans-unit id="Regex_no">
        <source>no</source>
        <target state="translated">Nein</target>
        <note />
      </trans-unit>
      <trans-unit id="Regex_non_digit_character_long">
        <source>\D matches any non-digit character. It is equivalent to the \P{Nd} regular expression pattern.

If ECMAScript-compliant behavior is specified, \D is equivalent to [^0-9]</source>
        <target state="translated">"\D" entspricht einem beliebigen Zeichen, das keine Ziffer darstellt. Entspricht dem Muster für reguläre Ausdrücke "\P{Nd}".

Wenn das ECMAScript-konforme Verhalten angegeben wird, ist "\D" gleichbedeutend mit "[^0-9]".</target>
        <note />
      </trans-unit>
      <trans-unit id="Regex_non_digit_character_short">
        <source>non-digit character</source>
        <target state="translated">Nicht-Ziffernzeichen</target>
        <note />
      </trans-unit>
      <trans-unit id="Regex_non_white_space_character_long">
        <source>\S matches any non-white-space character. It is equivalent to the [^\f\n\r\t\v\x85\p{Z}] regular expression pattern, or the opposite of the regular expression pattern that is equivalent to \s, which matches white-space characters.

If ECMAScript-compliant behavior is specified, \S is equivalent to [^ \f\n\r\t\v]</source>
        <target state="translated">"\S" entspricht einem beliebigen Nicht-Leerraumzeichen. Dies ist identisch mit dem Muster für reguläre Ausdrücke "[^\f\n\r\t\v\x85\p{Z}]" oder mit dem Gegenteil des Musters für reguläre Ausdrücke "\s", welches mit Leerraumzeichen übereinstimmt.

Wenn das ECMAScript-konforme Verhalten angegeben wird, ist "\S" gleichbedeutend mit "[^ \f\n\r\t\v]".</target>
        <note />
      </trans-unit>
      <trans-unit id="Regex_non_white_space_character_short">
        <source>non-white-space character</source>
        <target state="translated">Nicht-Leerraumzeichen</target>
        <note />
      </trans-unit>
      <trans-unit id="Regex_non_word_boundary_long">
        <source>The \B anchor specifies that the match must not occur on a word boundary. It is the opposite of the \b anchor.</source>
        <target state="translated">Der \B-Anker gibt an, dass die Übereinstimmung nicht an einer Wortgrenze auftreten darf. Dies ist das Gegenteil vom \b-Anker.</target>
        <note />
      </trans-unit>
      <trans-unit id="Regex_non_word_boundary_short">
        <source>non-word boundary</source>
        <target state="translated">Nicht-Wortgrenze</target>
        <note />
      </trans-unit>
      <trans-unit id="Regex_non_word_character_long">
        <source>\W matches any non-word character. It matches any character except for those in the following Unicode categories:

    Ll	Letter, Lowercase
    Lu	Letter, Uppercase
    Lt	Letter, Titlecase
    Lo	Letter, Other
    Lm	Letter, Modifier
    Mn	Mark, Nonspacing
    Nd	Number, Decimal Digit
    Pc	Punctuation, Connector

If ECMAScript-compliant behavior is specified, \W is equivalent to [^a-zA-Z_0-9]</source>
        <target state="translated">"\W" entspricht einem beliebigen Nicht-Wortzeichen. Stimmt mit einem beliebigen Zeichen überein, das nicht in den folgenden Unicode-Kategorien enthalten ist:

    Ll	Buchstabe, Kleinbuchstabe
    Lu	Buchstabe, Großbuchstabe
    Lt	Buchstabe, erster Buchstabe groß
    Lo	Buchstabe, sonstige
    Lm	Buchstabe, Modifizierer
    Mn	Zeichen, Zeichen ohne eigene Breite
    Nd	Zahl, Dezimalzahl
    Pc	Interpunktion, Verbindung

Wenn das ECMAScript-konforme Verhalten angegeben wird, ist "\W" gleichbedeutend mit "[^a-zA-Z_0-9]".</target>
        <note>Note: Ll, Lu, Lt, Lo, Lm, Mn, Nd, and Pc are all things that should not be localized. </note>
      </trans-unit>
      <trans-unit id="Regex_non_word_character_short">
        <source>non-word character</source>
        <target state="translated">Nicht-Wortzeichen</target>
        <note />
      </trans-unit>
      <trans-unit id="Regex_noncapturing_group_long">
        <source>This construct does not capture the substring that is matched by a subexpression:

The noncapturing group construct is typically used when a quantifier is applied to a group, but the substrings captured by the group are of no interest.

If a regular expression includes nested grouping constructs, an outer noncapturing group construct does not apply to the inner nested group constructs.</source>
        <target state="translated">Dieses Konstrukt erfasst nicht die Teilzeichenfolge, die mit einem Teilausdruck übereinstimmt:

Das Konstrukt der Nicht-Erfassungsgruppe wird normalerweise verwendet, wenn ein Quantifizierer auf eine Gruppe angewendet wird, die von der Gruppe erfassten Teilzeichenfolgen jedoch nicht relevant sind.

Wenn ein regulärer Ausdruck geschachtelte Gruppierungskonstrukte enthält, gilt ein äußeres Konstrukt von Nicht-Erfassungsgruppen nicht für die inneren geschachtelten Gruppenkonstrukte.</target>
        <note />
      </trans-unit>
      <trans-unit id="Regex_noncapturing_group_short">
        <source>noncapturing group</source>
        <target state="translated">Nicht-Erfassungsgruppe</target>
        <note />
      </trans-unit>
      <trans-unit id="Regex_number_decimal_digit">
        <source>number, decimal digit</source>
        <target state="translated">Zahl, Dezimalzahl</target>
        <note />
      </trans-unit>
      <trans-unit id="Regex_number_letter">
        <source>number, letter</source>
        <target state="translated">Zahl, Buchstabe</target>
        <note />
      </trans-unit>
      <trans-unit id="Regex_number_other">
        <source>number, other</source>
        <target state="translated">Zahl, sonstige</target>
        <note />
      </trans-unit>
      <trans-unit id="Regex_numbered_backreference_long">
        <source>A numbered backreference, where 'number' is the ordinal position of the capturing group in the regular expression. For example, \4 matches the contents of the fourth capturing group.

There is an ambiguity between octal escape codes (such as \16) and \number backreferences that use the same notation. If the ambiguity is a problem, you can use the \k&lt;name&gt; notation, which is unambiguous and cannot be confused with octal character codes. Similarly, hexadecimal codes such as \xdd are unambiguous and cannot be confused with backreferences.</source>
        <target state="translated">Ein nummerierter Rückverweis, wobei "zahl" für die Ordnungsposition der Erfassungsgruppe im regulären Ausdruck steht. Beispiel: \4 entspricht dem Inhalt der vierten Erfassungsgruppe.

Es besteht eine Mehrdeutigkeit zwischen den Escapecodes für Oktalzahlen (z. B. \16) und den \zahl-Rückverweisen, die dieselbe Notation verwenden. Wenn die Mehrdeutigkeit ein Problem darstellt, können Sie die \k&lt;name&gt;-Notation verwenden, die eindeutig ist und nicht mit Oktalzeichencodes verwechselt werden kann. Ebenso eindeutig sind hexadezimale Codes wie \xdd, die nicht mit Rückverweisen verwechselt werden können.</target>
        <note />
      </trans-unit>
      <trans-unit id="Regex_numbered_backreference_short">
        <source>numbered backreference</source>
        <target state="translated">Nummerierter Rückverweis</target>
        <note />
      </trans-unit>
      <trans-unit id="Regex_other_control">
        <source>other, control</source>
        <target state="translated">Sonstige, Steuerelement</target>
        <note />
      </trans-unit>
      <trans-unit id="Regex_other_format">
        <source>other, format</source>
        <target state="translated">Sonstige, Format</target>
        <note />
      </trans-unit>
      <trans-unit id="Regex_other_not_assigned">
        <source>other, not assigned</source>
        <target state="translated">Sonstige, nicht zugewiesen</target>
        <note />
      </trans-unit>
      <trans-unit id="Regex_other_private_use">
        <source>other, private use</source>
        <target state="translated">Sonstige, private Nutzung</target>
        <note />
      </trans-unit>
      <trans-unit id="Regex_other_surrogate">
        <source>other, surrogate</source>
        <target state="translated">Sonstige, Ersatzzeichen</target>
        <note />
      </trans-unit>
      <trans-unit id="Regex_positive_character_group_long">
        <source>A positive character group specifies a list of characters, any one of which may appear in an input string for a match to occur.</source>
        <target state="translated">Eine positive Zeichengruppe gibt eine Liste von Zeichen an, von denen jedes in einer Eingabezeichenfolge enthalten sein kann, damit eine Übereinstimmung auftritt.</target>
        <note />
      </trans-unit>
      <trans-unit id="Regex_positive_character_group_short">
        <source>positive character group</source>
        <target state="translated">Positive Zeichengruppe</target>
        <note />
      </trans-unit>
      <trans-unit id="Regex_positive_character_range_long">
        <source>A positive character range specifies a range of characters, any one of which may appear in an input string for a match to occur.  'firstCharacter' is the character that begins the range and 'lastCharacter' is the character that ends the range. </source>
        <target state="translated">Ein positiver Zeichenbereich gibt einen Bereich von Zeichen an, von denen jedes in einer Eingabezeichenfolge enthalten sein kann, damit eine Übereinstimmung auftritt. "firstCharacter" ist das erste Zeichen und "lastCharacter" das letzte Zeichen des Bereichs. </target>
        <note />
      </trans-unit>
      <trans-unit id="Regex_positive_character_range_short">
        <source>positive character range</source>
        <target state="translated">Positiver Zeichenbereich</target>
        <note />
      </trans-unit>
      <trans-unit id="Regex_punctuation_close">
        <source>punctuation, close</source>
        <target state="translated">Interpunktion, schließen</target>
        <note />
      </trans-unit>
      <trans-unit id="Regex_punctuation_connector">
        <source>punctuation, connector</source>
        <target state="translated">Interpunktion, Verbindung</target>
        <note />
      </trans-unit>
      <trans-unit id="Regex_punctuation_dash">
        <source>punctuation, dash</source>
        <target state="translated">Interpunktion, Bindestrich</target>
        <note />
      </trans-unit>
      <trans-unit id="Regex_punctuation_final_quote">
        <source>punctuation, final quote</source>
        <target state="translated">Interpunktion, schließendes Anführungszeichen</target>
        <note />
      </trans-unit>
      <trans-unit id="Regex_punctuation_initial_quote">
        <source>punctuation, initial quote</source>
        <target state="translated">Interpunktion, öffnendes Anführungszeichen</target>
        <note />
      </trans-unit>
      <trans-unit id="Regex_punctuation_open">
        <source>punctuation, open</source>
        <target state="translated">Interpunktion, öffnen</target>
        <note />
      </trans-unit>
      <trans-unit id="Regex_punctuation_other">
        <source>punctuation, other</source>
        <target state="translated">Interpunktion, sonstige</target>
        <note />
      </trans-unit>
      <trans-unit id="Regex_separator_line">
        <source>separator, line</source>
        <target state="translated">Trennzeichen, Zeile</target>
        <note />
      </trans-unit>
      <trans-unit id="Regex_separator_paragraph">
        <source>separator, paragraph</source>
        <target state="translated">Trennzeichen, Absatz</target>
        <note />
      </trans-unit>
      <trans-unit id="Regex_separator_space">
        <source>separator, space</source>
        <target state="translated">Trennzeichen, Leerzeichen</target>
        <note />
      </trans-unit>
      <trans-unit id="Regex_start_of_string_only_long">
        <source>The \A anchor specifies that a match must occur at the beginning of the input string. It is identical to the ^ anchor, except that \A ignores the RegexOptions.Multiline option. Therefore, it can only match the start of the first line in a multiline input string.</source>
        <target state="translated">Der \A-Anker gibt an, dass eine Übereinstimmung am Anfang der Eingabezeichenfolge erfolgen muss. Er ist identisch mit dem ^-Anker, mit der Ausnahme, dass \A die Option "RegexOptions.Multiline" ignoriert. Daher ist nur eine Übereinstimmung mit dem Anfang der ersten Zeile in einer mehrzeiligen Eingabezeichenfolge möglich.</target>
        <note />
      </trans-unit>
      <trans-unit id="Regex_start_of_string_only_short">
        <source>start of string only</source>
        <target state="translated">Nur Anfang der Zeichenfolge</target>
        <note />
      </trans-unit>
      <trans-unit id="Regex_start_of_string_or_line_long">
        <source>The ^ anchor specifies that the following pattern must begin at the first character position of the string. If you use ^ with the RegexOptions.Multiline option, the match must occur at the beginning of each line.</source>
        <target state="translated">Der ^-Anker gibt an, dass das folgende Muster an der ersten Zeichenposition der Zeichenfolge beginnen muss. Wenn Sie "^" mit der Option "RegexOptions.Multiline" verwenden, muss die Übereinstimmung am Anfang jeder Zeile erfolgen.</target>
        <note />
      </trans-unit>
      <trans-unit id="Regex_start_of_string_or_line_short">
        <source>start of string or line</source>
        <target state="translated">Anfang der Zeichenfolge oder Zeile</target>
        <note />
      </trans-unit>
      <trans-unit id="Regex_subexpression">
        <source>subexpression</source>
        <target state="translated">Teilausdruck</target>
        <note />
      </trans-unit>
      <trans-unit id="Regex_symbol_currency">
        <source>symbol, currency</source>
        <target state="translated">Symbol, Währung</target>
        <note />
      </trans-unit>
      <trans-unit id="Regex_symbol_math">
        <source>symbol, math</source>
        <target state="translated">Symbol, Mathematik</target>
        <note />
      </trans-unit>
      <trans-unit id="Regex_symbol_modifier">
        <source>symbol, modifier</source>
        <target state="translated">Symbol, Modifizierer</target>
        <note />
      </trans-unit>
      <trans-unit id="Regex_symbol_other">
        <source>symbol, other</source>
        <target state="translated">Symbol, sonstige</target>
        <note />
      </trans-unit>
      <trans-unit id="Regex_tab_character_long">
        <source>Matches a tab character, \u0009</source>
        <target state="translated">Entspricht einem Tabstoppzeichen, \u0009.</target>
        <note />
      </trans-unit>
      <trans-unit id="Regex_tab_character_short">
        <source>tab character</source>
        <target state="translated">Tabstoppzeichen</target>
        <note />
      </trans-unit>
      <trans-unit id="Regex_unicode_category_long">
        <source>The regular expression construct \p{ name } matches any character that belongs to a Unicode general category or named block, where name is the category abbreviation or named block name.</source>
        <target state="translated">Das Konstrukt des regulären Ausdrucks "\p{ name }" entspricht einem beliebigen Zeichen, das zu einer allgemeinen Unicode-Kategorie oder einem benannten Block gehört, wobei "name" der Kategorieabkürzung oder dem Namen des benannten Blocks entspricht.</target>
        <note />
      </trans-unit>
      <trans-unit id="Regex_unicode_category_short">
        <source>unicode category</source>
        <target state="translated">Unicode-Kategorie</target>
        <note />
      </trans-unit>
      <trans-unit id="Regex_unicode_escape_long">
        <source>Matches a UTF-16 code unit whose value is #### hexadecimal.</source>
        <target state="translated">Entspricht einer UTF-16-Codeeinheit, deren Wert hexadezimal (####) ist.</target>
        <note />
      </trans-unit>
      <trans-unit id="Regex_unicode_escape_short">
        <source>unicode escape</source>
        <target state="translated">Unicode-Escapezeichen</target>
        <note />
      </trans-unit>
      <trans-unit id="Regex_unicode_general_category_0">
        <source>Unicode General Category: {0}</source>
        <target state="translated">Allgemeine Unicode-Kategorie: {0}</target>
        <note />
      </trans-unit>
      <trans-unit id="Regex_vertical_tab_character_long">
        <source>Matches a vertical-tab character, \u000B</source>
        <target state="translated">Entspricht einem vertikalen Tabstoppzeichen, \u000B.</target>
        <note />
      </trans-unit>
      <trans-unit id="Regex_vertical_tab_character_short">
        <source>vertical-tab character</source>
        <target state="translated">Vertikales Tabstoppzeichen</target>
        <note />
      </trans-unit>
      <trans-unit id="Regex_white_space_character_long">
        <source>\s matches any white-space character. It is equivalent to the following escape sequences and Unicode categories:

    \f	The form feed character, \u000C
    \n	The newline character, \u000A
    \r	The carriage return character, \u000D
    \t	The tab character, \u0009
    \v	The vertical tab character, \u000B
    \x85	The ellipsis or NEXT LINE (NEL) character (…), \u0085
    \p{Z}	Matches any separator character

If ECMAScript-compliant behavior is specified, \s is equivalent to [ \f\n\r\t\v]</source>
        <target state="translated">"\s" stimmt mit einem beliebigen Leerraumzeichen überein. Entspricht den folgenden Escapesequenzen und Unicode-Kategorien:

    \f	Das Seitenvorschubzeichen, \u000C
    \n	Das Zeilenvorschubzeichen, \u000A
    \r	Das Wagenrücklaufzeichen, \u000D
    \t	Das Tabstoppzeichen, \u0009
    \v	Das vertikale Tabstoppzeichen, \u000B
    \x85	Das Auslassungszeichen oder NEL-Zeichen für die nächste Zeile (...), \u0085
    \p{Z}	Entspricht einem beliebigen Trennzeichen

Wenn das ECMAScript-konforme Verhalten angegeben wird, ist "\s" gleichbedeutend mit "[\f\n\r\t\v]".</target>
        <note />
      </trans-unit>
      <trans-unit id="Regex_white_space_character_short">
        <source>white-space character</source>
        <target state="translated">Leerraumzeichen</target>
        <note />
      </trans-unit>
      <trans-unit id="Regex_word_boundary_long">
        <source>The \b anchor specifies that the match must occur on a boundary between a word character (the \w language element) and a non-word character (the \W language element). Word characters consist of alphanumeric characters and underscores; a non-word character is any character that is not alphanumeric or an underscore. The match may also occur on a word boundary at the beginning or end of the string.

The \b anchor is frequently used to ensure that a subexpression matches an entire word instead of just the beginning or end of a word.</source>
        <target state="translated">Der \b-Anker gibt an, dass die Übereinstimmung an einer Grenze zwischen einem Wortzeichen (dem \w-Sprachelement) und einem Nicht-Wortzeichen (dem \W-Sprachelement) erfolgen muss. Wortzeichen bestehen aus alphanumerischen Zeichen und Unterstrichen; ein Nicht-Wortzeichen ist ein beliebiges Zeichen, das nicht alphanumerisch oder ein Unterstrich ist. Die Übereinstimmung kann auch an einer Wortgrenze am Anfang oder Ende der Zeichenfolge auftreten.

Der \b-Anker wird häufig verwendet, um sicherzustellen, dass ein Teilausdruck mit einem ganzen Wort statt nur mit dem Anfang oder Ende eines Worts übereinstimmt.</target>
        <note />
      </trans-unit>
      <trans-unit id="Regex_word_boundary_short">
        <source>word boundary</source>
        <target state="translated">Wortgrenze</target>
        <note />
      </trans-unit>
      <trans-unit id="Regex_word_character_long">
        <source>\w matches any word character. A word character is a member of any of the following Unicode categories:

    Ll	Letter, Lowercase
    Lu	Letter, Uppercase
    Lt	Letter, Titlecase
    Lo	Letter, Other
    Lm	Letter, Modifier
    Mn	Mark, Nonspacing
    Nd	Number, Decimal Digit
    Pc	Punctuation, Connector

If ECMAScript-compliant behavior is specified, \w is equivalent to [a-zA-Z_0-9]</source>
        <target state="translated">"\w" entspricht einem beliebigen Wortzeichen. Ein Wortzeichen gehört zu einer der folgenden Unicode-Kategorien:

    Ll	Buchstabe, Kleinbuchstabe
    Lu	Buchstabe, Großbuchstabe
    Lt	Buchstabe, erster Buchstabe groß
    Lo	Buchstabe, sonstige
    Lm	Buchstabe, Modifizierer
    Mn	Zeichen, Zeichen ohne eigene Breite
    Nd	Zahl, Dezimalzahl
    Pc	Interpunktion, Verbindung

Wenn das ECMAScript-konforme Verhalten angegeben wird, ist "\w" gleichbedeutend mit "[a-zA-Z_0-9]".</target>
        <note>Note: Ll, Lu, Lt, Lo, Lm, Mn, Nd, and Pc are all things that should not be localized.</note>
      </trans-unit>
      <trans-unit id="Regex_word_character_short">
        <source>word character</source>
        <target state="translated">Wortzeichen</target>
        <note />
      </trans-unit>
      <trans-unit id="Regex_yes">
        <source>yes</source>
        <target state="translated">Ja</target>
        <note />
      </trans-unit>
      <trans-unit id="Regex_zero_width_negative_lookahead_assertion_long">
        <source>A zero-width negative lookahead assertion, where for the match to be successful, the input string must not match the regular expression pattern in subexpression. The matched string is not included in the match result.

A zero-width negative lookahead assertion is typically used either at the beginning or at the end of a regular expression. At the beginning of a regular expression, it can define a specific pattern that should not be matched when the beginning of the regular expression defines a similar but more general pattern to be matched. In this case, it is often used to limit backtracking. At the end of a regular expression, it can define a subexpression that cannot occur at the end of a match.</source>
        <target state="translated">Eine negative Lookaheadassertion mit Nullbreite, bei der eine Übereinstimmung erfolgreich ist, wenn die Eingabezeichenfolge nicht dem Muster für reguläre Ausdrücke im Teilausdruck entspricht. Die übereinstimmende Zeichenfolge ist im Übereinstimmungsergebnis nicht enthalten.

Eine negative Lookaheadassertion mit Nullbreite wird in der Regel entweder am Anfang oder am Ende eines regulären Ausdrucks verwendet. Am Anfang eines regulären Ausdrucks kann ein bestimmtes Muster definiert werden, das nicht übereinstimmen darf, wenn der Anfang des regulären Ausdrucks ein ähnliches, aber allgemeineres Muster für den Abgleich definiert. In diesem Fall wird sie häufig verwendet, um die Rückverfolgung einzuschränken. Am Ende eines regulären Ausdrucks kann ein Teilausdruck definiert werden, der nicht am Ende einer Übereinstimmung vorliegen darf.</target>
        <note />
      </trans-unit>
      <trans-unit id="Regex_zero_width_negative_lookahead_assertion_short">
        <source>zero-width negative lookahead assertion</source>
        <target state="translated">Negative Lookaheadassertion mit Nullbreite</target>
        <note />
      </trans-unit>
      <trans-unit id="Regex_zero_width_negative_lookbehind_assertion_long">
        <source>A zero-width negative lookbehind assertion, where for a match to be successful, 'subexpression' must not occur at the input string to the left of the current position. Any substring that does not match 'subexpression' is not included in the match result.

Zero-width negative lookbehind assertions are typically used at the beginning of regular expressions. The pattern that they define precludes a match in the string that follows. They are also used to limit backtracking when the last character or characters in a captured group must not be one or more of the characters that match that group's regular expression pattern.</source>
        <target state="translated">Eine negative Lookbehindassertion mit Nullbreite, bei der eine Übereinstimmung erfolgreich ist, wenn "Teilausdruck" nicht in der Eingabezeichenfolge links von der aktuellen Position vorliegt. Teilzeichenfolgen, die nicht mit "Teilausdruck" übereinstimmen, sind im Übereinstimmungsergebnis nicht enthalten.

Negative Lookbehindassertionen mit Nullbreite werden normalerweise am Anfang regulärer Ausdrücke verwendet. Das von ihnen definierte Muster verhindert eine Übereinstimmung in der nachfolgenden Zeichenfolge. Sie werden zudem zum Begrenzen der Rückverfolgung verwendet, wenn das letzte Zeichen oder die Zeichen in einer erfassten Gruppe nicht mit einem oder mehreren Zeichen übereinstimmen dürfen, die dem Muster für reguläre Ausdrücke der Gruppe entsprechen.</target>
        <note />
      </trans-unit>
      <trans-unit id="Regex_zero_width_negative_lookbehind_assertion_short">
        <source>zero-width negative lookbehind assertion</source>
        <target state="translated">Negative Lookbehindassertion mit Nullbreite</target>
        <note />
      </trans-unit>
      <trans-unit id="Regex_zero_width_positive_lookahead_assertion_long">
        <source>A zero-width positive lookahead assertion, where for a match to be successful, the input string must match the regular expression pattern in 'subexpression'. The matched substring is not included in the match result. A zero-width positive lookahead assertion does not backtrack.

Typically, a zero-width positive lookahead assertion is found at the end of a regular expression pattern. It defines a substring that must be found at the end of a string for a match to occur but that should not be included in the match. It is also useful for preventing excessive backtracking. You can use a zero-width positive lookahead assertion to ensure that a particular captured group begins with text that matches a subset of the pattern defined for that captured group.</source>
        <target state="translated">Eine positive Lookaheadassertion mit Nullbreite, bei der eine Übereinstimmung erfolgreich ist, wenn die Eingabezeichenfolge dem Muster für reguläre Ausdrücke im Teilausdruck entspricht. Die abgeglichene Zeichenfolge ist im Übereinstimmungsergebnis nicht enthalten. Für eine positive Lookaheadassertion wird keine Rückverfolgung durchgeführt.

Eine positive Lookaheadassertion mit Nullbreite wird in der Regel am Ende eines Musters für reguläre Ausdrücke verwendet. Sie definiert eine Teilzeichenfolge, die sich am Ende einer Zeichenfolge befinden muss, damit eine Übereinstimmung vorliegt, die aber nicht in der Übereinstimmung enthalten sein darf. Sie eignet sich auch zum Verhindern einer übermäßigen Rückverfolgung. Mit einer positiven Lookaheadassertion mit Nullbreite können Sie sicherstellen, dass eine bestimmte erfasste Gruppe mit einem Text beginnt, der einer Teilmenge des für die erfasste Gruppe definierten Musters entspricht.</target>
        <note />
      </trans-unit>
      <trans-unit id="Regex_zero_width_positive_lookahead_assertion_short">
        <source>zero-width positive lookahead assertion</source>
        <target state="translated">Positive Lookaheadassertion mit Nullbreite</target>
        <note />
      </trans-unit>
      <trans-unit id="Regex_zero_width_positive_lookbehind_assertion_long">
        <source>A zero-width positive lookbehind assertion, where for a match to be successful, 'subexpression' must occur at the input string to the left of the current position. 'subexpression' is not included in the match result. A zero-width positive lookbehind assertion does not backtrack.

Zero-width positive lookbehind assertions are typically used at the beginning of regular expressions. The pattern that they define is a precondition for a match, although it is not a part of the match result.</source>
        <target state="translated">Eine positive Lookbehindassertion mit Nullbreite, bei der eine Übereinstimmung erfolgreich ist, wenn "Teilausdruck" in der Eingabezeichenfolge links von der aktuellen Position vorliegt. "Teilausdruck" ist im Übereinstimmungsergebnis nicht enthalten. Bei einer positiven Lookbehindassertion mit Nullbreite wird keine Rückverfolgung durchgeführt.

Positive Lookbehindassertionen mit Nullbreite werden normalerweise am Anfang regulärer Ausdrücke verwendet. Das von ihnen definierte Muster ist eine Vorbedingung für eine Übereinstimmung, auch wenn es nicht zum Übereinstimmungsergebnis gehört.</target>
        <note />
      </trans-unit>
      <trans-unit id="Regex_zero_width_positive_lookbehind_assertion_short">
        <source>zero-width positive lookbehind assertion</source>
        <target state="translated">Positive Lookbehindassertion mit Nullbreite</target>
        <note />
      </trans-unit>
      <trans-unit id="Related_method_signatures_found_in_metadata_will_not_be_updated">
        <source>Related method signatures found in metadata will not be updated.</source>
        <target state="translated">In Metadaten gefundene ähnliche Methodensignaturen werden nicht aktualisiert.</target>
        <note />
      </trans-unit>
      <trans-unit id="Removal_of_document_not_supported">
        <source>Removal of document not supported</source>
        <target state="translated">Das Entfernen des Dokuments wird nicht unterstützt.</target>
        <note />
      </trans-unit>
      <trans-unit id="Remove_async_modifier">
        <source>Remove 'async' modifier</source>
        <target state="translated">async-Modifizierer entfernen</target>
        <note />
      </trans-unit>
      <trans-unit id="Remove_unnecessary_Imports_or_usings">
        <source>Remove unnecessary Imports or usings</source>
        <target state="translated">Entfernen unnötiger Importe oder Verwendungen</target>
        <note />
      </trans-unit>
      <trans-unit id="Remove_unnecessary_casts">
        <source>Remove unnecessary casts</source>
        <target state="translated">Nicht erforderliche Umwandlungen entfernen</target>
        <note />
      </trans-unit>
      <trans-unit id="Remove_unused_parameters">
        <source>Remove unused parameters</source>
        <target state="translated">Nicht verwendete Parameter entfernen</target>
        <note />
      </trans-unit>
      <trans-unit id="Remove_unused_suppressions">
        <source>Remove unused suppressions</source>
        <target state="translated">Nicht verwendete Unterdrückungen entfernen</target>
        <note />
      </trans-unit>
      <trans-unit id="Remove_unused_variables">
        <source>Remove unused variables</source>
        <target state="translated">Nicht verwendete Variablen entfernen</target>
        <note />
      </trans-unit>
      <trans-unit id="Removing_0_that_accessed_captured_variables_1_and_2_declared_in_different_scopes_requires_restarting_the_application">
        <source>Removing {0} that accessed captured variables '{1}' and '{2}' declared in different scopes requires restarting the application.</source>
        <target state="translated">Das Entfernen von {0}, welche auf die erfassten Variablen „{1}“ und „{2}“ zugegriffen hat, die in unterschiedlichen Bereichen deklariert sind, erfordert einen Neustart der Anwendung.</target>
        <note />
      </trans-unit>
      <trans-unit id="Removing_0_that_contains_an_active_statement_requires_restarting_the_application">
        <source>Removing {0} that contains an active statement requires restarting the application.</source>
        <target state="translated">Das Entfernen von {0}, die eine aktive Anweisung enthält, erfordert einen Neustart der Anwendung.</target>
        <note />
      </trans-unit>
      <trans-unit id="Renaming_0_requires_restarting_the_application">
        <source>Renaming {0} requires restarting the application.</source>
        <target state="translated">Das Umbenennen von {0} erfordert einen Neustart der Anwendung.</target>
        <note />
      </trans-unit>
      <trans-unit id="Renaming_0_requires_restarting_the_application_because_it_is_not_supported_by_the_runtime">
        <source>Renaming {0} requires restarting the application because it is not supported by the runtime.</source>
        <target state="translated">Das Umbenennen von {0} erfordert einen Neustart der Anwendung, da es von der Laufzeit nicht unterstützt wird.</target>
        <note />
      </trans-unit>
      <trans-unit id="Renaming_a_captured_variable_from_0_to_1_requires_restarting_the_application">
        <source>Renaming a captured variable, from '{0}' to '{1}' requires restarting the application.</source>
        <target state="translated">Das Umbenennen einer erfassten Variablen von „{0}“ in „{1}“ erfordert einen Neustart der Anwendung.</target>
        <note />
      </trans-unit>
      <trans-unit id="Replace_0_with_1">
        <source>Replace '{0}' with '{1}' </source>
        <target state="translated">"{0}" durch "{1}" ersetzen</target>
        <note />
      </trans-unit>
      <trans-unit id="Resolve_conflict_markers">
        <source>Resolve conflict markers</source>
        <target state="translated">Konfliktmarkierungen auflösen</target>
        <note />
      </trans-unit>
      <trans-unit id="RudeEdit">
        <source>Rude edit</source>
        <target state="translated">Grobe Bearbeitung</target>
        <note />
      </trans-unit>
      <trans-unit id="Selection_does_not_contain_a_valid_token">
        <source>Selection does not contain a valid token.</source>
        <target state="translated">Auswahl enthält kein gültiges Token.</target>
        <note />
      </trans-unit>
      <trans-unit id="Selection_not_contained_inside_a_type">
        <source>Selection not contained inside a type.</source>
        <target state="translated">Die Auswahl ist nicht in keinem Typ enthalten.</target>
        <note />
      </trans-unit>
      <trans-unit id="Silent">
        <source>Silent</source>
        <target state="translated">Still</target>
        <note />
      </trans-unit>
      <trans-unit id="Sort_Imports_or_usings">
        <source>Sort Imports or usings</source>
        <target state="translated">Importe oder Verwendungen sortieren</target>
        <note />
      </trans-unit>
      <trans-unit id="Sort_accessibility_modifiers">
        <source>Sort accessibility modifiers</source>
        <target state="translated">Zugriffsmodifizierer sortieren</target>
        <note />
      </trans-unit>
      <trans-unit id="Source_code_language_information_was_not_found_in_PDB">
        <source>Source code language information was not found in PDB.</source>
        <target state="translated">Die Informationen zur Quellcodesprache wurden in der PDB-Datei nicht gefunden.</target>
        <note />
      </trans-unit>
      <trans-unit id="Source_is_a_reference_assembly">
        <source>Source is a reference assembly, not enough information to find PDB.</source>
        <target state="translated">Die Quelle ist eine Referenzassembly. Es sind nicht genügend Informationen vorhanden, um die PDB-Datei zu finden.</target>
        <note />
      </trans-unit>
      <trans-unit id="Split_into_consecutive_0_statements">
        <source>Split into consecutive '{0}' statements</source>
        <target state="translated">In aufeinanderfolgende {0}-Anweisungen teilen</target>
        <note />
      </trans-unit>
      <trans-unit id="Split_into_nested_0_statements">
        <source>Split into nested '{0}' statements</source>
        <target state="translated">In geschachtelte {0}-Anweisungen teilen</target>
        <note />
      </trans-unit>
      <trans-unit id="StreamMustSupportReadAndSeek">
        <source>Stream must support read and seek operations.</source>
        <target state="translated">Stream muss Lese- und Suchvorgänge unterstützen.</target>
        <note />
      </trans-unit>
      <trans-unit id="Strings_must_start_with_double_quote_not_single_quote">
        <source>Strings must start with " not '</source>
        <target state="translated">Zeichenfolgen müssen mit " nicht ' beginnen</target>
        <note />
      </trans-unit>
      <trans-unit id="Suppress_0">
        <source>Suppress {0}</source>
        <target state="translated">{0} unterdrücken</target>
        <note />
      </trans-unit>
      <trans-unit id="Switching_between_lambda_and_local_function_requires_restarting_the_application">
        <source>Switching between a lambda and a local function requires restarting the application.</source>
        <target state="translated">Der Wechsel zwischen einer Lambda- und einer lokalen Funktion erfordert einen Neustart der Anwendung.</target>
        <note />
      </trans-unit>
      <trans-unit id="Symbol_found_in_assembly_path_0">
        <source>Symbol found in assembly path '{0}'</source>
        <target state="translated">Das Symbol wurde unter dem Assemblypfad „{0}“ gefunden</target>
        <note />
      </trans-unit>
      <trans-unit id="Syntax_error">
        <source>Syntax error</source>
        <target state="translated">Syntaxfehler</target>
        <note />
      </trans-unit>
      <trans-unit id="TODO_colon_free_unmanaged_resources_unmanaged_objects_and_override_finalizer">
        <source>TODO: free unmanaged resources (unmanaged objects) and override finalizer</source>
        <target state="translated">TODO: Nicht verwaltete Ressourcen (nicht verwaltete Objekte) freigeben und Finalizer überschreiben</target>
        <note />
      </trans-unit>
      <trans-unit id="TODO_colon_override_finalizer_only_if_0_has_code_to_free_unmanaged_resources">
        <source>TODO: override finalizer only if '{0}' has code to free unmanaged resources</source>
        <target state="translated">TODO: Finalizer nur überschreiben, wenn "{0}" Code für die Freigabe nicht verwalteter Ressourcen enthält</target>
        <note />
      </trans-unit>
      <trans-unit id="Target_type_matches">
        <source>Target type matches</source>
        <target state="translated">Übereinstimmungen mit Zieltyp</target>
        <note />
      </trans-unit>
      <trans-unit id="The_assembly_0_containing_type_1_references_NET_Framework">
        <source>The assembly '{0}' containing type '{1}' references .NET Framework, which is not supported.</source>
        <target state="translated">Die Assembly "{0}" mit dem Typ "{1}" verweist auf das .NET Framework. Dies wird nicht unterstützt.</target>
        <note />
      </trans-unit>
      <trans-unit id="The_selection_contains_a_local_function_call_without_its_declaration">
        <source>The selection contains a local function call without its declaration.</source>
        <target state="translated">Die Auswahl enthält einen lokalen Funktionsaufruf ohne Deklaration.</target>
        <note />
      </trans-unit>
      <trans-unit id="The_symbol_has_no_base">
        <source>The symbol has no base.</source>
        <target state="translated">Das Symbol verfügt über keine Basis.</target>
        <note />
      </trans-unit>
      <trans-unit id="The_symbol_has_no_implementations">
        <source>The symbol has no implementations.</source>
        <target state="translated">Das Symbol verfügt über keine Implementierungen.</target>
        <note />
      </trans-unit>
      <trans-unit id="Timeout_SourceLink">
        <source>Timed out trying to download source code from SourceLink. Subsequent requests may succeed.</source>
        <target state="translated">Timeout beim Herunterladen von Quellcode aus SourceLink. Nachfolgende Anforderungen sind möglicherweise erfolgreich.</target>
        <note />
      </trans-unit>
      <trans-unit id="Timeout_symbol_server">
        <source>Timed out trying to download PDB from symbol server. Subsequent requests may succeed.</source>
        <target state="translated">Timeout beim Herunterladen der PDB-Datei vom Symbolserver. Nachfolgende Anforderungen sind möglicherweise erfolgreich.</target>
        <note />
      </trans-unit>
      <trans-unit id="Too_many_bars_in_conditional_grouping">
        <source>Too many | in (?()|)</source>
        <target state="translated">Zu viele |-Zeichen in (?()|).</target>
        <note>This is an error message shown to the user when they write an invalid Regular Expression. Example: (?(0)a|b|)</note>
      </trans-unit>
      <trans-unit id="Too_many_close_parens">
        <source>Too many )'s</source>
        <target state="translated">Zu viele )-Zeichen.</target>
        <note>This is an error message shown to the user when they write an invalid Regular Expression. Example: )</note>
      </trans-unit>
      <trans-unit id="Trailing_comma_not_allowed">
        <source>Trailing comma not allowed</source>
        <target state="translated">Ein nachgestelltes Komma ist unzulässig</target>
        <note />
      </trans-unit>
      <trans-unit id="Types_colon">
        <source>Types:</source>
        <target state="translated">Typen:</target>
        <note />
      </trans-unit>
      <trans-unit id="UnableToReadSourceFileOrPdb">
        <source>Unable to read source file '{0}' or the PDB built for the containing project. Any changes made to this file while debugging won't be applied until its content matches the built source.</source>
        <target state="translated">Die Quelldatei "{0}" oder die für das enthaltende Projekt kompilierte PDB-Datei kann nicht gelesen werden. Alle Änderungen, die während des Debuggens an dieser Datei vorgenommen wurden, werden erst angewendet, wenn der Inhalt dem kompilierten Quellcode entspricht.</target>
        <note />
      </trans-unit>
      <trans-unit id="Unknown_property">
        <source>Unknown property</source>
        <target state="translated">Unbekannte Eigenschaft</target>
        <note>This is an error message shown to the user when they write an invalid Regular Expression. Example: \p{}</note>
      </trans-unit>
      <trans-unit id="Unknown_property_0">
        <source>Unknown property '{0}'</source>
        <target state="translated">Unbekannte Eigenschaft "{0}"</target>
        <note>This is an error message shown to the user when they write an invalid Regular Expression. Example: \p{xxx}. Here, {0} will be the name of the unknown property ('xxx')</note>
      </trans-unit>
      <trans-unit id="Unrecognized_control_character">
        <source>Unrecognized control character</source>
        <target state="translated">Unbekanntes Steuerzeichen</target>
        <note>This is an error message shown to the user when they write an invalid Regular Expression. Example: [\c]</note>
      </trans-unit>
      <trans-unit id="Unrecognized_escape_sequence_0">
        <source>Unrecognized escape sequence \{0}</source>
        <target state="translated">Unbekannte Escapesequenz \{0}.</target>
        <note>This is an error message shown to the user when they write an invalid Regular Expression. Example: \m. Here, {0} will be the unrecognized character ('m')</note>
      </trans-unit>
      <trans-unit id="Unrecognized_grouping_construct">
        <source>Unrecognized grouping construct</source>
        <target state="translated">Unbekanntes Gruppierungskonstrukt.</target>
        <note>This is an error message shown to the user when they write an invalid Regular Expression. Example: (?&lt;</note>
      </trans-unit>
      <trans-unit id="Unterminated_character_class_set">
        <source>Unterminated [] set</source>
        <target state="translated">Nicht abgeschlossener []-Satz</target>
        <note>This is an error message shown to the user when they write an invalid Regular Expression. Example: [</note>
      </trans-unit>
      <trans-unit id="Unterminated_comment">
        <source>Unterminated comment</source>
        <target state="translated">Nicht beendeter Kommentar</target>
        <note />
      </trans-unit>
      <trans-unit id="Unterminated_regex_comment">
        <source>Unterminated (?#...) comment</source>
        <target state="translated">Nicht abgeschlossener (?#...)-Kommentar.</target>
        <note>This is an error message shown to the user when they write an invalid Regular Expression. Example: (?#</note>
      </trans-unit>
      <trans-unit id="Unterminated_string">
        <source>Unterminated string</source>
        <target state="translated">Nicht abgeschlossene Zeichenfolge</target>
        <note />
      </trans-unit>
      <trans-unit id="Unwrap_all_arguments">
        <source>Unwrap all arguments</source>
        <target state="translated">Umbruch für alle Argumente aufheben</target>
        <note />
      </trans-unit>
      <trans-unit id="Unwrap_all_elements">
        <source>Unwrap all elements</source>
        <target state="translated">Entpacken aller Elemente</target>
        <note />
      </trans-unit>
      <trans-unit id="Unwrap_all_parameters">
        <source>Unwrap all parameters</source>
        <target state="translated">Umbruch für alle Parameter aufheben</target>
        <note />
      </trans-unit>
      <trans-unit id="Unwrap_and_indent_all_arguments">
        <source>Unwrap and indent all arguments</source>
        <target state="translated">Umbruch für alle Argumente aufheben und einrücken</target>
        <note />
      </trans-unit>
      <trans-unit id="Unwrap_and_indent_all_parameters">
        <source>Unwrap and indent all parameters</source>
        <target state="translated">Umbruch für alle Parameter aufheben und einrücken</target>
        <note />
      </trans-unit>
      <trans-unit id="Unwrap_argument_list">
        <source>Unwrap argument list</source>
        <target state="translated">Umbruch für Argumentliste aufheben</target>
        <note />
      </trans-unit>
      <trans-unit id="Unwrap_call_chain">
        <source>Unwrap call chain</source>
        <target state="translated">Umbruch für alle Aufrufkette aufheben</target>
        <note />
      </trans-unit>
      <trans-unit id="Unwrap_expression">
        <source>Unwrap expression</source>
        <target state="translated">Umbruch für Ausdruck aufheben</target>
        <note />
      </trans-unit>
      <trans-unit id="Unwrap_initializer">
        <source>Unwrap initializer</source>
        <target state="translated">Initialisierer entpacken</target>
        <note />
      </trans-unit>
      <trans-unit id="Unwrap_parameter_list">
        <source>Unwrap parameter list</source>
        <target state="translated">Umbruch für Parameterliste aufheben</target>
        <note />
      </trans-unit>
      <trans-unit id="Updating_0_requires_restarting_the_application">
        <source>Updating '{0}' requires restarting the application.</source>
        <target state="translated">Das Aktualisieren von „{0}“ erfordert einen Neustart der Anwendung.</target>
        <note />
      </trans-unit>
      <trans-unit id="Updating_a_0_around_an_active_statement_requires_restarting_the_application">
        <source>Updating a {0} around an active statement requires restarting the application.</source>
        <target state="translated">Das Aktualisieren einer {0} um eine aktive Anweisung erfordert einen Neustart der Anwendung.</target>
        <note />
      </trans-unit>
      <trans-unit id="Updating_a_complex_statement_containing_an_await_expression_requires_restarting_the_application">
        <source>Updating a complex statement containing an await expression requires restarting the application.</source>
        <target state="translated">Das Aktualisieren einer komplexen Anweisung, die einen await-Ausdruck enthält, erfordert einen Neustart der Anwendung.</target>
        <note />
      </trans-unit>
      <trans-unit id="Updating_an_active_statement_requires_restarting_the_application">
        <source>Updating an active statement requires restarting the application.</source>
        <target state="translated">Das Aktualisieren einer aktiven Anweisung erfordert einen Neustart der Anwendung.</target>
        <note />
      </trans-unit>
      <trans-unit id="Updating_async_or_iterator_modifier_around_an_active_statement_requires_restarting_the_application">
        <source>Updating async or iterator modifier around an active statement requires restarting the application.</source>
        <target state="translated">Das Aktualisieren eines asynchronen oder iteratormodifizierers um eine aktive Anweisung erfordert einen Neustart der Anwendung.</target>
        <note>{Locked="async"}{Locked="iterator"} "async" and "iterator" are C#/VB keywords and should not be localized.</note>
      </trans-unit>
      <trans-unit id="Updating_reloadable_type_marked_by_0_attribute_or_its_member_requires_restarting_the_application_because_it_is_not_supported_by_the_runtime">
        <source>Updating a reloadable type (marked by {0}) or its member requires restarting the application because is not supported by the runtime.</source>
        <target state="translated">Das Aktualisieren eines aufladbaren Typs (gekennzeichnet durch {0}) oder seines Elements erfordert einen Neustart der Anwendung, da es von der Laufzeit nicht unterstützt wird.</target>
        <note />
      </trans-unit>
      <trans-unit id="Updating_the_Handles_clause_of_0_requires_restarting_the_application">
        <source>Updating the Handles clause of {0} requires restarting the application.</source>
        <target state="translated">Das Aktualisieren der Handles-Klausel von {0} erfordert einen Neustart der Anwendung.</target>
        <note>{Locked="Handles"} "Handles" is VB keywords and should not be localized.</note>
      </trans-unit>
      <trans-unit id="Updating_the_Implements_clause_of_a_0_requires_restarting_the_application">
        <source>Updating the Implements clause of a {0} requires restarting the application.</source>
        <target state="translated">Das Aktualisieren der Implements-Klausel einer {0} erfordert einen Neustart der Anwendung.</target>
        <note>{Locked="Implements"} "Implements" is VB keywords and should not be localized.</note>
      </trans-unit>
      <trans-unit id="Updating_the_alias_of_Declare_statement_requires_restarting_the_application">
        <source>Updating the alias of Declare statement requires restarting the application.</source>
        <target state="translated">Das Aktualisieren des Alias der Declare-Anweisung erfordert einen Neustart der Anwendung.</target>
        <note>{Locked="Declare"} "Declare" is VB keyword and should not be localized.</note>
      </trans-unit>
      <trans-unit id="Updating_the_attributes_of_0_requires_restarting_the_application_because_it_is_not_supported_by_the_runtime">
        <source>Updating the attributes of {0} requires restarting the application because it is not supported by the runtime.</source>
        <target state="translated">Das Aktualisieren der Attribute von {0} erfordert einen Neustart der Anwendung, da es von der Laufzeit nicht unterstützt wird.</target>
        <note />
      </trans-unit>
      <trans-unit id="Updating_the_base_class_and_or_base_interface_s_of_0_requires_restarting_the_application">
        <source>Updating the base class and/or base interface(s) of {0} requires restarting the application.</source>
        <target state="translated">Das Aktualisieren der Basisklasse und/oder der Basisschnittstelle(n) von {0} erfordert eine Neustart der Anwendung.</target>
        <note />
      </trans-unit>
      <trans-unit id="Updating_the_initializer_of_0_requires_restarting_the_application">
        <source>Updating the initializer of {0} requires restarting the application.</source>
        <target state="translated">Das Aktualisieren des Initialisierers von {0} erfordert einen Neustart der Anwendung.</target>
        <note />
      </trans-unit>
      <trans-unit id="Updating_the_kind_of_a_property_event_accessor_requires_restarting_the_application">
        <source>Updating the kind of a property/event accessor requires restarting the application.</source>
        <target state="translated">Das Aktualisieren der Art einer Eigenschafts-/Ereigniszugriffsmethode erfordert einen Neustart der Anwendung.</target>
        <note />
      </trans-unit>
      <trans-unit id="Updating_the_kind_of_a_type_requires_restarting_the_application">
        <source>Updating the kind of a type requires restarting the application.</source>
        <target state="translated">Das Aktualisieren der Art eines Typs erfordert einen Neustart der Anwendung.</target>
        <note />
      </trans-unit>
      <trans-unit id="Updating_the_library_name_of_Declare_statement_requires_restarting_the_application">
        <source>Updating the library name of Declare statement requires restarting the application.</source>
        <target state="translated">Das Aktualisieren des Bibliotheksnamens der Declare-Anweisung erfordert einen Neustart der Anwendung.</target>
        <note>{Locked="Declare"} "Declare" is VB keyword and should not be localized.</note>
      </trans-unit>
      <trans-unit id="Updating_the_modifiers_of_0_requires_restarting_the_application">
        <source>Updating the modifiers of {0} requires restarting the application.</source>
        <target state="translated">Das Aktualisieren der Modifizierer von {0} erfordert einen Neustart der Anwendung.</target>
        <note />
      </trans-unit>
      <trans-unit id="Updating_the_size_of_a_0_requires_restarting_the_application">
        <source>Updating the size of a {0} requires restarting the application.</source>
        <target state="translated">Das Aktualisieren der Größe einer {0} erfordert einen Neustart der Anwendung.</target>
        <note />
      </trans-unit>
      <trans-unit id="Updating_the_type_of_0_requires_restarting_the_application">
        <source>Updating the type of {0} requires restarting the application.</source>
        <target state="translated">Das Aktualisieren des Typs von {0} erfordert einen Neustart der Anwendung.</target>
        <note />
      </trans-unit>
      <trans-unit id="Updating_the_underlying_type_of_0_requires_restarting_the_application">
        <source>Updating the underlying type of {0} requires restarting the application.</source>
        <target state="translated">Das Aktualisieren des zugrundeliegenden Typs von {0} erfordert einen Neustart der Anwendung.</target>
        <note />
      </trans-unit>
      <trans-unit id="Updating_the_variance_of_0_requires_restarting_the_application">
        <source>Updating the variance of {0} requires restarting the application.</source>
        <target state="translated">Das Aktualisieren der Abweichung von {0} erfordert einen Neustart der Anwendung.</target>
        <note />
      </trans-unit>
      <trans-unit id="Use_block_body_for_lambda_expressions">
        <source>Use block body for lambda expressions</source>
        <target state="translated">Blocktextkörper für Lambdaausdrücke verwenden</target>
        <note />
      </trans-unit>
      <trans-unit id="Use_expression_body_for_lambda_expressions">
        <source>Use expression body for lambda expressions</source>
        <target state="translated">Ausdruckskörper für Lambdaausdrücke verwenden</target>
        <note />
      </trans-unit>
      <trans-unit id="Use_interpolated_verbatim_string">
        <source>Use interpolated verbatim string</source>
        <target state="translated">Interpolierte ausführliche Zeichenfolge verwenden</target>
        <note />
      </trans-unit>
      <trans-unit id="Value_colon">
        <source>Value:</source>
        <target state="translated">Wert:</target>
        <note />
      </trans-unit>
      <trans-unit id="Value_required">
        <source>Value required</source>
        <target state="translated">Wert erforderlich</target>
        <note />
      </trans-unit>
      <trans-unit id="Warning_colon_changing_namespace_may_produce_invalid_code_and_change_code_meaning">
        <source>Warning: Changing namespace may produce invalid code and change code meaning.</source>
        <target state="translated">Warnung: Durch die Änderung des Namespaces kann der Code ungültig werden oder seine Bedeutung verändern.</target>
        <note />
      </trans-unit>
      <trans-unit id="Warning_colon_semantics_may_change_when_converting_statement">
        <source>Warning: Semantics may change when converting statement.</source>
        <target state="translated">Warnung: Die Semantik kann sich beim Konvertieren der Anweisung ändern.</target>
        <note />
      </trans-unit>
      <trans-unit id="Wrap_and_align_call_chain">
        <source>Wrap and align call chain</source>
        <target state="translated">Aufrufkette umbrechen und ausrichten</target>
        <note />
      </trans-unit>
      <trans-unit id="Wrap_and_align_expression">
        <source>Wrap and align expression</source>
        <target state="translated">Ausdruck umbrechen und ausrichten</target>
        <note />
      </trans-unit>
      <trans-unit id="Wrap_and_align_long_call_chain">
        <source>Wrap and align long call chain</source>
        <target state="translated">Lange Aufrufkette umbrechen und ausrichten</target>
        <note />
      </trans-unit>
      <trans-unit id="Wrap_call_chain">
        <source>Wrap call chain</source>
        <target state="translated">Aufrufkette umbrechen</target>
        <note />
      </trans-unit>
      <trans-unit id="Wrap_every_argument">
        <source>Wrap every argument</source>
        <target state="translated">Jedes Argument umbrechen</target>
        <note />
      </trans-unit>
      <trans-unit id="Wrap_every_parameter">
        <source>Wrap every parameter</source>
        <target state="translated">Alle Parameter umbrechen</target>
        <note />
      </trans-unit>
      <trans-unit id="Wrap_expression">
        <source>Wrap expression</source>
        <target state="translated">Ausdruck umbrechen</target>
        <note />
      </trans-unit>
      <trans-unit id="Wrap_initializer">
        <source>Wrap initializer</source>
        <target state="translated">Initialisierer umschließen</target>
        <note />
      </trans-unit>
      <trans-unit id="Wrap_long_argument_list">
        <source>Wrap long argument list</source>
        <target state="translated">Lange Argumentliste umbrechen</target>
        <note />
      </trans-unit>
      <trans-unit id="Wrap_long_call_chain">
        <source>Wrap long call chain</source>
        <target state="translated">Lange Aufrufkette umbrechen</target>
        <note />
      </trans-unit>
      <trans-unit id="Wrap_long_initializer">
        <source>Wrap long initializer</source>
        <target state="translated">Langen Initialisierer umschließen</target>
        <note />
      </trans-unit>
      <trans-unit id="Wrap_long_parameter_list">
        <source>Wrap long parameter list</source>
        <target state="translated">Lange Parameterliste umbrechen</target>
        <note />
      </trans-unit>
      <trans-unit id="Wrapping">
        <source>Wrapping</source>
        <target state="translated">Umbruch</target>
        <note />
      </trans-unit>
      <trans-unit id="You_can_use_the_navigation_bar_to_switch_contexts">
        <source>You can use the navigation bar to switch contexts.</source>
        <target state="translated">Sie können die Navigationsleiste verwenden, um den Kontext zu wechseln.</target>
        <note />
      </trans-unit>
      <trans-unit id="_0_bases">
        <source>'{0}' bases</source>
        <target state="translated">Basiswerte: “{0}”</target>
        <note />
      </trans-unit>
      <trans-unit id="_0_cannot_be_null_or_empty">
        <source>'{0}' cannot be null or empty.</source>
        <target state="translated">"{0}" kann nicht NULL oder leer sein.</target>
        <note />
      </trans-unit>
      <trans-unit id="_0_cannot_be_null_or_whitespace">
        <source>'{0}' cannot be null or whitespace.</source>
        <target state="translated">"{0}" darf nicht NULL oder ein Leerraumzeichen sein.</target>
        <note />
      </trans-unit>
      <trans-unit id="_0_dash_1">
        <source>{0} - {1}</source>
        <target state="translated">{0} - {1}</target>
        <note />
      </trans-unit>
      <trans-unit id="_0_expected">
        <source>'{0}' expected</source>
        <target state="translated">'{0}' erwartet</target>
        <note />
      </trans-unit>
      <trans-unit id="_0_found_in_embedded_PDB">
        <source>'{0}' found in embedded PDB.</source>
        <target state="translated">„{0}“ wurde in einer eingebetteten PDB-Datei gefunden.</target>
        <note />
      </trans-unit>
      <trans-unit id="_0_found_in_embedded_PDB_but_checksum_failed">
        <source>'{0}' found in embedded PDB but checksum was wrong, or couldn't read temp file.</source>
        <target state="translated">„{0}“ wurde in einer eingebetteten PDB-Datei gefunden, aber die Prüfsumme war falsch oder die temporäre Datei konnte nicht gelesen werden.</target>
        <note />
      </trans-unit>
      <trans-unit id="_0_found_in_embedded_PDB_but_could_not_write_file_1">
        <source>'{0}' found in embedded PDB but could not write to temp file: '{1}'</source>
        <target state="translated">„{0}“ wurde in einer eingebetteten PDB-Datei gefunden, konnte aber nicht in die temporäre Datei schreiben: „{1}“</target>
        <note />
      </trans-unit>
      <trans-unit id="_0_found_in_embedded_PDB_cached_source_file">
        <source>'{0}' found in embedded PDB and found cached source file.</source>
        <target state="translated">„{0}“ wurde in der eingebetteten PDB-Datei und in der zwischengespeicherten Quelldatei gefunden.</target>
        <note />
      </trans-unit>
      <trans-unit id="_0_found_in_original_location">
        <source>'{0}' found in original location.</source>
        <target state="translated">„{0}“ wurde am ursprünglichen Speicherort gefunden.</target>
        <note />
      </trans-unit>
      <trans-unit id="_0_found_in_original_location_but_checksum_failed">
        <source>'{0}' found in original location but checksum was wrong, or couldn't read temp file.</source>
        <target state="translated">„{0}“ wurde am ursprünglichen Speicherort gefunden, aber die Prüfsumme war falsch oder die temporäre Datei konnte nicht gelesen werden.</target>
        <note />
      </trans-unit>
      <trans-unit id="_0_found_via_SourceLink">
        <source>'{0}' found via SourceLink.</source>
        <target state="translated">„{0}“ wurde über SourceLink gefunden.</target>
        <note />
      </trans-unit>
      <trans-unit id="_0_found_via_SourceLink_but_couldnt_read_file">
        <source>'{0}' found via SourceLink but couldn't read temp file.</source>
        <target state="translated">„{0}“ wurde über SourceLink gefunden, aber die temporäre Datei konnte nicht gelesen werden.</target>
        <note />
      </trans-unit>
      <trans-unit id="_0_implementations">
        <source>'{0}' implementations</source>
        <target state="translated">“{0}”-Implementierungen</target>
        <note />
      </trans-unit>
      <trans-unit id="_0_is_not_null_here">
        <source>'{0}' is not null here.</source>
        <target state="translated">"{0}" ist hier nicht NULL.</target>
        <note />
      </trans-unit>
      <trans-unit id="_0_literal_not_allowed">
        <source>'{0}' literal not allowed</source>
        <target state="translated">'{0}' Literal nicht zulässig</target>
        <note />
      </trans-unit>
      <trans-unit id="_0_may_be_null_here">
        <source>'{0}' may be null here.</source>
        <target state="translated">"{0}" darf hier NULL sein.</target>
        <note />
      </trans-unit>
      <trans-unit id="_0_references">
        <source>'{0}' references</source>
        <target state="translated">“{0}”-Verweise</target>
        <note />
      </trans-unit>
      <trans-unit id="_0_unexpected">
        <source>'{0}' unexpected</source>
        <target state="translated">'{0}' unerwartet</target>
        <note />
      </trans-unit>
      <trans-unit id="_10000000ths_of_a_second">
        <source>10,000,000ths of a second</source>
        <target state="translated">10.000.000stel einer Sekunde</target>
        <note />
      </trans-unit>
      <trans-unit id="_10000000ths_of_a_second_description">
        <source>The "fffffff" custom format specifier represents the seven most significant digits of the seconds fraction; that is, it represents the ten millionths of a second in a date and time value.

Although it's possible to display the ten millionths of a second component of a time value, that value may not be meaningful. The precision of date and time values depends on the resolution of the system clock. On the Windows NT 3.5 (and later) and Windows Vista operating systems, the clock's resolution is approximately 10-15 milliseconds.</source>
        <target state="translated">Der benutzerdefinierte Formatbezeichner "fffffff" repräsentiert die sieben signifikantesten Stellen des Sekundenbruchteils, d. h., er stellt die Zehnmillionstel einer Sekunde in einem Datums- und Uhrzeitwert dar.

Obwohl die Zehnmillionstel der Sekundenkomponente eines Uhrzeitwerts angezeigt werden können, ist dieser Wert möglicherweise nicht aussagekräftig. Die Genauigkeit von Datums- und Uhrzeitwerten hängt von der Auflösung der Systemuhr ab. Bei den Betriebssystemen Windows NT 3.5 (und höher) und Windows Vista beträgt die Auflösung der Systemuhr ca. 10–15 Millisekunden.</target>
        <note />
      </trans-unit>
      <trans-unit id="_10000000ths_of_a_second_non_zero">
        <source>10,000,000ths of a second (non-zero)</source>
        <target state="translated">10.000.000stel einer Sekunde (ungleich 0)</target>
        <note />
      </trans-unit>
      <trans-unit id="_10000000ths_of_a_second_non_zero_description">
        <source>The "FFFFFFF" custom format specifier represents the seven most significant digits of the seconds fraction; that is, it represents the ten millionths of a second in a date and time value. However, trailing zeros or seven zero digits aren't displayed.

Although it's possible to display the ten millionths of a second component of a time value, that value may not be meaningful. The precision of date and time values depends on the resolution of the system clock. On the Windows NT 3.5 (and later) and Windows Vista operating systems, the clock's resolution is approximately 10-15 milliseconds.</source>
        <target state="translated">Der benutzerdefinierte Formatbezeichner "FFFFFFF" repräsentiert die sieben signifikantesten Stellen des Sekundenbruchteils, d. h., er stellt die Zehnmillionstel einer Sekunde in einem Datums- und Uhrzeitwert dar. Nachgestellte Nullen oder sieben Nullstellen werden jedoch nicht angezeigt.

Obwohl die Zehnmillionstel der Sekundenkomponente eines Uhrzeitwerts angezeigt werden können, ist dieser Wert möglicherweise nicht aussagekräftig. Die Genauigkeit von Datums- und Uhrzeitwerten hängt von der Auflösung der Systemuhr ab. Bei den Betriebssystemen Windows NT 3.5 (und höher) und Windows Vista beträgt die Auflösung der Systemuhr ca. 10–15 Millisekunden.</target>
        <note />
      </trans-unit>
      <trans-unit id="_1000000ths_of_a_second">
        <source>1,000,000ths of a second</source>
        <target state="translated">1.000.000stel einer Sekunde</target>
        <note />
      </trans-unit>
      <trans-unit id="_1000000ths_of_a_second_description">
        <source>The "ffffff" custom format specifier represents the six most significant digits of the seconds fraction; that is, it represents the millionths of a second in a date and time value.

Although it's possible to display the millionths of a second component of a time value, that value may not be meaningful. The precision of date and time values depends on the resolution of the system clock. On the Windows NT 3.5 (and later) and Windows Vista operating systems, the clock's resolution is approximately 10-15 milliseconds.</source>
        <target state="translated">Der benutzerdefinierte Formatbezeichner "ffffff" repräsentiert die sechs signifikantesten Stellen des Sekundenbruchteils, d. h., er stellt die Millionstel einer Sekunde in einem Datums- und Uhrzeitwert dar.

Obwohl die Millionstel der Sekundenkomponente eines Uhrzeitwerts angezeigt werden können, ist dieser Wert möglicherweise nicht aussagekräftig. Die Genauigkeit von Datums- und Uhrzeitwerten hängt von der Auflösung der Systemuhr ab. Bei den Betriebssystemen Windows NT 3.5 (und höher) und Windows Vista beträgt die Auflösung der Systemuhr ca. 10–15 Millisekunden.</target>
        <note />
      </trans-unit>
      <trans-unit id="_1000000ths_of_a_second_non_zero">
        <source>1,000,000ths of a second (non-zero)</source>
        <target state="translated">1.000.000stel einer Sekunde (ungleich 0)</target>
        <note />
      </trans-unit>
      <trans-unit id="_1000000ths_of_a_second_non_zero_description">
        <source>The "FFFFFF" custom format specifier represents the six most significant digits of the seconds fraction; that is, it represents the millionths of a second in a date and time value. However, trailing zeros or six zero digits aren't displayed.

Although it's possible to display the millionths of a second component of a time value, that value may not be meaningful. The precision of date and time values depends on the resolution of the system clock. On the Windows NT 3.5 (and later) and Windows Vista operating systems, the clock's resolution is approximately 10-15 milliseconds.</source>
        <target state="translated">Der benutzerdefinierte Formatbezeichner "FFFFFF" repräsentiert die sechs signifikantesten Stellen des Sekundenbruchteils, d. h., er stellt die Millionstel einer Sekunde in einem Datums- und Uhrzeitwert dar. Nachgestellte Nullen oder sechs Nullstellen werden jedoch nicht angezeigt.

Obwohl die Millionstel der Sekundenkomponente eines Uhrzeitwerts angezeigt werden können, ist dieser Wert möglicherweise nicht aussagekräftig. Die Genauigkeit von Datums- und Uhrzeitwerten hängt von der Auflösung der Systemuhr ab. Bei den Betriebssystemen Windows NT 3.5 (und höher) und Windows Vista beträgt die Auflösung der Systemuhr ca. 10–15 Millisekunden.</target>
        <note />
      </trans-unit>
      <trans-unit id="_100000ths_of_a_second">
        <source>100,000ths of a second</source>
        <target state="translated">100.000stel einer Sekunde</target>
        <note />
      </trans-unit>
      <trans-unit id="_100000ths_of_a_second_description">
        <source>The "fffff" custom format specifier represents the five most significant digits of the seconds fraction; that is, it represents the hundred thousandths of a second in a date and time value.

Although it's possible to display the hundred thousandths of a second component of a time value, that value may not be meaningful. The precision of date and time values depends on the resolution of the system clock. On the Windows NT 3.5 (and later) and Windows Vista operating systems, the clock's resolution is approximately 10-15 milliseconds.</source>
        <target state="translated">Der benutzerdefinierte Formatbezeichner "fffff" repräsentiert die fünf signifikantesten Stellen des Sekundenbruchteils, d. h., er stellt die Hunderttausendstel einer Sekunde in einem Datums- und Uhrzeitwert dar.

Obwohl die Hunderttausendstel der Sekundenkomponente eines Uhrzeitwerts angezeigt werden können, ist dieser Wert möglicherweise nicht aussagekräftig. Die Genauigkeit von Datums- und Uhrzeitwerten hängt von der Auflösung der Systemuhr ab. Bei den Betriebssystemen Windows NT 3.5 (und höher) und Windows Vista beträgt die Auflösung der Systemuhr ca. 10–15 Millisekunden.</target>
        <note />
      </trans-unit>
      <trans-unit id="_100000ths_of_a_second_non_zero">
        <source>100,000ths of a second (non-zero)</source>
        <target state="translated">100.000stel einer Sekunde (ungleich 0)</target>
        <note />
      </trans-unit>
      <trans-unit id="_100000ths_of_a_second_non_zero_description">
        <source>The "FFFFF" custom format specifier represents the five most significant digits of the seconds fraction; that is, it represents the hundred thousandths of a second in a date and time value. However, trailing zeros or five zero digits aren't displayed.

Although it's possible to display the hundred thousandths of a second component of a time value, that value may not be meaningful. The precision of date and time values depends on the resolution of the system clock. On the Windows NT 3.5 (and later) and Windows Vista operating systems, the clock's resolution is approximately 10-15 milliseconds.</source>
        <target state="translated">Der benutzerdefinierte Formatbezeichner "FFFFF" repräsentiert die fünf signifikantesten Stellen des Sekundenbruchteils, d. h., er stellt die Hunderttausendstel einer Sekunde in einem Datums- und Uhrzeitwert dar. Nachgestellte Nullen oder fünf Nullstellen werden jedoch nicht angezeigt.

Obwohl die Hunderttausendstel der Sekundenkomponente eines Uhrzeitwerts angezeigt werden können, ist dieser Wert möglicherweise nicht aussagekräftig. Die Genauigkeit von Datums- und Uhrzeitwerten hängt von der Auflösung der Systemuhr ab. Bei den Betriebssystemen Windows NT 3.5 (und höher) und Windows Vista beträgt die Auflösung der Systemuhr ca. 10–15 Millisekunden.</target>
        <note />
      </trans-unit>
      <trans-unit id="_10000ths_of_a_second">
        <source>10,000ths of a second</source>
        <target state="translated">10.000stel einer Sekunde</target>
        <note />
      </trans-unit>
      <trans-unit id="_10000ths_of_a_second_description">
        <source>The "ffff" custom format specifier represents the four most significant digits of the seconds fraction; that is, it represents the ten thousandths of a second in a date and time value.

Although it's possible to display the ten thousandths of a second component of a time value, that value may not be meaningful. The precision of date and time values depends on the resolution of the system clock. On the Windows NT version 3.5 (and later) and Windows Vista operating systems, the clock's resolution is approximately 10-15 milliseconds.</source>
        <target state="translated">Der benutzerdefinierte Formatbezeichner "ffff" repräsentiert die vier signifikantesten Stellen des Sekundenbruchteils, d. h., er stellt die Zehntausendstel einer Sekunde in einem Datums- und Uhrzeitwert dar.

Obwohl die Zehntausendstel der Sekundenkomponente eines Uhrzeitwerts angezeigt werden können, ist dieser Wert möglicherweise nicht aussagekräftig. Die Genauigkeit von Datums- und Uhrzeitwerten hängt von der Auflösung der Systemuhr ab. Bei den Betriebssystemen Windows NT 3.5 (und höher) und Windows Vista beträgt die Auflösung der Systemuhr ca. 10–15 Millisekunden.</target>
        <note />
      </trans-unit>
      <trans-unit id="_10000ths_of_a_second_non_zero">
        <source>10,000ths of a second (non-zero)</source>
        <target state="translated">10.000stel einer Sekunde (ungleich 0)</target>
        <note />
      </trans-unit>
      <trans-unit id="_10000ths_of_a_second_non_zero_description">
        <source>The "FFFF" custom format specifier represents the four most significant digits of the seconds fraction; that is, it represents the ten thousandths of a second in a date and time value. However, trailing zeros or four zero digits aren't displayed.

Although it's possible to display the ten thousandths of a second component of a time value, that value may not be meaningful. The precision of date and time values depends on the resolution of the system clock. On the Windows NT 3.5 (and later) and Windows Vista operating systems, the clock's resolution is approximately 10-15 milliseconds.</source>
        <target state="translated">Der benutzerdefinierte Formatbezeichner "FFFF" repräsentiert die vier signifikantesten Stellen des Sekundenbruchteils, d. h., er stellt die Zehntausendstel einer Sekunde in einem Datums- und Uhrzeitwert dar. Nachgestellte Nullen oder vier Nullstellen werden jedoch nicht angezeigt.

Obwohl die Zehntausendstel der Sekundenkomponente eines Uhrzeitwerts angezeigt werden können, ist dieser Wert möglicherweise nicht aussagekräftig. Die Genauigkeit von Datums- und Uhrzeitwerten hängt von der Auflösung der Systemuhr ab. Bei den Betriebssystemen Windows NT 3.5 (und höher) und Windows Vista beträgt die Auflösung der Systemuhr ca. 10–15 Millisekunden.</target>
        <note />
      </trans-unit>
      <trans-unit id="_1000ths_of_a_second">
        <source>1,000ths of a second</source>
        <target state="translated">1.000stel einer Sekunde</target>
        <note />
      </trans-unit>
      <trans-unit id="_1000ths_of_a_second_description">
        <source>The "fff" custom format specifier represents the three most significant digits of the seconds fraction; that is, it represents the milliseconds in a date and time value.</source>
        <target state="translated">Der benutzerdefinierte Formatbezeichner "fff" repräsentiert die drei signifikantesten Stellen des Sekundenbruchteils, d. h., er stellt die Millisekunden in einem Datums- und Uhrzeitwert dar. </target>
        <note />
      </trans-unit>
      <trans-unit id="_1000ths_of_a_second_non_zero">
        <source>1,000ths of a second (non-zero)</source>
        <target state="translated">1.000stel einer Sekunde (ungleich 0)</target>
        <note />
      </trans-unit>
      <trans-unit id="_1000ths_of_a_second_non_zero_description">
        <source>The "FFF" custom format specifier represents the three most significant digits of the seconds fraction; that is, it represents the milliseconds in a date and time value. However, trailing zeros or three zero digits aren't displayed.</source>
        <target state="translated">Der benutzerdefinierte Formatbezeichner "FFF" repräsentiert die drei signifikantesten Stellen des Sekundenbruchteils, d. h., er stellt die Millisekunden in einem Datums- und Uhrzeitwert dar. Nachgestellte Nullen oder drei Nullstellen werden jedoch nicht angezeigt.</target>
        <note />
      </trans-unit>
      <trans-unit id="_100ths_of_a_second">
        <source>100ths of a second</source>
        <target state="translated">100stel einer Sekunde</target>
        <note />
      </trans-unit>
      <trans-unit id="_100ths_of_a_second_description">
        <source>The "ff" custom format specifier represents the two most significant digits of the seconds fraction; that is, it represents the hundredths of a second in a date and time value.</source>
        <target state="translated">Der benutzerdefinierte Formatbezeichner "ff" repräsentiert die zwei signifikantesten Stellen des Sekundenbruchteils, d. h., er stellt die Hundertstelsekunden in einem Datums- und Uhrzeitwert dar.</target>
        <note />
      </trans-unit>
      <trans-unit id="_100ths_of_a_second_non_zero">
        <source>100ths of a second (non-zero)</source>
        <target state="translated">100stel einer Sekunde (ungleich 0)</target>
        <note />
      </trans-unit>
      <trans-unit id="_100ths_of_a_second_non_zero_description">
        <source>The "FF" custom format specifier represents the two most significant digits of the seconds fraction; that is, it represents the hundredths of a second in a date and time value. However, trailing zeros or two zero digits aren't displayed.</source>
        <target state="translated">Der benutzerdefinierte Formatbezeichner "FF" repräsentiert die zwei signifikantesten Stellen des Sekundenbruchteils, d. h., er stellt die Hundertstelsekunden in einem Datums- und Uhrzeitwert dar. Nachgestellte Nullen oder zwei Nullstellen werden jedoch nicht angezeigt.</target>
        <note />
      </trans-unit>
      <trans-unit id="_10ths_of_a_second">
        <source>10ths of a second</source>
        <target state="translated">Zehntel einer Sekunde</target>
        <note />
      </trans-unit>
      <trans-unit id="_10ths_of_a_second_description">
        <source>The "f" custom format specifier represents the most significant digit of the seconds fraction; that is, it represents the tenths of a second in a date and time value.

If the "f" format specifier is used without other format specifiers, it's interpreted as the "f" standard date and time format specifier.

When you use "f" format specifiers as part of a format string supplied to the ParseExact or TryParseExact method, the number of "f" format specifiers indicates the number of most significant digits of the seconds fraction that must be present to successfully parse the string.</source>
        <target state="translated">Der benutzerdefinierte Formatbezeichner "f" repräsentiert die signifikanteste Stelle des Sekundenbruchteils, d.h., er stellt die Zehntelsekunden in einem Datums- und Uhrzeitwert dar.

Bei Verwendung des Formatbezeichners "f" ohne weitere benutzerdefinierte Formatbezeichner wird er als Standardformatbezeichner "f" für Datum und Uhrzeit interpretiert.

Bei Verwendung des Formatbezeichners "f" als Teil einer Formatzeichenfolge zur Übergabe an die ParseExact- oder TryParseExact-Methode gibt die "f"-Formatbezeichneranzahl die Anzahl der signifikantesten Stellen des Sekundenbruchteils an, die vorhanden sein müssen, um die Zeichenfolge erfolgreich zu analysieren.</target>
        <note>{Locked="ParseExact"}{Locked="TryParseExact"}{Locked=""f""}</note>
      </trans-unit>
      <trans-unit id="_10ths_of_a_second_non_zero">
        <source>10ths of a second (non-zero)</source>
        <target state="translated">Zehntel einer Sekunde (ungleich 0)</target>
        <note />
      </trans-unit>
      <trans-unit id="_10ths_of_a_second_non_zero_description">
        <source>The "F" custom format specifier represents the most significant digit of the seconds fraction; that is, it represents the tenths of a second in a date and time value. Nothing is displayed if the digit is zero.

If the "F" format specifier is used without other format specifiers, it's interpreted as the "F" standard date and time format specifier.

The number of "F" format specifiers used with the ParseExact, TryParseExact, ParseExact, or TryParseExact method indicates the maximum number of most significant digits of the seconds fraction that can be present to successfully parse the string.</source>
        <target state="translated">Der benutzerdefinierte Formatbezeichner "F" repräsentiert die signifikanteste Stelle des Sekundenbruchteils, d. h., er stellt die Zehntelsekunden in einem Datums- und Uhrzeitwert dar. Wenn die Stelle 0 lautet, wird nichts angezeigt.

Bei Verwendung des Formatbezeichners "f" ohne weitere benutzerdefinierte Formatbezeichner wird er als Standardformatbezeichner "f" für Datum und Uhrzeit interpretiert.

Bei Verwendung des Formatbezeichners "f" als Teil einer Formatzeichenfolge zur Übergabe an die ParseExact-, TryParseExact-, ParseExact- oder TryParseExact-Methode gibt die f-Formatbezeichneranzahl die Anzahl der signifikantesten Stellen des Sekundenbruchteils an, die vorhanden sein müssen, um die Zeichenfolge erfolgreich zu analysieren.</target>
        <note />
      </trans-unit>
      <trans-unit id="_12_hour_clock_1_2_digits">
        <source>12 hour clock (1-2 digits)</source>
        <target state="translated">12-Stunden-Format (1–2 Stellen)</target>
        <note />
      </trans-unit>
      <trans-unit id="_12_hour_clock_1_2_digits_description">
        <source>The "h" custom format specifier represents the hour as a number from 1 through 12; that is, the hour is represented by a 12-hour clock that counts the whole hours since midnight or noon. A particular hour after midnight is indistinguishable from the same hour after noon. The hour is not rounded, and a single-digit hour is formatted without a leading zero. For example, given a time of 5:43 in the morning or afternoon, this custom format specifier displays "5".

If the "h" format specifier is used without other custom format specifiers, it's interpreted as a standard date and time format specifier and throws a FormatException.</source>
        <target state="translated">Der benutzerdefinierte Formatbezeichner "h" repräsentiert die Stunde als eine Zahl zwischen 1 und 12, d. h., die Stunde wird in einem 12-Stunden-Format dargestellt, bei dem die ganzen Stunden seit Mitternacht oder Mittag gezählt werden. Eine bestimmte Stunde nach Mitternacht ist nicht von der gleichen Stunde nach Mittag unterscheidbar. Der Stundenwert wird nicht gerundet, und ein einstelliger Stundenwert wird ohne führende Null formatiert. Beispielsweise zeigt dieser benutzerdefinierte Formatbezeichner bei der Uhrzeit 5:43 morgens oder nachmittags den Wert "5" an.

Bei Verwendung des Formatbezeichners "h" ohne weitere benutzerdefinierte Formatbezeichner wird er als Standardformatbezeichner für Datum und Uhrzeit interpretiert und löst eine FormatException aus.</target>
        <note />
      </trans-unit>
      <trans-unit id="_12_hour_clock_2_digits">
        <source>12 hour clock (2 digits)</source>
        <target state="translated">12-Stunden-Format (2 Stellen)</target>
        <note />
      </trans-unit>
      <trans-unit id="_12_hour_clock_2_digits_description">
        <source>The "hh" custom format specifier (plus any number of additional "h" specifiers) represents the hour as a number from 01 through 12; that is, the hour is represented by a 12-hour clock that counts the whole hours since midnight or noon. A particular hour after midnight is indistinguishable from the same hour after noon. The hour is not rounded, and a single-digit hour is formatted with a leading zero. For example, given a time of 5:43 in the morning or afternoon, this format specifier displays "05".</source>
        <target state="translated">Der benutzerdefinierte Formatbezeichner "hh" (plus beliebig viele zusätzliche h-Bezeichner) repräsentiert die Stunde als eine Zahl zwischen 01 und 12, d. h., die Stunde wird in einem 12-Stunden-Format dargestellt, bei dem die ganzen Stunden seit Mitternacht oder Mittag gezählt werden. Eine bestimmte Stunde nach Mitternacht ist nicht von der gleichen Stunde nach Mittag unterscheidbar. Der Stundenwert wird nicht gerundet, und ein einstelliger Stundenwert wird mit einer führenden Null formatiert. Beispielsweise zeigt dieser benutzerdefinierte Formatbezeichner bei der Uhrzeit 5:43 morgens oder nachmittags den Wert "05" an.</target>
        <note />
      </trans-unit>
      <trans-unit id="_24_hour_clock_1_2_digits">
        <source>24 hour clock (1-2 digits)</source>
        <target state="translated">24-Stunden-Format (1–2 Stellen)</target>
        <note />
      </trans-unit>
      <trans-unit id="_24_hour_clock_1_2_digits_description">
        <source>The "H" custom format specifier represents the hour as a number from 0 through 23; that is, the hour is represented by a zero-based 24-hour clock that counts the hours since midnight. A single-digit hour is formatted without a leading zero.

If the "H" format specifier is used without other custom format specifiers, it's interpreted as a standard date and time format specifier and throws a FormatException.</source>
        <target state="translated">Der benutzerdefinierte Formatbezeichner "H" repräsentiert die Stunde als eine Zahl zwischen 0 und 23, d. h., die Stunde wird in einem nullbasierten 24-Stunden-Format dargestellt, bei dem die Stunden seit Mitternacht gezählt werden. Ein einstelliger Stundenwert wird ohne führende Null formatiert.

Bei Verwendung des Formatbezeichners "H" ohne weitere benutzerdefinierte Formatbezeichner wird er als Standardformatbezeichner für Datum und Uhrzeit interpretiert und löst eine FormatException aus.</target>
        <note />
      </trans-unit>
      <trans-unit id="_24_hour_clock_2_digits">
        <source>24 hour clock (2 digits)</source>
        <target state="translated">24-Stunden-Format (2 Stellen)</target>
        <note />
      </trans-unit>
      <trans-unit id="_24_hour_clock_2_digits_description">
        <source>The "HH" custom format specifier (plus any number of additional "H" specifiers) represents the hour as a number from 00 through 23; that is, the hour is represented by a zero-based 24-hour clock that counts the hours since midnight. A single-digit hour is formatted with a leading zero.</source>
        <target state="translated">Der benutzerdefinierte Formatbezeichner "HH" (plus beliebig viele zusätzliche H-Bezeichner) repräsentiert die Stunde als eine Zahl zwischen 00 und 23, d. h., die Stunde wird in einem nullbasierten 24-Stunden-Format dargestellt, bei dem die Stunden seit Mitternacht gezählt werden. Ein einstelliger Stundenwert wird mit einer führenden Null formatiert.</target>
        <note />
      </trans-unit>
      <trans-unit id="all_anonymous_types_in_container">
        <source>all anonymous types in container</source>
        <target state="translated">Alle anonymen Typen im Container</target>
        <note />
      </trans-unit>
      <trans-unit id="and_update_call_sites_directly">
        <source>and update call sites directly</source>
        <target state="translated">und Aufrufsites direkt aktualisieren</target>
        <note />
      </trans-unit>
      <trans-unit id="code">
        <source>code</source>
        <target state="translated">Code</target>
        <note />
      </trans-unit>
      <trans-unit id="date_separator">
        <source>date separator</source>
        <target state="translated">Datumstrennzeichen</target>
        <note />
      </trans-unit>
      <trans-unit id="date_separator_description">
        <source>The "/" custom format specifier represents the date separator, which is used to differentiate years, months, and days. The appropriate localized date separator is retrieved from the DateTimeFormatInfo.DateSeparator property of the current or specified culture.

Note: To change the date separator for a particular date and time string, specify the separator character within a literal string delimiter. For example, the custom format string mm'/'dd'/'yyyy produces a result string in which "/" is always used as the date separator. To change the date separator for all dates for a culture, either change the value of the DateTimeFormatInfo.DateSeparator property of the current culture, or instantiate a DateTimeFormatInfo object, assign the character to its DateSeparator property, and call an overload of the formatting method that includes an IFormatProvider parameter.

If the "/" format specifier is used without other custom format specifiers, it's interpreted as a standard date and time format specifier and throws a FormatException.</source>
        <target state="translated">Der benutzerdefinierte Formatbezeichner "/" repräsentiert das Datumstrennzeichen, das zur Unterscheidung von Jahren, Monaten und Tagen verwendet wird. Das geeignete lokalisierte Datumstrennzeichen wird aus der DateTimeFormatInfo.DateSeparator-Eigenschaft der aktuellen oder angegebenen Kultur abgerufen.

Hinweis: Um das Datumstrennzeichen für eine bestimmte Datums- und Uhrzeitzeichenfolge zu ändern, geben Sie das Trennzeichen innerhalb eines Trennzeichens einer Literalzeichenfolge an. Beispielsweise erzeugt die benutzerdefinierte Formatzeichenfolge "mm'/'dd'/'yyyy" eine Ergebniszeichenfolge, in der stets "/" als Datumstrennzeichen verwendet wird. Um das Datumstrennzeichen für alle Datumswerte für eine Kultur zu ändern, ändern Sie entweder den Wert der DateTimeFormatInfo.DateSeparator-Eigenschaft der aktuellen Kultur, oder instanziieren Sie ein DateTimeFormatInfo-Objekt, weisen Sie das Zeichen der zugehörigen DateSeparator-Eigenschaft zu, und rufen Sie eine Überladung der Formatierungsmethode auf, die einen IFormatProvider-Parameter umfasst.

Bei Verwendung des Formatbezeichners "/" ohne weitere benutzerdefinierte Formatbezeichner wird er als Standardformatbezeichner für Datums- und Uhrzeitwerte interpretiert und löst eine FormatException aus.</target>
        <note />
      </trans-unit>
      <trans-unit id="day_of_the_month_1_2_digits">
        <source>day of the month (1-2 digits)</source>
        <target state="translated">Tag des Monats (1–2 Stellen)</target>
        <note />
      </trans-unit>
      <trans-unit id="day_of_the_month_1_2_digits_description">
        <source>The "d" custom format specifier represents the day of the month as a number from 1 through 31. A single-digit day is formatted without a leading zero.

If the "d" format specifier is used without other custom format specifiers, it's interpreted as the "d" standard date and time format specifier.</source>
        <target state="translated">Der benutzerdefinierte Formatbezeichner "d" repräsentiert den Tag des Monats als eine Zahl zwischen 1 und 31. Ein einstelliger Tageswert wird ohne führende Null formatiert.

Bei Verwendung des Formatbezeichners "d" ohne weitere benutzerdefinierte Formatbezeichner wird er als Standardformatbezeichner "d" für Datum und Uhrzeit interpretiert.</target>
        <note />
      </trans-unit>
      <trans-unit id="day_of_the_month_2_digits">
        <source>day of the month (2 digits)</source>
        <target state="translated">Tag des Monats (2 Stellen)</target>
        <note />
      </trans-unit>
      <trans-unit id="day_of_the_month_2_digits_description">
        <source>The "dd" custom format string represents the day of the month as a number from 01 through 31. A single-digit day is formatted with a leading zero.</source>
        <target state="translated">Der benutzerdefinierte Formatbezeichner "dd" repräsentiert den Tag des Monats als eine Zahl zwischen 01 und 31. Ein einstelliger Tageswert wird mit einer führenden Null formatiert.</target>
        <note />
      </trans-unit>
      <trans-unit id="day_of_the_week_abbreviated">
        <source>day of the week (abbreviated)</source>
        <target state="translated">Tag der Woche (abgekürzt)</target>
        <note />
      </trans-unit>
      <trans-unit id="day_of_the_week_abbreviated_description">
        <source>The "ddd" custom format specifier represents the abbreviated name of the day of the week. The localized abbreviated name of the day of the week is retrieved from the DateTimeFormatInfo.AbbreviatedDayNames property of the current or specified culture.</source>
        <target state="translated">Der benutzerdefinierte Formatbezeichner "ddd" repräsentiert den abgekürzten Namen des Wochentags. Der lokalisierte abgekürzte Name des Wochentags wird aus der DateTimeFormatInfo.AbbreviatedDayNames-Eigenschaft der aktuellen oder angegebenen Kultur abgerufen.</target>
        <note />
      </trans-unit>
      <trans-unit id="day_of_the_week_full">
        <source>day of the week (full)</source>
        <target state="translated">Tag der Woche (vollständig)</target>
        <note />
      </trans-unit>
      <trans-unit id="day_of_the_week_full_description">
        <source>The "dddd" custom format specifier (plus any number of additional "d" specifiers) represents the full name of the day of the week. The localized name of the day of the week is retrieved from the DateTimeFormatInfo.DayNames property of the current or specified culture.</source>
        <target state="translated">Der benutzerdefinierte Formatbezeichner "dddd" (plus beliebig viele zusätzliche d-Bezeichner) repräsentiert den vollständigen Namen des Wochentags. Der lokalisierte Name des Wochentags wird aus der DateTimeFormatInfo.DayNames-Eigenschaft der aktuellen oder angegebenen Kultur abgerufen.</target>
        <note />
      </trans-unit>
      <trans-unit id="discard">
        <source>discard</source>
        <target state="translated">Ausschussvariable</target>
        <note />
      </trans-unit>
      <trans-unit id="embedded">
        <source>embedded</source>
        <target state="translated">Eingebettet</target>
        <note>Embedded is a technical term for "Embedded source", where souce files are embedded into the PDB</note>
      </trans-unit>
      <trans-unit id="external">
        <source>external</source>
        <target state="translated">Extern</target>
        <note>External means "external source", meaning source files that are not part of the current solution</note>
      </trans-unit>
      <trans-unit id="from_metadata">
        <source>from metadata</source>
        <target state="translated">aus Metadaten</target>
        <note />
      </trans-unit>
      <trans-unit id="full_long_date_time">
        <source>full long date/time</source>
        <target state="translated">Vollständige(s) Datum/Uhrzeit (lang)</target>
        <note />
      </trans-unit>
      <trans-unit id="full_long_date_time_description">
        <source>The "F" standard format specifier represents a custom date and time format string that is defined by the current DateTimeFormatInfo.FullDateTimePattern property. For example, the custom format string for the invariant culture is "dddd, dd MMMM yyyy HH:mm:ss".</source>
        <target state="translated">Der Standardformatbezeichner "F" repräsentiert eine benutzerdefinierte Datums- und Uhrzeitzeichenfolge, die durch die aktuelle DateTimeFormatInfo.FullDateTimePattern-Eigenschaft definiert ist. Die benutzerdefinierte Formatzeichenfolge für die invariante Kultur lautet beispielsweise "dddd, dd MMMM yyyy HH:mm:ss".</target>
        <note />
      </trans-unit>
      <trans-unit id="full_short_date_time">
        <source>full short date/time</source>
        <target state="translated">Vollständige(s) Datum/Uhrzeit (kurz)</target>
        <note />
      </trans-unit>
      <trans-unit id="full_short_date_time_description">
        <source>The Full Date Short Time ("f") Format Specifier

The "f" standard format specifier represents a combination of the long date ("D") and short time ("t") patterns, separated by a space.</source>
        <target state="translated">Formatbezeichner für das Datum in Langform und die Uhrzeit in Kurzform ("f")

Der Standardformatbezeichner "f" repräsentiert eine Kombination aus den Mustern für das lange Datumsformat ("D") und das kurze Uhrzeitformat ("t"), getrennt durch ein Leerzeichen.</target>
        <note />
      </trans-unit>
      <trans-unit id="general_long_date_time">
        <source>general long date/time</source>
        <target state="translated">Allgemeine(s) Datum/Uhrzeit (lang)</target>
        <note />
      </trans-unit>
      <trans-unit id="general_long_date_time_description">
        <source>The "G" standard format specifier represents a combination of the short date ("d") and long time ("T") patterns, separated by a space.</source>
        <target state="translated">Der Standardformatbezeichner "G" repräsentiert eine Kombination aus den Mustern für das kurze Datumsformat ("d") und das lange Uhrzeitformat ("T"), getrennt durch ein Leerzeichen.</target>
        <note />
      </trans-unit>
      <trans-unit id="general_short_date_time">
        <source>general short date/time</source>
        <target state="translated">Allgemeine(s) Datum/Uhrzeit (kurz)</target>
        <note />
      </trans-unit>
      <trans-unit id="general_short_date_time_description">
        <source>The "g" standard format specifier represents a combination of the short date ("d") and short time ("t") patterns, separated by a space.</source>
        <target state="translated">Der Standardformatbezeichner "g" repräsentiert eine Kombination aus den Mustern für das kurze Datumsformat ("d") und das kurze Uhrzeitformat ("t"), getrennt durch ein Leerzeichen.</target>
        <note />
      </trans-unit>
      <trans-unit id="generic_overload">
        <source>generic overload</source>
        <target state="translated">generische Überladung</target>
        <note />
      </trans-unit>
      <trans-unit id="generic_overloads">
        <source>generic overloads</source>
        <target state="translated">generische Überladungen</target>
        <note />
      </trans-unit>
      <trans-unit id="in_0_1_2">
        <source>in {0} ({1} - {2})</source>
        <target state="translated">in {0} ({1}–{2})</target>
        <note />
      </trans-unit>
      <trans-unit id="in_Source_attribute">
        <source>in Source (attribute)</source>
        <target state="translated">in Quelle (Attribut)</target>
        <note />
      </trans-unit>
      <trans-unit id="into_extracted_method_to_invoke_at_call_sites">
        <source>into extracted method to invoke at call sites</source>
        <target state="translated">in extrahierte Methode zum Aufrufen bei Aufrufsites</target>
        <note />
      </trans-unit>
      <trans-unit id="into_new_overload">
        <source>into new overload</source>
        <target state="translated">in neue Überladung</target>
        <note />
      </trans-unit>
      <trans-unit id="just_this_anonymous_type">
        <source>just this anonymous type</source>
        <target state="translated">nur dieser anonyme Typ</target>
        <note />
      </trans-unit>
      <trans-unit id="long_date">
        <source>long date</source>
        <target state="translated">Langes Datumsformat</target>
        <note />
      </trans-unit>
      <trans-unit id="long_date_description">
        <source>The "D" standard format specifier represents a custom date and time format string that is defined by the current DateTimeFormatInfo.LongDatePattern property. For example, the custom format string for the invariant culture is "dddd, dd MMMM yyyy".</source>
        <target state="translated">Der Standardformatbezeichner "D" repräsentiert eine benutzerdefinierte Datums- und Uhrzeitformatzeichenfolge, die durch die aktuelle DateTimeFormatInfo.LongDatePattern-Eigenschaft definiert ist. Die benutzerdefinierte Formatzeichenfolge für die invariante Kultur lautet beispielsweise "dddd, dd MMMM yyyy".</target>
        <note />
      </trans-unit>
      <trans-unit id="long_time">
        <source>long time</source>
        <target state="translated">Langes Uhrzeitformat</target>
        <note />
      </trans-unit>
      <trans-unit id="long_time_description">
        <source>The "T" standard format specifier represents a custom date and time format string that is defined by a specific culture's DateTimeFormatInfo.LongTimePattern property. For example, the custom format string for the invariant culture is "HH:mm:ss".</source>
        <target state="translated">Der Standardformatbezeichner "T" repräsentiert eine benutzerdefinierte Datums- und Uhrzeitformatzeichenfolge, die durch die DateTimeFormatInfo.LongTimePattern-Eigenschaft einer bestimmten Kultur definiert ist. Die benutzerdefinierte Formatzeichenfolge für die invariante Kultur lautet beispielsweise "HH:mm:ss".</target>
        <note />
      </trans-unit>
      <trans-unit id="member_kind_and_name">
        <source>{0} '{1}'</source>
        <target state="translated">{0} "{1}"</target>
        <note>e.g. "method 'M'"</note>
      </trans-unit>
      <trans-unit id="minute_1_2_digits">
        <source>minute (1-2 digits)</source>
        <target state="translated">Minute (1–2 Stellen)</target>
        <note />
      </trans-unit>
      <trans-unit id="minute_1_2_digits_description">
        <source>The "m" custom format specifier represents the minute as a number from 0 through 59. The minute represents whole minutes that have passed since the last hour. A single-digit minute is formatted without a leading zero.

If the "m" format specifier is used without other custom format specifiers, it's interpreted as the "m" standard date and time format specifier.</source>
        <target state="translated">Der benutzerdefinierte Formatbezeichner "m" repräsentiert die Minute als eine Zahl zwischen 0 und 59. Der Minutenwert steht für ganze Minuten, die seit der letzten Stunde vergangen sind. Ein einstelliger Minutenwert wird ohne führende Null formatiert.

Bei Verwendung des Formatbezeichners "m" ohne weitere benutzerdefinierte Formatbezeichner wird er als Standardformatbezeichner "m" für Datum und Uhrzeit interpretiert.</target>
        <note />
      </trans-unit>
      <trans-unit id="minute_2_digits">
        <source>minute (2 digits)</source>
        <target state="translated">Minute (2 Stellen)</target>
        <note />
      </trans-unit>
      <trans-unit id="minute_2_digits_description">
        <source>The "mm" custom format specifier (plus any number of additional "m" specifiers) represents the minute as a number from 00 through 59. The minute represents whole minutes that have passed since the last hour. A single-digit minute is formatted with a leading zero.</source>
        <target state="translated">Der benutzerdefinierte Formatbezeichner "mm" (plus beliebig viele zusätzliche m-Bezeichner) repräsentiert die Minute als eine Zahl zwischen 00 und 59. Der Minutenwert steht für ganze Minuten, die seit der letzten Stunde vergangen sind. Ein einstelliger Minutenwert wird mit einer führenden Null formatiert.</target>
        <note />
      </trans-unit>
      <trans-unit id="month_1_2_digits">
        <source>month (1-2 digits)</source>
        <target state="translated">Monate (1–2 Stellen)</target>
        <note />
      </trans-unit>
      <trans-unit id="month_1_2_digits_description">
        <source>The "M" custom format specifier represents the month as a number from 1 through 12 (or from 1 through 13 for calendars that have 13 months). A single-digit month is formatted without a leading zero.

If the "M" format specifier is used without other custom format specifiers, it's interpreted as the "M" standard date and time format specifier.</source>
        <target state="translated">Der benutzerdefinierte Formatbezeichner "M" repräsentiert den Monat als eine Zahl zwischen 1 und 12 (bzw. zwischen 1 und 13 für Kalender mit 13 Monaten). Ein einstelliger Monatswert wird ohne führende Null formatiert.

Bei Verwendung des Formatbezeichners "M" ohne weitere benutzerdefinierte Formatbezeichner wird er als Standardformatbezeichner "M" für Datum und Uhrzeit interpretiert.</target>
        <note />
      </trans-unit>
      <trans-unit id="month_2_digits">
        <source>month (2 digits)</source>
        <target state="translated">Monat (2 Stellen)</target>
        <note />
      </trans-unit>
      <trans-unit id="month_2_digits_description">
        <source>The "MM" custom format specifier represents the month as a number from 01 through 12 (or from 1 through 13 for calendars that have 13 months). A single-digit month is formatted with a leading zero.</source>
        <target state="translated">Der benutzerdefinierte Formatbezeichner "MM" repräsentiert den Monat als eine Zahl zwischen 01 und 12 (bzw. zwischen 1 und 13 für Kalender mit 13 Monaten). Ein einstelliger Monatswert wird mit einer führenden Null formatiert.</target>
        <note />
      </trans-unit>
      <trans-unit id="month_abbreviated">
        <source>month (abbreviated)</source>
        <target state="translated">Monat (abgekürzt)</target>
        <note />
      </trans-unit>
      <trans-unit id="month_abbreviated_description">
        <source>The "MMM" custom format specifier represents the abbreviated name of the month. The localized abbreviated name of the month is retrieved from the DateTimeFormatInfo.AbbreviatedMonthNames property of the current or specified culture.</source>
        <target state="translated">Der benutzerdefinierte Formatbezeichner "MMM" repräsentiert den abgekürzten Namen des Monats. Der lokalisierte abgekürzte Name des Monats wird aus der DateTimeFormatInfo.AbbreviatedMonthNames-Eigenschaft der aktuellen oder angegebenen Kultur abgerufen.</target>
        <note />
      </trans-unit>
      <trans-unit id="month_day">
        <source>month day</source>
        <target state="translated">Tag des Monats</target>
        <note />
      </trans-unit>
      <trans-unit id="month_day_description">
        <source>The "M" or "m" standard format specifier represents a custom date and time format string that is defined by the current DateTimeFormatInfo.MonthDayPattern property. For example, the custom format string for the invariant culture is "MMMM dd".</source>
        <target state="translated">Der Standardformatbezeichner "M" oder "m" repräsentiert eine benutzerdefinierte Datums- und Uhrzeitformatzeichenfolge, die durch die aktuelle DateTimeFormatInfo.MonthDayPattern-Eigenschaft definiert ist. Die benutzerdefinierte Formatzeichenfolge für die invariante Kultur lautet beispielsweise "MMMM dd".</target>
        <note />
      </trans-unit>
      <trans-unit id="month_full">
        <source>month (full)</source>
        <target state="translated">Monat (vollständig)</target>
        <note />
      </trans-unit>
      <trans-unit id="month_full_description">
        <source>The "MMMM" custom format specifier represents the full name of the month. The localized name of the month is retrieved from the DateTimeFormatInfo.MonthNames property of the current or specified culture.</source>
        <target state="translated">Der benutzerdefinierte Formatbezeichner "MMMM" repräsentiert den vollständigen Namen des Monats. Der lokalisierte Name des Monats wird aus der DateTimeFormatInfo.MonthNames-Eigenschaft der aktuellen oder angegebenen Kultur abgerufen.</target>
        <note />
      </trans-unit>
      <trans-unit id="overload">
        <source>overload</source>
        <target state="translated">Überladung</target>
        <note />
      </trans-unit>
      <trans-unit id="overloads_">
        <source>overloads</source>
        <target state="translated">Überladungen</target>
        <note />
      </trans-unit>
      <trans-unit id="_0_Keyword">
        <source>{0} Keyword</source>
        <target state="translated">{0}-Schlüsselwort</target>
        <note />
      </trans-unit>
      <trans-unit id="Encapsulate_field_colon_0_and_use_property">
        <source>Encapsulate field: '{0}' (and use property)</source>
        <target state="translated">Feld kapseln: "{0}" (und Eigenschaft verwenden)</target>
        <note />
      </trans-unit>
      <trans-unit id="Encapsulate_field_colon_0_but_still_use_field">
        <source>Encapsulate field: '{0}' (but still use field)</source>
        <target state="translated">Feld kapseln: "{0}" (Feld jedoch weiterhin verwenden)</target>
        <note />
      </trans-unit>
      <trans-unit id="Encapsulate_fields_and_use_property">
        <source>Encapsulate fields (and use property)</source>
        <target state="translated">Felder kapseln (und Eigenschaft verwenden)</target>
        <note />
      </trans-unit>
      <trans-unit id="Encapsulate_fields_but_still_use_field">
        <source>Encapsulate fields (but still use field)</source>
        <target state="translated">Felder kapseln (Feld jedoch weiterhin verwenden)</target>
        <note />
      </trans-unit>
      <trans-unit id="Could_not_extract_interface_colon_The_selection_is_not_inside_a_class_interface_struct">
        <source>Could not extract interface: The selection is not inside a class/interface/struct.</source>
        <target state="translated">Schnittstelle konnte nicht extrahiert werden: Die Auswahl befindet sich nicht in einer Klasse/Schnittstelle/Struktur.</target>
        <note />
      </trans-unit>
      <trans-unit id="Could_not_extract_interface_colon_The_type_does_not_contain_any_member_that_can_be_extracted_to_an_interface">
        <source>Could not extract interface: The type does not contain any member that can be extracted to an interface.</source>
        <target state="translated">Schnittstelle konnte nicht extrahiert werden: Der Typ enthält kein Element, das in eine Schnittstelle extrahiert werden kann.</target>
        <note />
      </trans-unit>
      <trans-unit id="can_t_not_construct_final_tree">
        <source>can't not construct final tree</source>
        <target state="translated">Endgültiger Baum konnte nicht erstellt werden</target>
        <note />
      </trans-unit>
      <trans-unit id="Parameters_type_or_return_type_cannot_be_an_anonymous_type_colon_bracket_0_bracket">
        <source>Parameters' type or return type cannot be an anonymous type : [{0}]</source>
        <target state="translated">Parametertyp oder Rückgabetyp können kein anonymer Typ sein : [{0}]</target>
        <note />
      </trans-unit>
      <trans-unit id="The_selection_contains_no_active_statement">
        <source>The selection contains no active statement.</source>
        <target state="translated">Die Auswahl enthält keine aktive Anweisung.</target>
        <note />
      </trans-unit>
      <trans-unit id="The_selection_contains_an_error_or_unknown_type">
        <source>The selection contains an error or unknown type.</source>
        <target state="translated">Die Auswahl enthält einen Fehler oder einen unbekannten Typen.</target>
        <note />
      </trans-unit>
      <trans-unit id="Type_parameter_0_is_hidden_by_another_type_parameter_1">
        <source>Type parameter '{0}' is hidden by another type parameter '{1}'.</source>
        <target state="translated">Typparameter "{0}" wird durch einen anderen Typparameter "{1}" verborgen.</target>
        <note />
      </trans-unit>
      <trans-unit id="The_address_of_a_variable_is_used_inside_the_selected_code">
        <source>The address of a variable is used inside the selected code.</source>
        <target state="translated">Die Adress einer Variable wird in dem ausgewählten Code verwendet.</target>
        <note />
      </trans-unit>
      <trans-unit id="Assigning_to_readonly_fields_must_be_done_in_a_constructor_colon_bracket_0_bracket">
        <source>Assigning to readonly fields must be done in a constructor : [{0}].</source>
        <target state="translated">Das Zuweisen zu schreibgeschützten Feldern muss in einem Konstruktor erfolgen: [{0}].</target>
        <note />
      </trans-unit>
      <trans-unit id="generated_code_is_overlapping_with_hidden_portion_of_the_code">
        <source>generated code is overlapping with hidden portion of the code</source>
        <target state="translated">generierter Code überschneidet sich mit dem ausgeblendeten Teil des Codes</target>
        <note />
      </trans-unit>
      <trans-unit id="Add_optional_parameters_to_0">
        <source>Add optional parameters to '{0}'</source>
        <target state="translated">Optionale Parameter zu "{0}" hinzufügen</target>
        <note />
      </trans-unit>
      <trans-unit id="Add_parameters_to_0">
        <source>Add parameters to '{0}'</source>
        <target state="translated">Parameter zu "{0}" hinzufügen</target>
        <note />
      </trans-unit>
      <trans-unit id="Generate_delegating_constructor_0_1">
        <source>Generate delegating constructor '{0}({1})'</source>
        <target state="translated">Delegierenden Konstruktor "{0}({1})" generieren</target>
        <note />
      </trans-unit>
      <trans-unit id="Generate_constructor_0_1">
        <source>Generate constructor '{0}({1})'</source>
        <target state="translated">Konstruktor "{0}({1})" generieren</target>
        <note />
      </trans-unit>
      <trans-unit id="Generate_field_assigning_constructor_0_1">
        <source>Generate field assigning constructor '{0}({1})'</source>
        <target state="translated">Feldzuweisungskonstruktor "{0}({1})" generieren</target>
        <note />
      </trans-unit>
      <trans-unit id="Generate_Equals_and_GetHashCode">
        <source>Generate Equals and GetHashCode</source>
        <target state="translated">"Equals" und "GetHashCode" generieren</target>
        <note />
      </trans-unit>
      <trans-unit id="Generate_Equals_object">
        <source>Generate Equals(object)</source>
        <target state="translated">"Equals(object)" generieren</target>
        <note />
      </trans-unit>
      <trans-unit id="Generate_GetHashCode">
        <source>Generate GetHashCode()</source>
        <target state="translated">"GetHashCode()" generieren</target>
        <note />
      </trans-unit>
      <trans-unit id="Generate_constructor_in_0">
        <source>Generate constructor in '{0}'</source>
        <target state="translated">Konstruktor in "{0}" generieren</target>
        <note />
      </trans-unit>
      <trans-unit id="Generate_all">
        <source>Generate all</source>
        <target state="translated">Alle generieren</target>
        <note />
      </trans-unit>
      <trans-unit id="Generate_local_0">
        <source>Generate local '{0}'</source>
        <target state="translated">Lokales "{0}" generieren</target>
        <note />
      </trans-unit>
      <trans-unit id="Generate_0_1_in_new_file">
        <source>Generate {0} '{1}' in new file</source>
        <target state="translated">{0}-Objekt "{1}" in neuer Datei generieren</target>
        <note />
      </trans-unit>
      <trans-unit id="Generate_nested_0_1">
        <source>Generate nested {0} '{1}'</source>
        <target state="translated">Geschachteltes {0}-Objekt "{1}" generieren</target>
        <note />
      </trans-unit>
      <trans-unit id="Global_Namespace">
        <source>Global Namespace</source>
        <target state="translated">Globaler Namespace</target>
        <note />
      </trans-unit>
      <trans-unit id="Implement_interface_abstractly">
        <source>Implement interface abstractly</source>
        <target state="translated">Schnittstelle abstrakt implementieren</target>
        <note />
      </trans-unit>
      <trans-unit id="Implement_interface_through_0">
        <source>Implement interface through '{0}'</source>
        <target state="translated">Schnittstelle über "{0}" implementieren</target>
        <note />
      </trans-unit>
      <trans-unit id="Implement_interface">
        <source>Implement interface</source>
        <target state="translated">Schnittstelle implementieren</target>
        <note />
      </trans-unit>
      <trans-unit id="Introduce_field_for_0">
        <source>Introduce field for '{0}'</source>
        <target state="translated">Feld für "{0}" bereitstellen</target>
        <note />
      </trans-unit>
      <trans-unit id="Introduce_local_for_0">
        <source>Introduce local for '{0}'</source>
        <target state="translated">Lokales Element für "{0}" bereitstellen</target>
        <note />
      </trans-unit>
      <trans-unit id="Introduce_constant_for_0">
        <source>Introduce constant for '{0}'</source>
        <target state="translated">Konstante für "{0}" bereitstellen</target>
        <note />
      </trans-unit>
      <trans-unit id="Introduce_local_constant_for_0">
        <source>Introduce local constant for '{0}'</source>
        <target state="translated">Lokale Konstante für "{0}" bereitstellen</target>
        <note />
      </trans-unit>
      <trans-unit id="Introduce_field_for_all_occurrences_of_0">
        <source>Introduce field for all occurrences of '{0}'</source>
        <target state="translated">Feld für alle Vorkommen von "{0}" bereitstellen</target>
        <note />
      </trans-unit>
      <trans-unit id="Introduce_local_for_all_occurrences_of_0">
        <source>Introduce local for all occurrences of '{0}'</source>
        <target state="translated">Lokales Element für alle Vorkommen von "{0}" bereitstellen</target>
        <note />
      </trans-unit>
      <trans-unit id="Introduce_constant_for_all_occurrences_of_0">
        <source>Introduce constant for all occurrences of '{0}'</source>
        <target state="translated">Konstante für alle Vorkommen von "{0}" bereitstellen</target>
        <note />
      </trans-unit>
      <trans-unit id="Introduce_local_constant_for_all_occurrences_of_0">
        <source>Introduce local constant for all occurrences of '{0}'</source>
        <target state="translated">Lokale Konstante für alle Vorkommen von "{0}" bereitstellen</target>
        <note />
      </trans-unit>
      <trans-unit id="Introduce_query_variable_for_all_occurrences_of_0">
        <source>Introduce query variable for all occurrences of '{0}'</source>
        <target state="translated">Abfragevariable für alle Vorkommen von "{0}" bereitstellen</target>
        <note />
      </trans-unit>
      <trans-unit id="Introduce_query_variable_for_0">
        <source>Introduce query variable for '{0}'</source>
        <target state="translated">Abfragevariable für "{0}" bereitstellen</target>
        <note />
      </trans-unit>
      <trans-unit id="is_">
        <source>is</source>
        <target state="translated">ist</target>
        <note />
      </trans-unit>
      <trans-unit id="Represents_an_object_whose_operations_will_be_resolved_at_runtime">
        <source>Represents an object whose operations will be resolved at runtime.</source>
        <target state="translated">Stellt ein Objekt dar, dessen Vorgänge zur Laufzeit aufgelöst werden.</target>
        <note />
      </trans-unit>
      <trans-unit id="constant">
        <source>constant</source>
        <target state="translated">Konstante</target>
        <note />
      </trans-unit>
      <trans-unit id="field">
        <source>field</source>
        <target state="translated">Feld</target>
        <note />
      </trans-unit>
      <trans-unit id="local_constant">
        <source>local constant</source>
        <target state="translated">lokale Konstante</target>
        <note />
      </trans-unit>
      <trans-unit id="local_variable">
        <source>local variable</source>
        <target state="translated">Lokale Variable</target>
        <note />
      </trans-unit>
      <trans-unit id="label">
        <source>label</source>
        <target state="translated">Bezeichnung</target>
        <note />
      </trans-unit>
      <trans-unit id="period_era">
        <source>period/era</source>
        <target state="translated">Zeitraum/Epoche</target>
        <note />
      </trans-unit>
      <trans-unit id="period_era_description">
        <source>The "g" or "gg" custom format specifiers (plus any number of additional "g" specifiers) represents the period or era, such as A.D. The formatting operation ignores this specifier if the date to be formatted doesn't have an associated period or era string.

If the "g" format specifier is used without other custom format specifiers, it's interpreted as the "g" standard date and time format specifier.</source>
        <target state="translated">Der benutzerdefinierte Formatbezeichner "g" oder "gg" (plus eine beliebige Anzahl zusätzlicher g-Bezeichner) repräsentiert ein Zeitalter oder eine Epoche, wie z. B. A. D. (Anno Domini). Dieser Bezeichner wird bei der Formatierung ignoriert, wenn dem zu formatierenden Datum keine Zeitalter- oder Epochenzeichenfolge zugeordnet ist.

Bei Verwendung des Formatbezeichners "g" ohne weitere benutzerdefinierte Formatbezeichner wird er als Standardformatbezeichner "g" für Datum und Uhrzeit interpretiert.</target>
        <note />
      </trans-unit>
      <trans-unit id="property_accessor">
        <source>property accessor</source>
        <target state="translated">Eigenschaftenaccessor</target>
        <note />
      </trans-unit>
      <trans-unit id="range_variable">
        <source>range variable</source>
        <target state="translated">Bereichsvariable</target>
        <note />
      </trans-unit>
      <trans-unit id="parameter">
        <source>parameter</source>
        <target state="translated">Parameter</target>
        <note />
      </trans-unit>
      <trans-unit id="in_">
        <source>in</source>
        <target state="translated">Ein</target>
        <note />
      </trans-unit>
      <trans-unit id="Summary_colon">
        <source>Summary:</source>
        <target state="translated">Zusammenfassung:</target>
        <note />
      </trans-unit>
      <trans-unit id="Locals_and_parameters">
        <source>Locals and parameters</source>
        <target state="translated">Lokale Variablen und Parameter</target>
        <note />
      </trans-unit>
      <trans-unit id="Type_parameters_colon">
        <source>Type parameters:</source>
        <target state="translated">Typparameter:</target>
        <note />
      </trans-unit>
      <trans-unit id="Returns_colon">
        <source>Returns:</source>
        <target state="translated">Rückgabewerte:</target>
        <note />
      </trans-unit>
      <trans-unit id="Exceptions_colon">
        <source>Exceptions:</source>
        <target state="translated">Ausnahmen:</target>
        <note />
      </trans-unit>
      <trans-unit id="Remarks_colon">
        <source>Remarks:</source>
        <target state="translated">Hinweise:</target>
        <note />
      </trans-unit>
      <trans-unit id="generating_source_for_symbols_of_this_type_is_not_supported">
        <source>generating source for symbols of this type is not supported</source>
        <target state="translated">Das Generieren der Symbolquelle dieses Typs wird nicht unterstützt</target>
        <note />
      </trans-unit>
      <trans-unit id="Assembly">
        <source>Assembly</source>
        <target state="translated">Assembly</target>
        <note />
      </trans-unit>
      <trans-unit id="location_unknown">
        <source>location unknown</source>
        <target state="translated">Standort unbekannt</target>
        <note />
      </trans-unit>
      <trans-unit id="Unexpected_interface_member_kind_colon_0">
        <source>Unexpected interface member kind: {0}</source>
        <target state="translated">Unerwartete Schnittstellenelementart: {0}</target>
        <note />
      </trans-unit>
      <trans-unit id="Unknown_symbol_kind">
        <source>Unknown symbol kind</source>
        <target state="translated">Unbekannte Symbolart</target>
        <note />
      </trans-unit>
      <trans-unit id="Requested_assembly_already_loaded_from_0">
        <source>Requested assembly already loaded from '{0}'.</source>
        <target state="translated">Angefordertes Assembly wurde bereits von "{0}" geladen.</target>
        <note />
      </trans-unit>
      <trans-unit id="The_symbol_does_not_have_an_icon">
        <source>The symbol does not have an icon.</source>
        <target state="translated">Das Symbol hat kein Symbolbild.</target>
        <note />
      </trans-unit>
      <trans-unit id="Asynchronous_method_cannot_have_ref_out_parameters_colon_bracket_0_bracket">
        <source>Asynchronous method cannot have ref/out parameters : [{0}]</source>
        <target state="translated">Asynchrone Methode darf keine ref/out-Parameter aufweisen : [{0}]</target>
        <note />
      </trans-unit>
      <trans-unit id="The_member_is_defined_in_metadata">
        <source>The member is defined in metadata.</source>
        <target state="translated">Das Element wird in den Metadaten definiert.</target>
        <note />
      </trans-unit>
      <trans-unit id="You_can_only_change_the_signature_of_a_constructor_indexer_method_or_delegate">
        <source>You can only change the signature of a constructor, indexer, method or delegate.</source>
        <target state="translated">Sie können nur die Signatur eines Konstruktors, eines Indexers, einer Methode oder eines Delegaten ändern.</target>
        <note />
      </trans-unit>
      <trans-unit id="This_symbol_has_related_definitions_or_references_in_metadata_Changing_its_signature_may_result_in_build_errors_Do_you_want_to_continue">
        <source>This symbol has related definitions or references in metadata. Changing its signature may result in build errors.

Do you want to continue?</source>
        <target state="translated">Definitionen oder Verweise im Zusammenhang mit diesem Symbol befinden sich in den Metadaten. Durch Ändern der Signatur können Fehler beim Erstellen auftreten.

Möchten Sie fortfahren?</target>
        <note />
      </trans-unit>
      <trans-unit id="Change_signature">
        <source>Change signature...</source>
        <target state="translated">Signatur ändern...</target>
        <note />
      </trans-unit>
      <trans-unit id="Generate_new_type">
        <source>Generate new type...</source>
        <target state="translated">Neuen Typ generieren...</target>
        <note />
      </trans-unit>
      <trans-unit id="User_Diagnostic_Analyzer_Failure">
        <source>User Diagnostic Analyzer Failure.</source>
        <target state="translated">Benutzerfehler bei Diagnoseanalysetool.</target>
        <note />
      </trans-unit>
      <trans-unit id="Analyzer_0_threw_an_exception_of_type_1_with_message_2">
        <source>Analyzer '{0}' threw an exception of type '{1}' with message '{2}'.</source>
        <target state="translated">Die Analyse "{0}" hat eine Ausnahme vom Typ "{1}" mit der Meldung "{2}" ausgelöst.</target>
        <note />
      </trans-unit>
      <trans-unit id="Analyzer_0_threw_the_following_exception_colon_1">
        <source>Analyzer '{0}' threw the following exception:
'{1}'.</source>
        <target state="translated">Das Analysetool "{0}" hat die folgende Ausnahme ausgelöst:
"{1}".</target>
        <note />
      </trans-unit>
      <trans-unit id="Simplify_Names">
        <source>Simplify Names</source>
        <target state="translated">Namen vereinfachen</target>
        <note />
      </trans-unit>
      <trans-unit id="Simplify_Member_Access">
        <source>Simplify Member Access</source>
        <target state="translated">Memberzugriff vereinfachen</target>
        <note />
      </trans-unit>
      <trans-unit id="Remove_qualification">
        <source>Remove qualification</source>
        <target state="translated">Qualifizierung entfernen</target>
        <note />
      </trans-unit>
      <trans-unit id="Unknown_error_occurred">
        <source>Unknown error occurred</source>
        <target state="translated">Unbekannter Fehler aufgetreten</target>
        <note />
      </trans-unit>
      <trans-unit id="Available">
        <source>Available</source>
        <target state="translated">Verfügbar</target>
        <note />
      </trans-unit>
      <trans-unit id="Not_Available">
        <source>Not Available ⚠</source>
        <target state="translated">Nicht verfügbar ⚠</target>
        <note />
      </trans-unit>
      <trans-unit id="_0_1">
        <source>    {0} - {1}</source>
        <target state="translated">    {0} - {1}</target>
        <note />
      </trans-unit>
      <trans-unit id="in_Source">
        <source>in Source</source>
        <target state="translated">In Quelle</target>
        <note />
      </trans-unit>
      <trans-unit id="in_Suppression_File">
        <source>in Suppression File</source>
        <target state="translated">In Unterdrückungsdatei</target>
        <note />
      </trans-unit>
      <trans-unit id="Remove_Suppression_0">
        <source>Remove Suppression {0}</source>
        <target state="translated">Unterdrückung "{0}" entfernen</target>
        <note />
      </trans-unit>
      <trans-unit id="Remove_Suppression">
        <source>Remove Suppression</source>
        <target state="translated">Unterdrückung entfernen</target>
        <note />
      </trans-unit>
      <trans-unit id="Pending">
        <source>&lt;Pending&gt;</source>
        <target state="translated">&lt;Ausstehend&gt;</target>
        <note />
      </trans-unit>
      <trans-unit id="Note_colon_Tab_twice_to_insert_the_0_snippet">
        <source>Note: Tab twice to insert the '{0}' snippet.</source>
        <target state="translated">Hinweis: Drücken Sie zweimal die TAB-TASTE, um den Schnipsel "{0}" einzufügen.</target>
        <note />
      </trans-unit>
      <trans-unit id="Implement_interface_explicitly_with_Dispose_pattern">
        <source>Implement interface explicitly with Dispose pattern</source>
        <target state="translated">Schnittstelle explizit mit Dispose-Muster implementieren</target>
        <note />
      </trans-unit>
      <trans-unit id="Implement_interface_with_Dispose_pattern">
        <source>Implement interface with Dispose pattern</source>
        <target state="translated">Schnittstelle mit Dispose-Muster implementieren</target>
        <note />
      </trans-unit>
      <trans-unit id="Re_triage_0_currently_1">
        <source>Re-triage {0}(currently '{1}')</source>
        <target state="translated">Erneute Triage {0} (zurzeit "{1}")</target>
        <note />
      </trans-unit>
      <trans-unit id="Argument_cannot_have_a_null_element">
        <source>Argument cannot have a null element.</source>
        <target state="translated">Argument darf kein Nullelement enthalten.</target>
        <note />
      </trans-unit>
      <trans-unit id="Argument_cannot_be_empty">
        <source>Argument cannot be empty.</source>
        <target state="translated">Argument darf nicht leer sein.</target>
        <note />
      </trans-unit>
      <trans-unit id="Reported_diagnostic_with_ID_0_is_not_supported_by_the_analyzer">
        <source>Reported diagnostic with ID '{0}' is not supported by the analyzer.</source>
        <target state="translated">Die gemeldete Diagnose mit ID "{0}" wird vom Diagnoseanalysetool nicht unterstützt.</target>
        <note />
      </trans-unit>
      <trans-unit id="Computing_fix_all_occurrences_code_fix">
        <source>Computing fix all occurrences code fix...</source>
        <target state="translated">Berechnen der Codefehlerbehebung für alle Vorkommen...</target>
        <note />
      </trans-unit>
      <trans-unit id="Fix_all_occurrences">
        <source>Fix all occurrences</source>
        <target state="translated">Alle Vorkommen korrigieren</target>
        <note />
      </trans-unit>
      <trans-unit id="Document">
        <source>Document</source>
        <target state="translated">Dokument</target>
        <note />
      </trans-unit>
      <trans-unit id="Project">
        <source>Project</source>
        <target state="translated">Projekt </target>
        <note />
      </trans-unit>
      <trans-unit id="Solution">
        <source>Solution</source>
        <target state="translated">Projektmappe</target>
        <note />
      </trans-unit>
      <trans-unit id="TODO_colon_dispose_managed_state_managed_objects">
        <source>TODO: dispose managed state (managed objects)</source>
        <target state="translated">TODO: Verwalteten Zustand (verwaltete Objekte) bereinigen</target>
        <note />
      </trans-unit>
      <trans-unit id="TODO_colon_set_large_fields_to_null">
        <source>TODO: set large fields to null</source>
        <target state="translated">TODO: Große Felder auf NULL setzen</target>
        <note />
      </trans-unit>
      <trans-unit id="Compiler2">
        <source>Compiler</source>
        <target state="translated">Compiler</target>
        <note />
      </trans-unit>
      <trans-unit id="Live">
        <source>Live</source>
        <target state="translated">Live</target>
        <note />
      </trans-unit>
      <trans-unit id="enum_value">
        <source>enum value</source>
        <target state="translated">enum – Wert</target>
        <note>{Locked="enum"} "enum" is a C#/VB keyword and should not be localized.</note>
      </trans-unit>
      <trans-unit id="const_field">
        <source>const field</source>
        <target state="translated">const – Feld</target>
        <note>{Locked="const"} "const" is a C#/VB keyword and should not be localized.</note>
      </trans-unit>
      <trans-unit id="method">
        <source>method</source>
        <target state="translated">Methode</target>
        <note />
      </trans-unit>
      <trans-unit id="operator_">
        <source>operator</source>
        <target state="translated">Operator</target>
        <note />
      </trans-unit>
      <trans-unit id="constructor">
        <source>constructor</source>
        <target state="translated">Konstruktor</target>
        <note />
      </trans-unit>
      <trans-unit id="auto_property">
        <source>auto-property</source>
        <target state="translated">Auto-Eigenschaft</target>
        <note />
      </trans-unit>
      <trans-unit id="property_">
        <source>property</source>
        <target state="translated">Eigenschaft</target>
        <note />
      </trans-unit>
      <trans-unit id="event_accessor">
        <source>event accessor</source>
        <target state="translated">Ereignisaccessor</target>
        <note />
      </trans-unit>
      <trans-unit id="rfc1123_date_time">
        <source>rfc1123 date/time</source>
        <target state="translated">RFC1123-Datum/Uhrzeit</target>
        <note />
      </trans-unit>
      <trans-unit id="rfc1123_date_time_description">
        <source>The "R" or "r" standard format specifier represents a custom date and time format string that is defined by the DateTimeFormatInfo.RFC1123Pattern property. The pattern reflects a defined standard, and the property is read-only. Therefore, it is always the same, regardless of the culture used or the format provider supplied. The custom format string is "ddd, dd MMM yyyy HH':'mm':'ss 'GMT'". When this standard format specifier is used, the formatting or parsing operation always uses the invariant culture.</source>
        <target state="translated">Der Standardformatbezeichner "R" oder "r" repräsentiert eine benutzerdefinierte Datums- und Uhrzeitformatzeichenfolge, die durch die DateTimeFormatInfo.RFC1123Pattern-Eigenschaft definiert ist. Das Muster folgt einem definierten Standard, und die Eigenschaft ist schreibgeschützt. Daher ist sie immer gleich, unabhängig von der verwendeten Kultur oder dem angegebenen Formatanbieter. Die benutzerdefinierte Formatzeichenfolge lautet "ddd, dd MMM yyyy HH':'mm':'ss 'GMT'". Bei Verwendung dieses Standardformatbezeichners wird für die Formatierung oder Analyse immer die invariante Kultur verwendet.</target>
        <note />
      </trans-unit>
      <trans-unit id="round_trip_date_time">
        <source>round-trip date/time</source>
        <target state="translated">Roundtrip-Datum/Uhrzeit</target>
        <note />
      </trans-unit>
      <trans-unit id="round_trip_date_time_description">
        <source>The "O" or "o" standard format specifier represents a custom date and time format string using a pattern that preserves time zone information and emits a result string that complies with ISO 8601. For DateTime values, this format specifier is designed to preserve date and time values along with the DateTime.Kind property in text. The formatted string can be parsed back by using the DateTime.Parse(String, IFormatProvider, DateTimeStyles) or DateTime.ParseExact method if the styles parameter is set to DateTimeStyles.RoundtripKind.

The "O" or "o" standard format specifier corresponds to the "yyyy'-'MM'-'dd'T'HH':'mm':'ss'.'fffffffK" custom format string for DateTime values and to the "yyyy'-'MM'-'dd'T'HH':'mm':'ss'.'fffffffzzz" custom format string for DateTimeOffset values. In this string, the pairs of single quotation marks that delimit individual characters, such as the hyphens, the colons, and the letter "T", indicate that the individual character is a literal that cannot be changed. The apostrophes do not appear in the output string.

The "O" or "o" standard format specifier (and the "yyyy'-'MM'-'dd'T'HH':'mm':'ss'.'fffffffK" custom format string) takes advantage of the three ways that ISO 8601 represents time zone information to preserve the Kind property of DateTime values:

    The time zone component of DateTimeKind.Local date and time values is an offset from UTC (for example, +01:00, -07:00). All DateTimeOffset values are also represented in this format.

    The time zone component of DateTimeKind.Utc date and time values uses "Z" (which stands for zero offset) to represent UTC.

    DateTimeKind.Unspecified date and time values have no time zone information.

Because the "O" or "o" standard format specifier conforms to an international standard, the formatting or parsing operation that uses the specifier always uses the invariant culture and the Gregorian calendar.

Strings that are passed to the Parse, TryParse, ParseExact, and TryParseExact methods of DateTime and DateTimeOffset can be parsed by using the "O" or "o" format specifier if they are in one of these formats. In the case of DateTime objects, the parsing overload that you call should also include a styles parameter with a value of DateTimeStyles.RoundtripKind. Note that if you call a parsing method with the custom format string that corresponds to the "O" or "o" format specifier, you won't get the same results as "O" or "o". This is because parsing methods that use a custom format string can't parse the string representation of date and time values that lack a time zone component or use "Z" to indicate UTC.</source>
        <target state="translated">Der Standardformatbezeichner "O" oder "o" repräsentiert eine benutzerdefinierte Datums- und Uhrzeitformatzeichenfolge mit Verwendung eines Musters, das die Zeitzoneninformationen beibehält und eine Ergebniszeichenfolge ausgibt, die ISO 8601 entspricht. Für DateTime-Werte ist dieser Formatbezeichner so ausgelegt, dass Datums- und Uhrzeitwerte zusammen mit der DateTime.Kind-Eigenschaft im Text erhalten bleiben. Die formatierte Zeichenfolge kann mit der Methode "DateTime.Parse(String, IFormatProvider, DateTimeStyles)" oder mit der DateTime.ParseExact-Methode rückanalysiert werden, wenn der styles-Parameter auf "DateTimeStyles.RoundtripKind" festgelegt ist.

Der Standardformatbezeichner "O" oder "o" entspricht der benutzerdefinierten Formatzeichenfolge "yyyy'-'MM'-'dd'T'HH':'mm':'ss'.'fffffffK" für DateTime-Werte und der benutzerdefinierten Formatzeichenfolge "yyyy'-'MM'-'dd'T'HH':'mm':'ss'.'fffffffzzz" für DateTimeOffset-Werte. In dieser Zeichenfolge weisen die Paare einfacher Anführungszeichen zum Abgrenzen einzelner Zeichen – beispielsweise Bindestriche, Doppelpunkte und der Buchstabe "T" – darauf hin, dass es sich bei dem einzelnen Zeichen um ein Literal handelt, das nicht geändert werden kann. Die Apostrophe werden in der Ausgabezeichenfolge nicht angezeigt.

Der Standardformatbezeichner "O" oder "o" (und die benutzerdefinierte Formatzeichenfolge "yyyy'-'MM'-'dd'T'HH':'mm':'ss'.'fffffffK") nutzt die drei Möglichkeiten von ISO 8601 zur Darstellung von Zeitzoneninformationen, um die Kind-Eigenschaft der DateTime-Werte beizubehalten:

    Die Zeitzonenkomponente von Datums- und Uhrzeitwerten von DateTimeKind.Local ist die UTC-Abweichung (z. B. +01:00, -07:00). Alle DateTimeOffset-Werte werden ebenfalls in diesem Format dargestellt.

    Die Zeitzonenkomponente von Datums- und Uhrzeitwerten von DateTimeKind.Utc verwenden "Z" (entspricht der Abweichung 0), um UTC darzustellen.

    Datums- und Uhrzeitwerte von DateTimeKind.Unspecified umfassen keine Zeitzoneninformationen.

Da der Standardformatbezeichner "O" oder "o" einem internationalen Standard entspricht, werden bei der Formatierung oder Analyse mit diesem Bezeichner immer die invariante Kultur und der gregorianische Kalender verwendet.

Zeichenfolgen zur Übergabe an die Parse-, TryParse-, ParseExact- und TryParseExact-Methoden von DateTime und DateTimeOffset können mithilfe der Formatbezeichner "O" oder "o" analysiert werden, wenn sie in einem dieser Formate vorliegen. Im Fall von DateTime-Objekten sollte die aufgerufene Analyseüberladung außerdem einen styles-Parameter mit dem Wert "DateTimeStyles.RoundtripKind" enthalten. Beachten Sie, dass Sie nicht die gleichen Ergebnisse wie für "O" oder "o" erhalten, wenn Sie eine Analysemethode mit der benutzerdefinierten Formatzeichenfolge aufrufen, die dem Formatbezeichner "O" oder "o" entspricht. Dafür gibt es folgenden Grund: Analysemethoden, die eine Zeichenfolge mit benutzerdefiniertem Format verwenden, können die Zeichenfolgendarstellung von Datums- und Uhrzeitwerten nicht analysieren, denen die Zeitzonenkomponente fehlt oder die "Z" zur Angabe von UTC verwenden.</target>
        <note />
      </trans-unit>
      <trans-unit id="second_1_2_digits">
        <source>second (1-2 digits)</source>
        <target state="translated">Sekunde (1–2 Stellen)</target>
        <note />
      </trans-unit>
      <trans-unit id="second_1_2_digits_description">
        <source>The "s" custom format specifier represents the seconds as a number from 0 through 59. The result represents whole seconds that have passed since the last minute. A single-digit second is formatted without a leading zero.

If the "s" format specifier is used without other custom format specifiers, it's interpreted as the "s" standard date and time format specifier.</source>
        <target state="translated">Der benutzerdefinierte Formatbezeichner "s" repräsentiert die Sekunden als eine Zahl zwischen 0 und 59. Das Ergebnis steht für ganze Sekunden, die seit der letzten Minute vergangen sind. Ein einstelliger Sekundenwert wird ohne führende Null formatiert.

Bei Verwendung des Formatbezeichners "s" ohne weitere benutzerdefinierte Formatbezeichner wird er als Standardformatbezeichner "s" für Datum und Uhrzeit interpretiert.</target>
        <note />
      </trans-unit>
      <trans-unit id="second_2_digits">
        <source>second (2 digits)</source>
        <target state="translated">Sekunde (2 Stellen)</target>
        <note />
      </trans-unit>
      <trans-unit id="second_2_digits_description">
        <source>The "ss" custom format specifier (plus any number of additional "s" specifiers) represents the seconds as a number from 00 through 59. The result represents whole seconds that have passed since the last minute. A single-digit second is formatted with a leading zero.</source>
        <target state="translated">Der benutzerdefinierte Formatbezeichner "ss" (plus beliebig viele zusätzliche s-Bezeichner) repräsentiert die Sekunden als eine Zahl zwischen 00 und 59. Das Ergebnis steht für ganze Sekunden, die seit der letzten Minute vergangen sind. Ein einstelliger Sekundenwert wird mit einer führenden Null formatiert.</target>
        <note />
      </trans-unit>
      <trans-unit id="short_date">
        <source>short date</source>
        <target state="translated">Kurzes Datumsformat</target>
        <note />
      </trans-unit>
      <trans-unit id="short_date_description">
        <source>The "d" standard format specifier represents a custom date and time format string that is defined by a specific culture's DateTimeFormatInfo.ShortDatePattern property. For example, the custom format string that is returned by the ShortDatePattern property of the invariant culture is "MM/dd/yyyy".</source>
        <target state="translated">Der Standardformatbezeichner "d" repräsentiert eine benutzerdefinierte Datums- und Uhrzeitformatzeichenfolge, die durch die DateTimeFormatInfo.ShortDatePattern-Eigenschaft einer bestimmten Kultur definiert wird. Die von der ShortDatePattern-Eigenschaft der invarianten Kultur zurückgegebene benutzerdefinierte Formatzeichenfolge lautet beispielsweise "MM/dd/yyyy".</target>
        <note />
      </trans-unit>
      <trans-unit id="short_time">
        <source>short time</source>
        <target state="translated">Kurzes Uhrzeitformat</target>
        <note />
      </trans-unit>
      <trans-unit id="short_time_description">
        <source>The "t" standard format specifier represents a custom date and time format string that is defined by the current DateTimeFormatInfo.ShortTimePattern property. For example, the custom format string for the invariant culture is "HH:mm".</source>
        <target state="translated">Der Standardformatbezeichner "t" repräsentiert eine benutzerdefinierte Datums- und Uhrzeitformatzeichenfolge, die durch die aktuelle DateTimeFormatInfo.ShortTimePattern-Eigenschaft definiert ist. Die benutzerdefinierte Formatzeichenfolge für die invariante Kultur lautet beispielsweise "HH:mm".</target>
        <note />
      </trans-unit>
      <trans-unit id="sortable_date_time">
        <source>sortable date/time</source>
        <target state="translated">Sortierbare(s) Datum/Uhrzeit</target>
        <note />
      </trans-unit>
      <trans-unit id="sortable_date_time_description">
        <source>The "s" standard format specifier represents a custom date and time format string that is defined by the DateTimeFormatInfo.SortableDateTimePattern property. The pattern reflects a defined standard (ISO 8601), and the property is read-only. Therefore, it is always the same, regardless of the culture used or the format provider supplied. The custom format string is "yyyy'-'MM'-'dd'T'HH':'mm':'ss".

The purpose of the "s" format specifier is to produce result strings that sort consistently in ascending or descending order based on date and time values. As a result, although the "s" standard format specifier represents a date and time value in a consistent format, the formatting operation does not modify the value of the date and time object that is being formatted to reflect its DateTime.Kind property or its DateTimeOffset.Offset value. For example, the result strings produced by formatting the date and time values 2014-11-15T18:32:17+00:00 and 2014-11-15T18:32:17+08:00 are identical.

When this standard format specifier is used, the formatting or parsing operation always uses the invariant culture.</source>
        <target state="translated">Der Standardformatbezeichner "s" repräsentiert eine benutzerdefinierte Datums- und Uhrzeitformatzeichenfolge, die durch die DateTimeFormatInfo.SortableDateTimePattern-Eigenschaft definiert wird. Das Muster folgt einem definierten Standard (ISO 8601), und die Eigenschaft ist schreibgeschützt. Daher ist sie immer gleich, unabhängig von der verwendeten Kultur oder dem angegebenen Formatanbieter. Die benutzerdefinierte Formatzeichenfolge lautet "yyyy'-'MM'-'dd'T'HH':'mm':'ss".

Der Zweck des Formatbezeichners "s" besteht darin, Ergebniszeichenfolgen zu erzeugen, die basierend auf Datums- und Uhrzeitwerten konsistent in aufsteigender oder absteigender Reihenfolge sortiert werden. Obwohl der Standardformatbezeichner "s" einen Datums- und Uhrzeitwert in einem konsistenten Format repräsentiert, wird der Wert des zu formatierenden Objekts für Datum und Uhrzeit bei der Formatierung nicht geändert, um die zugehörige DateTime.Kind-Eigenschaft oder den zugehörigen DateTimeOffset.Offset-Wert widerzuspiegeln. Beispielsweise sind die Ergebniszeichenfolgen, die bei Formatierung der Datums- und Uhrzeitwerte 2014-11-15T18:32:17+00:00 und 2014-11-15T18:32:17+08:00 generiert werden, identisch.

Bei Verwendung dieses Standardformatbezeichners wird zur Formatierung oder Analyse immer die invariante Kultur verwendet.</target>
        <note />
      </trans-unit>
      <trans-unit id="static_constructor">
        <source>static constructor</source>
        <target state="translated">statischer Konstruktor</target>
        <note />
      </trans-unit>
      <trans-unit id="symbol_cannot_be_a_namespace">
        <source>'symbol' cannot be a namespace.</source>
        <target state="translated">'"symbol" kann kein Namespace sein.</target>
        <note />
      </trans-unit>
      <trans-unit id="time_separator">
        <source>time separator</source>
        <target state="translated">Zeittrennzeichen</target>
        <note />
      </trans-unit>
      <trans-unit id="time_separator_description">
        <source>The ":" custom format specifier represents the time separator, which is used to differentiate hours, minutes, and seconds. The appropriate localized time separator is retrieved from the DateTimeFormatInfo.TimeSeparator property of the current or specified culture.

Note: To change the time separator for a particular date and time string, specify the separator character within a literal string delimiter. For example, the custom format string hh'_'dd'_'ss produces a result string in which "_" (an underscore) is always used as the time separator. To change the time separator for all dates for a culture, either change the value of the DateTimeFormatInfo.TimeSeparator property of the current culture, or instantiate a DateTimeFormatInfo object, assign the character to its TimeSeparator property, and call an overload of the formatting method that includes an IFormatProvider parameter.

If the ":" format specifier is used without other custom format specifiers, it's interpreted as a standard date and time format specifier and throws a FormatException.</source>
        <target state="translated">Der benutzerdefinierte Formatbezeichner ":" repräsentiert das Zeittrennzeichen, das zur Unterscheidung von Stunden, Minuten und Sekunden verwendet wird. Das geeignete lokalisierte Zeittrennzeichen wird aus der DateTimeFormatInfo.TimeSeparator-Eigenschaft der aktuellen oder angegebenen Kultur abgerufen.

Hinweis: Um das Zeittrennzeichen für eine bestimmte Datums- und Uhrzeitzeichenfolge zu ändern, geben Sie das Trennzeichen innerhalb eines Trennzeichens einer Literalzeichenfolge an. Beispielsweise erzeugt die benutzerdefinierte Formatzeichenfolge "hh'_'dd'_'ss" eine Ergebniszeichenfolge, in der stets "_" (ein Unterstrich) als Zeittrennzeichen verwendet wird. Um das Zeittrennzeichen für alle Datumswerte für eine Kultur zu ändern, ändern Sie entweder den Wert der DateTimeFormatInfo.TimeSeparator-Eigenschaft der aktuellen Kultur, oder instanziieren Sie ein DateTimeFormatInfo-Objekt, weisen Sie das Zeichen der zugehörigen TimeSeparator-Eigenschaft zu, und rufen Sie eine Überladung der Formatierungsmethode auf, die einen IFormatProvider-Parameter umfasst.

Bei Verwendung des Formatbezeichners ":" ohne weitere benutzerdefinierte Formatbezeichner wird er als Standardformatbezeichner für Datums- und Uhrzeitwerte interpretiert und löst eine FormatException aus.</target>
        <note />
      </trans-unit>
      <trans-unit id="time_zone">
        <source>time zone</source>
        <target state="translated">Zeitzone</target>
        <note />
      </trans-unit>
      <trans-unit id="time_zone_description">
        <source>The "K" custom format specifier represents the time zone information of a date and time value. When this format specifier is used with DateTime values, the result string is defined by the value of the DateTime.Kind property:

    For the local time zone (a DateTime.Kind property value of DateTimeKind.Local), this specifier is equivalent to the "zzz" specifier and produces a result string containing the local offset from Coordinated Universal Time (UTC); for example, "-07:00".

    For a UTC time (a DateTime.Kind property value of DateTimeKind.Utc), the result string includes a "Z" character to represent a UTC date.

    For a time from an unspecified time zone (a time whose DateTime.Kind property equals DateTimeKind.Unspecified), the result is equivalent to String.Empty.

For DateTimeOffset values, the "K" format specifier is equivalent to the "zzz" format specifier, and produces a result string containing the DateTimeOffset value's offset from UTC.

If the "K" format specifier is used without other custom format specifiers, it's interpreted as a standard date and time format specifier and throws a FormatException.</source>
        <target state="translated">Der benutzerdefinierte Formatbezeichner "K" repräsentiert die Zeitzoneninformation eines Datums- und Uhrzeitwerts. Bei Verwendung dieses Formatbezeichners mit DateTime-Werten wird die Ergebniszeichenfolge durch den Wert der DateTime.Kind-Eigenschaft definiert:

    Für die lokale Zeitzone (ein DateTime.Kind-Eigenschaftswert von DateTimeKind.Local) entspricht dieser Bezeichner dem Bezeichner "zzz" und erzeugt eine Ergebniszeichenfolge, die die lokale Abweichung von der koordinierten Weltzeit (UTC) enthält, z. B. "-07:00".

    Für eine UTC-Zeit (ein DateTime.Kind-Eigenschaftswert von DateTimeKind.Utc) enthält die Ergebniszeichenfolge ein Zeichen "Z" zur Darstellung eines UTC-Datums.

    Für einen Zeitwert einer nicht angegebenen Zeitzone (ein Zeitwert, dessen DateTime.Kind-Eigenschaft "DateTimeKind.Unspecified" lautet) ist das Ergebnis äquivalent zu "String.Empty".

Für DateTimeOffset-Werte ist der Formatbezeichner "K" äquivalent zum Formatbezeichner "zzz" und erzeugt eine Ergebniszeichenfolge, die das Offset des DateTimeOffset-Werts von UTC enthält.

Bei Verwendung des Formatbezeichners "K" ohne weitere benutzerdefinierte Formatbezeichner wird er als Standardformatbezeichner für Datums- und Uhrzeitwerte interpretiert und löst eine FormatException aus.</target>
        <note />
      </trans-unit>
      <trans-unit id="type">
        <source>type</source>
        <target state="translated">Typ</target>
        <note />
      </trans-unit>
      <trans-unit id="type_constraint">
        <source>type constraint</source>
        <target state="translated">Typeinschränkung</target>
        <note />
      </trans-unit>
      <trans-unit id="type_parameter">
        <source>type parameter</source>
        <target state="translated">Typparameter</target>
        <note />
      </trans-unit>
      <trans-unit id="attribute">
        <source>attribute</source>
        <target state="translated">Attribut</target>
        <note />
      </trans-unit>
      <trans-unit id="Replace_0_and_1_with_property">
        <source>Replace '{0}' and '{1}' with property</source>
        <target state="translated">"{0}" und "{1}" durch Eigenschaft ersetzen</target>
        <note />
      </trans-unit>
      <trans-unit id="Replace_0_with_property">
        <source>Replace '{0}' with property</source>
        <target state="translated">"{0}" durch Eigenschaft ersetzen</target>
        <note />
      </trans-unit>
      <trans-unit id="Method_referenced_implicitly">
        <source>Method referenced implicitly</source>
        <target state="translated">Methode, auf die implizit verwiesen wird</target>
        <note />
      </trans-unit>
      <trans-unit id="Generate_type_0">
        <source>Generate type '{0}'</source>
        <target state="translated">Typ "{0}" generieren</target>
        <note />
      </trans-unit>
      <trans-unit id="Generate_0_1">
        <source>Generate {0} '{1}'</source>
        <target state="translated">{0}-Objekt "{1}" generieren</target>
        <note />
      </trans-unit>
      <trans-unit id="Change_0_to_1">
        <source>Change '{0}' to '{1}'.</source>
        <target state="translated">Ändern Sie "{0}" in "{1}".</target>
        <note />
      </trans-unit>
      <trans-unit id="Non_invoked_method_cannot_be_replaced_with_property">
        <source>Non-invoked method cannot be replaced with property.</source>
        <target state="translated">Eine nicht aufgerufene Methode kann nicht durch eine Eigenschaft ersetzt werden.</target>
        <note />
      </trans-unit>
      <trans-unit id="Only_methods_with_a_single_argument_which_is_not_an_out_variable_declaration_can_be_replaced_with_a_property">
        <source>Only methods with a single argument, which is not an out variable declaration, can be replaced with a property.</source>
        <target state="translated">Nur Methoden mit einem einzelnen Argument, das keine out-Variablendeklaration ist, können durch eine Eigenschaft ersetzt werden.</target>
        <note />
      </trans-unit>
      <trans-unit id="Roslyn_HostError">
        <source>Roslyn.HostError</source>
        <target state="translated">Roslyn.HostError</target>
        <note />
      </trans-unit>
      <trans-unit id="An_instance_of_analyzer_0_cannot_be_created_from_1_colon_2">
        <source>An instance of analyzer {0} cannot be created from {1}: {2}.</source>
        <target state="translated">Eine Instanz des Analysetools "{0}" kann nicht aus {1} erstellt werden: {2}.</target>
        <note />
      </trans-unit>
      <trans-unit id="The_assembly_0_does_not_contain_any_analyzers">
        <source>The assembly {0} does not contain any analyzers.</source>
        <target state="translated">Die Assembly "{0}" enthält keine Analysetools.</target>
        <note />
      </trans-unit>
      <trans-unit id="Unable_to_load_Analyzer_assembly_0_colon_1">
        <source>Unable to load Analyzer assembly {0}: {1}</source>
        <target state="translated">Fehler beim Laden der Assembly "{0}" des Analysetools: {1}</target>
        <note />
      </trans-unit>
      <trans-unit id="Make_method_synchronous">
        <source>Make method synchronous</source>
        <target state="translated">Methode synchron ausführen</target>
        <note />
      </trans-unit>
      <trans-unit id="from_0">
        <source>from {0}</source>
        <target state="translated">aus {0}</target>
        <note />
      </trans-unit>
      <trans-unit id="Find_and_install_latest_version">
        <source>Find and install latest version</source>
        <target state="translated">Nach aktueller Version suchen und diese installieren</target>
        <note />
      </trans-unit>
      <trans-unit id="Use_local_version_0">
        <source>Use local version '{0}'</source>
        <target state="translated">Lokale Version "{0}" verwenden</target>
        <note />
      </trans-unit>
      <trans-unit id="Use_locally_installed_0_version_1_This_version_used_in_colon_2">
        <source>Use locally installed '{0}' version '{1}'
This version used in: {2}</source>
        <target state="translated">Lokal installierte Version "{1}" von "{0}" verwenden.
Diese Version wird verwendet in: {2}</target>
        <note />
      </trans-unit>
      <trans-unit id="Find_and_install_latest_version_of_0">
        <source>Find and install latest version of '{0}'</source>
        <target state="translated">Nach aktueller Version von "{0}" suchen und diese installieren</target>
        <note />
      </trans-unit>
      <trans-unit id="Install_with_package_manager">
        <source>Install with package manager...</source>
        <target state="translated">Mit Paket-Manager installieren...</target>
        <note />
      </trans-unit>
      <trans-unit id="Install_0_1">
        <source>Install '{0} {1}'</source>
        <target state="translated">"{0} {1}" installieren</target>
        <note />
      </trans-unit>
      <trans-unit id="Install_version_0">
        <source>Install version '{0}'</source>
        <target state="translated">Version "{0}" installieren</target>
        <note />
      </trans-unit>
      <trans-unit id="Generate_variable_0">
        <source>Generate variable '{0}'</source>
        <target state="translated">Variable "{0}" generieren</target>
        <note />
      </trans-unit>
      <trans-unit id="Classes">
        <source>Classes</source>
        <target state="translated">Klassen</target>
        <note />
      </trans-unit>
      <trans-unit id="Constants">
        <source>Constants</source>
        <target state="translated">Konstanten</target>
        <note />
      </trans-unit>
      <trans-unit id="Delegates">
        <source>Delegates</source>
        <target state="translated">Delegaten</target>
        <note />
      </trans-unit>
      <trans-unit id="Enums">
        <source>Enums</source>
        <target state="translated">Enumerationen</target>
        <note />
      </trans-unit>
      <trans-unit id="Events">
        <source>Events</source>
        <target state="translated">Ereignisse</target>
        <note />
      </trans-unit>
      <trans-unit id="Extension_methods">
        <source>Extension methods</source>
        <target state="translated">Erweiterungsmethoden</target>
        <note />
      </trans-unit>
      <trans-unit id="Fields">
        <source>Fields</source>
        <target state="translated">Felder</target>
        <note />
      </trans-unit>
      <trans-unit id="Interfaces">
        <source>Interfaces</source>
        <target state="translated">Schnittstellen</target>
        <note />
      </trans-unit>
      <trans-unit id="Locals">
        <source>Locals</source>
        <target state="translated">Lokal</target>
        <note />
      </trans-unit>
      <trans-unit id="Methods">
        <source>Methods</source>
        <target state="translated">Methoden</target>
        <note />
      </trans-unit>
      <trans-unit id="Modules">
        <source>Modules</source>
        <target state="translated">Module</target>
        <note />
      </trans-unit>
      <trans-unit id="Namespaces">
        <source>Namespaces</source>
        <target state="translated">Namespaces</target>
        <note />
      </trans-unit>
      <trans-unit id="Properties">
        <source>Properties</source>
        <target state="translated">Eigenschaften</target>
        <note />
      </trans-unit>
      <trans-unit id="Structures">
        <source>Structures</source>
        <target state="translated">Strukturen</target>
        <note />
      </trans-unit>
      <trans-unit id="Parameters_colon">
        <source>Parameters:</source>
        <target state="translated">Parameter:</target>
        <note />
      </trans-unit>
      <trans-unit id="Variadic_SignatureHelpItem_must_have_at_least_one_parameter">
        <source>Variadic SignatureHelpItem must have at least one parameter.</source>
        <target state="translated">Variadic-SignatureHelpItem muss mindestens ein Parameter aufweisen.</target>
        <note />
      </trans-unit>
      <trans-unit id="Replace_0_with_method">
        <source>Replace '{0}' with method</source>
        <target state="translated">"{0}" durch Methode ersetzen</target>
        <note />
      </trans-unit>
      <trans-unit id="Replace_0_with_methods">
        <source>Replace '{0}' with methods</source>
        <target state="translated">"{0}" durch Methoden ersetzen</target>
        <note />
      </trans-unit>
      <trans-unit id="Property_referenced_implicitly">
        <source>Property referenced implicitly</source>
        <target state="translated">Auf die Eigenschaft wird implizit verwiesen.</target>
        <note />
      </trans-unit>
      <trans-unit id="Property_cannot_safely_be_replaced_with_a_method_call">
        <source>Property cannot safely be replaced with a method call</source>
        <target state="translated">Die Eigenschaft kann nicht sicher durch einen Methodenaufruf ersetzt werden.</target>
        <note />
      </trans-unit>
      <trans-unit id="Convert_to_interpolated_string">
        <source>Convert to interpolated string</source>
        <target state="translated">In interpolierte Zeichenfolge konvertieren</target>
        <note />
      </trans-unit>
      <trans-unit id="Move_type_to_0">
        <source>Move type to {0}</source>
        <target state="translated">Typ in {0} verschieben</target>
        <note />
      </trans-unit>
      <trans-unit id="Rename_file_to_0">
        <source>Rename file to {0}</source>
        <target state="translated">Datei umbenennen in {0}</target>
        <note />
      </trans-unit>
      <trans-unit id="Rename_type_to_0">
        <source>Rename type to {0}</source>
        <target state="translated">Typ umbenennen in {0}</target>
        <note />
      </trans-unit>
      <trans-unit id="Remove_tag">
        <source>Remove tag</source>
        <target state="translated">Tag entfernen</target>
        <note />
      </trans-unit>
      <trans-unit id="Add_missing_param_nodes">
        <source>Add missing param nodes</source>
        <target state="translated">Fehlende Parameterknoten hinzufügen</target>
        <note />
      </trans-unit>
      <trans-unit id="paren_Unknown_paren">
        <source>(Unknown)</source>
        <target state="translated">(Unbekannt)</target>
        <note />
      </trans-unit>
      <trans-unit id="Use_framework_type">
        <source>Use framework type</source>
        <target state="translated">Frameworktyp verwenden</target>
        <note />
      </trans-unit>
      <trans-unit id="Install_package_0">
        <source>Install package '{0}'</source>
        <target state="translated">Paket "{0}" installieren</target>
        <note />
      </trans-unit>
      <trans-unit id="project_0">
        <source>project {0}</source>
        <target state="translated">Projekt "{0}"</target>
        <note />
      </trans-unit>
      <trans-unit id="Fully_qualify_0">
        <source>Fully qualify '{0}'</source>
        <target state="translated">"{0}" voll qualifizieren</target>
        <note />
      </trans-unit>
      <trans-unit id="Remove_reference_to_0">
        <source>Remove reference to '{0}'.</source>
        <target state="translated">Verweis auf "{0}" entfernen.</target>
        <note />
      </trans-unit>
      <trans-unit id="Keywords">
        <source>Keywords</source>
        <target state="translated">Schlüsselwörter</target>
        <note />
      </trans-unit>
      <trans-unit id="Snippets">
        <source>Snippets</source>
        <target state="translated">Codeschnipsel</target>
        <note />
      </trans-unit>
      <trans-unit id="All_lowercase">
        <source>All lowercase</source>
        <target state="translated">Alles Kleinbuchstaben</target>
        <note />
      </trans-unit>
      <trans-unit id="All_uppercase">
        <source>All uppercase</source>
        <target state="translated">Alles Großbuchstaben</target>
        <note />
      </trans-unit>
      <trans-unit id="First_word_capitalized">
        <source>First word capitalized</source>
        <target state="translated">Erstes Wort groß geschrieben</target>
        <note />
      </trans-unit>
      <trans-unit id="Pascal_Case">
        <source>Pascal Case</source>
        <target state="translated">Pascal-Schreibweise</target>
        <note />
      </trans-unit>
      <trans-unit id="Remove_document_0">
        <source>Remove document '{0}'</source>
        <target state="translated">Dokument "{0}" entfernen</target>
        <note />
      </trans-unit>
      <trans-unit id="Add_document_0">
        <source>Add document '{0}'</source>
        <target state="translated">Dokument "{0}" hinzufügen</target>
        <note />
      </trans-unit>
      <trans-unit id="Add_argument_name_0">
        <source>Add argument name '{0}'</source>
        <target state="translated">Argumentnamen "{0}" hinzufügen</target>
        <note />
      </trans-unit>
      <trans-unit id="Take_0">
        <source>Take '{0}'</source>
        <target state="translated">"{0}" übernehmen</target>
        <note />
      </trans-unit>
      <trans-unit id="Take_both">
        <source>Take both</source>
        <target state="translated">Beide übernehmen</target>
        <note />
      </trans-unit>
      <trans-unit id="Take_bottom">
        <source>Take bottom</source>
        <target state="translated">Unten übernehmen</target>
        <note />
      </trans-unit>
      <trans-unit id="Take_top">
        <source>Take top</source>
        <target state="translated">Oben übernehmen</target>
        <note />
      </trans-unit>
      <trans-unit id="Remove_unused_variable">
        <source>Remove unused variable</source>
        <target state="translated">Nicht verwendete Variable entfernen</target>
        <note />
      </trans-unit>
      <trans-unit id="Convert_to_binary">
        <source>Convert to binary</source>
        <target state="translated">In Binärformat konvertieren</target>
        <note />
      </trans-unit>
      <trans-unit id="Convert_to_decimal">
        <source>Convert to decimal</source>
        <target state="translated">In Dezimalformat konvertieren</target>
        <note />
      </trans-unit>
      <trans-unit id="Convert_to_hex">
        <source>Convert to hex</source>
        <target state="translated">In 'hex' konvertieren</target>
        <note />
      </trans-unit>
      <trans-unit id="Separate_thousands">
        <source>Separate thousands</source>
        <target state="translated">Tausender trennen</target>
        <note />
      </trans-unit>
      <trans-unit id="Separate_words">
        <source>Separate words</source>
        <target state="translated">Wörter trennen</target>
        <note />
      </trans-unit>
      <trans-unit id="Separate_nibbles">
        <source>Separate nibbles</source>
        <target state="translated">Halbbytes trennen</target>
        <note />
      </trans-unit>
      <trans-unit id="Remove_separators">
        <source>Remove separators</source>
        <target state="translated">Trennzeichen entfernen</target>
        <note />
      </trans-unit>
      <trans-unit id="Add_parameter_to_0">
        <source>Add parameter to '{0}'</source>
        <target state="translated">Parameter zu "{0}" hinzufügen</target>
        <note />
      </trans-unit>
      <trans-unit id="Generate_constructor">
        <source>Generate constructor...</source>
        <target state="translated">Konstruktor generieren…</target>
        <note />
      </trans-unit>
      <trans-unit id="Pick_members_to_be_used_as_constructor_parameters">
        <source>Pick members to be used as constructor parameters</source>
        <target state="translated">Member auswählen, die als Konstruktorparameter verwendet werden sollen</target>
        <note />
      </trans-unit>
      <trans-unit id="Pick_members_to_be_used_in_Equals_GetHashCode">
        <source>Pick members to be used in Equals/GetHashCode</source>
        <target state="translated">Member auswählen, die in "Equals"/"GetHashCode" verwendet werden sollen</target>
        <note />
      </trans-unit>
      <trans-unit id="Generate_overrides">
        <source>Generate overrides...</source>
        <target state="translated">Überschreibungen generieren…</target>
        <note />
      </trans-unit>
      <trans-unit id="Pick_members_to_override">
        <source>Pick members to override</source>
        <target state="translated">Zu überschreibende Member auswählen</target>
        <note />
      </trans-unit>
      <trans-unit id="Add_null_check">
        <source>Add null check</source>
        <target state="translated">NULL-Überprüfung hinzufügen</target>
        <note />
      </trans-unit>
      <trans-unit id="Add_string_IsNullOrEmpty_check">
        <source>Add 'string.IsNullOrEmpty' check</source>
        <target state="translated">"string.IsNullOrEmpty"-Überprüfung hinzufügen</target>
        <note />
      </trans-unit>
      <trans-unit id="Add_string_IsNullOrWhiteSpace_check">
        <source>Add 'string.IsNullOrWhiteSpace' check</source>
        <target state="translated">"string.IsNullOrWhiteSpace"-Überprüfung hinzufügen</target>
        <note />
      </trans-unit>
      <trans-unit id="Initialize_field_0">
        <source>Initialize field '{0}'</source>
        <target state="translated">Feld "{0}" initialisieren</target>
        <note />
      </trans-unit>
      <trans-unit id="Initialize_property_0">
        <source>Initialize property '{0}'</source>
        <target state="translated">Eigenschaft "{0}" initialisieren</target>
        <note />
      </trans-unit>
      <trans-unit id="Add_null_checks">
        <source>Add null checks</source>
        <target state="translated">NULL-Überprüfungen hinzufügen</target>
        <note />
      </trans-unit>
      <trans-unit id="Generate_operators">
        <source>Generate operators</source>
        <target state="translated">Operatoren generieren</target>
        <note />
      </trans-unit>
      <trans-unit id="Implement_0">
        <source>Implement {0}</source>
        <target state="translated">{0} implementieren</target>
        <note />
      </trans-unit>
      <trans-unit id="Reported_diagnostic_0_has_a_source_location_in_file_1_which_is_not_part_of_the_compilation_being_analyzed">
        <source>Reported diagnostic '{0}' has a source location in file '{1}', which is not part of the compilation being analyzed.</source>
        <target state="translated">Die gemeldete Diagnose "{0}" weist einen Quellspeicherort in der Datei "{1}" auf, die nicht Teil der Kompilierung ist, die analysiert wird.</target>
        <note />
      </trans-unit>
      <trans-unit id="Reported_diagnostic_0_has_a_source_location_1_in_file_2_which_is_outside_of_the_given_file">
        <source>Reported diagnostic '{0}' has a source location '{1}' in file '{2}', which is outside of the given file.</source>
        <target state="translated">Die gemeldete Diagnose "{0}" enthält einen Quellspeicherort "{1}" in der Datei "{2}", der sich außerhalb der angegebenen Datei befindet.</target>
        <note />
      </trans-unit>
      <trans-unit id="in_0_project_1">
        <source>in {0} (project {1})</source>
        <target state="translated">in "{0}" (Projekt "{1}")</target>
        <note />
      </trans-unit>
      <trans-unit id="Add_accessibility_modifiers">
        <source>Add accessibility modifiers</source>
        <target state="translated">Zugriffsmodifizierer hinzufügen</target>
        <note />
      </trans-unit>
      <trans-unit id="Move_declaration_near_reference">
        <source>Move declaration near reference</source>
        <target state="translated">Deklaration nahe Referenz verschieben</target>
        <note />
      </trans-unit>
      <trans-unit id="Convert_to_full_property">
        <source>Convert to full property</source>
        <target state="translated">In vollständige Eigenschaft konvertieren</target>
        <note />
      </trans-unit>
      <trans-unit id="Warning_Method_overrides_symbol_from_metadata">
        <source>Warning: Method overrides symbol from metadata</source>
        <target state="translated">Warnung: Die Methode setzt das Symbol aus den Metadaten außer Kraft.</target>
        <note />
      </trans-unit>
      <trans-unit id="Use_0">
        <source>Use {0}</source>
        <target state="translated">{0} verwenden</target>
        <note />
      </trans-unit>
      <trans-unit id="Add_argument_name_0_including_trailing_arguments">
        <source>Add argument name '{0}' (including trailing arguments)</source>
        <target state="translated">Argumentnamen "{0}" (einschließlich nachfolgender Argumente) hinzufügen</target>
        <note />
      </trans-unit>
      <trans-unit id="local_function">
        <source>local function</source>
        <target state="translated">Lokale Funktion</target>
        <note />
      </trans-unit>
      <trans-unit id="indexer_">
        <source>indexer</source>
        <target state="translated">Indexer</target>
        <note />
      </trans-unit>
      <trans-unit id="Alias_ambiguous_type_0">
        <source>Alias ambiguous type '{0}'</source>
        <target state="translated">Nicht eindeutiger Aliastyp "{0}"</target>
        <note />
      </trans-unit>
      <trans-unit id="Warning_colon_Collection_was_modified_during_iteration">
        <source>Warning: Collection was modified during iteration.</source>
        <target state="translated">Warnung: Die Sammlung wurde bei der Iteration geändert.</target>
        <note />
      </trans-unit>
      <trans-unit id="Warning_colon_Iteration_variable_crossed_function_boundary">
        <source>Warning: Iteration variable crossed function boundary.</source>
        <target state="translated">Warnung: Die Iterationsvariable hat die Funktionsgrenze überschritten.</target>
        <note />
      </trans-unit>
      <trans-unit id="Warning_colon_Collection_may_be_modified_during_iteration">
        <source>Warning: Collection may be modified during iteration.</source>
        <target state="translated">Warnung: Die Sammlung wird bei der Iteration möglicherweise geändert.</target>
        <note />
      </trans-unit>
      <trans-unit id="universal_full_date_time">
        <source>universal full date/time</source>
        <target state="translated">Universelle(s) vollständige(s) Datum/Uhrzeit</target>
        <note />
      </trans-unit>
      <trans-unit id="universal_full_date_time_description">
        <source>The "U" standard format specifier represents a custom date and time format string that is defined by a specified culture's DateTimeFormatInfo.FullDateTimePattern property. The pattern is the same as the "F" pattern. However, the DateTime value is automatically converted to UTC before it is formatted.</source>
        <target state="translated">Der Standardformatbezeichner "U" repräsentiert eine benutzerdefinierte Datums- und Uhrzeitformatzeichenfolge, die durch die DateTimeFormatInfo.FullDateTimePattern-Eigenschaft einer angegebenen Kultur definiert ist. Das Muster ist mit dem F-Muster identisch. Der DateTime-Wert wird jedoch automatisch in UTC konvertiert, bevor er formatiert wird.</target>
        <note />
      </trans-unit>
      <trans-unit id="universal_sortable_date_time">
        <source>universal sortable date/time</source>
        <target state="translated">Universelle(s) sortierbare(s) Datum/Uhrzeit</target>
        <note />
      </trans-unit>
      <trans-unit id="universal_sortable_date_time_description">
        <source>The "u" standard format specifier represents a custom date and time format string that is defined by the DateTimeFormatInfo.UniversalSortableDateTimePattern property. The pattern reflects a defined standard, and the property is read-only. Therefore, it is always the same, regardless of the culture used or the format provider supplied. The custom format string is "yyyy'-'MM'-'dd HH':'mm':'ss'Z'". When this standard format specifier is used, the formatting or parsing operation always uses the invariant culture.

Although the result string should express a time as Coordinated Universal Time (UTC), no conversion of the original DateTime value is performed during the formatting operation. Therefore, you must convert a DateTime value to UTC by calling the DateTime.ToUniversalTime method before formatting it.</source>
        <target state="translated">Der Standardformatbezeichner "u" repräsentiert eine benutzerdefinierte Datums- und Uhrzeitformatzeichenfolge, die durch die DateTimeFormatInfo.UniversalSortableDateTimePattern-Eigenschaft definiert ist. Das Muster folgt einem definierten Standard, und die Eigenschaft ist schreibgeschützt. Daher ist sie immer gleich, unabhängig von der verwendeten Kultur oder dem angegebenen Formatanbieter. Die benutzerdefinierte Formatzeichenfolge lautet "yyyy'-'MM'-'dd HH':'mm':'ss'Z'". Bei Verwendung dieses Standardformatbezeichners wird bei Formatierung oder Analyse immer die invariante Kultur verwendet.

Obwohl die Ergebniszeichenfolge einen Zeitwert als koordinierte Weltzeit (UTC) ausdrücken sollte, findet während der Formatierung keine Konvertierung des ursprünglichen DateTime-Werts statt. Deshalb müssen Sie einen DateTime-Wert vor der Formatierung durch Aufruf der DateTime.ToUniversalTime-Methode in UTC konvertieren.</target>
        <note />
      </trans-unit>
      <trans-unit id="updating_usages_in_containing_member">
        <source>updating usages in containing member</source>
        <target state="translated">Verwendungen in enthaltenden Members wird aktualisiert.</target>
        <note />
      </trans-unit>
      <trans-unit id="updating_usages_in_containing_project">
        <source>updating usages in containing project</source>
        <target state="translated">Verwendungen im enthaltenden Projekt werden aktualisiert.</target>
        <note />
      </trans-unit>
      <trans-unit id="updating_usages_in_containing_type">
        <source>updating usages in containing type</source>
        <target state="translated">Verwendungen im enthaltenden Typ aktualisieren</target>
        <note />
      </trans-unit>
      <trans-unit id="updating_usages_in_dependent_projects">
        <source>updating usages in dependent projects</source>
        <target state="translated">Verwendungen in abhängigen Projekten werden aktualisiert.</target>
        <note />
      </trans-unit>
      <trans-unit id="utc_hour_and_minute_offset">
        <source>utc hour and minute offset</source>
        <target state="translated">UTC-Abweichung in Stunden und Minuten</target>
        <note />
      </trans-unit>
      <trans-unit id="utc_hour_and_minute_offset_description">
        <source>With DateTime values, the "zzz" custom format specifier represents the signed offset of the local operating system's time zone from UTC, measured in hours and minutes. It doesn't reflect the value of an instance's DateTime.Kind property. For this reason, the "zzz" format specifier is not recommended for use with DateTime values.

With DateTimeOffset values, this format specifier represents the DateTimeOffset value's offset from UTC in hours and minutes.

The offset is always displayed with a leading sign. A plus sign (+) indicates hours ahead of UTC, and a minus sign (-) indicates hours behind UTC. A single-digit offset is formatted with a leading zero.</source>
        <target state="translated">Bei DateTime-Werten repräsentiert der benutzerdefinierte Formatbezeichner "zzz" die Abweichung (einschließlich Vorzeichen) der Zeitzone des lokalen Betriebssystems von der koordinierten Weltzeit (UTC), gemessen in Stunden und Minuten. Er spiegelt nicht den Wert einer Instanz der DateTime.Kind-Eigenschaft wider. Aus diesem Grund wird der Formatbezeichner "zzz" nicht zur Verwendung mit DateTime-Werten empfohlen.

Bei DateTimeOffset-Werten stellt dieser Formatbezeichner die Abweichung des DateTimeOffset-Wertes von UTC in Stunden und Minuten dar.

Die Abweichung wird immer mit einem Vorzeichen angezeigt. Ein Pluszeichen (+) steht für Stunden vor UTC, ein Minuszeichen (-) für Stunden nach UTC. Eine einstellige Abweichung wird mit einer führenden Null formatiert.</target>
        <note />
      </trans-unit>
      <trans-unit id="utc_hour_offset_1_2_digits">
        <source>utc hour offset (1-2 digits)</source>
        <target state="translated">UTC-Abweichung in Stunden (1–2 Stellen)</target>
        <note />
      </trans-unit>
      <trans-unit id="utc_hour_offset_1_2_digits_description">
        <source>With DateTime values, the "z" custom format specifier represents the signed offset of the local operating system's time zone from Coordinated Universal Time (UTC), measured in hours. It doesn't reflect the value of an instance's DateTime.Kind property. For this reason, the "z" format specifier is not recommended for use with DateTime values.

With DateTimeOffset values, this format specifier represents the DateTimeOffset value's offset from UTC in hours.

The offset is always displayed with a leading sign. A plus sign (+) indicates hours ahead of UTC, and a minus sign (-) indicates hours behind UTC. A single-digit offset is formatted without a leading zero.

If the "z" format specifier is used without other custom format specifiers, it's interpreted as a standard date and time format specifier and throws a FormatException.</source>
        <target state="translated">Bei DateTime-Werten repräsentiert der benutzerdefinierte Formatbezeichner "z" die Abweichung (einschließlich Vorzeichen) der Zeitzone des lokalen Betriebssystems von der koordinierten Weltzeit (UTC), gemessen in Stunden. Er spiegelt nicht den Wert einer Instanz der DateTime.Kind-Eigenschaft wider. Aus diesem Grund wird der Formatbezeichner "z" nicht zur Verwendung mit DateTime-Werten empfohlen.

Bei DateTimeOffset-Werten stellt dieser Formatbezeichner die Abweichung des DateTimeOffset-Wertes von UTC in Stunden dar.

Die Abweichung wird immer mit einem Vorzeichen angezeigt. Ein Pluszeichen (+) steht für Stunden vor UTC, ein Minuszeichen (-) für Stunden nach UTC. Eine einstellige Abweichung wird ohne führende Null formatiert.

Bei Verwendung des Formatbezeichners "z" ohne weitere Formatbezeichner wird er als Standardformatbezeichner für Datums- und Uhrzeitwerte interpretiert und löst eine FormatException aus.</target>
        <note />
      </trans-unit>
      <trans-unit id="utc_hour_offset_2_digits">
        <source>utc hour offset (2 digits)</source>
        <target state="translated">UTC-Abweichung in Stunden (2 Stellen)</target>
        <note />
      </trans-unit>
      <trans-unit id="utc_hour_offset_2_digits_description">
        <source>With DateTime values, the "zz" custom format specifier represents the signed offset of the local operating system's time zone from UTC, measured in hours. It doesn't reflect the value of an instance's DateTime.Kind property. For this reason, the "zz" format specifier is not recommended for use with DateTime values.

With DateTimeOffset values, this format specifier represents the DateTimeOffset value's offset from UTC in hours.

The offset is always displayed with a leading sign. A plus sign (+) indicates hours ahead of UTC, and a minus sign (-) indicates hours behind UTC. A single-digit offset is formatted with a leading zero.</source>
        <target state="translated">Bei DateTime-Werten repräsentiert der benutzerdefinierte Formatbezeichner "zz" die Abweichung (einschließlich Vorzeichen) der Zeitzone des lokalen Betriebssystems von der koordinierten Weltzeit (UTC), gemessen in Stunden. Er spiegelt nicht den Wert einer Instanz der DateTime.Kind-Eigenschaft wider. Aus diesem Grund wird der Formatbezeichner "zz" nicht zur Verwendung mit DateTime-Werten empfohlen.

Bei DateTimeOffset-Werten stellt dieser Formatbezeichner die Abweichung des DateTimeOffset-Wertes von UTC in Stunden dar.

Die Abweichung wird immer mit einem Vorzeichen angezeigt. Ein Pluszeichen (+) steht für Stunden vor UTC, ein Minuszeichen (-) für Stunden nach UTC. Eine einstellige Abweichung wird mit einer führenden Null formatiert.</target>
        <note />
      </trans-unit>
      <trans-unit id="x_y_range_in_reverse_order">
        <source>[x-y] range in reverse order</source>
        <target state="translated">[x-y]-Bereich in umgekehrter Reihenfolge</target>
        <note>This is an error message shown to the user when they write an invalid Regular Expression. Example: [b-a]</note>
      </trans-unit>
      <trans-unit id="year_1_2_digits">
        <source>year (1-2 digits)</source>
        <target state="translated">Jahr (1–2 Stellen)</target>
        <note />
      </trans-unit>
      <trans-unit id="year_1_2_digits_description">
        <source>The "y" custom format specifier represents the year as a one-digit or two-digit number. If the year has more than two digits, only the two low-order digits appear in the result. If the first digit of a two-digit year begins with a zero (for example, 2008), the number is formatted without a leading zero.

If the "y" format specifier is used without other custom format specifiers, it's interpreted as the "y" standard date and time format specifier.</source>
        <target state="translated">Der benutzerdefinierte Formatbezeichner "y" repräsentiert das Jahr als ein- oder zweistellige Zahl. Wenn das Jahr mehr als zwei Stellen aufweist, werden im Ergebnis nur die zwei niederwertigen Stellen angezeigt. Beginnt die erste Stelle eines zweistelligen Jahres mit einer Null (z. B. 2008), wird die Zahl ohne führende Null formatiert.

Bei Verwendung des Formatbezeichners "y" ohne weitere benutzerdefinierte Formatbezeichner wird er als Standardformatbezeichner "y" für Datums- und Uhrzeitwerte interpretiert.</target>
        <note />
      </trans-unit>
      <trans-unit id="year_2_digits">
        <source>year (2 digits)</source>
        <target state="translated">Jahr (2 Stellen)</target>
        <note />
      </trans-unit>
      <trans-unit id="year_2_digits_description">
        <source>The "yy" custom format specifier represents the year as a two-digit number. If the year has more than two digits, only the two low-order digits appear in the result. If the two-digit year has fewer than two significant digits, the number is padded with leading zeros to produce two digits.

In a parsing operation, a two-digit year that is parsed using the "yy" custom format specifier is interpreted based on the Calendar.TwoDigitYearMax property of the format provider's current calendar. The following example parses the string representation of a date that has a two-digit year by using the default Gregorian calendar of the en-US culture, which, in this case, is the current culture. It then changes the current culture's CultureInfo object to use a GregorianCalendar object whose TwoDigitYearMax property has been modified.</source>
        <target state="translated">Der benutzerdefinierte Formatbezeichner "yy" repräsentiert das Jahr als zweistellige Zahl. Wenn das Jahr mehr als zwei Stellen aufweist, werden im Ergebnis nur die zwei niederwertigen Stellen angezeigt. Umfasst das zweistellige Jahr weniger als zwei signifikante Stellen, wird die Zahl mit führenden Nullen aufgefüllt, um zwei Stellen zu erzeugen.

Bei der Analyse eines zweistelligen Jahreswerts mit dem benutzerdefinierten Formatbezeichner "yy" wird das Jahr auf Grundlage der Calendar.TwoDigitYearMax-Eigenschaft des aktuellen Kalenders des Formatanbieters interpretiert. Das folgende Beispiel analysiert die Zeichenfolgendarstellung eines Datums mit zweistelliger Jahreszahl unter Verwendung des standardmäßigen gregorianischen Kalenders der Kultur "en-US" (in diesem Fall die aktuelle Kultur). Anschließend wird das CultureInfo-Objekt der aktuellen Kultur so geändert, dass ein GregorianCalendar-Objekt verwendet wird, dessen TwoDigitYearMax-Eigenschaft geändert wurde.</target>
        <note />
      </trans-unit>
      <trans-unit id="year_3_4_digits">
        <source>year (3-4 digits)</source>
        <target state="translated">Jahr (3–4 Stellen)</target>
        <note />
      </trans-unit>
      <trans-unit id="year_3_4_digits_description">
        <source>The "yyy" custom format specifier represents the year with a minimum of three digits. If the year has more than three significant digits, they are included in the result string. If the year has fewer than three digits, the number is padded with leading zeros to produce three digits.</source>
        <target state="translated">Der benutzerdefinierte Formatbezeichner "yyy" repräsentiert das Jahr mit mindestens drei Stellen. Wenn das Jahr mehr als drei signifikante Stellen aufweist, werden diese in die Ergebniszeichenfolge eingeschlossen. Umfasst das Jahr weniger als drei Stellen, wird die Zahl mit führenden Nullen aufgefüllt, um drei Stellen zu erzeugen.</target>
        <note />
      </trans-unit>
      <trans-unit id="year_4_digits">
        <source>year (4 digits)</source>
        <target state="translated">Jahr (4 Stellen)</target>
        <note />
      </trans-unit>
      <trans-unit id="year_4_digits_description">
        <source>The "yyyy" custom format specifier represents the year with a minimum of four digits. If the year has more than four significant digits, they are included in the result string. If the year has fewer than four digits, the number is padded with leading zeros to produce four digits.</source>
        <target state="translated">Der benutzerdefinierte Formatbezeichner "yyyy" repräsentiert das Jahr mit mindestens vier Stellen. Wenn das Jahr mehr als vier signifikante Stellen aufweist, werden sie in die Ergebniszeichenfolge eingeschlossen. Umfasst das Jahr weniger als vier Stellen, wird die Zahl mit führenden Nullen aufgefüllt, um vier Stellen zu erzeugen.</target>
        <note />
      </trans-unit>
      <trans-unit id="year_5_digits">
        <source>year (5 digits)</source>
        <target state="translated">Jahr (5 Stellen)</target>
        <note />
      </trans-unit>
      <trans-unit id="year_5_digits_description">
        <source>The "yyyyy" custom format specifier (plus any number of additional "y" specifiers) represents the year with a minimum of five digits. If the year has more than five significant digits, they are included in the result string. If the year has fewer than five digits, the number is padded with leading zeros to produce five digits.

If there are additional "y" specifiers, the number is padded with as many leading zeros as necessary to produce the number of "y" specifiers.</source>
        <target state="translated">Der benutzerdefinierte Formatbezeichner "yyyyy" (plus beliebig viele zusätzliche y-Bezeichner) repräsentiert das Jahr mit mindestens fünf Stellen. Wenn das Jahr mehr als fünf signifikante Stellen aufweist, werden diese in die Ergebniszeichenfolge eingeschlossen. Umfasst das Jahr weniger als fünf Stellen, wird die Zahl mit führenden Nullen aufgefüllt, um fünf Stellen zu erzeugen.

Falls zusätzliche y-Bezeichner vorhanden sind, wird die Zahl mit so vielen führenden Nullen aufgefüllt, wie erforderlich sind, um die Anzahl der y-Bezeichner zu erhalten.</target>
        <note />
      </trans-unit>
      <trans-unit id="year_month">
        <source>year month</source>
        <target state="translated">Monat des Jahres</target>
        <note />
      </trans-unit>
      <trans-unit id="year_month_description">
        <source>The "Y" or "y" standard format specifier represents a custom date and time format string that is defined by the DateTimeFormatInfo.YearMonthPattern property of a specified culture. For example, the custom format string for the invariant culture is "yyyy MMMM".</source>
        <target state="translated">Der Standardformatbezeichner "Y" oder "y" repräsentiert eine benutzerdefinierte Datums- und Zeitformatzeichenfolge, die durch die DateTimeFormatInfo.YearMonthPattern-Eigenschaft einer bestimmten Kultur definiert ist. Die benutzerdefinierte Formatzeichenfolge für die invariante Kultur lautet beispielsweise "yyyy MMMM".</target>
        <note />
      </trans-unit>
    </body>
  </file>
</xliff><|MERGE_RESOLUTION|>--- conflicted
+++ resolved
@@ -256,13 +256,8 @@
         <note />
       </trans-unit>
       <trans-unit id="Apply_namespace_matches_folder_preferences">
-<<<<<<< HEAD
-        <source>Apply namespace matches folde preferences</source>
-        <target state="translated">Anwenden von Namespace-Übereinstimmungen mit folde-Voreinstellungen</target>
-=======
         <source>Apply namespace matches folder preferences</source>
         <target state="new">Apply namespace matches folder preferences</target>
->>>>>>> 8525a1e1
         <note />
       </trans-unit>
       <trans-unit id="Apply_null_checking_preferences">
