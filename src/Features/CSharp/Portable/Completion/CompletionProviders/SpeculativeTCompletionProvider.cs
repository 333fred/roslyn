--- conflicted
+++ resolved
@@ -88,7 +88,7 @@
                    syntaxTree.IsStatementContext(position, token, cancellationToken) ||
                    syntaxTree.IsGlobalMemberDeclarationContext(position, SyntaxKindSet.AllGlobalMemberModifiers, cancellationToken) ||
                    syntaxTree.IsGlobalStatementContext(position, cancellationToken) ||
-                   syntaxTree.IsDelegateReturnTypeContext(position, token, cancellationToken);
+                   syntaxTree.IsDelegateReturnTypeContext(position, token);
         }
 
         private static int WalkOutOfGenericType(SyntaxTree syntaxTree, int position, SemanticModel semanticModel, CancellationToken cancellationToken)
@@ -117,7 +117,6 @@
                 }
             }
 
-<<<<<<< HEAD
             return spanStart;
         }
 
@@ -140,14 +139,6 @@
                                       .GetPreviousTokenIfTouchingWord(position);
 
             if (prevToken.IsPossibleTupleOpenParenOrComma())
-=======
-            if ((!leftToken.GetPreviousTokenIfTouchingWord(position).IsKindOrHasMatchingText(SyntaxKind.AsyncKeyword) &&
-                syntaxTree.IsMemberDeclarationContext(testPosition, contextOpt: null, validModifiers: SyntaxKindSet.AllMemberModifiers, validTypeDeclarations: SyntaxKindSet.ClassInterfaceStructTypeDeclarations, canBePartial: false, cancellationToken: cancellationToken)) ||
-                syntaxTree.IsStatementContext(testPosition, leftToken, cancellationToken) ||
-                syntaxTree.IsGlobalMemberDeclarationContext(testPosition, SyntaxKindSet.AllGlobalMemberModifiers, cancellationToken) ||
-                syntaxTree.IsGlobalStatementContext(testPosition, cancellationToken) ||
-                syntaxTree.IsDelegateReturnTypeContext(testPosition, syntaxTree.FindTokenOnLeftOfPosition(testPosition, cancellationToken)))
->>>>>>> 4f6e4722
             {
                 return prevToken.Parent.SpanStart;
             }
