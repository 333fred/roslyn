--- conflicted
+++ resolved
@@ -12,14 +12,6 @@
         <target state="translated">await 추가</target>
         <note />
       </trans-unit>
-<<<<<<< HEAD
-      <trans-unit id="Add_explicit_cast">
-        <source>Add explicit cast</source>
-        <target state="translated">명시적 캐스트 추가</target>
-        <note />
-      </trans-unit>
-=======
->>>>>>> 42eb19a5
       <trans-unit id="Add_missing_usings">
         <source>Add missing usings</source>
         <target state="translated">누락된 using 추가</target>
@@ -115,14 +107,6 @@
         <target state="translated">축자 문자열로 변환</target>
         <note />
       </trans-unit>
-<<<<<<< HEAD
-      <trans-unit id="Convert_type_to_0">
-        <source>Convert type to '{0}'</source>
-        <target state="translated">형식을 '{0}'(으)로 변환</target>
-        <note />
-      </trans-unit>
-=======
->>>>>>> 42eb19a5
       <trans-unit id="Declare_as_nullable">
         <source>Declare as nullable</source>
         <target state="translated">Nullable로 선언</target>
