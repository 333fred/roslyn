--- conflicted
+++ resolved
@@ -2,15 +2,14 @@
 <xliff xmlns="urn:oasis:names:tc:xliff:document:1.2" xmlns:xsi="http://www.w3.org/2001/XMLSchema-instance" version="1.2" xsi:schemaLocation="urn:oasis:names:tc:xliff:document:1.2 xliff-core-1.2-transitional.xsd">
   <file datatype="xml" source-language="en" target-language="ko" original="../CSharpFeaturesResources.resx">
     <body>
-<<<<<<< HEAD
+      <trans-unit id="Add_Await_and_ConfigureAwaitFalse">
+        <source>Add await and ConfigureAwait(false)</source>
+        <target state="new">Add await and ConfigureAwait(false)</target>
+        <note />
+      </trans-unit>
       <trans-unit id="Add_Obsolete">
         <source>Add [Obsolete]</source>
         <target state="new">Add [Obsolete]</target>
-=======
-      <trans-unit id="Add_Await_and_ConfigureAwaitFalse">
-        <source>Add await and ConfigureAwait(false)</source>
-        <target state="new">Add await and ConfigureAwait(false)</target>
->>>>>>> cdc94424
         <note />
       </trans-unit>
       <trans-unit id="Add_accessibility_modifiers">
