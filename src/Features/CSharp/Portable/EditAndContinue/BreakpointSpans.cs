--- conflicted
+++ resolved
@@ -801,11 +801,7 @@
                 return TextSpan.FromBounds(firstSpan.Start, lastSpan.End);
             }
 
-<<<<<<< HEAD
-            if (declaration is CompilationUnitSyntax unit && unit.ContainsTopLevelStatements())
-=======
             if (declaration is CompilationUnitSyntax unit && unit.ContainsGlobalStatements())
->>>>>>> 67d940c4
             {
                 return TextSpan.FromBounds(unit.Members[0].SpanStart, unit.Members.OfType<GlobalStatementSyntax>().Last().Span.End);
             }
