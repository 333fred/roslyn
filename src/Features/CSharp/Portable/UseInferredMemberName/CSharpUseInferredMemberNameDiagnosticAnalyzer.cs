--- conflicted
+++ resolved
@@ -2,12 +2,9 @@
 // The .NET Foundation licenses this file to you under the MIT license.
 // See the LICENSE file in the project root for more information.
 
-<<<<<<< HEAD
-using System.Threading;
-=======
 #nullable enable
 
->>>>>>> edd063a0
+using System.Threading;
 using Microsoft.CodeAnalysis.CodeStyle;
 using Microsoft.CodeAnalysis.CSharp.Extensions;
 using Microsoft.CodeAnalysis.CSharp.Simplification;
@@ -46,15 +43,9 @@
             }
 
             var parseOptions = (CSharpParseOptions)syntaxTree.Options;
-<<<<<<< HEAD
             var preference = options.GetOption(
                 CodeStyleOptions.PreferInferredTupleNames, context.Compilation.Language, syntaxTree, cancellationToken);
             if (!preference.Value ||
-=======
-            var option = optionSet.GetOption(CodeStyleOptions.PreferInferredTupleNames, context.Compilation.Language);
-            if (option == null ||
-                !option.Value ||
->>>>>>> edd063a0
                 !CSharpInferredMemberNameReducer.CanSimplifyTupleElementName(argument, parseOptions))
             {
                 return;
@@ -65,11 +56,7 @@
                 DiagnosticHelper.Create(
                     Descriptor,
                     nameColon.GetLocation(),
-<<<<<<< HEAD
                     preference.Notification.Severity,
-=======
-                    option.Notification.Severity,
->>>>>>> edd063a0
                     additionalLocations: null,
                     properties: null));
 
@@ -88,16 +75,10 @@
                 return;
             }
 
-<<<<<<< HEAD
             var anonCtor = (AnonymousObjectMemberDeclaratorSyntax)nameEquals.Parent;
             var preference = options.GetOption(
                 CodeStyleOptions.PreferInferredAnonymousTypeMemberNames, context.Compilation.Language, syntaxTree, cancellationToken);
             if (!preference.Value ||
-=======
-            var option = optionSet.GetOption(CodeStyleOptions.PreferInferredAnonymousTypeMemberNames, context.Compilation.Language);
-            if (option == null ||
-                !option.Value ||
->>>>>>> edd063a0
                 !CSharpInferredMemberNameReducer.CanSimplifyAnonymousTypeMemberName(anonCtor))
             {
                 return;
@@ -108,11 +89,7 @@
                 DiagnosticHelper.Create(
                     Descriptor,
                     nameEquals.GetLocation(),
-<<<<<<< HEAD
                     preference.Notification.Severity,
-=======
-                    option.Notification.Severity,
->>>>>>> edd063a0
                     additionalLocations: null,
                     properties: null));
 
