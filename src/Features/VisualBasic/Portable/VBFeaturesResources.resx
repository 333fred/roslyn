﻿<?xml version="1.0" encoding="utf-8"?>
<root>
  <!-- 
    Microsoft ResX Schema 
    
    Version 2.0
    
    The primary goals of this format is to allow a simple XML format 
    that is mostly human readable. The generation and parsing of the 
    various data types are done through the TypeConverter classes 
    associated with the data types.
    
    Example:
    
    ... ado.net/XML headers & schema ...
    <resheader name="resmimetype">text/microsoft-resx</resheader>
    <resheader name="version">2.0</resheader>
    <resheader name="reader">System.Resources.ResXResourceReader, System.Windows.Forms, ...</resheader>
    <resheader name="writer">System.Resources.ResXResourceWriter, System.Windows.Forms, ...</resheader>
    <data name="Name1"><value>this is my long string</value><comment>this is a comment</comment></data>
    <data name="Color1" type="System.Drawing.Color, System.Drawing">Blue</data>
    <data name="Bitmap1" mimetype="application/x-microsoft.net.object.binary.base64">
        <value>[base64 mime encoded serialized .NET Framework object]</value>
    </data>
    <data name="Icon1" type="System.Drawing.Icon, System.Drawing" mimetype="application/x-microsoft.net.object.bytearray.base64">
        <value>[base64 mime encoded string representing a byte array form of the .NET Framework object]</value>
        <comment>This is a comment</comment>
    </data>
                
    There are any number of "resheader" rows that contain simple 
    name/value pairs.
    
    Each data row contains a name, and value. The row also contains a 
    type or mimetype. Type corresponds to a .NET class that support 
    text/value conversion through the TypeConverter architecture. 
    Classes that don't support this are serialized and stored with the 
    mimetype set.
    
    The mimetype is used for serialized objects, and tells the 
    ResXResourceReader how to depersist the object. This is currently not 
    extensible. For a given mimetype the value must be set accordingly:
    
    Note - application/x-microsoft.net.object.binary.base64 is the format 
    that the ResXResourceWriter will generate, however the reader can 
    read any of the formats listed below.
    
    mimetype: application/x-microsoft.net.object.binary.base64
    value   : The object must be serialized with 
            : System.Runtime.Serialization.Formatters.Binary.BinaryFormatter
            : and then encoded with base64 encoding.
    
    mimetype: application/x-microsoft.net.object.soap.base64
    value   : The object must be serialized with 
            : System.Runtime.Serialization.Formatters.Soap.SoapFormatter
            : and then encoded with base64 encoding.

    mimetype: application/x-microsoft.net.object.bytearray.base64
    value   : The object must be serialized into a byte array 
            : using a System.ComponentModel.TypeConverter
            : and then encoded with base64 encoding.
    -->
  <xsd:schema id="root" xmlns="" xmlns:xsd="http://www.w3.org/2001/XMLSchema" xmlns:msdata="urn:schemas-microsoft-com:xml-msdata">
    <xsd:import namespace="http://www.w3.org/XML/1998/namespace" />
    <xsd:element name="root" msdata:IsDataSet="true">
      <xsd:complexType>
        <xsd:choice maxOccurs="unbounded">
          <xsd:element name="metadata">
            <xsd:complexType>
              <xsd:sequence>
                <xsd:element name="value" type="xsd:string" minOccurs="0" />
              </xsd:sequence>
              <xsd:attribute name="name" use="required" type="xsd:string" />
              <xsd:attribute name="type" type="xsd:string" />
              <xsd:attribute name="mimetype" type="xsd:string" />
              <xsd:attribute ref="xml:space" />
            </xsd:complexType>
          </xsd:element>
          <xsd:element name="assembly">
            <xsd:complexType>
              <xsd:attribute name="alias" type="xsd:string" />
              <xsd:attribute name="name" type="xsd:string" />
            </xsd:complexType>
          </xsd:element>
          <xsd:element name="data">
            <xsd:complexType>
              <xsd:sequence>
                <xsd:element name="value" type="xsd:string" minOccurs="0" msdata:Ordinal="1" />
                <xsd:element name="comment" type="xsd:string" minOccurs="0" msdata:Ordinal="2" />
              </xsd:sequence>
              <xsd:attribute name="name" type="xsd:string" use="required" msdata:Ordinal="1" />
              <xsd:attribute name="type" type="xsd:string" msdata:Ordinal="3" />
              <xsd:attribute name="mimetype" type="xsd:string" msdata:Ordinal="4" />
              <xsd:attribute ref="xml:space" />
            </xsd:complexType>
          </xsd:element>
          <xsd:element name="resheader">
            <xsd:complexType>
              <xsd:sequence>
                <xsd:element name="value" type="xsd:string" minOccurs="0" msdata:Ordinal="1" />
              </xsd:sequence>
              <xsd:attribute name="name" type="xsd:string" use="required" />
            </xsd:complexType>
          </xsd:element>
        </xsd:choice>
      </xsd:complexType>
    </xsd:element>
  </xsd:schema>
  <resheader name="resmimetype">
    <value>text/microsoft-resx</value>
  </resheader>
  <resheader name="version">
    <value>2.0</value>
  </resheader>
  <resheader name="reader">
    <value>System.Resources.ResXResourceReader, System.Windows.Forms, Version=4.0.0.0, Culture=neutral, PublicKeyToken=b77a5c561934e089</value>
  </resheader>
  <resheader name="writer">
    <value>System.Resources.ResXResourceWriter, System.Windows.Forms, Version=4.0.0.0, Culture=neutral, PublicKeyToken=b77a5c561934e089</value>
  </resheader>
  <data name="Insert_0" xml:space="preserve">
    <value>Insert '{0}'.</value>
  </data>
  <data name="Delete_the_0_statement1" xml:space="preserve">
    <value>Delete the '{0}' statement.</value>
  </data>
  <data name="Create_event_0_in_1" xml:space="preserve">
    <value>Create event {0} in {1}</value>
  </data>
  <data name="Insert_the_missing_End_Property_statement" xml:space="preserve">
    <value>Insert the missing 'End Property' statement.</value>
  </data>
  <data name="Insert_the_missing_0" xml:space="preserve">
    <value>Insert the missing '{0}'.</value>
  </data>
  <data name="Inline_temporary_variable" xml:space="preserve">
    <value>Inline temporary variable</value>
  </data>
  <data name="Conflict_s_detected" xml:space="preserve">
    <value>Conflict(s) detected.</value>
  </data>
  <data name="Invert_If" xml:space="preserve">
    <value>Invert If</value>
  </data>
  <data name="Add_Await" xml:space="preserve">
    <value>Add Await</value>
  </data>
  <data name="Add_Await_and_ConfigureAwaitFalse" xml:space="preserve">
    <value>Add Await and 'ConfigureAwait(false)'</value>
  </data>
  <data name="Move_the_0_statement_to_line_1" xml:space="preserve">
    <value>Move the '{0}' statement to line {1}.</value>
  </data>
  <data name="Delete_the_0_statement2" xml:space="preserve">
    <value>Delete the '{0}' statement.</value>
  </data>
  <data name="Type_a_name_here_to_declare_a_new_field" xml:space="preserve">
    <value>Type a name here to declare a new field.</value>
  </data>
  <data name="Note_colon_Space_completion_is_disabled_to_avoid_potential_interference_To_insert_a_name_from_the_list_use_tab" xml:space="preserve">
    <value>Note: Space completion is disabled to avoid potential interference. To insert a name from the list, use tab.</value>
  </data>
  <data name="new_field" xml:space="preserve">
    <value>&lt;new field&gt;</value>
  </data>
  <data name="Type_a_name_here_to_declare_a_parameter_If_no_preceding_keyword_is_used_ByVal_will_be_assumed_and_the_argument_will_be_passed_by_value" xml:space="preserve">
    <value>Type a name here to declare a parameter. If no preceding keyword is used; 'ByVal' will be assumed and the argument will be passed by value.</value>
  </data>
  <data name="parameter_name" xml:space="preserve">
    <value>&lt;parameter name&gt;</value>
  </data>
  <data name="Type_a_new_name_for_the_column_followed_by_Otherwise_the_original_column_name_with_be_used" xml:space="preserve">
    <value>Type a new name for the column, followed by '='. Otherwise, the original column name with be used.</value>
  </data>
  <data name="Note_colon_Use_tab_for_automatic_completion_space_completion_is_disabled_to_avoid_interfering_with_a_new_name" xml:space="preserve">
    <value>Note: Use tab for automatic completion; space completion is disabled to avoid interfering with a new name.</value>
  </data>
  <data name="result_alias" xml:space="preserve">
    <value>&lt;result alias&gt;</value>
  </data>
  <data name="Type_a_new_variable_name" xml:space="preserve">
    <value>Type a new variable name</value>
  </data>
  <data name="Note_colon_Space_and_completion_are_disabled_to_avoid_potential_interference_To_insert_a_name_from_the_list_use_tab" xml:space="preserve">
    <value>Note: Space and '=' completion are disabled to avoid potential interference. To insert a name from the list, use tab.</value>
  </data>
  <data name="new_resource" xml:space="preserve">
    <value>&lt;new resource&gt;</value>
  </data>
  <data name="AddHandler_statement" xml:space="preserve">
    <value>AddHandler statement</value>
  </data>
  <data name="RemoveHandler_statement" xml:space="preserve">
    <value>RemoveHandler statement</value>
  </data>
  <data name="_0_function" xml:space="preserve">
    <value>{0} function</value>
  </data>
  <data name="CType_function" xml:space="preserve">
    <value>CType function</value>
  </data>
  <data name="DirectCast_function" xml:space="preserve">
    <value>DirectCast function</value>
  </data>
  <data name="TryCast_function" xml:space="preserve">
    <value>TryCast function</value>
  </data>
  <data name="GetType_function" xml:space="preserve">
    <value>GetType function</value>
  </data>
  <data name="GetXmlNamespace_function" xml:space="preserve">
    <value>GetXmlNamespace function</value>
  </data>
  <data name="Mid_statement" xml:space="preserve">
    <value>Mid statement</value>
  </data>
  <data name="Fix_Incorrect_Function_Return_Type" xml:space="preserve">
    <value>Fix Incorrect Function Return Type</value>
  </data>
  <data name="Simplify_name_0" xml:space="preserve">
    <value>Simplify name '{0}'</value>
  </data>
  <data name="Simplify_member_access_0" xml:space="preserve">
    <value>Simplify member access '{0}'</value>
  </data>
  <data name="Remove_Me_qualification" xml:space="preserve">
    <value>Remove 'Me' qualification</value>
    <comment>{Locked="Me"} "Me" is a VB keyword and should not be localized.</comment>
  </data>
  <data name="can_t_determine_valid_range_of_statements_to_extract_out" xml:space="preserve">
    <value>can't determine valid range of statements to extract out</value>
  </data>
  <data name="Not_all_code_paths_return" xml:space="preserve">
    <value>Not all code paths return</value>
  </data>
  <data name="contains_invalid_selection" xml:space="preserve">
    <value>contains invalid selection</value>
  </data>
  <data name="the_selection_contains_syntactic_errors" xml:space="preserve">
    <value>the selection contains syntactic errors</value>
  </data>
  <data name="Selection_can_t_be_crossed_over_preprocessors" xml:space="preserve">
    <value>Selection can't be crossed over preprocessors</value>
  </data>
  <data name="Selection_can_t_contain_throw_without_enclosing_catch_block" xml:space="preserve">
    <value>Selection can't contain throw without enclosing catch block</value>
  </data>
  <data name="Selection_can_t_be_parts_of_constant_initializer_expression" xml:space="preserve">
    <value>Selection can't be parts of constant initializer expression</value>
  </data>
  <data name="Argument_used_for_ByRef_parameter_can_t_be_extracted_out" xml:space="preserve">
    <value>Argument used for ByRef parameter can't be extracted out</value>
  </data>
  <data name="all_static_local_usages_defined_in_the_selection_must_be_included_in_the_selection" xml:space="preserve">
    <value>all static local usages defined in the selection must be included in the selection</value>
  </data>
  <data name="Implicit_member_access_can_t_be_included_in_the_selection_without_containing_statement" xml:space="preserve">
    <value>Implicit member access can't be included in the selection without containing statement</value>
  </data>
  <data name="Selection_must_be_part_of_executable_statements" xml:space="preserve">
    <value>Selection must be part of executable statements</value>
  </data>
  <data name="next_statement_control_variable_doesn_t_have_matching_declaration_statement" xml:space="preserve">
    <value>next statement control variable doesn't have matching declaration statement</value>
  </data>
  <data name="Selection_doesn_t_contain_any_valid_node" xml:space="preserve">
    <value>Selection doesn't contain any valid node</value>
  </data>
  <data name="no_valid_statement_range_to_extract_out" xml:space="preserve">
    <value>no valid statement range to extract out</value>
  </data>
  <data name="Deprecated" xml:space="preserve">
    <value>Deprecated</value>
  </data>
  <data name="Extension" xml:space="preserve">
    <value>Extension</value>
  </data>
  <data name="Awaitable" xml:space="preserve">
    <value>Awaitable</value>
  </data>
  <data name="Awaitable_Extension" xml:space="preserve">
    <value>Awaitable, Extension</value>
  </data>
  <data name="new_variable" xml:space="preserve">
    <value>&lt;new variable&gt;</value>
  </data>
  <data name="Creates_a_delegate_procedure_instance_that_references_the_specified_procedure_AddressOf_procedureName" xml:space="preserve">
    <value>Creates a delegate procedure instance that references the specified procedure.
AddressOf &lt;procedureName&gt;</value>
  </data>
  <data name="Indicates_that_an_external_procedure_has_another_name_in_its_DLL" xml:space="preserve">
    <value>Indicates that an external procedure has another name in its DLL.</value>
  </data>
  <data name="Performs_a_short_circuit_logical_conjunction_on_two_expressions_Returns_True_if_both_operands_evaluate_to_True_If_the_first_expression_evaluates_to_False_the_second_is_not_evaluated_result_expression1_AndAlso_expression2" xml:space="preserve">
    <value>Performs a short-circuit logical conjunction on two expressions. Returns True if both operands evaluate to True. If the first expression evaluates to False, the second is not evaluated.
&lt;result&gt; = &lt;expression1&gt; AndAlso &lt;expression2&gt;</value>
  </data>
  <data name="Performs_a_logical_conjunction_on_two_Boolean_expressions_or_a_bitwise_conjunction_on_two_numeric_expressions_For_Boolean_expressions_returns_True_if_both_operands_evaluate_to_True_Both_expressions_are_always_evaluated_result_expression1_And_expression2" xml:space="preserve">
    <value>Performs a logical conjunction on two Boolean expressions, or a bitwise conjunction on two numeric expressions. For Boolean expressions, returns True if both operands evaluate to True. Both expressions are always evaluated.
&lt;result&gt; = &lt;expression1&gt; And &lt;expression2&gt;</value>
  </data>
  <data name="Used_in_a_Declare_statement_The_Ansi_modifier_specifies_that_Visual_Basic_should_marshal_all_strings_to_ANSI_values_and_should_look_up_the_procedure_without_modifying_its_name_during_the_search_If_no_character_set_is_specified_ANSI_is_the_default" xml:space="preserve">
    <value>Used in a Declare statement. The Ansi modifier specifies that Visual Basic should marshal all strings to ANSI values, and should look up the procedure without modifying its name during the search. If no character set is specified, ANSI is the default.</value>
  </data>
  <data name="Specifies_a_data_type_in_a_declaration_statement" xml:space="preserve">
    <value>Specifies a data type in a declaration statement.</value>
  </data>
  <data name="Specifies_that_an_attribute_at_the_beginning_of_a_source_file_applies_to_the_entire_assembly_Otherwise_the_attribute_will_apply_only_to_an_individual_programming_element_such_as_a_class_or_property" xml:space="preserve">
    <value>Specifies that an attribute at the beginning of a source file applies to the entire assembly. Otherwise the attribute will apply only to an individual programming element, such as a class or property.</value>
  </data>
  <data name="Indicates_an_asynchronous_method_that_can_use_the_Await_operator" xml:space="preserve">
    <value>Indicates an asynchronous method that can use the Await operator.</value>
  </data>
  <data name="Used_in_a_Declare_statement_The_Auto_modifier_specifies_that_Visual_Basic_should_marshal_strings_according_to_NET_Framework_rules_and_should_determine_the_base_character_set_of_the_run_time_platform_and_possibly_modify_the_external_procedure_name_if_the_initial_search_fails" xml:space="preserve">
    <value>Used in a Declare statement. The Auto modifier specifies that Visual Basic should marshal strings according to .NET Framework rules, and should determine the base character set of the run-time platform and possibly modify the external procedure name if the initial search fails.</value>
  </data>
  <data name="Specifies_that_an_argument_is_passed_in_such_a_way_that_the_called_procedure_can_change_the_underlying_value_of_the_argument_in_the_calling_code" xml:space="preserve">
    <value>Specifies that an argument is passed in such a way that the called procedure can change the underlying value of the argument in the calling code.</value>
  </data>
  <data name="Specifies_that_an_argument_is_passed_in_such_a_way_that_the_called_procedure_or_property_cannot_change_the_underlying_value_of_the_argument_in_the_calling_code" xml:space="preserve">
    <value>Specifies that an argument is passed in such a way that the called procedure or property cannot change the underlying value of the argument in the calling code.</value>
  </data>
  <data name="Declares_the_name_of_a_class_and_introduces_the_definitions_of_the_variables_properties_and_methods_that_make_up_the_class" xml:space="preserve">
    <value>Declares the name of a class and introduces the definitions of the variables, properties, and methods that make up the class.</value>
  </data>
  <data name="Generates_a_string_concatenation_of_two_expressions" xml:space="preserve">
    <value>Generates a string concatenation of two expressions.</value>
  </data>
  <data name="Declares_and_defines_one_or_more_constants" xml:space="preserve">
    <value>Declares and defines one or more constants.</value>
  </data>
  <data name="Use_In_for_a_type_that_will_only_be_used_for_ByVal_arguments_to_functions" xml:space="preserve">
    <value>Use 'In' for a type that will only be used for ByVal arguments to functions.</value>
  </data>
  <data name="Use_Out_for_a_type_that_will_only_be_used_as_a_return_from_functions" xml:space="preserve">
    <value>Use 'Out' for a type that will only be used as a return from functions.</value>
  </data>
  <data name="Returns_the_result_of_explicitly_converting_an_expression_to_a_specified_data_type_object_structure_class_or_interface_CType_Object_As_Expression_Object_As_Type_As_Type" xml:space="preserve">
    <value>Returns the result of explicitly converting an expression to a specified data type, object, structure, class, or interface.
CType(Object As Expression, Object As Type) As Type</value>
  </data>
  <data name="Specifies_that_an_event_has_additional_specialized_code_for_adding_handlers_removing_handlers_and_raising_events" xml:space="preserve">
    <value>Specifies that an event has additional, specialized code for adding handlers, removing handlers, and raising events.</value>
  </data>
  <data name="Declares_a_reference_to_a_procedure_implemented_in_an_external_file" xml:space="preserve">
    <value>Declares a reference to a procedure implemented in an external file.</value>
  </data>
  <data name="Identifies_a_property_as_the_default_property_of_its_class_structure_or_interface" xml:space="preserve">
    <value>Identifies a property as the default property of its class, structure, or interface.</value>
  </data>
  <data name="Used_to_declare_a_delegate_A_delegate_is_a_reference_type_that_refers_to_a_shared_method_of_a_type_or_to_an_instance_method_of_an_object_Any_procedure_that_is_convertible_or_that_has_matching_parameter_types_and_return_type_may_be_used_to_create_an_instance_of_this_delegate_class" xml:space="preserve">
    <value>Used to declare a delegate. A delegate is a reference type that refers to a shared method of a type or to an instance method of an object. Any procedure that is convertible, or that has matching parameter types and return type may be used to create an instance of this delegate class.</value>
  </data>
  <data name="Declares_and_allocates_storage_space_for_one_or_more_variables_Dim_var_bracket_As_bracket_New_bracket_dataType_bracket_boundList_bracket_bracket_bracket_initializer_bracket_bracket_var2_bracket" xml:space="preserve">
    <value>Declares and allocates storage space for one or more variables.
Dim {&lt;var&gt; [As [New] dataType [(boundList)]][= initializer]}[, var2]</value>
  </data>
  <data name="Divides_two_numbers_and_returns_a_floating_point_result" xml:space="preserve">
    <value>Divides two numbers and returns a floating-point result.</value>
  </data>
  <data name="Terminates_a_0_block" xml:space="preserve">
    <value>Terminates a {0} block.</value>
  </data>
  <data name="Terminates_an_0_block" xml:space="preserve">
    <value>Terminates an {0} block.</value>
  </data>
  <data name="Terminates_the_definition_of_a_0_statement" xml:space="preserve">
    <value>Terminates the definition of a {0} statement.</value>
  </data>
  <data name="Terminates_the_definition_of_an_0_statement" xml:space="preserve">
    <value>Terminates the definition of an {0} statement.</value>
  </data>
  <data name="Declares_an_enumeration_and_defines_the_values_of_its_members" xml:space="preserve">
    <value>Declares an enumeration and defines the values of its members.</value>
  </data>
  <data name="Compares_two_expressions_and_returns_True_if_they_are_equal_Otherwise_returns_False" xml:space="preserve">
    <value>Compares two expressions and returns True if they are equal. Otherwise, returns False.</value>
  </data>
  <data name="Used_to_release_array_variables_and_deallocate_the_memory_used_for_their_elements" xml:space="preserve">
    <value>Used to release array variables and deallocate the memory used for their elements.</value>
  </data>
  <data name="Declares_a_user_defined_event" xml:space="preserve">
    <value>Declares a user-defined event.</value>
  </data>
  <data name="Exits_a_Sub_procedure_and_transfers_execution_immediately_to_the_statement_following_the_call_to_the_Sub_procedure" xml:space="preserve">
    <value>Exits a Sub procedure and transfers execution immediately to the statement following the call to the Sub procedure.</value>
  </data>
  <data name="Raises_a_number_to_the_power_of_another_number" xml:space="preserve">
    <value>Raises a number to the power of another number.</value>
  </data>
  <data name="Specifies_that_the_external_procedure_being_referenced_in_the_Declare_statement_is_a_Function" xml:space="preserve">
    <value>Specifies that the external procedure being referenced in the Declare statement is a Function.</value>
  </data>
  <data name="Specifies_that_the_external_procedure_being_referenced_in_the_Declare_statement_is_a_Sub" xml:space="preserve">
    <value>Specifies that the external procedure being referenced in the Declare statement is a Sub.</value>
  </data>
  <data name="Specifies_that_one_or_more_declared_programming_elements_are_accessible_only_from_within_the_assembly_that_contains_their_declaration" xml:space="preserve">
    <value>Specifies that one or more declared programming elements are accessible only from within the assembly that contains their declaration.</value>
  </data>
  <data name="Specifies_a_collection_and_a_range_variable_to_use_in_a_query" xml:space="preserve">
    <value>Specifies a collection and a range variable to use in a query.</value>
  </data>
  <data name="Declares_the_name_parameters_and_code_that_define_a_Function_procedure_that_is_a_procedure_that_returns_a_value_to_the_calling_code" xml:space="preserve">
    <value>Declares the name, parameters, and code that define a Function procedure, that is, a procedure that returns a value to the calling code.</value>
  </data>
  <data name="Constrains_a_generic_type_parameter_to_require_that_any_type_argument_passed_to_it_be_a_reference_type" xml:space="preserve">
    <value>Constrains a generic type parameter to require that any type argument passed to it be a reference type.</value>
  </data>
  <data name="Specifies_a_constructor_constraint_on_a_generic_type_parameter" xml:space="preserve">
    <value>Specifies a constructor constraint on a generic type parameter.</value>
  </data>
  <data name="Constrains_a_generic_type_parameter_to_require_that_any_type_argument_passed_to_it_be_a_value_type" xml:space="preserve">
    <value>Constrains a generic type parameter to require that any type argument passed to it be a value type.</value>
  </data>
  <data name="Declares_a_Get_property_procedure_that_is_used_to_return_the_current_value_of_a_property" xml:space="preserve">
    <value>Declares a Get property procedure that is used to return the current value of a property.</value>
  </data>
  <data name="Compares_two_expressions_and_returns_True_if_the_first_is_greater_than_the_second_Otherwise_returns_False" xml:space="preserve">
    <value>Compares two expressions and returns True if the first is greater than the second. Otherwise, returns False.</value>
  </data>
  <data name="Compares_two_expressions_and_returns_True_if_the_first_is_greater_than_or_equal_to_the_second_Otherwise_returns_False" xml:space="preserve">
    <value>Compares two expressions and returns True if the first is greater than or equal to the second. Otherwise, returns False.</value>
  </data>
  <data name="Declares_that_a_procedure_handles_a_specified_event" xml:space="preserve">
    <value>Declares that a procedure handles a specified event.</value>
  </data>
  <data name="Indicates_that_a_class_or_structure_member_is_providing_the_implementation_for_a_member_defined_in_an_interface" xml:space="preserve">
    <value>Indicates that a class or structure member is providing the implementation for a member defined in an interface.</value>
  </data>
  <data name="Specifies_one_or_more_interfaces_or_interface_members_that_must_be_implemented_in_the_class_or_structure_definition_in_which_the_Implements_statement_appears" xml:space="preserve">
    <value>Specifies one or more interfaces, or interface members, that must be implemented in the class or structure definition in which the Implements statement appears.</value>
  </data>
  <data name="Imports_all_or_specified_elements_of_a_namespace_into_a_file" xml:space="preserve">
    <value>Imports all or specified elements of a namespace into a file.</value>
  </data>
  <data name="Specifies_the_group_that_the_loop_variable_in_a_For_Each_statement_is_to_traverse" xml:space="preserve">
    <value>Specifies the group that the loop variable in a For Each statement is to traverse.</value>
  </data>
  <data name="Causes_the_current_class_or_interface_to_inherit_the_attributes_variables_properties_procedures_and_events_from_another_class_or_set_of_interfaces" xml:space="preserve">
    <value>Causes the current class or interface to inherit the attributes, variables, properties, procedures, and events from another class or set of interfaces.</value>
  </data>
  <data name="Specifies_the_group_that_the_range_variable_is_to_traverse_in_a_query" xml:space="preserve">
    <value>Specifies the group that the range variable is to traverse in a query.</value>
  </data>
  <data name="Divides_two_numbers_and_returns_an_integer_result" xml:space="preserve">
    <value>Divides two numbers and returns an integer result.</value>
  </data>
  <data name="Declares_the_name_of_an_interface_and_the_definitions_of_the_members_of_the_interface" xml:space="preserve">
    <value>Declares the name of an interface and the definitions of the members of the interface.</value>
  </data>
  <data name="Determines_whether_an_expression_is_false_If_instances_of_any_class_or_structure_will_be_used_in_an_OrElse_clause_you_must_define_IsFalse_on_that_class_or_structure" xml:space="preserve">
    <value>Determines whether an expression is false. If instances of any class or structure will be used in an OrElse clause, you must define IsFalse on that class or structure.</value>
  </data>
  <data name="Compares_two_object_reference_variables_and_returns_True_if_the_objects_are_equal_result_object1_Is_object2" xml:space="preserve">
    <value>Compares two object reference variables and returns True if the objects are equal.
&lt;result&gt; = &lt;object1&gt; Is &lt;object2&gt;</value>
  </data>
  <data name="Compares_two_object_reference_variables_and_returns_True_if_the_objects_are_not_equal_result_object1_IsNot_object2" xml:space="preserve">
    <value>Compares two object reference variables and returns True if the objects are not equal.
&lt;result&gt; = &lt;object1&gt; IsNot &lt;object2&gt;</value>
  </data>
  <data name="Determines_whether_an_expression_is_true_If_instances_of_any_class_or_structure_will_be_used_in_an_OrElse_clause_you_must_define_IsTrue_on_that_class_or_structure" xml:space="preserve">
    <value>Determines whether an expression is true. If instances of any class or structure will be used in an OrElse clause, you must define IsTrue on that class or structure.</value>
  </data>
  <data name="Indicates_an_iterator_method_that_can_use_the_Yield_statement" xml:space="preserve">
    <value>Indicates an iterator method that can use the Yield statement.</value>
  </data>
  <data name="Defines_an_iterator_lambda_expression_that_can_use_the_Yield_statement_Iterator_Function_parameterList_As_IEnumerable_Of_T" xml:space="preserve">
    <value>Defines an iterator lambda expression that can use the Yield statement.
Iterator Function(&lt;parameterList&gt;) As IEnumerable(Of &lt;T&gt;)</value>
  </data>
  <data name="Performs_an_arithmetic_left_shift_on_a_bit_pattern" xml:space="preserve">
    <value>Performs an arithmetic left shift on a bit pattern.</value>
  </data>
  <data name="Compares_two_expressions_and_returns_True_if_the_first_is_less_than_the_second_Otherwise_returns_False" xml:space="preserve">
    <value>Compares two expressions and returns True if the first is less than the second. Otherwise, returns False.</value>
  </data>
  <data name="Compares_two_expressions_and_returns_True_if_the_first_is_less_than_or_equal_to_the_second_Otherwise_returns_False" xml:space="preserve">
    <value>Compares two expressions and returns True if the first is less than or equal to the second. Otherwise, returns False.</value>
  </data>
  <data name="Introduces_a_clause_that_identifies_the_external_file_DLL_or_code_resource_containing_an_external_procedure" xml:space="preserve">
    <value>Introduces a clause that identifies the external file (DLL or code resource) containing an external procedure.</value>
  </data>
  <data name="Compares_a_string_against_a_pattern_Wildcards_available_include_to_match_1_character_and_to_match_0_or_more_characters_result_string_Like_pattern" xml:space="preserve">
    <value>Compares a string against a pattern. Wildcards available include ? to match 1 character and * to match 0 or more characters.
&lt;result&gt; = &lt;string&gt; Like &lt;pattern&gt;</value>
  </data>
  <data name="Returns_the_difference_between_two_numeric_expressions_or_the_negative_value_of_a_numeric_expression" xml:space="preserve">
    <value>Returns the difference between two numeric expressions, or the negative value of a numeric expression.</value>
  </data>
  <data name="Divides_two_numbers_and_returns_only_the_remainder_number1_Mod_number2" xml:space="preserve">
    <value>Divides two numbers and returns only the remainder.
&lt;number1&gt; Mod &lt;number2&gt;</value>
  </data>
  <data name="Specifies_that_an_attribute_at_the_beginning_of_a_source_file_applies_to_the_entire_module_Otherwise_the_attribute_will_apply_only_to_an_individual_programming_element_such_as_a_class_or_property" xml:space="preserve">
    <value>Specifies that an attribute at the beginning of a source file applies to the entire module. Otherwise the attribute will apply only to an individual programming element, such as a class or property.</value>
  </data>
  <data name="Multiplies_two_numbers_and_returns_the_product" xml:space="preserve">
    <value>Multiplies two numbers and returns the product.</value>
  </data>
  <data name="Specifies_that_a_class_can_be_used_only_as_a_base_class_and_that_you_cannot_create_an_object_directly_from_it" xml:space="preserve">
    <value>Specifies that a class can be used only as a base class, and that you cannot create an object directly from it.</value>
  </data>
  <data name="Specifies_that_a_property_or_procedure_is_not_implemented_in_the_class_and_must_be_overridden_in_a_derived_class_before_it_can_be_used" xml:space="preserve">
    <value>Specifies that a property or procedure is not implemented in the class and must be overridden in a derived class before it can be used.</value>
  </data>
  <data name="Declares_the_name_of_a_namespace_and_causes_the_source_code_following_the_declaration_to_be_compiled_within_that_namespace" xml:space="preserve">
    <value>Declares the name of a namespace, and causes the source code following the declaration to be compiled within that namespace.</value>
  </data>
  <data name="Indicates_that_a_conversion_operator_CType_converts_a_class_or_structure_to_a_type_that_might_not_be_able_to_hold_some_of_the_possible_values_of_the_original_class_or_structure" xml:space="preserve">
    <value>Indicates that a conversion operator (CType) converts a class or structure to a type that might not be able to hold some of the possible values of the original class or structure.</value>
  </data>
  <data name="Compares_two_expressions_and_returns_True_if_they_are_not_equal_Otherwise_returns_False" xml:space="preserve">
    <value>Compares two expressions and returns True if they are not equal. Otherwise, returns False.</value>
  </data>
  <data name="Specifies_that_a_class_cannot_be_used_as_a_base_class" xml:space="preserve">
    <value>Specifies that a class cannot be used as a base class.</value>
  </data>
  <data name="Performs_logical_negation_on_a_Boolean_expression_or_bitwise_negation_on_a_numeric_expression_result_Not_expression" xml:space="preserve">
    <value>Performs logical negation on a Boolean expression, or bitwise negation on a numeric expression.
&lt;result&gt; = Not &lt;expression&gt;</value>
  </data>
  <data name="Specifies_that_a_property_or_procedure_cannot_be_overridden_in_a_derived_class" xml:space="preserve">
    <value>Specifies that a property or procedure cannot be overridden in a derived class.</value>
  </data>
  <data name="Identifies_a_type_parameter_on_a_generic_class_structure_interface_delegate_or_procedure" xml:space="preserve">
    <value>Identifies a type parameter on a generic class, structure, interface, delegate, or procedure.</value>
  </data>
  <data name="Declares_the_operator_symbol_operands_and_code_that_define_an_operator_procedure_on_a_class_or_structure" xml:space="preserve">
    <value>Declares the operator symbol, operands, and code that define an operator procedure on a class or structure.</value>
  </data>
  <data name="Specifies_that_a_procedure_argument_can_be_omitted_when_the_procedure_is_called" xml:space="preserve">
    <value>Specifies that a procedure argument can be omitted when the procedure is called.</value>
  </data>
  <data name="Introduces_a_statement_that_specifies_a_compiler_option_that_applies_to_the_entire_source_file" xml:space="preserve">
    <value>Introduces a statement that specifies a compiler option that applies to the entire source file.</value>
  </data>
  <data name="Performs_short_circuit_inclusive_logical_disjunction_on_two_expressions_Returns_True_if_either_operand_evaluates_to_True_If_the_first_expression_evaluates_to_True_the_second_expression_is_not_evaluated_result_expression1_OrElse_expression2" xml:space="preserve">
    <value>Performs short-circuit inclusive logical disjunction on two expressions. Returns True if either operand evaluates to True. If the first expression evaluates to True, the second expression is not evaluated.
&lt;result&gt; = &lt;expression1&gt; OrElse &lt;expression2&gt;</value>
  </data>
  <data name="Performs_an_inclusive_logical_disjunction_on_two_Boolean_expressions_or_a_bitwise_disjunction_on_two_numeric_expressions_For_Boolean_expressions_returns_True_if_at_least_one_operand_evaluates_to_True_Both_expressions_are_always_evaluated_result_expression1_Or_expression2" xml:space="preserve">
    <value>Performs an inclusive logical disjunction on two Boolean expressions, or a bitwise disjunction on two numeric expressions. For Boolean expressions, returns True if at least one operand evaluates to True. Both expressions are always evaluated.
&lt;result&gt; = &lt;expression1&gt; Or &lt;expression2&gt;</value>
  </data>
  <data name="Specifies_that_a_property_or_procedure_re_declares_one_or_more_existing_properties_or_procedures_with_the_same_name" xml:space="preserve">
    <value>Specifies that a property or procedure re-declares one or more existing properties or procedures with the same name.</value>
  </data>
  <data name="Specifies_that_a_property_or_procedure_can_be_overridden_by_an_identically_named_property_or_procedure_in_a_derived_class" xml:space="preserve">
    <value>Specifies that a property or procedure can be overridden by an identically named property or procedure in a derived class.</value>
  </data>
  <data name="Specifies_that_a_property_or_procedure_overrides_an_identically_named_property_or_procedure_inherited_from_a_base_class" xml:space="preserve">
    <value>Specifies that a property or procedure overrides an identically named property or procedure inherited from a base class.</value>
  </data>
  <data name="Specifies_that_a_procedure_parameter_takes_an_optional_array_of_elements_of_the_specified_type" xml:space="preserve">
    <value>Specifies that a procedure parameter takes an optional array of elements of the specified type.</value>
  </data>
  <data name="Indicates_that_a_method_class_or_structure_declaration_is_a_partial_definition_of_the_method_class_or_structure" xml:space="preserve">
    <value>Indicates that a method, class, or structure declaration is a partial definition of the method, class, or structure.</value>
  </data>
  <data name="Returns_the_sum_of_two_numbers_or_the_positive_value_of_a_numeric_expression" xml:space="preserve">
    <value>Returns the sum of two numbers, or the positive value of a numeric expression.</value>
  </data>
  <data name="Prevents_the_contents_of_an_array_from_being_cleared_when_the_dimensions_of_the_array_are_changed" xml:space="preserve">
    <value>Prevents the contents of an array from being cleared when the dimensions of the array are changed.</value>
  </data>
  <data name="Specifies_that_one_or_more_declared_programming_elements_are_accessible_only_from_within_their_module_class_or_structure" xml:space="preserve">
    <value>Specifies that one or more declared programming elements are accessible only from within their module, class, or structure.</value>
  </data>
  <data name="Declares_the_name_of_a_property_and_the_property_procedures_used_to_store_and_retrieve_the_value_of_the_property" xml:space="preserve">
    <value>Declares the name of a property, and the property procedures used to store and retrieve the value of the property.</value>
  </data>
  <data name="Specifies_that_one_or_more_declared_members_of_a_class_are_accessible_from_anywhere_in_the_same_assembly_their_own_classes_and_derived_classes" xml:space="preserve">
    <value>Specifies that one or more declared members of a class are accessible from anywhere in the same assembly, their own classes, and derived classes.</value>
  </data>
  <data name="Specifies_that_one_or_more_declared_programming_elements_are_accessible_only_from_within_their_own_class_or_from_a_derived_class" xml:space="preserve">
    <value>Specifies that one or more declared programming elements are accessible only from within their own class or from a derived class.</value>
  </data>
  <data name="Specifies_that_one_or_more_declared_programming_elements_have_no_access_restrictions" xml:space="preserve">
    <value>Specifies that one or more declared programming elements have no access restrictions.</value>
  </data>
  <data name="Specifies_that_a_variable_or_property_can_be_read_but_not_written_to" xml:space="preserve">
    <value>Specifies that a variable or property can be read but not written to.</value>
  </data>
  <data name="Reallocates_storage_space_for_an_array_variable" xml:space="preserve">
    <value>Reallocates storage space for an array variable.</value>
  </data>
  <data name="Performs_an_arithmetic_right_shift_on_a_bit_pattern" xml:space="preserve">
    <value>Performs an arithmetic right shift on a bit pattern</value>
  </data>
  <data name="Declares_a_Set_property_procedure_that_is_used_to_assign_a_value_to_a_property" xml:space="preserve">
    <value>Declares a Set property procedure that is used to assign a value to a property.</value>
  </data>
  <data name="Specifies_that_a_declared_programming_element_redeclares_and_hides_an_identically_named_element_in_a_base_class" xml:space="preserve">
    <value>Specifies that a declared programming element redeclares and hides an identically named element in a base class.</value>
  </data>
  <data name="Specifies_that_one_or_more_declared_programming_elements_are_associated_with_all_instances_of_a_class_or_structure" xml:space="preserve">
    <value>Specifies that one or more declared programming elements are associated with all instances of a class or structure.</value>
  </data>
  <data name="Specifies_that_one_or_more_declared_local_variables_are_to_remain_in_existence_and_retain_their_latest_values_after_the_procedure_in_which_they_are_declared_terminates" xml:space="preserve">
    <value>Specifies that one or more declared local variables are to remain in existence and retain their latest values after the procedure in which they are declared terminates.</value>
  </data>
  <data name="Declares_the_name_of_a_structure_and_introduces_the_definition_of_the_variables_properties_events_and_procedures_that_make_up_the_structure" xml:space="preserve">
    <value>Declares the name of a structure and introduces the definition of the variables, properties, events, and procedures that make up the structure.</value>
  </data>
  <data name="Declares_the_name_parameters_and_code_that_define_a_Sub_procedure_that_is_a_procedure_that_does_not_return_a_value_to_the_calling_code" xml:space="preserve">
    <value>Declares the name, parameters, and code that define a Sub procedure, that is, a procedure that does not return a value to the calling code.</value>
  </data>
  <data name="Separates_the_beginning_and_ending_values_of_a_loop_counter_or_array_bounds_or_that_of_a_value_match_range" xml:space="preserve">
    <value>Separates the beginning and ending values of a loop counter or array bounds or that of a value match range.</value>
  </data>
  <data name="Determines_the_run_time_type_of_an_object_reference_variable_and_compares_it_to_a_data_type_Returns_True_or_False_depending_on_whether_the_two_types_are_compatible_result_TypeOf_objectExpression_Is_typeName" xml:space="preserve">
    <value>Determines the run-time type of an object reference variable and compares it to a data type. Returns True or False depending, on whether the two types are compatible.
&lt;result&gt; = TypeOf &lt;objectExpression&gt; Is &lt;typeName&gt;</value>
  </data>
  <data name="Used_in_a_Declare_statement_Specifies_that_Visual_Basic_should_marshal_all_strings_to_Unicode_values_in_a_call_into_an_external_procedure_and_should_look_up_the_procedure_without_modifying_its_name" xml:space="preserve">
    <value>Used in a Declare statement. Specifies that Visual Basic should marshal all strings to Unicode values in a call into an external procedure, and should look up the procedure without modifying its name.</value>
  </data>
  <data name="Indicates_that_a_conversion_operator_CType_converts_a_class_or_structure_to_a_type_that_can_hold_all_possible_values_of_the_original_class_or_structure" xml:space="preserve">
    <value>Indicates that a conversion operator (CType) converts a class or structure to a type that can hold all possible values of the original class or structure.</value>
  </data>
  <data name="Specifies_that_one_or_more_declared_member_variables_refer_to_an_instance_of_a_class_that_can_raise_events" xml:space="preserve">
    <value>Specifies that one or more declared member variables refer to an instance of a class that can raise events</value>
  </data>
  <data name="Specifies_that_a_property_can_be_written_to_but_not_read" xml:space="preserve">
    <value>Specifies that a property can be written to but not read.</value>
  </data>
  <data name="Performs_a_logical_exclusion_on_two_Boolean_expressions_or_a_bitwise_exclusion_on_two_numeric_expressions_For_Boolean_expressions_returns_True_if_exactly_one_of_the_expressions_evaluates_to_True_Both_expressions_are_always_evaluated_result_expression1_Xor_expression2" xml:space="preserve">
    <value>Performs a logical exclusion on two Boolean expressions, or a bitwise exclusion on two numeric expressions. For Boolean expressions, returns True if exactly one of the expressions evaluates to True. Both expressions are always evaluated.
&lt;result&gt; = &lt;expression1&gt; Xor &lt;expression2&gt;</value>
  </data>
  <data name="Applies_an_aggregation_function_such_as_Sum_Average_or_Count_to_a_sequence" xml:space="preserve">
    <value>Applies an aggregation function, such as Sum, Average, or Count to a sequence.</value>
  </data>
  <data name="Specifies_the_sort_order_for_an_Order_By_clause_in_a_query_The_smallest_element_will_appear_first" xml:space="preserve">
    <value>Specifies the sort order for an Order By clause in a query. The smallest element will appear first.</value>
  </data>
  <data name="Sets_the_string_comparison_method_specified_in_Option_Compare_to_a_strict_binary_sort_order" xml:space="preserve">
    <value>Sets the string comparison method specified in Option Compare to a strict binary sort order.</value>
  </data>
  <data name="Specifies_the_element_keys_used_for_grouping_in_Group_By_or_sort_order_in_Order_By" xml:space="preserve">
    <value>Specifies the element keys used for grouping (in Group By) or sort order (in Order By).</value>
  </data>
  <data name="Transfers_execution_to_a_Function_Sub_or_dynamic_link_library_DLL_procedure_bracket_Call_bracket_procedureName_bracket_argumentList_bracket" xml:space="preserve">
    <value>Transfers execution to a Function, Sub, or dynamic-link library (DLL) procedure.
[Call] &lt;procedureName&gt; [(&lt;argumentList&gt;)]</value>
  </data>
  <data name="Introduces_the_statements_to_run_if_none_of_the_previous_cases_in_the_Select_Case_statement_returns_True" xml:space="preserve">
    <value>Introduces the statements to run if none of the previous cases in the Select Case statement returns True.</value>
  </data>
  <data name="Followed_by_a_comparison_operator_and_then_an_expression_Case_Is_introduces_the_statements_to_run_if_the_Select_Case_expression_combined_with_the_Case_Is_expression_evaluates_to_True" xml:space="preserve">
    <value>Followed by a comparison operator and then an expression, Case Is introduces the statements to run if the Select Case expression combined with the Case Is expression evaluates to True.</value>
  </data>
  <data name="Introduces_a_value_or_set_of_values_against_which_the_value_of_an_expression_in_a_Select_Case_statement_is_to_be_tested_Case_expression_expression1_To_expression2_bracket_Is_bracket_comparisonOperator_expression" xml:space="preserve">
    <value>Introduces a value, or set of values, against which the value of an expression in a Select Case statement is to be tested.
Case {&lt;expression&gt;|&lt;expression1&gt; To &lt;expression2&gt;|[Is] &lt;comparisonOperator&gt; &lt;expression&gt;}</value>
  </data>
  <data name="Introduces_a_statement_block_to_be_run_if_the_specified_exception_occurs_inside_a_Try_block" xml:space="preserve">
    <value>Introduces a statement block to be run if the specified exception occurs inside a Try block.</value>
  </data>
  <data name="Sets_the_default_comparison_method_to_use_when_comparing_string_data_When_set_to_Text_uses_a_text_sort_order_that_is_not_case_sensitive_When_set_to_Binary_uses_a_strict_binary_sort_order_Option_Compare_Binary_Text" xml:space="preserve">
    <value>Sets the default comparison method to use when comparing string data. When set to Text, uses a text sort order that is not case sensitive. When set to Binary, uses a strict binary sort order.
Option Compare {Binary | Text}</value>
  </data>
  <data name="Defines_a_conditional_compiler_constant_Conditional_compiler_constants_are_always_private_to_the_file_in_which_they_appear_The_expressions_used_to_initialize_them_can_contain_only_conditional_compiler_constants_and_literals" xml:space="preserve">
    <value>Defines a conditional compiler constant. Conditional compiler constants are always private to the file in which they appear. The expressions used to initialize them can contain only conditional compiler constants and literals.</value>
  </data>
  <data name="Transfers_execution_immediately_to_the_next_iteration_of_the_Do_loop" xml:space="preserve">
    <value>Transfers execution immediately to the next iteration of the Do loop.</value>
  </data>
  <data name="Transfers_execution_immediately_to_the_next_iteration_of_the_For_loop" xml:space="preserve">
    <value>Transfers execution immediately to the next iteration of the For loop.</value>
  </data>
  <data name="Transfers_execution_immediately_to_the_next_iteration_of_the_loop_Can_be_used_in_a_Do_loop_a_For_loop_or_a_While_loop" xml:space="preserve">
    <value>Transfers execution immediately to the next iteration of the loop. Can be used in a Do loop, a For loop, or a While loop.</value>
  </data>
  <data name="Transfers_execution_immediately_to_the_next_iteration_of_the_While_loop" xml:space="preserve">
    <value>Transfers execution immediately to the next iteration of the While loop.</value>
  </data>
  <data name="Specifies_the_sort_order_for_an_Order_By_clause_in_a_query_The_largest_element_will_appear_first" xml:space="preserve">
    <value>Specifies the sort order for an Order By clause in a query. The largest element will appear first.</value>
  </data>
  <data name="Restricts_the_values_of_a_query_result_to_eliminate_duplicate_values" xml:space="preserve">
    <value>Restricts the values of a query result to eliminate duplicate values.</value>
  </data>
  <data name="Repeats_a_block_of_statements_while_a_Boolean_condition_is_true_or_until_the_condition_becomes_true_Do_Loop_While_Until_condition" xml:space="preserve">
    <value>Repeats a block of statements while a Boolean condition is true, or until the condition becomes true.
Do...Loop {While | Until} &lt;condition&gt;</value>
  </data>
  <data name="Repeats_a_block_of_statements_until_a_Boolean_condition_becomes_true_Do_Until_condition_Loop" xml:space="preserve">
    <value>Repeats a block of statements until a Boolean condition becomes true.
Do Until &lt;condition&gt;...Loop</value>
  </data>
  <data name="Repeats_a_block_of_statements_while_a_Boolean_condition_is_true_Do_While_condition_Loop" xml:space="preserve">
    <value>Repeats a block of statements while a Boolean condition is true.
Do While &lt;condition&gt;...Loop</value>
  </data>
  <data name="Introduces_a_group_of_statements_in_an_SharpIf_statement_that_is_compiled_if_no_previous_condition_evaluates_to_True" xml:space="preserve">
    <value>Introduces a group of statements in an #If statement that is compiled if no previous condition evaluates to True.</value>
  </data>
  <data name="Introduces_a_condition_in_an_SharpIf_statement_that_is_tested_if_the_previous_conditional_test_evaluates_to_False" xml:space="preserve">
    <value>Introduces a condition in an #If statement that is tested if the previous conditional test evaluates to False.</value>
  </data>
  <data name="Introduces_a_condition_in_an_If_statement_that_is_to_be_tested_if_the_previous_conditional_test_fails" xml:space="preserve">
    <value>Introduces a condition in an If statement that is to be tested if the previous conditional test fails.</value>
  </data>
  <data name="Introduces_a_group_of_statements_in_an_If_statement_that_is_executed_if_no_previous_condition_evaluates_to_True" xml:space="preserve">
    <value>Introduces a group of statements in an If statement that is executed if no previous condition evaluates to True.</value>
  </data>
  <data name="Terminates_the_definition_of_an_SharpIf_block" xml:space="preserve">
    <value>Terminates the definition of an #If block.</value>
  </data>
  <data name="Stops_execution_immediately" xml:space="preserve">
    <value>Stops execution immediately.</value>
  </data>
  <data name="Terminates_a_SharpRegion_block" xml:space="preserve">
    <value>Terminates a #Region block.</value>
  </data>
  <data name="Specifies_the_relationship_between_element_keys_to_use_as_the_basis_of_a_join_operation" xml:space="preserve">
    <value>Specifies the relationship between element keys to use as the basis of a join operation.</value>
  </data>
  <data name="Simulates_the_occurrence_of_an_error" xml:space="preserve">
    <value>Simulates the occurrence of an error.</value>
  </data>
  <data name="Exits_a_Do_loop_and_transfers_execution_immediately_to_the_statement_following_the_Loop_statement" xml:space="preserve">
    <value>Exits a Do loop and transfers execution immediately to the statement following the Loop statement.</value>
  </data>
  <data name="Exits_a_For_loop_and_transfers_execution_immediately_to_the_statement_following_the_Next_statement" xml:space="preserve">
    <value>Exits a For loop and transfers execution immediately to the statement following the Next statement.</value>
  </data>
  <data name="Exits_a_procedure_or_block_and_transfers_execution_immediately_to_the_statement_following_the_procedure_call_or_block_definition_Exit_Do_For_Function_Property_Select_Sub_Try_While" xml:space="preserve">
    <value>Exits a procedure or block and transfers execution immediately to the statement following the procedure call or block definition.
Exit {Do | For | Function | Property | Select | Sub | Try | While}</value>
  </data>
  <data name="Exits_a_Select_block_and_transfers_execution_immediately_to_the_statement_following_the_End_Select_statement" xml:space="preserve">
    <value>Exits a Select block and transfers execution immediately to the statement following the End Select statement.</value>
  </data>
  <data name="Exits_a_Try_block_and_transfers_execution_immediately_to_the_statement_following_the_End_Try_statement" xml:space="preserve">
    <value>Exits a Try block and transfers execution immediately to the statement following the End Try statement.</value>
  </data>
  <data name="Exits_a_While_loop_and_transfers_execution_immediately_to_the_statement_following_the_End_While_statement" xml:space="preserve">
    <value>Exits a While loop and transfers execution immediately to the statement following the End While statement.</value>
  </data>
  <data name="When_set_to_On_requires_explicit_declaration_of_all_variables_using_a_Dim_Private_Public_or_ReDim_statement_Option_Explicit_On_Off" xml:space="preserve">
    <value>When set to On, requires explicit declaration of all variables, using a Dim, Private, Public, or ReDim statement.
Option Explicit {On | Off}</value>
  </data>
  <data name="Represents_a_Boolean_value_that_fails_a_conditional_test" xml:space="preserve">
    <value>Represents a Boolean value that fails a conditional test.</value>
  </data>
  <data name="Introduces_a_statement_block_to_be_run_before_exiting_a_Try_structure" xml:space="preserve">
    <value>Introduces a statement block to be run before exiting a Try structure.</value>
  </data>
  <data name="Introduces_a_loop_that_is_repeated_for_each_element_in_a_collection" xml:space="preserve">
    <value>Introduces a loop that is repeated for each element in a collection.</value>
  </data>
  <data name="Introduces_a_loop_that_is_iterated_a_specified_number_of_times" xml:space="preserve">
    <value>Introduces a loop that is iterated a specified number of times.</value>
  </data>
  <data name="Identifies_a_list_of_values_as_a_collection_initializer" xml:space="preserve">
    <value>Identifies a list of values as a collection initializer</value>
  </data>
  <data name="Branches_unconditionally_to_a_specified_line_in_a_procedure" xml:space="preserve">
    <value>Branches unconditionally to a specified line in a procedure.</value>
  </data>
  <data name="Groups_elements_that_have_a_common_key" xml:space="preserve">
    <value>Groups elements that have a common key.</value>
  </data>
  <data name="Combines_the_elements_of_two_sequences_and_groups_the_results_The_join_operation_is_based_on_matching_keys" xml:space="preserve">
    <value>Combines the elements of two sequences and groups the results. The join operation is based on matching keys.</value>
  </data>
  <data name="Use_Group_to_specify_that_a_group_named_0_should_be_created" xml:space="preserve">
    <value>Use 'Group' to specify that a group named '{0}' should be created.</value>
  </data>
  <data name="Use_Group_to_specify_that_a_group_named_Group_should_be_created" xml:space="preserve">
    <value>Use 'Group' to specify that a group named 'Group' should be created.</value>
  </data>
  <data name="Conditionally_compiles_selected_blocks_of_code_depending_on_the_value_of_an_expression" xml:space="preserve">
    <value>Conditionally compiles selected blocks of code, depending on the value of an expression.</value>
  </data>
  <data name="Conditionally_executes_a_group_of_statements_depending_on_the_value_of_an_expression" xml:space="preserve">
    <value>Conditionally executes a group of statements, depending on the value of an expression.</value>
  </data>
  <data name="When_set_to_On_allows_the_use_of_local_type_inference_in_declaring_variables_Option_Infer_On_Off" xml:space="preserve">
    <value>When set to On, allows the use of local type inference in declaring variables.
Option Infer {On | Off}</value>
  </data>
  <data name="Specifies_an_identifier_that_can_serve_as_a_reference_to_the_results_of_a_join_or_grouping_subexpression" xml:space="preserve">
    <value>Specifies an identifier that can serve as a reference to the results of a join or grouping subexpression.</value>
  </data>
  <data name="Combines_the_elements_of_two_sequences_The_join_operation_is_based_on_matching_keys" xml:space="preserve">
    <value>Combines the elements of two sequences. The join operation is based on matching keys.</value>
  </data>
  <data name="Identifies_a_key_field_in_an_anonymous_type_definition" xml:space="preserve">
    <value>Identifies a key field in an anonymous type definition.</value>
  </data>
  <data name="Computes_a_value_for_each_item_in_the_query_and_assigns_the_value_to_a_new_range_variable" xml:space="preserve">
    <value>Computes a value for each item in the query, and assigns the value to a new range variable.</value>
  </data>
  <data name="Terminates_a_loop_that_is_introduced_with_a_Do_statement" xml:space="preserve">
    <value>Terminates a loop that is introduced with a Do statement.</value>
  </data>
  <data name="Repeats_a_block_of_statements_until_a_Boolean_condition_becomes_true_Do_Loop_Until_condition" xml:space="preserve">
    <value>Repeats a block of statements until a Boolean condition becomes true.
Do...Loop Until &lt;condition&gt;</value>
  </data>
  <data name="Repeats_a_block_of_statements_while_a_Boolean_condition_is_true_Do_Loop_While_condition" xml:space="preserve">
    <value>Repeats a block of statements while a Boolean condition is true.
Do...Loop While &lt;condition&gt;</value>
  </data>
  <data name="Provides_a_way_to_refer_to_the_current_instance_of_a_class_or_structure_that_is_the_instance_in_which_the_code_is_running" xml:space="preserve">
    <value>Provides a way to refer to the current instance of a class or structure, that is, the instance in which the code is running.</value>
  </data>
  <data name="Provides_a_way_to_refer_to_the_base_class_of_the_current_class_instance_You_cannot_use_MyBase_to_call_MustOverride_base_methods" xml:space="preserve">
    <value>Provides a way to refer to the base class of the current class instance. You cannot use MyBase to call MustOverride base methods.</value>
  </data>
  <data name="Provides_a_way_to_refer_to_the_class_instance_members_as_originally_implemented_ignoring_any_derived_class_overrides" xml:space="preserve">
    <value>Provides a way to refer to the class instance members as originally implemented, ignoring any derived class overrides.</value>
  </data>
  <data name="Creates_a_new_object_instance" xml:space="preserve">
    <value>Creates a new object instance.</value>
  </data>
  <data name="Terminates_a_loop_that_iterates_through_the_values_of_a_loop_variable" xml:space="preserve">
    <value>Terminates a loop that iterates through the values of a loop variable.</value>
  </data>
  <data name="Represents_the_default_value_of_any_data_type" xml:space="preserve">
    <value>Represents the default value of any data type.</value>
  </data>
  <data name="Turns_a_compiler_option_off" xml:space="preserve">
    <value>Turns a compiler option off.</value>
  </data>
  <data name="Enables_the_error_handling_routine_that_starts_at_the_line_specified_in_the_line_argument_The_specified_line_must_be_in_the_same_procedure_as_the_On_Error_statement_On_Error_GoTo_bracket_label_0_1_bracket" xml:space="preserve">
    <value>Enables the error-handling routine that starts at the line specified in the line argument.
The specified line must be in the same procedure as the On Error statement.
On Error GoTo [&lt;label&gt; | 0 | -1]</value>
  </data>
  <data name="When_a_run_time_error_occurs_execution_transfers_to_the_statement_following_the_statement_or_procedure_call_that_resulted_in_the_error" xml:space="preserve">
    <value>When a run-time error occurs, execution transfers to the statement following the statement or procedure call that resulted in the error.</value>
  </data>
  <data name="Turns_a_compiler_option_on" xml:space="preserve">
    <value>Turns a compiler option on.</value>
  </data>
  <data name="Specifies_the_element_keys_used_to_correlate_sequences_for_a_join_operation" xml:space="preserve">
    <value>Specifies the element keys used to correlate sequences for a join operation.</value>
  </data>
  <data name="Specifies_the_sort_order_for_columns_in_a_query_Can_be_followed_by_either_the_Ascending_or_the_Descending_keyword_If_neither_is_specified_Ascending_is_used" xml:space="preserve">
    <value>Specifies the sort order for columns in a query. Can be followed by either the Ascending or the Descending keyword. If neither is specified, Ascending is used.</value>
  </data>
  <data name="Specifies_the_statements_to_run_when_the_event_is_raised_by_the_RaiseEvent_statement_RaiseEvent_delegateSignature_End_RaiseEvent" xml:space="preserve">
    <value>Specifies the statements to run when the event is raised by the RaiseEvent statement.
RaiseEvent(&lt;delegateSignature&gt;)...End RaiseEvent</value>
  </data>
  <data name="Triggers_an_event_declared_at_module_level_within_a_class_form_or_document_RaiseEvent_eventName_bracket_argumentList_bracket" xml:space="preserve">
    <value>Triggers an event declared at module level within a class, form, or document.
RaiseEvent &lt;eventName&gt; [(&lt;argumentList&gt;)]</value>
  </data>
  <data name="Collapses_and_hides_sections_of_code_in_Visual_Basic_files" xml:space="preserve">
    <value>Collapses and hides sections of code in Visual Basic files.</value>
  </data>
  <data name="Returns_execution_to_the_code_that_called_the_Function_Sub_Get_Set_or_Operator_procedure_Return_or_Return_expression" xml:space="preserve">
    <value>Returns execution to the code that called the Function, Sub, Get, Set, or Operator procedure.
Return -or- Return &lt;expression&gt;</value>
  </data>
  <data name="Runs_one_of_several_groups_of_statements_depending_on_the_value_of_an_expression" xml:space="preserve">
    <value>Runs one of several groups of statements, depending on the value of an expression.</value>
  </data>
  <data name="Specifies_which_columns_to_include_in_the_result_of_a_query" xml:space="preserve">
    <value>Specifies which columns to include in the result of a query.</value>
  </data>
  <data name="Skips_elements_up_to_a_specified_position_in_the_collection" xml:space="preserve">
    <value>Skips elements up to a specified position in the collection.</value>
  </data>
  <data name="Specifies_how_much_to_increment_between_each_loop_iteration" xml:space="preserve">
    <value>Specifies how much to increment between each loop iteration.</value>
  </data>
  <data name="Suspends_program_execution" xml:space="preserve">
    <value>Suspends program execution.</value>
  </data>
  <data name="When_set_to_On_restricts_implicit_data_type_conversions_to_only_widening_conversions_Option_Strict_On_Off" xml:space="preserve">
    <value>When set to On, restricts implicit data type conversions to only widening conversions.
Option Strict {On | Off}</value>
  </data>
  <data name="Ensures_that_multiple_threads_do_not_execute_the_statement_block_at_the_same_time_SyncLock_object_End_Synclock" xml:space="preserve">
    <value>Ensures that multiple threads do not execute the statement block at the same time.
SyncLock &lt;object&gt;...End Synclock</value>
  </data>
  <data name="Includes_elements_up_to_a_specified_position_in_the_collection" xml:space="preserve">
    <value>Includes elements up to a specified position in the collection.</value>
  </data>
  <data name="Sets_the_string_comparison_method_specified_in_Option_Compare_to_a_text_sort_order_that_is_not_case_sensitive" xml:space="preserve">
    <value>Sets the string comparison method specified in Option Compare to a text sort order that is not case sensitive.</value>
  </data>
  <data name="Introduces_a_statement_block_to_be_compiled_or_executed_if_a_tested_condition_is_true" xml:space="preserve">
    <value>Introduces a statement block to be compiled or executed if a tested condition is true.</value>
  </data>
  <data name="Throws_an_exception_within_a_procedure_so_that_you_can_handle_it_with_structured_or_unstructured_exception_handling_code" xml:space="preserve">
    <value>Throws an exception within a procedure so that you can handle it with structured or unstructured exception-handling code.</value>
  </data>
  <data name="Represents_a_Boolean_value_that_passes_a_conditional_test" xml:space="preserve">
    <value>Represents a Boolean value that passes a conditional test.</value>
  </data>
  <data name="Provides_a_way_to_handle_some_or_all_possible_errors_that_might_occur_in_a_given_block_of_code_while_still_running_the_code_Try_bracket_Catch_bracket_Catch_Finally_End_Try" xml:space="preserve">
    <value>Provides a way to handle some or all possible errors that might occur in a given block of code, while still running the code.
Try...[Catch]...{Catch | Finally}...End Try</value>
  </data>
  <data name="A_Using_block_does_three_things_colon_it_creates_and_initializes_variables_in_the_resource_list_it_runs_the_code_in_the_block_and_it_disposes_of_the_variables_before_exiting_Resources_used_in_the_Using_block_must_implement_System_IDisposable_Using_resource1_bracket_resource2_bracket_End_Using" xml:space="preserve">
    <value>A Using block does three things: it creates and initializes variables in the resource list, it runs the code in the block, and it disposes of the variables before exiting. Resources used in the Using block must implement System.IDisposable.
Using &lt;resource1&gt;[, &lt;resource2&gt;]...End Using</value>
  </data>
  <data name="Adds_a_conditional_test_to_a_Catch_statement_Exceptions_are_caught_by_that_Catch_statement_only_when_the_conditional_test_that_follows_the_When_keyword_evaluates_to_True" xml:space="preserve">
    <value>Adds a conditional test to a Catch statement. Exceptions are caught by that Catch statement only when the conditional test that follows the When keyword evaluates to True.</value>
  </data>
  <data name="Specifies_the_filtering_condition_for_a_range_variable_in_a_query" xml:space="preserve">
    <value>Specifies the filtering condition for a range variable in a query.</value>
  </data>
  <data name="Runs_a_series_of_statements_as_long_as_a_given_condition_is_true" xml:space="preserve">
    <value>Runs a series of statements as long as a given condition is true.</value>
  </data>
  <data name="Specifies_a_condition_for_Skip_and_Take_operations_Elements_will_be_bypassed_or_included_as_long_as_the_condition_is_true" xml:space="preserve">
    <value>Specifies a condition for Skip and Take operations. Elements will be bypassed or included as long as the condition is true.</value>
  </data>
  <data name="Specifies_the_declaration_of_property_initializations_in_an_object_initializer_New_typeName_With_bracket_property_expression_bracket_bracket_bracket" xml:space="preserve">
    <value>Specifies the declaration of property initializations in an object initializer.
New &lt;typeName&gt; With {[.&lt;property&gt; = &lt;expression&gt;][,...]}</value>
  </data>
  <data name="Runs_a_series_of_statements_that_refer_to_a_single_object_or_structure_With_object_End_With" xml:space="preserve">
    <value>Runs a series of statements that refer to a single object or structure.
With &lt;object&gt;...End With</value>
  </data>
  <data name="Produces_an_element_of_an_IEnumerable_or_IEnumerator" xml:space="preserve">
    <value>Produces an element of an IEnumerable or IEnumerator.</value>
  </data>
  <data name="Defines_an_asynchronous_lambda_expression_that_can_use_the_Await_operator_Can_be_used_wherever_a_delegate_type_is_expected_Async_Sub_Function_parameterList_expression" xml:space="preserve">
    <value>Defines an asynchronous lambda expression that can use the Await operator. Can be used wherever a delegate type is expected.
Async Sub/Function(&lt;parameterList&gt;) &lt;expression&gt;</value>
  </data>
  <data name="Defines_a_lambda_expression_that_calculates_and_returns_a_single_value_Can_be_used_wherever_a_delegate_type_is_expected_Function_parameterList_expression" xml:space="preserve">
    <value>Defines a lambda expression that calculates and returns a single value. Can be used wherever a delegate type is expected.
Function(&lt;parameterList&gt;) &lt;expression&gt;</value>
  </data>
  <data name="Defines_a_lambda_expression_that_can_execute_statements_and_does_not_return_a_value_Can_be_used_wherever_a_delegate_type_is_expected_Sub_parameterList_statement" xml:space="preserve">
    <value>Defines a lambda expression that can execute statements and does not return a value. Can be used wherever a delegate type is expected.
Sub(&lt;parameterList&gt;) &lt;statement&gt;</value>
  </data>
  <data name="Disables_reporting_of_specified_warnings_in_the_portion_of_the_source_file_below_the_current_line" xml:space="preserve">
    <value>Disables reporting of specified warnings in the portion of the source file below the current line.</value>
  </data>
  <data name="Enables_reporting_of_specified_warnings_in_the_portion_of_the_source_file_below_the_current_line" xml:space="preserve">
    <value>Enables reporting of specified warnings in the portion of the source file below the current line.</value>
  </data>
  <data name="Make_0_an_Async_Function" xml:space="preserve">
    <value>Make {0} an Async Function.</value>
  </data>
  <data name="Use_the_correct_control_variable" xml:space="preserve">
    <value>Use the correct control variable</value>
  </data>
  <data name="NameOf_function" xml:space="preserve">
    <value>NameOf function</value>
  </data>
  <data name="Generate_narrowing_conversion_in_0" xml:space="preserve">
    <value>Generate narrowing conversion in '{0}'</value>
  </data>
  <data name="Generate_widening_conversion_in_0" xml:space="preserve">
    <value>Generate widening conversion in '{0}'</value>
  </data>
  <data name="Try_block" xml:space="preserve">
    <value>Try block</value>
    <comment>{Locked="Try"} "Try" is a VB keyword and should not be localized.</comment>
  </data>
  <data name="Catch_clause" xml:space="preserve">
    <value>Catch clause</value>
    <comment>{Locked="Catch"} "Catch" is a VB keyword and should not be localized.</comment>
  </data>
  <data name="Finally_clause" xml:space="preserve">
    <value>Finally clause</value>
    <comment>{Locked="Finally"} "Finally" is a VB keyword and should not be localized.</comment>
  </data>
  <data name="Using_statement" xml:space="preserve">
    <value>Using statement</value>
    <comment>{Locked="Using"} "Using" is a VB keyword and should not be localized.</comment>
  </data>
  <data name="Using_block" xml:space="preserve">
    <value>Using block</value>
    <comment>{Locked="Using"} "Using" is a VB keyword and should not be localized.</comment>
  </data>
  <data name="With_statement" xml:space="preserve">
    <value>With statement</value>
    <comment>{Locked="With"} "With" is a VB keyword and should not be localized.</comment>
  </data>
  <data name="With_block" xml:space="preserve">
    <value>With block</value>
    <comment>{Locked="With"} "With" is a VB keyword and should not be localized.</comment>
  </data>
  <data name="SyncLock_statement" xml:space="preserve">
    <value>SyncLock statement</value>
    <comment>{Locked="SyncLock"} "SyncLock" is a VB keyword and should not be localized.</comment>
  </data>
  <data name="SyncLock_block" xml:space="preserve">
    <value>SyncLock block</value>
    <comment>{Locked="SyncLock"} "SyncLock" is a VB keyword and should not be localized.</comment>
  </data>
  <data name="For_Each_statement" xml:space="preserve">
    <value>For Each statement</value>
    <comment>{Locked="For Each"} "For Each" is a VB keyword and should not be localized.</comment>
  </data>
  <data name="For_Each_block" xml:space="preserve">
    <value>For Each block</value>
    <comment>{Locked="For Each"} "For Each" is a VB keyword and should not be localized.</comment>
  </data>
  <data name="On_Error_statement" xml:space="preserve">
    <value>On Error statement</value>
    <comment>{Locked="On Error"} "On Error" is a VB keyword and should not be localized.</comment>
  </data>
  <data name="Resume_statement" xml:space="preserve">
    <value>Resume statement</value>
    <comment>{Locked="Resume"} "Resume" is a VB keyword and should not be localized.</comment>
  </data>
  <data name="Yield_statement" xml:space="preserve">
    <value>Yield statement</value>
    <comment>{Locked="Yield"} "Yield" is a VB keyword and should not be localized.</comment>
  </data>
  <data name="Await_expression" xml:space="preserve">
    <value>Await expression</value>
    <comment>{Locked="Await"} "Await" is a VB keyword and should not be localized.</comment>
  </data>
  <data name="Lambda" xml:space="preserve">
    <value>Lambda</value>
  </data>
  <data name="Where_clause" xml:space="preserve">
    <value>Where clause</value>
    <comment>{Locked="Where"} "Where" is a VB keyword and should not be localized.</comment>
  </data>
  <data name="Select_clause" xml:space="preserve">
    <value>Select clause</value>
    <comment>{Locked="Select"} "Select" is a VB keyword and should not be localized.</comment>
  </data>
  <data name="From_clause" xml:space="preserve">
    <value>From clause</value>
    <comment>{Locked="From"} "From" is a VB keyword and should not be localized.</comment>
  </data>
  <data name="Aggregate_clause" xml:space="preserve">
    <value>Aggregate clause</value>
    <comment>{Locked="Aggregate"} "Aggregate" is a VB keyword and should not be localized.</comment>
  </data>
  <data name="Let_clause" xml:space="preserve">
    <value>Let clause</value>
    <comment>{Locked="Let"} "Let" is a VB keyword and should not be localized.</comment>
  </data>
  <data name="Join_clause" xml:space="preserve">
    <value>Join clause</value>
    <comment>{Locked="Join"} "Join" is a VB keyword and should not be localized.</comment>
  </data>
  <data name="Group_Join_clause" xml:space="preserve">
    <value>Group Join clause</value>
    <comment>{Locked="Group Join"} "Group Join" is a VB keyword and should not be localized.</comment>
  </data>
  <data name="Group_By_clause" xml:space="preserve">
    <value>Group By clause</value>
    <comment>{Locked="Group By"} "Group By" is a VB keyword and should not be localized.</comment>
  </data>
  <data name="Function_aggregation" xml:space="preserve">
    <value>Function aggregation</value>
  </data>
  <data name="Take_While_clause" xml:space="preserve">
    <value>Take While clause</value>
    <comment>{Locked="Take While"} "Take While" is a VB keyword and should not be localized.</comment>
  </data>
  <data name="Skip_While_clause" xml:space="preserve">
    <value>Skip While clause</value>
    <comment>{Locked="Skip While"} "Skip While" is a VB keyword and should not be localized.</comment>
  </data>
  <data name="Ordering_clause" xml:space="preserve">
    <value>Ordering clause</value>
    <comment>{Locked="Ordering"} "Ordering" is a VB keyword and should not be localized.</comment>
  </data>
  <data name="Join_condition" xml:space="preserve">
    <value>Join condition</value>
    <comment>{Locked="Join"} "Join" is a VB keyword and should not be localized.</comment>
  </data>
  <data name="option_" xml:space="preserve">
    <value>option</value>
    <comment>{Locked}</comment>
  </data>
  <data name="import" xml:space="preserve">
    <value>import</value>
    <comment>{Locked}</comment>
  </data>
  <data name="structure_" xml:space="preserve">
    <value>structure</value>
    <comment>{Locked}</comment>
  </data>
  <data name="module_" xml:space="preserve">
    <value>module</value>
    <comment>{Locked}</comment>
  </data>
  <data name="WithEvents_field" xml:space="preserve">
    <value>WithEvents field</value>
    <comment>{Locked="WithEvents"} "WithEvents" is a VB keyword and should not be localized.</comment>
  </data>
  <data name="as_clause" xml:space="preserve">
    <value>as clause</value>
    <comment>{Locked="as"} "as" is a VB keyword and should not be localized.</comment>
  </data>
  <data name="type_parameters" xml:space="preserve">
    <value>type parameters</value>
  </data>
  <data name="parameters" xml:space="preserve">
    <value>parameters</value>
  </data>
  <data name="attributes" xml:space="preserve">
    <value>attributes</value>
  </data>
  <data name="Type_0_is_not_defined" xml:space="preserve">
    <value>Type '{0}' is not defined.</value>
  </data>
  <data name="Add_Overloads" xml:space="preserve">
    <value>Add 'Overloads'</value>
    <comment>{Locked="Overloads"} "Overloads" is a VB keyword and should not be localized.</comment>
  </data>
  <data name="Add_a_metadata_reference_to_specified_assembly_and_all_its_dependencies_e_g_Sharpr_myLib_dll" xml:space="preserve">
    <value>Add a metadata reference to specified assembly and all its dependencies, e.g. #r "myLib.dll".</value>
  </data>
  <data name="Properties" xml:space="preserve">
    <value>Properties</value>
  </data>
  <data name="namespace_name" xml:space="preserve">
    <value>&lt;namespace name&gt;</value>
  </data>
  <data name="Type_a_name_here_to_declare_a_namespace" xml:space="preserve">
    <value>Type a name here to declare a namespace.</value>
  </data>
  <data name="Type_a_name_here_to_declare_a_partial_class" xml:space="preserve">
    <value>Type a name here to declare a partial class.</value>
  </data>
  <data name="class_name" xml:space="preserve">
    <value>&lt;class name&gt;</value>
  </data>
  <data name="interface_name" xml:space="preserve">
    <value>&lt;interface name&gt;</value>
  </data>
  <data name="module_name" xml:space="preserve">
    <value>&lt;module name&gt;</value>
  </data>
  <data name="structure_name" xml:space="preserve">
    <value>&lt;structure name&gt;</value>
  </data>
  <data name="Type_a_name_here_to_declare_a_partial_interface" xml:space="preserve">
    <value>Type a name here to declare a partial interface.</value>
  </data>
  <data name="Type_a_name_here_to_declare_a_partial_module" xml:space="preserve">
    <value>Type a name here to declare a partial module.</value>
  </data>
  <data name="Type_a_name_here_to_declare_a_partial_structure" xml:space="preserve">
    <value>Type a name here to declare a partial structure.</value>
  </data>
  <data name="Event_add_handler_name" xml:space="preserve">
    <value>{0}.add</value>
    <comment>The name of an event add handler where "{0}" is the event name.</comment>
  </data>
  <data name="Event_remove_handler_name" xml:space="preserve">
    <value>{0}.remove</value>
    <comment>The name of an event remove handler where "{0}" is the event name.</comment>
  </data>
  <data name="Property_getter_name" xml:space="preserve">
    <value>{0}.get</value>
    <comment>The name of a property getter like "public int MyProperty { get; }" where "{0}" is the property name</comment>
  </data>
  <data name="Property_setter_name" xml:space="preserve">
    <value>{0}.set</value>
    <comment>The name of a property setter like "public int MyProperty { set; }" where "{0}" is the property name</comment>
  </data>
  <data name="Make_Async_Function" xml:space="preserve">
    <value>Make Async Function</value>
  </data>
  <data name="Make_Async_Sub" xml:space="preserve">
    <value>Make Async Sub</value>
  </data>
  <data name="Multiple_Types" xml:space="preserve">
    <value>&lt;Multiple Types&gt;</value>
  </data>
  <data name="Convert_to_Select_Case" xml:space="preserve">
    <value>Convert to 'Select Case'</value>
  </data>
  <data name="Convert_to_For_Each" xml:space="preserve">
    <value>Convert to 'For Each'</value>
  </data>
  <data name="Convert_to_For" xml:space="preserve">
    <value>Convert  to 'For'</value>
  </data>
  <data name="Add_missing_Imports" xml:space="preserve">
    <value>Add missing Imports</value>
    <comment>{Locked="Import"}</comment>
  </data>
  <data name="Add_Shadows" xml:space="preserve">
    <value>Add 'Shadows'</value>
    <comment>{Locked="Shadows"} "Shadows" is a VB keyword and should not be localized.</comment>
  </data>
  <data name="Introduce_Using_statement" xml:space="preserve">
    <value>Introduce 'Using' statement</value>
    <comment>{Locked="Using"} "Using" is a VB keyword and should not be localized.</comment>
  </data>
<<<<<<< HEAD
  <data name="Apply_Me_qualification_preferences" xml:space="preserve">
    <value>Apply Me qualification preferences</value>
    <comment>{Locked="Me"} "Me" is a VB keyword and should not be localized.</comment>
  </data>
  <data name="Apply_Imports_directive_placement_preferences" xml:space="preserve">
    <value>Apply Imports directive placement preferences</value>
    <comment>{Locked="Import"} "Import" is a VB keyword and should not be localized.</comment>
  </data>
  <data name="Make_private_field_ReadOnly_when_possible" xml:space="preserve">
    <value>Make private field ReadOnly when possible</value>
    <comment>{Locked="ReadOnly"} "ReadOnly" is a VB keyword and should not be localized.</comment>
=======
  <data name="Make_0_inheritable" xml:space="preserve">
    <value>Make '{0}' inheritable</value>
>>>>>>> 90112dd0
  </data>
  <data name="Organize_Imports" xml:space="preserve">
    <value>Organize Imports</value>
    <comment>{Locked="Import"}</comment>
  </data>
  <data name="Change_to_DirectCast" xml:space="preserve">
    <value>Change to 'DirectCast'</value>
  </data>
  <data name="Change_to_TryCast" xml:space="preserve">
    <value>Change to 'TryCast'</value>
  </data>
  <data name="Remove_shared_keyword_from_module_member" xml:space="preserve">
    <value>Remove 'Shared' keyword from Module member</value>
    <comment>{Locked="Shared"} "Shared" is a VB keyword and should not be localized.</comment>
  </data>
  <data name="_0_Events" xml:space="preserve">
    <value>({0} Events)</value>
  </data>
  <data name="Shared_constructor" xml:space="preserve">
    <value>Shared constructor</value>
  </data>
  <data name="Apply_isnot_preferences" xml:space="preserve">
    <value>Apply IsNot preferences</value>
  </data>
  <data name="Apply_object_creation_preferences" xml:space="preserve">
    <value>Apply object creation preferences</value>
  </data>
</root><|MERGE_RESOLUTION|>--- conflicted
+++ resolved
@@ -1198,23 +1198,6 @@
     <value>Introduce 'Using' statement</value>
     <comment>{Locked="Using"} "Using" is a VB keyword and should not be localized.</comment>
   </data>
-<<<<<<< HEAD
-  <data name="Apply_Me_qualification_preferences" xml:space="preserve">
-    <value>Apply Me qualification preferences</value>
-    <comment>{Locked="Me"} "Me" is a VB keyword and should not be localized.</comment>
-  </data>
-  <data name="Apply_Imports_directive_placement_preferences" xml:space="preserve">
-    <value>Apply Imports directive placement preferences</value>
-    <comment>{Locked="Import"} "Import" is a VB keyword and should not be localized.</comment>
-  </data>
-  <data name="Make_private_field_ReadOnly_when_possible" xml:space="preserve">
-    <value>Make private field ReadOnly when possible</value>
-    <comment>{Locked="ReadOnly"} "ReadOnly" is a VB keyword and should not be localized.</comment>
-=======
-  <data name="Make_0_inheritable" xml:space="preserve">
-    <value>Make '{0}' inheritable</value>
->>>>>>> 90112dd0
-  </data>
   <data name="Organize_Imports" xml:space="preserve">
     <value>Organize Imports</value>
     <comment>{Locked="Import"}</comment>
