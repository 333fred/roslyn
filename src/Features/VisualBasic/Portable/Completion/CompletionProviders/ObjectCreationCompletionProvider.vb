' Copyright (c) Microsoft.  All Rights Reserved.  Licensed under the Apache License, Version 2.0.  See License.txt in the project root for license information.

Imports System.Collections.Immutable
Imports System.Threading
Imports Microsoft.CodeAnalysis.Completion
Imports Microsoft.CodeAnalysis.Completion.Providers
Imports Microsoft.CodeAnalysis.Options
Imports Microsoft.CodeAnalysis.Shared.Extensions.ContextQuery
Imports Microsoft.CodeAnalysis.Text
Imports Microsoft.CodeAnalysis.VisualBasic.Extensions.ContextQuery
Imports Microsoft.CodeAnalysis.VisualBasic.Syntax

Namespace Microsoft.CodeAnalysis.VisualBasic.Completion.Providers
    Partial Friend Class ObjectCreationCompletionProvider
        Inherits AbstractObjectCreationCompletionProvider

        Protected Overrides Function GetInsertionText(symbol As ISymbol, context As AbstractSyntaxContext, ch As Char) As String
            Return CompletionUtilities.GetInsertionTextAtInsertionTime(symbol, context, ch)
        End Function

        Friend Overrides Function IsInsertionTrigger(text As SourceText, characterPosition As Integer, options As OptionSet) As Boolean
            Return CompletionUtilities.IsTriggerAfterSpaceOrStartOfWordCharacter(text, characterPosition, options)
        End Function

        Protected Overrides Function GetObjectCreationNewExpression(tree As SyntaxTree, position As Integer, cancellationToken As CancellationToken) As SyntaxNode
            Dim newExpression As SyntaxNode = Nothing

            If tree IsNot Nothing AndAlso Not tree.IsInNonUserCode(position, cancellationToken) AndAlso Not tree.IsInSkippedText(position, cancellationToken) Then
                Dim newToken = tree.FindTokenOnLeftOfPosition(position, cancellationToken)
                newToken = newToken.GetPreviousTokenIfTouchingWord(position)

                ' Only after 'new'.
                If newToken.Kind = SyntaxKind.NewKeyword Then
                    ' Only if the 'new' belongs to an object creation expression.
                    If tree.IsObjectCreationTypeContext(position, cancellationToken) Then
                        newExpression = TryCast(newToken.Parent, ExpressionSyntax)
                    End If
                End If
            End If

            Return newExpression
        End Function

        Protected Overrides Async Function CreateContext(document As Document, position As Integer, cancellationToken As CancellationToken) As Task(Of AbstractSyntaxContext)
            Dim semanticModel = Await document.GetSemanticModelForSpanAsync(New TextSpan(position, 0), cancellationToken).ConfigureAwait(False)
            Return Await VisualBasicSyntaxContext.CreateContextAsync(document.Project.Solution.Workspace, semanticModel, position, cancellationToken).ConfigureAwait(False)
        End Function

        Private Shared s_rules As CompletionItemRules =
            CompletionItemRules.Create(
                commitCharacterRules:=ImmutableArray.Create(CharacterSetModificationRule.Create(CharacterSetModificationKind.Replace, " "c, "("c)),
<<<<<<< HEAD
                preselect:=True,
                selectionBehavior:=CompletionItemSelectionBehavior.HardSelection)
=======
                matchPriority:=MatchPriority.Preselect)
>>>>>>> ffca12b7

        Protected Overrides Function GetCompletionItemRules(symbols As IReadOnlyList(Of ISymbol), context As AbstractSyntaxContext) As CompletionItemRules
            Return s_rules
        End Function
    End Class
End Namespace<|MERGE_RESOLUTION|>--- conflicted
+++ resolved
@@ -49,12 +49,8 @@
         Private Shared s_rules As CompletionItemRules =
             CompletionItemRules.Create(
                 commitCharacterRules:=ImmutableArray.Create(CharacterSetModificationRule.Create(CharacterSetModificationKind.Replace, " "c, "("c)),
-<<<<<<< HEAD
-                preselect:=True,
+                matchPriority:=MatchPriority.Preselect,
                 selectionBehavior:=CompletionItemSelectionBehavior.HardSelection)
-=======
-                matchPriority:=MatchPriority.Preselect)
->>>>>>> ffca12b7
 
         Protected Overrides Function GetCompletionItemRules(symbols As IReadOnlyList(Of ISymbol), context As AbstractSyntaxContext) As CompletionItemRules
             Return s_rules
