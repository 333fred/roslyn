﻿// Licensed to the .NET Foundation under one or more agreements.
// The .NET Foundation licenses this file to you under the MIT license.
// See the LICENSE file in the project root for more information.

using System;
using System.Collections.Immutable;
using System.Composition;
using System.Linq;
using System.Threading;
using System.Threading.Tasks;
using Microsoft.CodeAnalysis.CSharp.RemoveUnnecessaryImports;
using Microsoft.CodeAnalysis.CSharp.RemoveUnnecessaryParentheses;
using Microsoft.CodeAnalysis.CSharp.RemoveUnusedParametersAndValues;
using Microsoft.CodeAnalysis.Diagnostics;
using Microsoft.CodeAnalysis.LanguageServer.Handler;
using Microsoft.CodeAnalysis.Options;
using Microsoft.CodeAnalysis.SolutionCrawler;
using Microsoft.CodeAnalysis.TaskList;
using Microsoft.CodeAnalysis.Test.Utilities;
using Microsoft.CodeAnalysis.Text;
using Microsoft.VisualStudio.LanguageServer.Protocol;
using Roslyn.Test.Utilities;
using Roslyn.Utilities;
using Xunit;
using Xunit.Abstractions;
using LSP = Microsoft.VisualStudio.LanguageServer.Protocol;

namespace Microsoft.CodeAnalysis.LanguageServer.UnitTests.Diagnostics
{
    using DocumentDiagnosticPartialReport = SumType<RelatedFullDocumentDiagnosticReport, RelatedUnchangedDocumentDiagnosticReport, DocumentDiagnosticReportPartialResult>;
    using WorkspaceDiagnosticPartialReport = SumType<WorkspaceDiagnosticReport, WorkspaceDiagnosticReportPartialResult>;

    public abstract class AbstractPullDiagnosticTestsBase : AbstractLanguageServerProtocolTests
    {
        protected AbstractPullDiagnosticTestsBase(ITestOutputHelper testOutputHelper) : base(testOutputHelper)
        {
        }

        private protected override TestAnalyzerReferenceByLanguage CreateTestAnalyzersReference()
        {
            var builder = ImmutableDictionary.CreateBuilder<string, ImmutableArray<DiagnosticAnalyzer>>();
            builder.Add(LanguageNames.CSharp, ImmutableArray.Create(
                DiagnosticExtensions.GetCompilerDiagnosticAnalyzer(LanguageNames.CSharp),
                new CSharpRemoveUnnecessaryImportsDiagnosticAnalyzer(),
                new CSharpRemoveUnnecessaryExpressionParenthesesDiagnosticAnalyzer(),
                new CSharpRemoveUnusedParametersAndValuesDiagnosticAnalyzer()));
            builder.Add(LanguageNames.VisualBasic, ImmutableArray.Create(DiagnosticExtensions.GetCompilerDiagnosticAnalyzer(LanguageNames.VisualBasic)));
            builder.Add(InternalLanguageNames.TypeScript, ImmutableArray.Create<DiagnosticAnalyzer>(new MockTypescriptDiagnosticAnalyzer()));
            return new(builder.ToImmutableDictionary());
        }

        protected override TestComposition Composition => base.Composition.AddParts(typeof(MockTypescriptDiagnosticAnalyzer));

        private protected static async Task<ImmutableArray<TestDiagnosticResult>> RunGetWorkspacePullDiagnosticsAsync(
            TestLspServer testLspServer,
            bool useVSDiagnostics,
            ImmutableArray<(string resultId, TextDocumentIdentifier identifier)>? previousResults = null,
            bool useProgress = false,
            bool includeTaskListItems = false,
            string? category = null)
        {
            var optionService = testLspServer.TestWorkspace.GetService<IGlobalOptionService>();
            optionService.SetGlobalOption(TaskListOptionsStorage.ComputeTaskListItemsForClosedFiles, includeTaskListItems);
            await testLspServer.WaitForDiagnosticsAsync();

            if (useVSDiagnostics)
            {
                BufferedProgress<VSInternalWorkspaceDiagnosticReport[]>? progress = useProgress ? BufferedProgress.Create<VSInternalWorkspaceDiagnosticReport[]>(null) : null;
                var diagnostics = await testLspServer.ExecuteRequestAsync<VSInternalWorkspaceDiagnosticsParams, VSInternalWorkspaceDiagnosticReport[]>(
                    VSInternalMethods.WorkspacePullDiagnosticName,
                    CreateWorkspaceDiagnosticParams(previousResults, progress, category),
                    CancellationToken.None).ConfigureAwait(false);

                if (useProgress)
                {
                    Assert.Null(diagnostics);
                    diagnostics = progress!.Value.GetFlattenedValues();
                }

                AssertEx.NotNull(diagnostics);
                return diagnostics.Select(d => new TestDiagnosticResult(d.TextDocument!, d.ResultId!, d.Diagnostics)).ToImmutableArray();
            }
            else
            {
                BufferedProgress<WorkspaceDiagnosticPartialReport>? progress = useProgress ? BufferedProgress.Create<WorkspaceDiagnosticPartialReport>(null) : null;
                var returnedResult = await testLspServer.ExecuteRequestAsync<WorkspaceDiagnosticParams, WorkspaceDiagnosticReport?>(
                    Methods.WorkspaceDiagnosticName,
                    CreateProposedWorkspaceDiagnosticParams(previousResults, progress),
                    CancellationToken.None).ConfigureAwait(false);

                if (useProgress)
                {
                    Assert.Empty(returnedResult!.Items);
                    var progressValues = progress!.Value.GetValues();
                    Assert.NotNull(progressValues);
                    return progressValues.SelectMany(value => value.Match(v => v.Items, v => v.Items)).Select(diagnostics => ConvertWorkspaceDiagnosticResult(diagnostics)).ToImmutableArray();

                }

                AssertEx.NotNull(returnedResult);
                return returnedResult.Items.Select(diagnostics => ConvertWorkspaceDiagnosticResult(diagnostics)).ToImmutableArray();
            }

            static WorkspaceDiagnosticParams CreateProposedWorkspaceDiagnosticParams(
                ImmutableArray<(string resultId, TextDocumentIdentifier identifier)>? previousResults = null,
                IProgress<WorkspaceDiagnosticPartialReport>? progress = null)
            {
                var previousResultsLsp = previousResults?.Select(r => new PreviousResultId
                {
                    Uri = r.identifier.Uri,
                    Value = r.resultId
                }).ToArray() ?? Array.Empty<PreviousResultId>();
                return new WorkspaceDiagnosticParams
                {
                    PreviousResultId = previousResultsLsp,
                    PartialResultToken = progress
                };
            }

            static TestDiagnosticResult ConvertWorkspaceDiagnosticResult(SumType<WorkspaceFullDocumentDiagnosticReport, WorkspaceUnchangedDocumentDiagnosticReport> workspaceReport)
            {
                if (workspaceReport.Value is WorkspaceFullDocumentDiagnosticReport fullReport)
                {
                    return new TestDiagnosticResult(new TextDocumentIdentifier { Uri = fullReport.Uri }, fullReport.ResultId!, fullReport.Items);
                }
                else
                {
                    var unchangedReport = (WorkspaceUnchangedDocumentDiagnosticReport)workspaceReport.Value!;
                    return new TestDiagnosticResult(new TextDocumentIdentifier { Uri = unchangedReport.Uri }, unchangedReport.ResultId!, null);
                }
            }
        }

        private protected static Task CloseDocumentAsync(TestLspServer testLspServer, Document document) => testLspServer.CloseDocumentAsync(document.GetURI());

        private protected static ImmutableArray<(string resultId, TextDocumentIdentifier identifier)> CreateDiagnosticParamsFromPreviousReports(ImmutableArray<TestDiagnosticResult> results)
        {

            return results.Select(r => (r.ResultId, r.TextDocument)).ToImmutableArray();
        }

        private protected static VSInternalDocumentDiagnosticsParams CreateDocumentDiagnosticParams(
            VSTextDocumentIdentifier vsTextDocumentIdentifier,
            string? previousResultId = null,
            IProgress<VSInternalDiagnosticReport[]>? progress = null,
            string? category = null)
        {
            return new VSInternalDocumentDiagnosticsParams
            {
                TextDocument = vsTextDocumentIdentifier,
                PreviousResultId = previousResultId,
                PartialResultToken = progress,
                QueryingDiagnosticKind = category == null ? null : new(category),
            };
        }

        private protected static VSInternalWorkspaceDiagnosticsParams CreateWorkspaceDiagnosticParams(
            ImmutableArray<(string resultId, TextDocumentIdentifier identifier)>? previousResults = null,
            IProgress<VSInternalWorkspaceDiagnosticReport[]>? progress = null,
            string? category = null)
        {
            return new VSInternalWorkspaceDiagnosticsParams
            {
                PreviousResults = previousResults?.Select(r => new VSInternalDiagnosticParams { PreviousResultId = r.resultId, TextDocument = r.identifier }).ToArray(),
                PartialResultToken = progress,
                QueryingDiagnosticKind = category == null ? null : new(category),
            };
        }

        private protected static async Task InsertTextAsync(
            TestLspServer testLspServer,
            Document document,
            int position,
            string text)
        {
            var sourceText = await document.GetTextAsync();
            var lineInfo = sourceText.Lines.GetLinePositionSpan(new TextSpan(position, 0));

            await testLspServer.InsertTextAsync(document.GetURI(), (lineInfo.Start.Line, lineInfo.Start.Character, text));
        }

        private protected static Task OpenDocumentAsync(TestLspServer testLspServer, Document document) => testLspServer.OpenDocumentAsync(document.GetURI());

        private protected static Task<ImmutableArray<TestDiagnosticResult>> RunGetDocumentPullDiagnosticsAsync(
            TestLspServer testLspServer,
            Uri uri,
            bool useVSDiagnostics,
            string? previousResultId = null,
            bool useProgress = false,
            string? category = null)
        {
            return RunGetDocumentPullDiagnosticsAsync(testLspServer, new VSTextDocumentIdentifier { Uri = uri }, useVSDiagnostics, previousResultId, useProgress, category);
        }

        private protected static async Task<ImmutableArray<TestDiagnosticResult>> RunGetDocumentPullDiagnosticsAsync(
            TestLspServer testLspServer,
            VSTextDocumentIdentifier vsTextDocumentIdentifier,
            bool useVSDiagnostics,
            string? previousResultId = null,
            bool useProgress = false,
            string? category = null)
        {
            await testLspServer.WaitForDiagnosticsAsync();

            if (useVSDiagnostics)
            {
                BufferedProgress<VSInternalDiagnosticReport[]>? progress = useProgress ? BufferedProgress.Create<VSInternalDiagnosticReport[]>(null) : null;
                var diagnostics = await testLspServer.ExecuteRequestAsync<VSInternalDocumentDiagnosticsParams, VSInternalDiagnosticReport[]>(
                    VSInternalMethods.DocumentPullDiagnosticName,
                    CreateDocumentDiagnosticParams(vsTextDocumentIdentifier, previousResultId, progress, category),
                    CancellationToken.None).ConfigureAwait(false);

                if (useProgress)
                {
                    Assert.Null(diagnostics);
                    diagnostics = progress!.Value.GetFlattenedValues();
                }

                AssertEx.NotNull(diagnostics);
                return diagnostics.Select(d => new TestDiagnosticResult(vsTextDocumentIdentifier, d.ResultId!, d.Diagnostics)).ToImmutableArray();
            }
            else
            {
                BufferedProgress<DocumentDiagnosticPartialReport>? progress = useProgress ? BufferedProgress.Create<DocumentDiagnosticPartialReport>(null) : null;
                var diagnostics = await testLspServer.ExecuteRequestAsync<DocumentDiagnosticParams, SumType<FullDocumentDiagnosticReport, UnchangedDocumentDiagnosticReport>?>(
                    Methods.TextDocumentDiagnosticName,
                    CreateProposedDocumentDiagnosticParams(vsTextDocumentIdentifier, previousResultId, progress),
                    CancellationToken.None).ConfigureAwait(false);
                if (useProgress)
                {
                    Assert.Null(diagnostics);
                    diagnostics = progress!.Value.GetValues().Single().First;
                }

                if (diagnostics == null)
                {
                    // The public LSP spec returns null when no diagnostics are available for a document wheres VS returns an empty array.
                    return ImmutableArray<TestDiagnosticResult>.Empty;
                }
                else if (diagnostics.Value.Value is UnchangedDocumentDiagnosticReport)
                {
                    // The public LSP spec returns different types when unchanged in contrast to VS which just returns null diagnostic array.
                    return ImmutableArray.Create(new TestDiagnosticResult(vsTextDocumentIdentifier, diagnostics.Value.Second.ResultId!, null));
                }
                else
                {
                    return ImmutableArray.Create(new TestDiagnosticResult(vsTextDocumentIdentifier, diagnostics.Value.First.ResultId!, diagnostics.Value.First.Items));
                }
            }

            static DocumentDiagnosticParams CreateProposedDocumentDiagnosticParams(
                VSTextDocumentIdentifier vsTextDocumentIdentifier,
                string? previousResultId = null,
                IProgress<DocumentDiagnosticPartialReport>? progress = null)
            {
                return new DocumentDiagnosticParams
                {
                    Identifier = null,
                    PreviousResultId = previousResultId,
                    PartialResultToken = progress,
                    TextDocument = vsTextDocumentIdentifier,
                };
            }
        }

        private protected Task<TestLspServer> CreateTestWorkspaceWithDiagnosticsAsync(string markup, BackgroundAnalysisScope scope, bool useVSDiagnostics)
            => CreateTestLspServerAsync(markup, GetInitializationOptions(scope, useVSDiagnostics));

        private protected Task<TestLspServer> CreateTestWorkspaceWithDiagnosticsAsync(string[] markups, BackgroundAnalysisScope scope, bool useVSDiagnostics)
            => CreateTestLspServerAsync(markups, GetInitializationOptions(scope, useVSDiagnostics));

        private protected Task<TestLspServer> CreateTestWorkspaceFromXmlAsync(string xmlMarkup, BackgroundAnalysisScope scope, bool useVSDiagnostics)
            => CreateXmlTestLspServerAsync(xmlMarkup, initializationOptions: GetInitializationOptions(scope, useVSDiagnostics));

        private protected static InitializationOptions GetInitializationOptions(
            BackgroundAnalysisScope scope,
            bool useVSDiagnostics,
            WellKnownLspServerKinds serverKind = WellKnownLspServerKinds.AlwaysActiveVSLspServer,
            string[]? sourceGeneratedMarkups = null)
        {
            return new InitializationOptions
            {
                ClientCapabilities = useVSDiagnostics ? CapabilitiesWithVSExtensions : new LSP.ClientCapabilities(),
                OptionUpdater = (globalOptions) =>
                {
<<<<<<< HEAD
                    globalOptions.SetGlobalOption(new OptionKey(SolutionCrawlerOptionsStorage.BackgroundAnalysisScopeOption, LanguageNames.CSharp), scope);
                    globalOptions.SetGlobalOption(new OptionKey(SolutionCrawlerOptionsStorage.BackgroundAnalysisScopeOption, LanguageNames.VisualBasic), scope);
                    globalOptions.SetGlobalOption(new OptionKey(SolutionCrawlerOptionsStorage.BackgroundAnalysisScopeOption, InternalLanguageNames.TypeScript), scope);
                    globalOptions.SetGlobalOption(new OptionKey(SolutionCrawlerOptionsStorage.EnableDiagnosticsInSourceGeneratedFiles), true);
=======
                    globalOptions.SetGlobalOption(SolutionCrawlerOptionsStorage.BackgroundAnalysisScopeOption, LanguageNames.CSharp, scope);
                    globalOptions.SetGlobalOption(SolutionCrawlerOptionsStorage.BackgroundAnalysisScopeOption, LanguageNames.VisualBasic, scope);
                    globalOptions.SetGlobalOption(SolutionCrawlerOptionsStorage.BackgroundAnalysisScopeOption, InternalLanguageNames.TypeScript, scope);
                    globalOptions.SetGlobalOption(InternalDiagnosticsOptions.NormalDiagnosticMode, mode);
                    globalOptions.SetGlobalOption(SolutionCrawlerOptionsStorage.EnableDiagnosticsInSourceGeneratedFiles, true);
>>>>>>> e9f1cd29
                },
                ServerKind = serverKind,
                SourceGeneratedMarkups = sourceGeneratedMarkups ?? Array.Empty<string>()
            };
        }

        /// <summary>
        /// Helper type to store unified LSP diagnostic results.
        /// Diagnostics are null when unchanged.
        /// </summary>
        private protected record TestDiagnosticResult(TextDocumentIdentifier TextDocument, string ResultId, LSP.Diagnostic[]? Diagnostics)
        {
            public Uri Uri { get; } = TextDocument.Uri;
        }

        [DiagnosticAnalyzer(InternalLanguageNames.TypeScript), PartNotDiscoverable]
        private class MockTypescriptDiagnosticAnalyzer : DocumentDiagnosticAnalyzer
        {
            public static readonly DiagnosticDescriptor Descriptor = new DiagnosticDescriptor(
            "TS01", "TS error", "TS error", "Error", DiagnosticSeverity.Error, isEnabledByDefault: true);

            public override ImmutableArray<DiagnosticDescriptor> SupportedDiagnostics => ImmutableArray.Create(Descriptor);

            public override Task<ImmutableArray<Diagnostic>> AnalyzeSemanticsAsync(Document document, CancellationToken cancellationToken)
                => SpecializedTasks.EmptyImmutableArray<Diagnostic>();

            public override Task<ImmutableArray<Diagnostic>> AnalyzeSyntaxAsync(Document document, CancellationToken cancellationToken)
            {
                return Task.FromResult(ImmutableArray.Create(
                    Diagnostic.Create(Descriptor, Location.Create(document.FilePath!, default, default))));
            }
        }
    }
}<|MERGE_RESOLUTION|>--- conflicted
+++ resolved
@@ -283,18 +283,10 @@
                 ClientCapabilities = useVSDiagnostics ? CapabilitiesWithVSExtensions : new LSP.ClientCapabilities(),
                 OptionUpdater = (globalOptions) =>
                 {
-<<<<<<< HEAD
-                    globalOptions.SetGlobalOption(new OptionKey(SolutionCrawlerOptionsStorage.BackgroundAnalysisScopeOption, LanguageNames.CSharp), scope);
-                    globalOptions.SetGlobalOption(new OptionKey(SolutionCrawlerOptionsStorage.BackgroundAnalysisScopeOption, LanguageNames.VisualBasic), scope);
-                    globalOptions.SetGlobalOption(new OptionKey(SolutionCrawlerOptionsStorage.BackgroundAnalysisScopeOption, InternalLanguageNames.TypeScript), scope);
-                    globalOptions.SetGlobalOption(new OptionKey(SolutionCrawlerOptionsStorage.EnableDiagnosticsInSourceGeneratedFiles), true);
-=======
                     globalOptions.SetGlobalOption(SolutionCrawlerOptionsStorage.BackgroundAnalysisScopeOption, LanguageNames.CSharp, scope);
                     globalOptions.SetGlobalOption(SolutionCrawlerOptionsStorage.BackgroundAnalysisScopeOption, LanguageNames.VisualBasic, scope);
                     globalOptions.SetGlobalOption(SolutionCrawlerOptionsStorage.BackgroundAnalysisScopeOption, InternalLanguageNames.TypeScript, scope);
-                    globalOptions.SetGlobalOption(InternalDiagnosticsOptions.NormalDiagnosticMode, mode);
                     globalOptions.SetGlobalOption(SolutionCrawlerOptionsStorage.EnableDiagnosticsInSourceGeneratedFiles, true);
->>>>>>> e9f1cd29
                 },
                 ServerKind = serverKind,
                 SourceGeneratedMarkups = sourceGeneratedMarkups ?? Array.Empty<string>()
