﻿// Licensed to the .NET Foundation under one or more agreements.
// The .NET Foundation licenses this file to you under the MIT license.
// See the LICENSE file in the project root for more information.

using System;
using System.Threading;
using System.Threading.Tasks;
using Microsoft.CodeAnalysis.Diagnostics.EngineV2;
using Microsoft.CodeAnalysis.Host.Mef;
using Microsoft.CodeAnalysis.Internal.Log;
using Microsoft.CodeAnalysis.Options;
using Microsoft.CodeAnalysis.SolutionCrawler;
using Roslyn.Utilities;

namespace Microsoft.CodeAnalysis.Diagnostics
{
    [ExportIncrementalAnalyzerProvider(
        highPriorityForActiveFile: true, name: WellKnownSolutionCrawlerAnalyzers.Diagnostic,
        workspaceKinds: new string[] { WorkspaceKind.Host, WorkspaceKind.Interactive })]
    internal partial class DiagnosticAnalyzerService : IIncrementalAnalyzerProvider
    {
        public IIncrementalAnalyzer CreateIncrementalAnalyzer(Workspace workspace)
        {
<<<<<<< HEAD
            // We rely on LSP to query us for diagnostics when things have changed and poll us for changes that might
            // have happened to the project or closed files outside of VS.
            // However, we still need to create the analyzer so that the map contains the analyzer to run when pull diagnostics asks.
            _ = _map.GetValue(workspace, _createIncrementalAnalyzer);
=======
            if (GlobalOptions.IsLspPullDiagnostics())
            {
                // We rely on LSP to query us for diagnostics when things have changed and poll us for changes that might
                // have happened to the project or closed files outside of VS.
                // However, we still need to create the analyzer so that the map contains the analyzer to run when pull diagnostics asks.
                _ = _map.GetValue(workspace, _createIncrementalAnalyzer);

                return NoOpIncrementalAnalyzer.Instance;
            }
>>>>>>> 0d6ace52

            return NoOpIncrementalAnalyzer.Instance;
        }

        public void ShutdownAnalyzerFrom(Workspace workspace)
        {
            // this should be only called once analyzer associated with the workspace is done.
            if (_map.TryGetValue(workspace, out var analyzer))
            {
                analyzer.Shutdown();
            }
        }

        [Obsolete(MefConstruction.FactoryMethodMessage, error: true)]
        private DiagnosticIncrementalAnalyzer CreateIncrementalAnalyzerCallback(Workspace workspace)
        {
            // subscribe to active context changed event for new workspace
            workspace.DocumentActiveContextChanged += OnDocumentActiveContextChanged;

            return new DiagnosticIncrementalAnalyzer(this, CorrelationIdFactory.GetNextId(), workspace, AnalyzerInfoCache);
        }

        private void OnDocumentActiveContextChanged(object? sender, DocumentActiveContextChangedEventArgs e)
            => Reanalyze(e.Solution.Workspace, documentIds: SpecializedCollections.SingletonEnumerable(e.NewActiveContextDocumentId), highPriority: true);
    }

    internal class NoOpIncrementalAnalyzer : IncrementalAnalyzerBase
    {
        public static NoOpIncrementalAnalyzer Instance = new();

        /// <summary>
        /// Set to a low priority so everything else runs first.
        /// </summary>
        public override int Priority => 5;
    }
}<|MERGE_RESOLUTION|>--- conflicted
+++ resolved
@@ -21,23 +21,10 @@
     {
         public IIncrementalAnalyzer CreateIncrementalAnalyzer(Workspace workspace)
         {
-<<<<<<< HEAD
             // We rely on LSP to query us for diagnostics when things have changed and poll us for changes that might
             // have happened to the project or closed files outside of VS.
             // However, we still need to create the analyzer so that the map contains the analyzer to run when pull diagnostics asks.
             _ = _map.GetValue(workspace, _createIncrementalAnalyzer);
-=======
-            if (GlobalOptions.IsLspPullDiagnostics())
-            {
-                // We rely on LSP to query us for diagnostics when things have changed and poll us for changes that might
-                // have happened to the project or closed files outside of VS.
-                // However, we still need to create the analyzer so that the map contains the analyzer to run when pull diagnostics asks.
-                _ = _map.GetValue(workspace, _createIncrementalAnalyzer);
-
-                return NoOpIncrementalAnalyzer.Instance;
-            }
->>>>>>> 0d6ace52
-
             return NoOpIncrementalAnalyzer.Instance;
         }
 
