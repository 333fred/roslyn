--- conflicted
+++ resolved
@@ -249,22 +249,6 @@
             }
         }
 
-<<<<<<< HEAD
-=======
-        private DiagnosticMode GetDiagnosticMode(RequestContext context)
-        {
-            var diagnosticModeOption = context.ServerKind switch
-            {
-                WellKnownLspServerKinds.LiveShareLspServer => InternalDiagnosticsOptionsStorage.LiveShareDiagnosticMode,
-                WellKnownLspServerKinds.RazorLspServer => InternalDiagnosticsOptionsStorage.RazorDiagnosticMode,
-                _ => InternalDiagnosticsOptionsStorage.NormalDiagnosticMode,
-            };
-
-            var diagnosticMode = GlobalOptions.GetDiagnosticMode(diagnosticModeOption);
-            return diagnosticMode;
-        }
-
->>>>>>> e47b15b2
         private async Task ComputeAndReportCurrentDiagnosticsAsync(
             RequestContext context,
             IDiagnosticSource diagnosticSource,
