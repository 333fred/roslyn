--- conflicted
+++ resolved
@@ -1,15 +1,6 @@
 ﻿// Licensed to the .NET Foundation under one or more agreements.
 // The .NET Foundation licenses this file to you under the MIT license.
 // See the LICENSE file in the project root for more information.
-
-<<<<<<< HEAD
-#nullable enable
-=======
-using System;
-using System.Diagnostics;
-using Microsoft.VisualStudio.LanguageServer.Protocol;
-using Roslyn.Utilities;
->>>>>>> bc8c26a5
 
 using System;
 using System.Diagnostics;
