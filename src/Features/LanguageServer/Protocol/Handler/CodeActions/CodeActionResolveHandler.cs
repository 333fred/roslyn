﻿// Licensed to the .NET Foundation under one or more agreements.
// The .NET Foundation licenses this file to you under the MIT license.
// See the LICENSE file in the project root for more information.

using System;
using System.Collections.Generic;
using System.Composition;
using System.Linq;
using System.Threading;
using System.Threading.Tasks;
using Microsoft.CodeAnalysis.CodeActions;
using Microsoft.CodeAnalysis.CodeFixes;
using Microsoft.CodeAnalysis.CodeRefactorings;
using Microsoft.CodeAnalysis.Host.Mef;
using Microsoft.CodeAnalysis.LanguageServer.Handler.CodeActions;
using Microsoft.CodeAnalysis.Options;
using Microsoft.CodeAnalysis.PooledObjects;
using Microsoft.CodeAnalysis.Shared.Extensions;
using Microsoft.CodeAnalysis.Shared.Utilities;
using Microsoft.CodeAnalysis.Text;
using Microsoft.VisualStudio.LanguageServer.Protocol;
using Newtonsoft.Json.Linq;
using Roslyn.Utilities;
using LSP = Microsoft.VisualStudio.LanguageServer.Protocol;

namespace Microsoft.CodeAnalysis.LanguageServer.Handler
{
    /// <summary>
    /// Resolves a code action by filling out its Edit property. The handler is triggered only when a user hovers over a
    /// code action. This system allows the basic code action data to be computed quickly, and the complex data, to be
    /// computed only when necessary (i.e. when hovering/previewing a code action).
    /// <para>
    /// This system only supports text edits to documents.  In the future, supporting complex edits (including changes to
    /// project files) would be desirable.
    /// </para>
    /// </summary>
    [ExportCSharpVisualBasicStatelessLspService(typeof(CodeActionResolveHandler)), Shared]
    [Method(LSP.Methods.CodeActionResolveName)]
    internal class CodeActionResolveHandler : ILspServiceDocumentRequestHandler<LSP.CodeAction, LSP.CodeAction>
    {
        private readonly ICodeFixService _codeFixService;
        private readonly ICodeRefactoringService _codeRefactoringService;
        private readonly IGlobalOptionService _globalOptions;

        [ImportingConstructor]
        [Obsolete(MefConstruction.ImportingConstructorMessage, error: true)]
        public CodeActionResolveHandler(
            ICodeFixService codeFixService,
            ICodeRefactoringService codeRefactoringService,
            IGlobalOptionService globalOptions)
        {
            _codeFixService = codeFixService;
            _codeRefactoringService = codeRefactoringService;
            _globalOptions = globalOptions;
        }

        public bool MutatesSolutionState => false;
        public bool RequiresLSPSolution => true;

        public TextDocumentIdentifier GetTextDocumentIdentifier(LSP.CodeAction request)
            => ((JToken)request.Data!).ToObject<CodeActionResolveData>()!.TextDocument;

        public async Task<LSP.CodeAction> HandleRequestAsync(LSP.CodeAction codeAction, RequestContext context, CancellationToken cancellationToken)
        {
            var document = context.GetRequiredDocument();
            var solution = document.Project.Solution;

            var data = ((JToken)codeAction.Data!).ToObject<CodeActionResolveData>();
            Assumes.Present(data);

            var options = _globalOptions.GetCodeActionOptionsProvider();

            var codeActions = await CodeActionHelpers.GetCodeActionsAsync(
                document,
                data.Range,
                options,
                _codeFixService,
                _codeRefactoringService,
                cancellationToken).ConfigureAwait(false);

            var codeActionToResolve = CodeActionHelpers.GetCodeActionToResolve(data.UniqueIdentifier, codeActions);
            Contract.ThrowIfNull(codeActionToResolve);

            var operations = await codeActionToResolve.GetOperationsAsync(
                solution, new ProgressTracker(), cancellationToken).ConfigureAwait(false);

            // TO-DO: We currently must execute code actions which add new documents on the server as commands,
            // since there is no LSP support for adding documents yet. In the future, we should move these actions
            // to execute on the client.
            // https://devdiv.visualstudio.com/DevDiv/_workitems/edit/1147293/

            var textDiffService = solution.Services.GetService<IDocumentTextDifferencingService>();

            using var _1 = ArrayBuilder<SumType<TextDocumentEdit, CreateFile, RenameFile, DeleteFile>>.GetInstance(out var textDocumentEdits);
            using var _2 = PooledHashSet<DocumentId>.GetInstance(out var modifiedDocumentIds);

            foreach (var option in operations)
            {
                // We only support making solution-updating operations in LSP.  And only ones that modify documents. 1st
                // class code actions that do more than this are supposed to add the CodeAction.MakesNonDocumentChange
                // in their Tags so we can filter them out before returning them to the client.
                //
                // However, we cannot enforce this as 3rd party fixers can still run.  So we filter their results to 
                // only apply the portions of their work that updates documents, and nothing else.
                if (option is not ApplyChangesOperation applyChangesOperation)
                {
                    context.TraceInformation($"Skipping code action operation for '{data.UniqueIdentifier}'.  It was a '{option.GetType().FullName}'");
                    continue;
                }

                var changes = applyChangesOperation.ChangedSolution.GetChanges(solution);
                var newSolution = await applyChangesOperation.ChangedSolution.WithMergedLinkedFileChangesAsync(solution, changes, cancellationToken: cancellationToken).ConfigureAwait(false);
                changes = newSolution.GetChanges(solution);

                var projectChanges = changes.GetProjectChanges();

                // Don't apply changes in the presence of any non-document changes for now.  Note though that LSP does
                // support additional functionality (like create/rename/delete file).  Once VS updates their LSP client
                // impl to support this, we should add that support here.
                //
                // https://microsoft.github.io/language-server-protocol/specifications/lsp/3.17/specification/#workspaceEdit
                //
                // Tracked with: https://github.com/dotnet/roslyn/issues/65303
                foreach (var projectChange in projectChanges)
                {
                    if (projectChange.GetAddedProjectReferences().Any()
                        || projectChange.GetRemovedProjectReferences().Any()
                        || projectChange.GetAddedMetadataReferences().Any()
                        || projectChange.GetRemovedMetadataReferences().Any()
                        || projectChange.GetAddedAnalyzerReferences().Any()
                        || projectChange.GetRemovedAnalyzerReferences().Any())
                    {
                        // Changes to references are not currently supported
                        codeAction.Edit = new LSP.WorkspaceEdit { DocumentChanges = Array.Empty<TextDocumentEdit>() };
                        return codeAction;
                    }

                    if (projectChange.GetRemovedDocuments().Any()
                        || projectChange.GetRemovedAdditionalDocuments().Any()
                        || projectChange.GetRemovedAnalyzerConfigDocuments().Any())
                    {
                        if (context.GetRequiredClientCapabilities() is not { Workspace.WorkspaceEdit.ResourceOperations: { } resourceOperations }
                            || !resourceOperations.Contains(ResourceOperationKind.Delete))
                        {
                            // Removing documents is not supported by this workspace
                            codeAction.Edit = new LSP.WorkspaceEdit { DocumentChanges = Array.Empty<TextDocumentEdit>() };
                            return codeAction;
                        }
                    }

                    if (projectChange.GetAddedDocuments().Any()
                        || projectChange.GetAddedAdditionalDocuments().Any()
                        || projectChange.GetAddedAnalyzerConfigDocuments().Any())
                    {
                        if (context.GetRequiredClientCapabilities() is not { Workspace.WorkspaceEdit.ResourceOperations: { } resourceOperations }
                            || !resourceOperations.Contains(ResourceOperationKind.Create))
                        {
                            // Adding documents is not supported by this workspace
                            codeAction.Edit = new LSP.WorkspaceEdit { DocumentChanges = Array.Empty<TextDocumentEdit>() };
                            return codeAction;
                        }
                    }

                    if (projectChange.GetChangedDocuments().Any(docId => HasDocumentNameChange(docId, applyChangesOperation.ChangedSolution, solution))
                        || projectChange.GetChangedAdditionalDocuments().Any(docId => HasDocumentNameChange(docId, applyChangesOperation.ChangedSolution, solution)
                        || projectChange.GetChangedAnalyzerConfigDocuments().Any(docId => HasDocumentNameChange(docId, applyChangesOperation.ChangedSolution, solution))))
                    {
                        if (context.GetRequiredClientCapabilities() is not { Workspace.WorkspaceEdit.ResourceOperations: { } resourceOperations }
                            || !resourceOperations.Contains(ResourceOperationKind.Rename))
                        {
                            // Rename documents is not supported by this workspace
                            codeAction.Edit = new LSP.WorkspaceEdit { DocumentChanges = Array.Empty<TextDocumentEdit>() };
                            return codeAction;
                        }
                    }
                }

#if false

                // TO-DO: If the change involves adding or removing a document, execute via command instead of WorkspaceEdit
                // until adding/removing documents is supported in LSP: https://devdiv.visualstudio.com/DevDiv/_workitems/edit/1147293/
                // After support is added, remove the below if-statement and add code to support adding/removing documents.
                var addedDocuments = projectChanges.SelectMany(
                    pc => pc.GetAddedDocuments().Concat(pc.GetAddedAdditionalDocuments().Concat(pc.GetAddedAnalyzerConfigDocuments())));
                var removedDocuments = projectChanges.SelectMany(
                    pc => pc.GetRemovedDocuments().Concat(pc.GetRemovedAdditionalDocuments().Concat(pc.GetRemovedAnalyzerConfigDocuments())));
                if (addedDocuments.Any() || removedDocuments.Any())
                {
                    codeAction.Command = SetCommand(codeAction.Title, data);
                    return codeAction;
                }

                // TO-DO: If the change involves adding or removing a project reference, execute via command instead of
                // WorkspaceEdit until adding/removing project references is supported in LSP:
                // https://devdiv.visualstudio.com/DevDiv/_workitems/edit/1166040
                var projectReferences = projectChanges.SelectMany(
                    pc => pc.GetAddedProjectReferences().Concat(pc.GetRemovedProjectReferences()));
                if (projectReferences.Any())
                {
                    codeAction.Command = SetCommand(codeAction.Title, data);
                    return codeAction;
                }

#endif

                // Removed documents
                await AddTextDocumentDeletionsAsync(
                    projectChanges.SelectMany(pc => pc.GetRemovedDocuments()),
                    solution.GetDocument).ConfigureAwait(false);

                // Removed analyzer config documents
                await AddTextDocumentDeletionsAsync(
                    projectChanges.SelectMany(pc => pc.GetRemovedAnalyzerConfigDocuments()),
                    solution.GetAnalyzerConfigDocument).ConfigureAwait(false);

                // Removed additional documents
                await AddTextDocumentDeletionsAsync(
                    projectChanges.SelectMany(pc => pc.GetRemovedAdditionalDocuments()),
                    solution.GetAdditionalDocument).ConfigureAwait(false);

                // Added documents
                await AddTextDocumentAdditionsAsync(
                    projectChanges.SelectMany(pc => pc.GetAddedDocuments()),
                    newSolution.GetDocument).ConfigureAwait(false);

                // Added analyzer config documents
                await AddTextDocumentAdditionsAsync(
                    projectChanges.SelectMany(pc => pc.GetAddedAnalyzerConfigDocuments()),
                    newSolution.GetAnalyzerConfigDocument).ConfigureAwait(false);

                // Added additional documents
                await AddTextDocumentAdditionsAsync(
                    projectChanges.SelectMany(pc => pc.GetAddedAdditionalDocuments()),
                    newSolution.GetAdditionalDocument).ConfigureAwait(false);

                // Changed documents
                await AddTextDocumentEditsAsync(
                    projectChanges.SelectMany(pc => pc.GetChangedDocuments()),
                    newSolution.GetDocument,
                    solution.GetDocument).ConfigureAwait(false);

                // Changed analyzer config documents
                await AddTextDocumentEditsAsync(
                    projectChanges.SelectMany(pc => pc.GetChangedAnalyzerConfigDocuments()),
                    newSolution.GetAnalyzerConfigDocument,
                    solution.GetAnalyzerConfigDocument).ConfigureAwait(false);

                // Changed additional documents
                await AddTextDocumentEditsAsync(
                    projectChanges.SelectMany(pc => pc.GetChangedAdditionalDocuments()),
                    newSolution.GetAdditionalDocument,
                    solution.GetAdditionalDocument).ConfigureAwait(false);
            }

            codeAction.Edit = new LSP.WorkspaceEdit { DocumentChanges = textDocumentEdits.ToArray() };

            return codeAction;

            Task AddTextDocumentDeletionsAsync<TTextDocument>(
                IEnumerable<DocumentId> removedDocuments,
                Func<DocumentId, TTextDocument?> getOldDocument)
                where TTextDocument : TextDocument
            {
                foreach (var docId in removedDocuments)
                {
                    var oldTextDoc = getOldDocument(docId);
                    Contract.ThrowIfNull(oldTextDoc);

                    textDocumentEdits.Add(new DeleteFile { Uri = oldTextDoc.GetURI() });
                }

                return Task.CompletedTask;
            }

            async Task AddTextDocumentAdditionsAsync<TTextDocument>(
                IEnumerable<DocumentId> addedDocuments,
                Func<DocumentId, TTextDocument?> getNewDocument)
                where TTextDocument : TextDocument
            {
                foreach (var docId in addedDocuments)
                {
                    var newTextDoc = getNewDocument(docId);
                    Contract.ThrowIfNull(newTextDoc);

                    // Create the document as empty
                    textDocumentEdits.Add(new CreateFile { Uri = newTextDoc.GetURI() });

                    var newText = await newTextDoc.GetTextAsync(cancellationToken).ConfigureAwait(false);
                    // And then give it content
                    var emptyDocumentRange = new LSP.Range { Start = new Position { Line = 0, Character = 0 }, End = new Position { Line = 0, Character = 0 } };
                    var edit = new TextEdit { Range = emptyDocumentRange, NewText = newText.ToString() };
                    var documentIdentifier = new OptionalVersionedTextDocumentIdentifier { Uri = newTextDoc.GetURI() };
                    textDocumentEdits.Add(new TextDocumentEdit { TextDocument = documentIdentifier, Edits = new[] { edit } });
                }
            }

            async Task AddTextDocumentEditsAsync<TTextDocument>(
                IEnumerable<DocumentId> changedDocuments,
                Func<DocumentId, TTextDocument?> getNewDocument,
                Func<DocumentId, TTextDocument?> getOldDocument)
                where TTextDocument : TextDocument
            {
                foreach (var docId in changedDocuments)
                {
                    var newTextDoc = getNewDocument(docId);
                    var oldTextDoc = getOldDocument(docId);

                    Contract.ThrowIfNull(oldTextDoc);
                    Contract.ThrowIfNull(newTextDoc);

<<<<<<< HEAD
                    // If the document has text change.
                    var oldText = await oldTextDoc.GetTextAsync(cancellationToken).ConfigureAwait(false);
=======
                    // For linked documents, only generated the document edit once.
                    if (modifiedDocumentIds.Add(docId))
                    {
                        var oldText = await oldTextDoc.GetTextAsync(cancellationToken).ConfigureAwait(false);
>>>>>>> 2fe5465c

                        IEnumerable<TextChange> textChanges;

                        // Normal documents have a unique service for calculating minimal text edits. If we used the standard 'GetTextChanges'
                        // method instead, we would get a change that spans the entire document, which we ideally want to avoid.
                        if (newTextDoc is Document newDoc && oldTextDoc is Document oldDoc)
                        {
                            Contract.ThrowIfNull(textDiffService);
                            textChanges = await textDiffService.GetTextChangesAsync(oldDoc, newDoc, cancellationToken).ConfigureAwait(false);
                        }
                        else
                        {
                            var newText = await newTextDoc.GetTextAsync(cancellationToken).ConfigureAwait(false);
                            textChanges = newText.GetTextChanges(oldText);
                        }

<<<<<<< HEAD
                    var edits = textChanges.Select(tc => ProtocolConversions.TextChangeToTextEdit(tc, oldText)).ToArray();
                    if (edits.Length > 0)
                    {
                        var documentIdentifier = new OptionalVersionedTextDocumentIdentifier { Uri = newTextDoc.GetURI() };
                        textDocumentEdits.Add(new TextDocumentEdit { TextDocument = documentIdentifier, Edits = edits });
                    }

                    // Rename
                    if (oldTextDoc.State.Attributes.Name != newTextDoc.State.Name)
                    {
                        textDocumentEdits.Add(new RenameFile() { OldUri = oldTextDoc.GetUriFromName(), NewUri = newTextDoc.GetUriFromName() });
=======
                        var edits = textChanges.Select(tc => ProtocolConversions.TextChangeToTextEdit(tc, oldText)).ToArray();
                        var documentIdentifier = new OptionalVersionedTextDocumentIdentifier { Uri = newTextDoc.GetURI() };
                        textDocumentEdits.Add(new TextDocumentEdit { TextDocument = documentIdentifier, Edits = edits });

                        var linkedDocuments = solution.GetRelatedDocumentIds(docId);
                        modifiedDocumentIds.AddRange(linkedDocuments);
>>>>>>> 2fe5465c
                    }
                }
            }
        }

        private static bool HasDocumentNameChange(DocumentId documentId, Solution newSolution, Solution oldSolution)
        {
            var newDocument = newSolution.GetRequiredDocument(documentId);
            var oldDocument = oldSolution.GetRequiredDocument(documentId);
            return newDocument.State.Name != oldDocument.State.Name;
        }
    }
}<|MERGE_RESOLUTION|>--- conflicted
+++ resolved
@@ -308,51 +308,38 @@
                     Contract.ThrowIfNull(oldTextDoc);
                     Contract.ThrowIfNull(newTextDoc);
 
-<<<<<<< HEAD
                     // If the document has text change.
                     var oldText = await oldTextDoc.GetTextAsync(cancellationToken).ConfigureAwait(false);
-=======
-                    // For linked documents, only generated the document edit once.
-                    if (modifiedDocumentIds.Add(docId))
-                    {
-                        var oldText = await oldTextDoc.GetTextAsync(cancellationToken).ConfigureAwait(false);
->>>>>>> 2fe5465c
-
-                        IEnumerable<TextChange> textChanges;
-
-                        // Normal documents have a unique service for calculating minimal text edits. If we used the standard 'GetTextChanges'
-                        // method instead, we would get a change that spans the entire document, which we ideally want to avoid.
-                        if (newTextDoc is Document newDoc && oldTextDoc is Document oldDoc)
-                        {
-                            Contract.ThrowIfNull(textDiffService);
-                            textChanges = await textDiffService.GetTextChangesAsync(oldDoc, newDoc, cancellationToken).ConfigureAwait(false);
-                        }
-                        else
-                        {
-                            var newText = await newTextDoc.GetTextAsync(cancellationToken).ConfigureAwait(false);
-                            textChanges = newText.GetTextChanges(oldText);
-                        }
-
-<<<<<<< HEAD
+
+                    IEnumerable<TextChange> textChanges;
+
+                    // Normal documents have a unique service for calculating minimal text edits. If we used the standard 'GetTextChanges'
+                    // method instead, we would get a change that spans the entire document, which we ideally want to avoid.
+                    if (newTextDoc is Document newDoc && oldTextDoc is Document oldDoc)
+                    {
+                        Contract.ThrowIfNull(textDiffService);
+                        textChanges = await textDiffService.GetTextChangesAsync(oldDoc, newDoc, cancellationToken).ConfigureAwait(false);
+                    }
+                    else
+                    {
+                        var newText = await newTextDoc.GetTextAsync(cancellationToken).ConfigureAwait(false);
+                        textChanges = newText.GetTextChanges(oldText);
+                    }
+
                     var edits = textChanges.Select(tc => ProtocolConversions.TextChangeToTextEdit(tc, oldText)).ToArray();
+
                     if (edits.Length > 0)
                     {
                         var documentIdentifier = new OptionalVersionedTextDocumentIdentifier { Uri = newTextDoc.GetURI() };
                         textDocumentEdits.Add(new TextDocumentEdit { TextDocument = documentIdentifier, Edits = edits });
+                        var linkedDocuments = solution.GetRelatedDocumentIds(docId);
+                        modifiedDocumentIds.AddRange(linkedDocuments);
                     }
 
                     // Rename
                     if (oldTextDoc.State.Attributes.Name != newTextDoc.State.Name)
                     {
                         textDocumentEdits.Add(new RenameFile() { OldUri = oldTextDoc.GetUriFromName(), NewUri = newTextDoc.GetUriFromName() });
-=======
-                        var edits = textChanges.Select(tc => ProtocolConversions.TextChangeToTextEdit(tc, oldText)).ToArray();
-                        var documentIdentifier = new OptionalVersionedTextDocumentIdentifier { Uri = newTextDoc.GetURI() };
-                        textDocumentEdits.Add(new TextDocumentEdit { TextDocument = documentIdentifier, Edits = edits });
-
-                        var linkedDocuments = solution.GetRelatedDocumentIds(docId);
-                        modifiedDocumentIds.AddRange(linkedDocuments);
->>>>>>> 2fe5465c
                     }
                 }
             }
