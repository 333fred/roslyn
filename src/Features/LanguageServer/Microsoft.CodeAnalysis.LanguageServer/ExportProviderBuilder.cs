﻿// Licensed to the .NET Foundation under one or more agreements.
// The .NET Foundation licenses this file to you under the MIT license.
// See the LICENSE file in the project root for more information.

using System.Collections.Immutable;
using System.Reflection;
using System.Runtime.Loader;
using Microsoft.CodeAnalysis.LanguageServer.Logging;
using Microsoft.CodeAnalysis.LanguageServer.Services;
using Microsoft.Extensions.Logging;
using Microsoft.VisualStudio.Composition;

namespace Microsoft.CodeAnalysis.LanguageServer;

internal sealed class ExportProviderBuilder
{
<<<<<<< HEAD
    public static async Task<ExportProvider> CreateExportProviderAsync(ILoggerFactory loggerFactory)
=======
    public static async Task<ExportProvider> CreateExportProviderAsync(IEnumerable<string> extensionAssemblyPaths)
>>>>>>> 937180b4
    {
        var logger = loggerFactory.CreateLogger<ExportProviderBuilder>();

        var baseDirectory = AppContext.BaseDirectory;

        var resolver = new Resolver(new CustomExportAssemblyLoader(baseDirectory));

        // Load any Roslyn assemblies from the extension directory
        var assemblyPaths = Directory.EnumerateFiles(baseDirectory, "Microsoft.CodeAnalysis*.dll");
        assemblyPaths = assemblyPaths.Concat(Directory.EnumerateFiles(baseDirectory, "Microsoft.ServiceHub*.dll"));

        // Temporarily explicitly load the dlls we want to add to the MEF composition.  This is due to a runtime bug
        // in the 7.0.4 runtime where the APIs MEF uses to load assemblies break with R2R assemblies.
        // See https://github.com/dotnet/runtime/issues/83526
        //
        // Once a newer version of the runtime is widely available, we can remove this.
        foreach (var path in assemblyPaths)
        {
            Assembly.LoadFrom(path);
        }

        var discovery = PartDiscovery.Combine(
            resolver,
            new AttributedPartDiscovery(resolver, isNonPublicSupported: true), // "NuGet MEF" attributes (Microsoft.Composition)
            new AttributedPartDiscoveryV1(resolver));

        var assemblies = new List<Assembly>()
        {
            typeof(ExportProviderBuilder).Assembly
        };

        foreach (var extensionAssemblyPath in extensionAssemblyPaths)
        {
            if (AssemblyLoadContextWrapper.TryLoadExtension(extensionAssemblyPath, logger: null, out var extensionAssembly))
            {
                assemblies.Add(extensionAssembly);
            }
        }

        // TODO - we should likely cache the catalog so we don't have to rebuild it every time.
        var catalog = ComposableCatalog.Create(resolver)
            .AddParts(await discovery.CreatePartsAsync(assemblies))
            .AddParts(await discovery.CreatePartsAsync(assemblyPaths))
            .WithCompositionService(); // Makes an ICompositionService export available to MEF parts to import

        // Assemble the parts into a valid graph.
        var config = CompositionConfiguration.Create(catalog);

        // Verify we only have expected errors.
        ThrowOnUnexpectedErrors(config, logger);

        // Prepare an ExportProvider factory based on this graph.
        var exportProviderFactory = config.CreateExportProviderFactory();

        // Create an export provider, which represents a unique container of values.
        // You can create as many of these as you want, but typically an app needs just one.
        var exportProvider = exportProviderFactory.CreateExportProvider();

        return exportProvider;
    }

    private static void ThrowOnUnexpectedErrors(CompositionConfiguration configuration, ILogger logger)
    {
        // Verify that we have exactly the MEF errors that we expect.  If we have less or more this needs to be updated to assert the expected behavior.
        // Currently we are expecting the following:
        //     "----- CompositionError level 1 ------
        //     Microsoft.CodeAnalysis.ExternalAccess.Pythia.PythiaSignatureHelpProvider.ctor(implementation): expected exactly 1 export matching constraints:
        //         Contract name: Microsoft.CodeAnalysis.ExternalAccess.Pythia.Api.IPythiaSignatureHelpProviderImplementation
        //         TypeIdentityName: Microsoft.CodeAnalysis.ExternalAccess.Pythia.Api.IPythiaSignatureHelpProviderImplementation
        //     but found 0.
        //         part definition Microsoft.CodeAnalysis.ExternalAccess.Pythia.PythiaSignatureHelpProvider
        var erroredParts = configuration.CompositionErrors.FirstOrDefault()?.SelectMany(error => error.Parts).Select(part => part.Definition.Type.Name) ?? Enumerable.Empty<string>();
        var expectedErroredParts = new string[] { "PythiaSignatureHelpProvider" };
        if (erroredParts.Count() != expectedErroredParts.Length || !erroredParts.All(part => expectedErroredParts.Contains(part)))
        {
            try
            {
                configuration.ThrowOnErrors();
            }
            catch (CompositionFailedException ex)
            {
                // The ToString for the composition failed exception doesn't output a nice set of errors by default, so log it separately here.
                logger.LogError($"Encountered errors in the MEF composition:{Environment.NewLine}{ex.ErrorsAsString}");
                throw;
            }
        }
    }
}<|MERGE_RESOLUTION|>--- conflicted
+++ resolved
@@ -14,11 +14,7 @@
 
 internal sealed class ExportProviderBuilder
 {
-<<<<<<< HEAD
-    public static async Task<ExportProvider> CreateExportProviderAsync(ILoggerFactory loggerFactory)
-=======
-    public static async Task<ExportProvider> CreateExportProviderAsync(IEnumerable<string> extensionAssemblyPaths)
->>>>>>> 937180b4
+    public static async Task<ExportProvider> CreateExportProviderAsync(IEnumerable<string> extensionAssemblyPaths, ILoggerFactory loggerFactory)
     {
         var logger = loggerFactory.CreateLogger<ExportProviderBuilder>();
 
@@ -77,6 +73,9 @@
         // You can create as many of these as you want, but typically an app needs just one.
         var exportProvider = exportProviderFactory.CreateExportProvider();
 
+        // Immediately set the logger factory, so that way it'll be available for the rest of the composition
+        exportProvider.GetExportedValue<ServerLoggerFactory>().SetFactory(loggerFactory);
+
         return exportProvider;
     }
 
