﻿// Licensed to the .NET Foundation under one or more agreements.
// The .NET Foundation licenses this file to you under the MIT license.
// See the LICENSE file in the project root for more information.

using Microsoft.CodeAnalysis.Host;
using Microsoft.CodeAnalysis.Text;
using Microsoft.CodeAnalysis.Workspaces.ProjectSystem;
using LSP = Roslyn.LanguageServer.Protocol;

namespace Microsoft.CodeAnalysis.LanguageServer.HostWorkspace;

/// <summary>
/// Mark this type as an <see cref="ILspWorkspace"/> so that LSP document changes are pushed into this instance, causing
/// our <see cref="Workspace.CurrentSolution"/> to stay in sync with all the document changes.
/// <para/>
/// There is a fundamental race with how solution snapshot data is stored in this type.  Specifically, two entities push
/// changes into this workspace.  First, the <see cref="LspWorkspaceManager"/> pushes changes into this relating to the
/// open/closed state of documents, and the current text contents that it knows about from <see
/// cref="LSP.Methods.TextDocumentDidChange"/> events.  Second, the project system may push changes about what files
/// actually exist in the workspace or not. As neither of these entities synchronizes on anything, we may hear about
/// things like changes to files that the project system has or has not told us about, or which it has added/removed
/// documents for already.
/// <para/>
/// Because of this, this type takes the stance that the actual presence/absence of files is dictated by the project
/// system.  However, if the files are present, the open/closed state and the contents are dictated by the <see
/// cref="LspWorkspaceManager"/>.  This incongruity is not a problem due to how the <see cref="LspWorkspaceManager"/>
/// ends up working.  For example, say the manager believes a file exists with some content, but the project system has
/// removed that file from this workspace.  In that case, the manager will simply not see this type as containing the
/// document, and it will then add the changed doc to the misc workspace.  Similarly, if the project system and
/// workspace manager ever disagree on document contents, that is never itself an issue as the workspace manager always
/// prefers the in-memory source text it is holding onto if the checksums of files change.
/// <para/>
/// Put another way, the lsp workspace manager will use the data in the workspace if it sees it is in alignment with
/// what it believes is the state of the world with respect to <see cref="LSP.Methods.TextDocumentDidOpen"/>/<see
/// cref="LSP.Methods.TextDocumentDidChange"/>/<see cref="LSP.Methods.TextDocumentDidClose"/>.  However, if it is not,
/// it will use the local information it has outside of the workspace to ensure it is always matched with the lsp
/// client.
/// </summary>
internal class LanguageServerWorkspace : Workspace, ILspWorkspace
{
    /// <summary>
    /// Will be set by LanguageServerProjectSystem immediately after creating this instance.  Can't be passed into the
    /// constructor as the factory needs a reference to this type.
    /// </summary>
    public ProjectSystemProjectFactory ProjectSystemProjectFactory { private get; set; } = null!;

    public LanguageServerWorkspace(HostServices host)
        : base(host, WorkspaceKind.Host)
    {
    }

    protected internal override bool PartialSemanticsEnabled => true;

    bool ILspWorkspace.SupportsMutation => true;

    ValueTask ILspWorkspace.UpdateTextIfPresentAsync(DocumentId documentId, SourceText sourceText, CancellationToken cancellationToken)
    {
        // We need to ensure that our changes, and the changes made by the ProjectSystemProjectFactory don't interleave.
        // Specifically, ProjectSystemProjectFactory often makes several changes in a row that it thinks cannot be
        // interrupted.  To ensure this, we call into ProjectSystemProjectFactory to synchronize on the same lock that
        // it has when making workspace changes.
        //
        // https://github.com/dotnet/roslyn/issues/67510 tracks cleaning up ProjectSystemProjectFactory so that it
        // shares the same sync/lock/application code with the core workspace code.  Once that happens, we won't need
        // to do special coordination here.
        return this.ProjectSystemProjectFactory.ApplyChangeToWorkspaceAsync(
            _ =>
            {
<<<<<<< HEAD
                if (CurrentSolution.ContainsDocument(documentId))
                {
                    this.OnDocumentTextChanged(documentId, sourceText, PreservationMode.PreserveIdentity, requireDocumentPresent: false);
                }
                else if (CurrentSolution.ContainsAdditionalDocument(documentId))
                {
                    this.OnAdditionalDocumentTextChanged(documentId, sourceText, PreservationMode.PreserveIdentity);
                }
                return ValueTask.CompletedTask;
=======
                this.OnDocumentTextChanged(documentId, sourceText, PreservationMode.PreserveIdentity, requireDocumentPresent: false);
>>>>>>> d9272a3f
            },
            cancellationToken);
    }

    internal override ValueTask TryOnDocumentOpenedAsync(DocumentId documentId, SourceTextContainer textContainer, bool isCurrentContext, CancellationToken cancellationToken)
    {
        return this.ProjectSystemProjectFactory.ApplyChangeToWorkspaceAsync(
            _ =>
            {
<<<<<<< HEAD
                if (CurrentSolution.ContainsDocument(documentId))
                {
                    this.OnDocumentOpened(documentId, textContainer, isCurrentContext, requireDocumentPresentAndClosed: false);
                }
                else if (CurrentSolution.ContainsAdditionalDocument(documentId))
                {
                    this.OnAdditionalDocumentOpened(documentId, textContainer, isCurrentContext, requireDocumentPresentAndClosed: false);
                }
                return ValueTask.CompletedTask;
=======
                this.OnDocumentOpened(documentId, textContainer, isCurrentContext, requireDocumentPresentAndClosed: false);
>>>>>>> d9272a3f
            },
            cancellationToken);
    }

    internal override ValueTask TryOnDocumentClosedAsync(DocumentId documentId, CancellationToken cancellationToken)
    {
        return this.ProjectSystemProjectFactory.ApplyChangeToWorkspaceAsync(
            w =>
            {
                var textDocument = w.CurrentSolution.GetDocument(documentId) ?? w.CurrentSolution.GetAdditionalDocument(documentId);

                if (textDocument is { FilePath: { } filePath })
                {
                    TextLoader loader;
                    var document = textDocument as Document;
                    if (document?.DocumentState.Attributes.DesignTimeOnly == true)
                    {
                        // Dynamic files don't exist on disk so if we were to use the FileTextLoader we'd effectively be emptying out the document.
                        // We also assume they're not user editable, and hence can't have "unsaved" changes that are expected to go away on close.
                        // Instead we just maintain their current state as per the LSP view of the world.
<<<<<<< HEAD
                        var documentText = await textDocument.GetTextAsync(cancellationToken);
=======

                        // Since we know this is a dynamic file, the text is held in memory so GetTextSynchronously is safe to call.
                        var documentText = document.GetTextSynchronously(cancellationToken);
>>>>>>> d9272a3f
                        loader = new SourceTextLoader(documentText, filePath);
                    }
                    else
                    {
                        loader = this.ProjectSystemProjectFactory.CreateFileTextLoader(filePath);
                    }

                    if (document is not null)
                    {
                        this.OnDocumentClosedEx(documentId, loader, requireDocumentPresentAndOpen: false);
                    }
                    else
                    {
                        this.OnAdditionalDocumentClosed(documentId, loader, requireDocumentPresentAndOpen: false);
                    }
                }
            },
            cancellationToken);
    }
}<|MERGE_RESOLUTION|>--- conflicted
+++ resolved
@@ -66,7 +66,6 @@
         return this.ProjectSystemProjectFactory.ApplyChangeToWorkspaceAsync(
             _ =>
             {
-<<<<<<< HEAD
                 if (CurrentSolution.ContainsDocument(documentId))
                 {
                     this.OnDocumentTextChanged(documentId, sourceText, PreservationMode.PreserveIdentity, requireDocumentPresent: false);
@@ -75,10 +74,6 @@
                 {
                     this.OnAdditionalDocumentTextChanged(documentId, sourceText, PreservationMode.PreserveIdentity);
                 }
-                return ValueTask.CompletedTask;
-=======
-                this.OnDocumentTextChanged(documentId, sourceText, PreservationMode.PreserveIdentity, requireDocumentPresent: false);
->>>>>>> d9272a3f
             },
             cancellationToken);
     }
@@ -88,7 +83,6 @@
         return this.ProjectSystemProjectFactory.ApplyChangeToWorkspaceAsync(
             _ =>
             {
-<<<<<<< HEAD
                 if (CurrentSolution.ContainsDocument(documentId))
                 {
                     this.OnDocumentOpened(documentId, textContainer, isCurrentContext, requireDocumentPresentAndClosed: false);
@@ -97,10 +91,6 @@
                 {
                     this.OnAdditionalDocumentOpened(documentId, textContainer, isCurrentContext, requireDocumentPresentAndClosed: false);
                 }
-                return ValueTask.CompletedTask;
-=======
-                this.OnDocumentOpened(documentId, textContainer, isCurrentContext, requireDocumentPresentAndClosed: false);
->>>>>>> d9272a3f
             },
             cancellationToken);
     }
@@ -121,13 +111,9 @@
                         // Dynamic files don't exist on disk so if we were to use the FileTextLoader we'd effectively be emptying out the document.
                         // We also assume they're not user editable, and hence can't have "unsaved" changes that are expected to go away on close.
                         // Instead we just maintain their current state as per the LSP view of the world.
-<<<<<<< HEAD
-                        var documentText = await textDocument.GetTextAsync(cancellationToken);
-=======
 
                         // Since we know this is a dynamic file, the text is held in memory so GetTextSynchronously is safe to call.
                         var documentText = document.GetTextSynchronously(cancellationToken);
->>>>>>> d9272a3f
                         loader = new SourceTextLoader(documentText, filePath);
                     }
                     else
