--- conflicted
+++ resolved
@@ -39,12 +39,7 @@
             AnalyzerService = analyzerService;
             GlobalOptions = globalOptionService;
 
-<<<<<<< HEAD
-            _stateManager = new StateManager(workspace, analyzerInfoCache);
-=======
             _stateManager = new StateManager(analyzerInfoCache);
-            _stateManager.ProjectAnalyzerReferenceChanged += OnProjectAnalyzerReferenceChanged;
->>>>>>> 651ee91d
 
             var enabled = globalOptionService.GetOption(SolutionCrawlerRegistrationService.EnableSolutionCrawler);
             _diagnosticAnalyzerRunner = new InProcOrRemoteHostAnalyzerRunner(
