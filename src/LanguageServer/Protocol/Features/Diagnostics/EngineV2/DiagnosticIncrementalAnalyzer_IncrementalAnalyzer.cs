--- conflicted
+++ resolved
@@ -62,13 +62,8 @@
                     static (analyzer, arg) => arg.self.IsCandidateForFullSolutionAnalysis(analyzer, arg.hostAnalyzerInfo.IsHostAnalyzer(analyzer), arg.project),
                     (self: this, project, hostAnalyzerInfo));
 
-<<<<<<< HEAD
-                var compilationWithAnalyzers = await CreateCompilationWithAnalyzersAsync(
+                var compilationWithAnalyzers = await GetOrCreateCompilationWithAnalyzersAsync(
                     project, fullSolutionAnalysisAnalyzers, hostAnalyzerInfo, AnalyzerService.CrashOnAnalyzerException, cancellationToken).ConfigureAwait(false);
-=======
-                var compilationWithAnalyzers = await GetOrCreateCompilationWithAnalyzersAsync(
-                    project, fullSolutionAnalysisStateSets, AnalyzerService.CrashOnAnalyzerException, cancellationToken).ConfigureAwait(false);
->>>>>>> 71df88d8
 
                 var projectAnalysisData = await ComputeDiagnosticAnalysisResultsAsync(compilationWithAnalyzers, project, fullSolutionAnalysisAnalyzers, cancellationToken).ConfigureAwait(false);
                 return (fullSolutionAnalysisAnalyzers, projectAnalysisData);
