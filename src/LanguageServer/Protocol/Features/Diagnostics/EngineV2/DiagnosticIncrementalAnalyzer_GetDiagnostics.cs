--- conflicted
+++ resolved
@@ -150,14 +150,9 @@
                         return box.Value.diagnosticAnalysisResults;
                     }
 
-<<<<<<< HEAD
                     // Otherwise, just compute for the analyzers we care about.
-                    var compilation = await CreateCompilationWithAnalyzersAsync(
+                    var compilation = await GetOrCreateCompilationWithAnalyzersAsync(
                         project, analyzers, hostAnalyzerInfo, Owner.AnalyzerService.CrashOnAnalyzerException, cancellationToken).ConfigureAwait(false);
-=======
-                    // Otherwise, just compute for the state sets we care about.
-                    var compilation = await GetOrCreateCompilationWithAnalyzersAsync(project, stateSets, Owner.AnalyzerService.CrashOnAnalyzerException, cancellationToken).ConfigureAwait(false);
->>>>>>> 71df88d8
 
                     var result = await Owner.ComputeDiagnosticAnalysisResultsAsync(compilation, project, analyzers, cancellationToken).ConfigureAwait(false);
                     return result;
