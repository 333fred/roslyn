--- conflicted
+++ resolved
@@ -108,29 +108,16 @@
           Operand: 
             IParameterReferenceOperation: customers (OperationKind.ParameterReference, Type: System.Collections.Generic.List(Of Customer)) (Syntax: 'customers')
       Arguments(1):
-<<<<<<< HEAD
-          IArgumentOperation (ArgumentKind.DefaultValue, Matching Parameter: selector) (OperationKind.Argument, Type: null, IsImplicit) (Syntax: 'cust.Name')
+          IArgumentOperation (ArgumentKind.Explicit, Matching Parameter: selector) (OperationKind.Argument, Type: null, IsImplicit) (Syntax: 'cust.Name')
             IDelegateCreationOperation (OperationKind.DelegateCreation, Type: System.Func(Of Customer, System.String), IsImplicit) (Syntax: 'cust.Name')
               Target: 
                 IAnonymousFunctionOperation (Symbol: Function (cust As Customer) As System.String) (OperationKind.AnonymousFunction, Type: null, IsImplicit) (Syntax: 'cust.Name')
-                  IBlockOperation (1 statements) (OperationKind.Block, Type: null) (Syntax: 'cust.Name')
-                    IReturnOperation (OperationKind.Return, Type: null) (Syntax: 'cust.Name')
-=======
-          IArgument (ArgumentKind.Explicit, Matching Parameter: selector) (OperationKind.Argument, IsImplicit) (Syntax: 'cust.Name')
-            IDelegateCreationExpression (OperationKind.DelegateCreationExpression, Type: System.Func(Of Customer, System.String), IsImplicit) (Syntax: 'cust.Name')
-              Target: 
-                IAnonymousFunctionExpression (Symbol: Function (cust As Customer) As System.String) (OperationKind.AnonymousFunctionExpression, Type: null, IsImplicit) (Syntax: 'cust.Name')
-                  IBlockStatement (1 statements) (OperationKind.BlockStatement, IsImplicit) (Syntax: 'cust.Name')
-                    IReturnStatement (OperationKind.ReturnStatement, IsImplicit) (Syntax: 'cust.Name')
->>>>>>> 7cdd69e7
+                  IBlockOperation (1 statements) (OperationKind.Block, Type: null, IsImplicit) (Syntax: 'cust.Name')
+                    IReturnOperation (OperationKind.Return, Type: null, IsImplicit) (Syntax: 'cust.Name')
                       ReturnedValue: 
                         IPropertyReferenceOperation: Property Customer.Name As System.String (OperationKind.PropertyReference, Type: System.String) (Syntax: 'cust.Name')
                           Instance Receiver: 
-<<<<<<< HEAD
-                            IParameterReferenceOperation: cust (OperationKind.ParameterReference, Type: Customer) (Syntax: 'cust.Name')
-=======
-                            IParameterReferenceExpression: cust (OperationKind.ParameterReferenceExpression, Type: Customer) (Syntax: 'cust')
->>>>>>> 7cdd69e7
+                            IParameterReferenceOperation: cust (OperationKind.ParameterReference, Type: Customer) (Syntax: 'cust')
             InConversion: CommonConversion (Exists: True, IsIdentity: True, IsNumeric: False, IsReference: False, IsUserDefined: False) (MethodSymbol: null)
             OutConversion: CommonConversion (Exists: True, IsIdentity: True, IsNumeric: False, IsReference: False, IsUserDefined: False) (MethodSymbol: null)
 ]]>.Value
@@ -209,29 +196,16 @@
           Operand: 
             IParameterReferenceOperation: x (OperationKind.ParameterReference, Type: System.String()) (Syntax: 'x')
       Arguments(1):
-<<<<<<< HEAD
-          IArgumentOperation (ArgumentKind.DefaultValue, Matching Parameter: keySelector) (OperationKind.Argument, Type: null, IsImplicit) (Syntax: 'y.Length')
+          IArgumentOperation (ArgumentKind.Explicit, Matching Parameter: keySelector) (OperationKind.Argument, Type: null, IsImplicit) (Syntax: 'y.Length')
             IDelegateCreationOperation (OperationKind.DelegateCreation, Type: System.Func(Of System.String, System.Int32), IsImplicit) (Syntax: 'y.Length')
               Target: 
                 IAnonymousFunctionOperation (Symbol: Function (y As System.String) As System.Int32) (OperationKind.AnonymousFunction, Type: null, IsImplicit) (Syntax: 'y.Length')
-                  IBlockOperation (1 statements) (OperationKind.Block, Type: null) (Syntax: 'y.Length')
-                    IReturnOperation (OperationKind.Return, Type: null) (Syntax: 'y.Length')
-=======
-          IArgument (ArgumentKind.Explicit, Matching Parameter: keySelector) (OperationKind.Argument, IsImplicit) (Syntax: 'y.Length')
-            IDelegateCreationExpression (OperationKind.DelegateCreationExpression, Type: System.Func(Of System.String, System.Int32), IsImplicit) (Syntax: 'y.Length')
-              Target: 
-                IAnonymousFunctionExpression (Symbol: Function (y As System.String) As System.Int32) (OperationKind.AnonymousFunctionExpression, Type: null, IsImplicit) (Syntax: 'y.Length')
-                  IBlockStatement (1 statements) (OperationKind.BlockStatement, IsImplicit) (Syntax: 'y.Length')
-                    IReturnStatement (OperationKind.ReturnStatement, IsImplicit) (Syntax: 'y.Length')
->>>>>>> 7cdd69e7
+                  IBlockOperation (1 statements) (OperationKind.Block, Type: null, IsImplicit) (Syntax: 'y.Length')
+                    IReturnOperation (OperationKind.Return, Type: null, IsImplicit) (Syntax: 'y.Length')
                       ReturnedValue: 
                         IPropertyReferenceOperation: ReadOnly Property System.String.Length As System.Int32 (OperationKind.PropertyReference, Type: System.Int32) (Syntax: 'y.Length')
                           Instance Receiver: 
-<<<<<<< HEAD
-                            IParameterReferenceOperation: y (OperationKind.ParameterReference, Type: System.String) (Syntax: 'y.Length')
-=======
-                            IParameterReferenceExpression: y (OperationKind.ParameterReferenceExpression, Type: System.String) (Syntax: 'y')
->>>>>>> 7cdd69e7
+                            IParameterReferenceOperation: y (OperationKind.ParameterReference, Type: System.String) (Syntax: 'y')
             InConversion: CommonConversion (Exists: True, IsIdentity: True, IsNumeric: False, IsReference: False, IsUserDefined: False) (MethodSymbol: null)
             OutConversion: CommonConversion (Exists: True, IsIdentity: True, IsNumeric: False, IsReference: False, IsUserDefined: False) (MethodSymbol: null)
 ]]>.Value
@@ -269,67 +243,35 @@
           Operand: 
             IParameterReferenceOperation: x (OperationKind.ParameterReference, Type: System.String()) (Syntax: 'x')
       Arguments(2):
-<<<<<<< HEAD
-          IArgumentOperation (ArgumentKind.DefaultValue, Matching Parameter: keySelector) (OperationKind.Argument, Type: null, IsImplicit) (Syntax: 'x')
+          IArgumentOperation (ArgumentKind.Explicit, Matching Parameter: keySelector) (OperationKind.Argument, Type: null, IsImplicit) (Syntax: 'x')
             IDelegateCreationOperation (OperationKind.DelegateCreation, Type: System.Func(Of System.String, <anonymous type: Key w As System.String(), Key z As System.String>), IsImplicit) (Syntax: 'x')
               Target: 
                 IAnonymousFunctionOperation (Symbol: Function (y As System.String) As <anonymous type: Key w As System.String(), Key z As System.String>) (OperationKind.AnonymousFunction, Type: null, IsImplicit) (Syntax: 'x')
-                  IBlockOperation (1 statements) (OperationKind.Block, Type: null) (Syntax: 'x')
-                    IReturnOperation (OperationKind.Return, Type: null) (Syntax: 'x')
-=======
-          IArgument (ArgumentKind.Explicit, Matching Parameter: keySelector) (OperationKind.Argument, IsImplicit) (Syntax: 'x')
-            IDelegateCreationExpression (OperationKind.DelegateCreationExpression, Type: System.Func(Of System.String, <anonymous type: Key w As System.String(), Key z As System.String>), IsImplicit) (Syntax: 'x')
-              Target: 
-                IAnonymousFunctionExpression (Symbol: Function (y As System.String) As <anonymous type: Key w As System.String(), Key z As System.String>) (OperationKind.AnonymousFunctionExpression, Type: null, IsImplicit) (Syntax: 'x')
-                  IBlockStatement (1 statements) (OperationKind.BlockStatement, IsImplicit) (Syntax: 'x')
-                    IReturnStatement (OperationKind.ReturnStatement, IsImplicit) (Syntax: 'x')
->>>>>>> 7cdd69e7
+                  IBlockOperation (1 statements) (OperationKind.Block, Type: null, IsImplicit) (Syntax: 'x')
+                    IReturnOperation (OperationKind.Return, Type: null, IsImplicit) (Syntax: 'x')
                       ReturnedValue: 
                         IAnonymousObjectCreationOperation (OperationKind.AnonymousObjectCreation, Type: <anonymous type: Key w As System.String(), Key z As System.String>, IsImplicit) (Syntax: 'Group By w  ... nto Count()')
                           Initializers(2):
-<<<<<<< HEAD
                               IParameterReferenceOperation: x (OperationKind.ParameterReference, Type: System.String()) (Syntax: 'x')
-                              IParameterReferenceOperation: y (OperationKind.ParameterReference, Type: System.String) (Syntax: 'x')
+                              IParameterReferenceOperation: y (OperationKind.ParameterReference, Type: System.String) (Syntax: 'y')
             InConversion: CommonConversion (Exists: True, IsIdentity: True, IsNumeric: False, IsReference: False, IsUserDefined: False) (MethodSymbol: null)
             OutConversion: CommonConversion (Exists: True, IsIdentity: True, IsNumeric: False, IsReference: False, IsUserDefined: False) (MethodSymbol: null)
-          IArgumentOperation (ArgumentKind.DefaultValue, Matching Parameter: resultSelector) (OperationKind.Argument, Type: null, IsImplicit) (Syntax: 'Group By w  ... nto Count()')
+          IArgumentOperation (ArgumentKind.Explicit, Matching Parameter: resultSelector) (OperationKind.Argument, Type: null, IsImplicit) (Syntax: 'Group By w  ... nto Count()')
             IDelegateCreationOperation (OperationKind.DelegateCreation, Type: System.Func(Of <anonymous type: Key w As System.String(), Key z As System.String>, System.Collections.Generic.IEnumerable(Of System.String), <anonymous type: Key w As System.String(), Key z As System.String, Key Count As System.Int32>), IsImplicit) (Syntax: 'Group By w  ... nto Count()')
               Target: 
                 IAnonymousFunctionOperation (Symbol: Function ($VB$It As <anonymous type: Key w As System.String(), Key z As System.String>, $VB$ItAnonymous As System.Collections.Generic.IEnumerable(Of System.String)) As <anonymous type: Key w As System.String(), Key z As System.String, Key Count As System.Int32>) (OperationKind.AnonymousFunction, Type: null, IsImplicit) (Syntax: 'Group By w  ... nto Count()')
-                  IBlockOperation (1 statements) (OperationKind.Block, Type: null) (Syntax: 'Group By w  ... nto Count()')
-                    IReturnOperation (OperationKind.Return, Type: null) (Syntax: 'Group By w  ... nto Count()')
-=======
-                              IParameterReferenceExpression: x (OperationKind.ParameterReferenceExpression, Type: System.String()) (Syntax: 'x')
-                              IParameterReferenceExpression: y (OperationKind.ParameterReferenceExpression, Type: System.String) (Syntax: 'y')
-            InConversion: CommonConversion (Exists: True, IsIdentity: True, IsNumeric: False, IsReference: False, IsUserDefined: False) (MethodSymbol: null)
-            OutConversion: CommonConversion (Exists: True, IsIdentity: True, IsNumeric: False, IsReference: False, IsUserDefined: False) (MethodSymbol: null)
-          IArgument (ArgumentKind.Explicit, Matching Parameter: resultSelector) (OperationKind.Argument, IsImplicit) (Syntax: 'Group By w  ... nto Count()')
-            IDelegateCreationExpression (OperationKind.DelegateCreationExpression, Type: System.Func(Of <anonymous type: Key w As System.String(), Key z As System.String>, System.Collections.Generic.IEnumerable(Of System.String), <anonymous type: Key w As System.String(), Key z As System.String, Key Count As System.Int32>), IsImplicit) (Syntax: 'Group By w  ... nto Count()')
-              Target: 
-                IAnonymousFunctionExpression (Symbol: Function ($VB$It As <anonymous type: Key w As System.String(), Key z As System.String>, $VB$ItAnonymous As System.Collections.Generic.IEnumerable(Of System.String)) As <anonymous type: Key w As System.String(), Key z As System.String, Key Count As System.Int32>) (OperationKind.AnonymousFunctionExpression, Type: null, IsImplicit) (Syntax: 'Group By w  ... nto Count()')
-                  IBlockStatement (1 statements) (OperationKind.BlockStatement, IsImplicit) (Syntax: 'Group By w  ... nto Count()')
-                    IReturnStatement (OperationKind.ReturnStatement, IsImplicit) (Syntax: 'Group By w  ... nto Count()')
->>>>>>> 7cdd69e7
+                  IBlockOperation (1 statements) (OperationKind.Block, Type: null, IsImplicit) (Syntax: 'Group By w  ... nto Count()')
+                    IReturnOperation (OperationKind.Return, Type: null, IsImplicit) (Syntax: 'Group By w  ... nto Count()')
                       ReturnedValue: 
                         IAnonymousObjectCreationOperation (OperationKind.AnonymousObjectCreation, Type: <anonymous type: Key w As System.String(), Key z As System.String, Key Count As System.Int32>, IsImplicit) (Syntax: 'Group By w  ... nto Count()')
                           Initializers(3):
-<<<<<<< HEAD
-                              IPropertyReferenceOperation: ReadOnly Property <anonymous type: Key w As System.String(), Key z As System.String>.w As System.String() (OperationKind.PropertyReference, Type: System.String()) (Syntax: 'Group By w  ... nto Count()')
+                              IPropertyReferenceOperation: ReadOnly Property <anonymous type: Key w As System.String(), Key z As System.String>.w As System.String() (OperationKind.PropertyReference, Type: System.String(), IsImplicit) (Syntax: 'w')
                                 Instance Receiver: 
-                                  IParameterReferenceOperation: $VB$It (OperationKind.ParameterReference, Type: <anonymous type: Key w As System.String(), Key z As System.String>) (Syntax: 'Group By w  ... nto Count()')
-                              IPropertyReferenceOperation: ReadOnly Property <anonymous type: Key w As System.String(), Key z As System.String>.z As System.String (OperationKind.PropertyReference, Type: System.String) (Syntax: 'Group By w  ... nto Count()')
+                                  IParameterReferenceOperation: $VB$It (OperationKind.ParameterReference, Type: <anonymous type: Key w As System.String(), Key z As System.String>, IsImplicit) (Syntax: 'Group By w  ... nto Count()')
+                              IPropertyReferenceOperation: ReadOnly Property <anonymous type: Key w As System.String(), Key z As System.String>.z As System.String (OperationKind.PropertyReference, Type: System.String, IsImplicit) (Syntax: 'z')
                                 Instance Receiver: 
-                                  IParameterReferenceOperation: $VB$It (OperationKind.ParameterReference, Type: <anonymous type: Key w As System.String(), Key z As System.String>) (Syntax: 'Group By w  ... nto Count()')
+                                  IParameterReferenceOperation: $VB$It (OperationKind.ParameterReference, Type: <anonymous type: Key w As System.String(), Key z As System.String>, IsImplicit) (Syntax: 'Group By w  ... nto Count()')
                               IInvocationOperation ( Function System.Collections.Generic.IEnumerable(Of System.String).Count() As System.Int32) (OperationKind.Invocation, Type: System.Int32, IsImplicit) (Syntax: 'Count()')
-=======
-                              IPropertyReferenceExpression: ReadOnly Property <anonymous type: Key w As System.String(), Key z As System.String>.w As System.String() (OperationKind.PropertyReferenceExpression, Type: System.String(), IsImplicit) (Syntax: 'w')
-                                Instance Receiver: 
-                                  IParameterReferenceExpression: $VB$It (OperationKind.ParameterReferenceExpression, Type: <anonymous type: Key w As System.String(), Key z As System.String>, IsImplicit) (Syntax: 'Group By w  ... nto Count()')
-                              IPropertyReferenceExpression: ReadOnly Property <anonymous type: Key w As System.String(), Key z As System.String>.z As System.String (OperationKind.PropertyReferenceExpression, Type: System.String, IsImplicit) (Syntax: 'z')
-                                Instance Receiver: 
-                                  IParameterReferenceExpression: $VB$It (OperationKind.ParameterReferenceExpression, Type: <anonymous type: Key w As System.String(), Key z As System.String>, IsImplicit) (Syntax: 'Group By w  ... nto Count()')
-                              IInvocationExpression ( Function System.Collections.Generic.IEnumerable(Of System.String).Count() As System.Int32) (OperationKind.InvocationExpression, Type: System.Int32, IsImplicit) (Syntax: 'Count()')
->>>>>>> 7cdd69e7
                                 Instance Receiver: 
                                   IParameterReferenceOperation: $VB$ItAnonymous (OperationKind.ParameterReference, Type: System.Collections.Generic.IEnumerable(Of System.String), IsImplicit) (Syntax: 'Group By w  ... nto Count()')
                                 Arguments(0)
@@ -680,13 +622,8 @@
   Parts(6):
       IInterpolatedStringTextOperation (OperationKind.InterpolatedStringText, Type: null) (Syntax: 'String ')
         Text: 
-<<<<<<< HEAD
-          ILiteralOperation (OperationKind.Literal, Type: System.String, Constant: "String ") (Syntax: 'String ')
+          ILiteralOperation (OperationKind.Literal, Type: System.String, Constant: "String ", IsImplicit) (Syntax: 'String ')
       IInterpolationOperation (OperationKind.Interpolation, Type: null) (Syntax: '{x,20}')
-=======
-          ILiteralExpression (OperationKind.LiteralExpression, Type: System.String, Constant: "String ", IsImplicit) (Syntax: 'String ')
-      IInterpolation (OperationKind.Interpolation) (Syntax: '{x,20}')
->>>>>>> 7cdd69e7
         Expression: 
           IParameterReferenceOperation: x (OperationKind.ParameterReference, Type: System.String) (Syntax: 'x')
         Alignment: 
@@ -695,13 +632,8 @@
           null
       IInterpolatedStringTextOperation (OperationKind.InterpolatedStringText, Type: null) (Syntax: ' and ')
         Text: 
-<<<<<<< HEAD
-          ILiteralOperation (OperationKind.Literal, Type: System.String, Constant: " and ") (Syntax: ' and ')
+          ILiteralOperation (OperationKind.Literal, Type: System.String, Constant: " and ", IsImplicit) (Syntax: ' and ')
       IInterpolationOperation (OperationKind.Interpolation, Type: null) (Syntax: '{y:D3}')
-=======
-          ILiteralExpression (OperationKind.LiteralExpression, Type: System.String, Constant: " and ", IsImplicit) (Syntax: ' and ')
-      IInterpolation (OperationKind.Interpolation) (Syntax: '{y:D3}')
->>>>>>> 7cdd69e7
         Expression: 
           IParameterReferenceOperation: y (OperationKind.ParameterReference, Type: System.Int32) (Syntax: 'y')
         Alignment: 
@@ -710,13 +642,8 @@
           ILiteralOperation (OperationKind.Literal, Type: System.String, Constant: "D3") (Syntax: ':D3')
       IInterpolatedStringTextOperation (OperationKind.InterpolatedStringText, Type: null) (Syntax: ' and constant ')
         Text: 
-<<<<<<< HEAD
-          ILiteralOperation (OperationKind.Literal, Type: System.String, Constant: " and constant ") (Syntax: ' and constant ')
+          ILiteralOperation (OperationKind.Literal, Type: System.String, Constant: " and constant ", IsImplicit) (Syntax: ' and constant ')
       IInterpolationOperation (OperationKind.Interpolation, Type: null) (Syntax: '{1}')
-=======
-          ILiteralExpression (OperationKind.LiteralExpression, Type: System.String, Constant: " and constant ", IsImplicit) (Syntax: ' and constant ')
-      IInterpolation (OperationKind.Interpolation) (Syntax: '{1}')
->>>>>>> 7cdd69e7
         Expression: 
           ILiteralOperation (OperationKind.Literal, Type: System.Int32, Constant: 1) (Syntax: '1')
         Alignment: 
@@ -745,11 +672,7 @@
             Dim expectedOperationTree = <![CDATA[
 IExpressionStatementOperation (OperationKind.ExpressionStatement, Type: null) (Syntax: 'Mid(str, st ... ngth) = str')
   Expression: 
-<<<<<<< HEAD
-    ISimpleAssignmentOperation (OperationKind.SimpleAssignment, Type: System.Void) (Syntax: 'Mid(str, st ... ngth) = str')
-=======
-    ISimpleAssignmentExpression (OperationKind.SimpleAssignmentExpression, Type: System.Void, IsImplicit) (Syntax: 'Mid(str, st ... ngth) = str')
->>>>>>> 7cdd69e7
+    ISimpleAssignmentOperation (OperationKind.SimpleAssignment, Type: System.Void, IsImplicit) (Syntax: 'Mid(str, st ... ngth) = str')
       Left: 
         IParameterReferenceOperation: str (OperationKind.ParameterReference, Type: System.String) (Syntax: 'str')
       Right: 
@@ -938,17 +861,10 @@
   Condition: 
     IOperation:  (OperationKind.None, Type: null, IsImplicit) (Syntax: 'x')
       Children(1):
-<<<<<<< HEAD
           IParameterReferenceOperation: x (OperationKind.ParameterReference, Type: System.Nullable(Of System.Boolean)) (Syntax: 'x')
   WhenTrue: 
-    IBlockOperation (0 statements) (OperationKind.Block, Type: null) (Syntax: 'If x Then'B ... End If')
+    IBlockOperation (0 statements) (OperationKind.Block, Type: null, IsImplicit) (Syntax: 'If x Then'B ... End If')
   WhenFalse: 
-=======
-          IParameterReferenceExpression: x (OperationKind.ParameterReferenceExpression, Type: System.Nullable(Of System.Boolean)) (Syntax: 'x')
-  IfTrue: 
-    IBlockStatement (0 statements) (OperationKind.BlockStatement, IsImplicit) (Syntax: 'If x Then'B ... End If')
-  IfFalse: 
->>>>>>> 7cdd69e7
     null
 ]]>.Value
 
