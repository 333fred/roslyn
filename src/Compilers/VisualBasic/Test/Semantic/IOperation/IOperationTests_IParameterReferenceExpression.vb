--- conflicted
+++ resolved
@@ -379,13 +379,8 @@
 
             Dim expectedOperationTree = <![CDATA[
 IConversionExpression (Implicit, TryCast: False, Unchecked) (OperationKind.ConversionExpression, Type: System.EventHandler) (Syntax: 'New EventHa ... nction() x)')
-<<<<<<< HEAD
   Conversion: CommonConversion (Exists: True, IsIdentity: False, IsNumeric: False, IsReference: False, IsUserDefined: False) (MethodSymbol: null)
-  Operand: ILambdaExpression (Signature: Function () As System.Object) (OperationKind.LambdaExpression, Type: null) (Syntax: 'Function() x')
-=======
-  Conversion: CommonConversion (Exists: False, IsIdentity: False, IsNumeric: False, IsReference: False, IsUserDefined: False) (MethodSymbol: null)
   Operand: IAnonymousFunctionExpression (Symbol: Function () As System.Object) (OperationKind.AnonymousFunctionExpression, Type: null) (Syntax: 'Function() x')
->>>>>>> 14886b2c
       IBlockStatement (3 statements, 1 locals) (OperationKind.BlockStatement) (Syntax: 'Function() x')
         Locals: Local_1: <anonymous local> As System.Object
         IReturnStatement (OperationKind.ReturnStatement) (Syntax: 'x')
