﻿' Copyright (c) Microsoft.  All Rights Reserved.  Licensed under the Apache License, Version 2.0.  See License.txt in the project root for license information.

Imports Microsoft.CodeAnalysis.Operations
Imports Microsoft.CodeAnalysis.Test.Utilities
Imports Microsoft.CodeAnalysis.VisualBasic.Syntax
Imports Roslyn.Test.Utilities

Namespace Microsoft.CodeAnalysis.VisualBasic.UnitTests.Semantics

    Partial Public Class IOperationTests
        Inherits SemanticModelTestBase

        <CompilerTrait(CompilerFeature.IOperation)>
        <Fact(), WorkItem(17602, "https://github.com/dotnet/roslyn/issues/17602")>
        Public Sub IForEachLoopStatement_SimpleForLoopsTest()
            Dim source = <![CDATA[
Imports System
Class C
    Shared Sub Main()
        Dim arr As String() = New String(1) {}
        arr(0) = "one"
        arr(1) = "two"
        For Each s As String In arr'BIND:"For Each s As String In arr"
            Console.WriteLine(s)
        Next
    End Sub
End Class
    ]]>.Value

            Dim expectedOperationTree = <![CDATA[
IForEachLoopOperation (LoopKind.ForEach) (OperationKind.Loop, Type: null) (Syntax: 'For Each s  ... Next')
  Locals: Local_1: s As System.String
  LoopControlVariable: 
    ILocalReferenceOperation: s (OperationKind.LocalReference, Type: System.String) (Syntax: 's As String')
  Collection: 
    IConversionOperation (Implicit, TryCast: False, Unchecked) (OperationKind.Conversion, Type: System.Collections.IEnumerable, IsImplicit) (Syntax: 'arr')
      Conversion: CommonConversion (Exists: True, IsIdentity: False, IsNumeric: False, IsReference: True, IsUserDefined: False) (MethodSymbol: null)
      Operand: 
        ILocalReferenceOperation: arr (OperationKind.LocalReference, Type: System.String()) (Syntax: 'arr')
  Body: 
<<<<<<< HEAD
    IBlockOperation (1 statements) (OperationKind.Block, Type: null) (Syntax: 'For Each s  ... Next')
      IExpressionStatementOperation (OperationKind.ExpressionStatement, Type: null) (Syntax: 'Console.WriteLine(s)')
=======
    IBlockStatement (1 statements) (OperationKind.BlockStatement, IsImplicit) (Syntax: 'For Each s  ... Next')
      IExpressionStatement (OperationKind.ExpressionStatement) (Syntax: 'Console.WriteLine(s)')
>>>>>>> 7cdd69e7
        Expression: 
          IInvocationOperation (Sub System.Console.WriteLine(value As System.String)) (OperationKind.Invocation, Type: System.Void) (Syntax: 'Console.WriteLine(s)')
            Instance Receiver: 
              null
            Arguments(1):
                IArgumentOperation (ArgumentKind.Explicit, Matching Parameter: value) (OperationKind.Argument, Type: null) (Syntax: 's')
                  ILocalReferenceOperation: s (OperationKind.LocalReference, Type: System.String) (Syntax: 's')
                  InConversion: CommonConversion (Exists: True, IsIdentity: True, IsNumeric: False, IsReference: False, IsUserDefined: False) (MethodSymbol: null)
                  OutConversion: CommonConversion (Exists: True, IsIdentity: True, IsNumeric: False, IsReference: False, IsUserDefined: False) (MethodSymbol: null)
  NextVariables(0)
]]>.Value

            VerifyOperationTreeForTest(Of ForEachBlockSyntax)(source, expectedOperationTree)
        End Sub

        <CompilerTrait(CompilerFeature.IOperation)>
        <Fact(), WorkItem(17602, "https://github.com/dotnet/roslyn/issues/17602")>
        Public Sub IForEachLoopStatement_WithList()
            Dim source = <![CDATA[
Class Program
    Private Shared Sub Main(args As String())
        Dim list As New System.Collections.Generic.List(Of String)()
        list.Add("a")
        list.Add("b")
        list.Add("c")
        For Each item As String In list'BIND:"For Each item As String In list"
            System.Console.WriteLine(item)
        Next

    End Sub
End Class
    ]]>.Value

            Dim expectedOperationTree = <![CDATA[
IForEachLoopOperation (LoopKind.ForEach) (OperationKind.Loop, Type: null) (Syntax: 'For Each it ... Next')
  Locals: Local_1: item As System.String
  LoopControlVariable: 
    ILocalReferenceOperation: item (OperationKind.LocalReference, Type: System.String) (Syntax: 'item As String')
  Collection: 
    ILocalReferenceOperation: list (OperationKind.LocalReference, Type: System.Collections.Generic.List(Of System.String)) (Syntax: 'list')
  Body: 
<<<<<<< HEAD
    IBlockOperation (1 statements) (OperationKind.Block, Type: null) (Syntax: 'For Each it ... Next')
      IExpressionStatementOperation (OperationKind.ExpressionStatement, Type: null) (Syntax: 'System.Cons ... eLine(item)')
=======
    IBlockStatement (1 statements) (OperationKind.BlockStatement, IsImplicit) (Syntax: 'For Each it ... Next')
      IExpressionStatement (OperationKind.ExpressionStatement) (Syntax: 'System.Cons ... eLine(item)')
>>>>>>> 7cdd69e7
        Expression: 
          IInvocationOperation (Sub System.Console.WriteLine(value As System.String)) (OperationKind.Invocation, Type: System.Void) (Syntax: 'System.Cons ... eLine(item)')
            Instance Receiver: 
              null
            Arguments(1):
                IArgumentOperation (ArgumentKind.Explicit, Matching Parameter: value) (OperationKind.Argument, Type: null) (Syntax: 'item')
                  ILocalReferenceOperation: item (OperationKind.LocalReference, Type: System.String) (Syntax: 'item')
                  InConversion: CommonConversion (Exists: True, IsIdentity: True, IsNumeric: False, IsReference: False, IsUserDefined: False) (MethodSymbol: null)
                  OutConversion: CommonConversion (Exists: True, IsIdentity: True, IsNumeric: False, IsReference: False, IsUserDefined: False) (MethodSymbol: null)
  NextVariables(0)
]]>.Value

            VerifyOperationTreeForTest(Of ForEachBlockSyntax)(source, expectedOperationTree)
        End Sub

        <CompilerTrait(CompilerFeature.IOperation)>
        <Fact(), WorkItem(17602, "https://github.com/dotnet/roslyn/issues/17602")>
        Public Sub IForEachLoopStatement_WithBreak()
            Dim source = <![CDATA[
Class C
    Public Shared Sub Main()
        Dim S As String() = New String() {"ABC", "XYZ"}
        For Each x As String In S
            For Each y As Char In x'BIND:"For Each y As Char In x"
                If y = "B"c Then
                    Exit For
                Else
                    System.Console.WriteLine(y)
                End If
            Next
        Next
    End Sub
End Class

    ]]>.Value

            Dim expectedOperationTree = <![CDATA[
IForEachLoopOperation (LoopKind.ForEach) (OperationKind.Loop, Type: null) (Syntax: 'For Each y  ... Next')
  Locals: Local_1: y As System.Char
  LoopControlVariable: 
    ILocalReferenceOperation: y (OperationKind.LocalReference, Type: System.Char) (Syntax: 'y As Char')
  Collection: 
    ILocalReferenceOperation: x (OperationKind.LocalReference, Type: System.String) (Syntax: 'x')
  Body: 
<<<<<<< HEAD
    IBlockOperation (1 statements) (OperationKind.Block, Type: null) (Syntax: 'For Each y  ... Next')
      IConditionalOperation (OperationKind.Conditional, Type: null) (Syntax: 'If y = "B"c ... End If')
=======
    IBlockStatement (1 statements) (OperationKind.BlockStatement, IsImplicit) (Syntax: 'For Each y  ... Next')
      IIfStatement (OperationKind.IfStatement) (Syntax: 'If y = "B"c ... End If')
>>>>>>> 7cdd69e7
        Condition: 
          IBinaryOperation (BinaryOperatorKind.Equals, Checked) (OperationKind.BinaryOperator, Type: System.Boolean) (Syntax: 'y = "B"c')
            Left: 
              ILocalReferenceOperation: y (OperationKind.LocalReference, Type: System.Char) (Syntax: 'y')
            Right: 
<<<<<<< HEAD
              ILiteralOperation (OperationKind.Literal, Type: System.Char, Constant: B) (Syntax: '"B"c')
        WhenTrue: 
          IBlockOperation (1 statements) (OperationKind.Block, Type: null) (Syntax: 'If y = "B"c ... End If')
            IBranchOperation (BranchKind.Break, Label: exit) (OperationKind.Branch, Type: null) (Syntax: 'Exit For')
        WhenFalse: 
          IBlockOperation (1 statements) (OperationKind.Block, Type: null) (Syntax: 'Else ... riteLine(y)')
            IExpressionStatementOperation (OperationKind.ExpressionStatement, Type: null) (Syntax: 'System.Cons ... riteLine(y)')
=======
              ILiteralExpression (OperationKind.LiteralExpression, Type: System.Char, Constant: B) (Syntax: '"B"c')
        IfTrue: 
          IBlockStatement (1 statements) (OperationKind.BlockStatement, IsImplicit) (Syntax: 'If y = "B"c ... End If')
            IBranchStatement (BranchKind.Break, Label: exit) (OperationKind.BranchStatement) (Syntax: 'Exit For')
        IfFalse: 
          IBlockStatement (1 statements) (OperationKind.BlockStatement) (Syntax: 'Else ... riteLine(y)')
            IExpressionStatement (OperationKind.ExpressionStatement) (Syntax: 'System.Cons ... riteLine(y)')
>>>>>>> 7cdd69e7
              Expression: 
                IInvocationOperation (Sub System.Console.WriteLine(value As System.Char)) (OperationKind.Invocation, Type: System.Void) (Syntax: 'System.Cons ... riteLine(y)')
                  Instance Receiver: 
                    null
                  Arguments(1):
                      IArgumentOperation (ArgumentKind.Explicit, Matching Parameter: value) (OperationKind.Argument, Type: null) (Syntax: 'y')
                        ILocalReferenceOperation: y (OperationKind.LocalReference, Type: System.Char) (Syntax: 'y')
                        InConversion: CommonConversion (Exists: True, IsIdentity: True, IsNumeric: False, IsReference: False, IsUserDefined: False) (MethodSymbol: null)
                        OutConversion: CommonConversion (Exists: True, IsIdentity: True, IsNumeric: False, IsReference: False, IsUserDefined: False) (MethodSymbol: null)
  NextVariables(0)
]]>.Value

            VerifyOperationTreeForTest(Of ForEachBlockSyntax)(source, expectedOperationTree)
        End Sub

        <CompilerTrait(CompilerFeature.IOperation)>
        <Fact(), WorkItem(17602, "https://github.com/dotnet/roslyn/issues/17602")>
        Public Sub IForEachLoopStatement_WithContinue()
            Dim source = <![CDATA[
Class C
    Public Shared Sub Main()
        Dim S As String() = New String() {"ABC", "XYZ"}
        For Each x As String In S'BIND:"For Each x As String In S"
            For Each y As Char In x
                If y = "B"c Then
                    Continue For
                End If
                System.Console.WriteLine(y)
        Next y, x
    End Sub
End Class

    ]]>.Value

            Dim expectedOperationTree = <![CDATA[
IForEachLoopOperation (LoopKind.ForEach) (OperationKind.Loop, Type: null) (Syntax: 'For Each x  ... Next y, x')
  Locals: Local_1: x As System.String
  LoopControlVariable: 
    ILocalReferenceOperation: x (OperationKind.LocalReference, Type: System.String) (Syntax: 'x As String')
  Collection: 
    IConversionOperation (Implicit, TryCast: False, Unchecked) (OperationKind.Conversion, Type: System.Collections.IEnumerable, IsImplicit) (Syntax: 'S')
      Conversion: CommonConversion (Exists: True, IsIdentity: False, IsNumeric: False, IsReference: True, IsUserDefined: False) (MethodSymbol: null)
      Operand: 
        ILocalReferenceOperation: S (OperationKind.LocalReference, Type: System.String()) (Syntax: 'S')
  Body: 
<<<<<<< HEAD
    IBlockOperation (1 statements) (OperationKind.Block, Type: null) (Syntax: 'For Each x  ... Next y, x')
      IForEachLoopOperation (LoopKind.ForEach) (OperationKind.Loop, Type: null) (Syntax: 'For Each y  ... Next y, x')
=======
    IBlockStatement (1 statements) (OperationKind.BlockStatement, IsImplicit) (Syntax: 'For Each x  ... Next y, x')
      IForEachLoopStatement (LoopKind.ForEach) (OperationKind.LoopStatement) (Syntax: 'For Each y  ... Next y, x')
>>>>>>> 7cdd69e7
        Locals: Local_1: y As System.Char
        LoopControlVariable: 
          ILocalReferenceOperation: y (OperationKind.LocalReference, Type: System.Char) (Syntax: 'y As Char')
        Collection: 
          ILocalReferenceOperation: x (OperationKind.LocalReference, Type: System.String) (Syntax: 'x')
        Body: 
<<<<<<< HEAD
          IBlockOperation (2 statements) (OperationKind.Block, Type: null) (Syntax: 'For Each y  ... Next y, x')
            IConditionalOperation (OperationKind.Conditional, Type: null) (Syntax: 'If y = "B"c ... End If')
=======
          IBlockStatement (2 statements) (OperationKind.BlockStatement, IsImplicit) (Syntax: 'For Each y  ... Next y, x')
            IIfStatement (OperationKind.IfStatement) (Syntax: 'If y = "B"c ... End If')
>>>>>>> 7cdd69e7
              Condition: 
                IBinaryOperation (BinaryOperatorKind.Equals, Checked) (OperationKind.BinaryOperator, Type: System.Boolean) (Syntax: 'y = "B"c')
                  Left: 
                    ILocalReferenceOperation: y (OperationKind.LocalReference, Type: System.Char) (Syntax: 'y')
                  Right: 
<<<<<<< HEAD
                    ILiteralOperation (OperationKind.Literal, Type: System.Char, Constant: B) (Syntax: '"B"c')
              WhenTrue: 
                IBlockOperation (1 statements) (OperationKind.Block, Type: null) (Syntax: 'If y = "B"c ... End If')
                  IBranchOperation (BranchKind.Continue, Label: continue) (OperationKind.Branch, Type: null) (Syntax: 'Continue For')
              WhenFalse: 
=======
                    ILiteralExpression (OperationKind.LiteralExpression, Type: System.Char, Constant: B) (Syntax: '"B"c')
              IfTrue: 
                IBlockStatement (1 statements) (OperationKind.BlockStatement, IsImplicit) (Syntax: 'If y = "B"c ... End If')
                  IBranchStatement (BranchKind.Continue, Label: continue) (OperationKind.BranchStatement) (Syntax: 'Continue For')
              IfFalse: 
>>>>>>> 7cdd69e7
                null
            IExpressionStatementOperation (OperationKind.ExpressionStatement, Type: null) (Syntax: 'System.Cons ... riteLine(y)')
              Expression: 
                IInvocationOperation (Sub System.Console.WriteLine(value As System.Char)) (OperationKind.Invocation, Type: System.Void) (Syntax: 'System.Cons ... riteLine(y)')
                  Instance Receiver: 
                    null
                  Arguments(1):
                      IArgumentOperation (ArgumentKind.Explicit, Matching Parameter: value) (OperationKind.Argument, Type: null) (Syntax: 'y')
                        ILocalReferenceOperation: y (OperationKind.LocalReference, Type: System.Char) (Syntax: 'y')
                        InConversion: CommonConversion (Exists: True, IsIdentity: True, IsNumeric: False, IsReference: False, IsUserDefined: False) (MethodSymbol: null)
                        OutConversion: CommonConversion (Exists: True, IsIdentity: True, IsNumeric: False, IsReference: False, IsUserDefined: False) (MethodSymbol: null)
        NextVariables(2):
            ILocalReferenceOperation: y (OperationKind.LocalReference, Type: System.Char) (Syntax: 'y')
            ILocalReferenceOperation: x (OperationKind.LocalReference, Type: System.String) (Syntax: 'x')
  NextVariables(0)
]]>.Value

            VerifyOperationTreeForTest(Of ForEachBlockSyntax)(source, expectedOperationTree)
        End Sub

        <CompilerTrait(CompilerFeature.IOperation)>
        <Fact(), WorkItem(17602, "https://github.com/dotnet/roslyn/issues/17602")>
        Public Sub IForEachLoopStatement_Nested()
            Dim source = <![CDATA[
Class C
    Shared Sub Main()
        Dim c(3)() As Integer
        For Each x As Integer() In c
            ReDim x(3)
            For i As Integer = 0 To 3
                x(i) = i
            Next
            For Each y As Integer In x'BIND:"For Each y As Integer In x"
                System.Console.WriteLine(y)
            Next
        Next
    End Sub
End Class

    ]]>.Value

            Dim expectedOperationTree = <![CDATA[
IForEachLoopOperation (LoopKind.ForEach) (OperationKind.Loop, Type: null) (Syntax: 'For Each y  ... Next')
  Locals: Local_1: y As System.Int32
  LoopControlVariable: 
    ILocalReferenceOperation: y (OperationKind.LocalReference, Type: System.Int32) (Syntax: 'y As Integer')
  Collection: 
    IConversionOperation (Implicit, TryCast: False, Unchecked) (OperationKind.Conversion, Type: System.Collections.IEnumerable, IsImplicit) (Syntax: 'x')
      Conversion: CommonConversion (Exists: True, IsIdentity: False, IsNumeric: False, IsReference: True, IsUserDefined: False) (MethodSymbol: null)
      Operand: 
        ILocalReferenceOperation: x (OperationKind.LocalReference, Type: System.Int32()) (Syntax: 'x')
  Body: 
<<<<<<< HEAD
    IBlockOperation (1 statements) (OperationKind.Block, Type: null) (Syntax: 'For Each y  ... Next')
      IExpressionStatementOperation (OperationKind.ExpressionStatement, Type: null) (Syntax: 'System.Cons ... riteLine(y)')
=======
    IBlockStatement (1 statements) (OperationKind.BlockStatement, IsImplicit) (Syntax: 'For Each y  ... Next')
      IExpressionStatement (OperationKind.ExpressionStatement) (Syntax: 'System.Cons ... riteLine(y)')
>>>>>>> 7cdd69e7
        Expression: 
          IInvocationOperation (Sub System.Console.WriteLine(value As System.Int32)) (OperationKind.Invocation, Type: System.Void) (Syntax: 'System.Cons ... riteLine(y)')
            Instance Receiver: 
              null
            Arguments(1):
                IArgumentOperation (ArgumentKind.Explicit, Matching Parameter: value) (OperationKind.Argument, Type: null) (Syntax: 'y')
                  ILocalReferenceOperation: y (OperationKind.LocalReference, Type: System.Int32) (Syntax: 'y')
                  InConversion: CommonConversion (Exists: True, IsIdentity: True, IsNumeric: False, IsReference: False, IsUserDefined: False) (MethodSymbol: null)
                  OutConversion: CommonConversion (Exists: True, IsIdentity: True, IsNumeric: False, IsReference: False, IsUserDefined: False) (MethodSymbol: null)
  NextVariables(0)
]]>.Value

            VerifyOperationTreeForTest(Of ForEachBlockSyntax)(source, expectedOperationTree)
        End Sub

        <CompilerTrait(CompilerFeature.IOperation)>
        <Fact(), WorkItem(17602, "https://github.com/dotnet/roslyn/issues/17602")>
        Public Sub IForEachLoopStatement_Nested1()
            Dim source = <![CDATA[
Class C
    Public Shared Sub Main()
        Dim S As String() = New String() {"ABC", "XYZ"}
        For Each x As String In S'BIND:"For Each x As String In S"
            For Each y As Char In x
                System.Console.WriteLine(y)
            Next
        Next
    End Sub
End Class

    ]]>.Value

            Dim expectedOperationTree = <![CDATA[
IForEachLoopOperation (LoopKind.ForEach) (OperationKind.Loop, Type: null) (Syntax: 'For Each x  ... Next')
  Locals: Local_1: x As System.String
  LoopControlVariable: 
    ILocalReferenceOperation: x (OperationKind.LocalReference, Type: System.String) (Syntax: 'x As String')
  Collection: 
    IConversionOperation (Implicit, TryCast: False, Unchecked) (OperationKind.Conversion, Type: System.Collections.IEnumerable, IsImplicit) (Syntax: 'S')
      Conversion: CommonConversion (Exists: True, IsIdentity: False, IsNumeric: False, IsReference: True, IsUserDefined: False) (MethodSymbol: null)
      Operand: 
        ILocalReferenceOperation: S (OperationKind.LocalReference, Type: System.String()) (Syntax: 'S')
  Body: 
<<<<<<< HEAD
    IBlockOperation (1 statements) (OperationKind.Block, Type: null) (Syntax: 'For Each x  ... Next')
      IForEachLoopOperation (LoopKind.ForEach) (OperationKind.Loop, Type: null) (Syntax: 'For Each y  ... Next')
=======
    IBlockStatement (1 statements) (OperationKind.BlockStatement, IsImplicit) (Syntax: 'For Each x  ... Next')
      IForEachLoopStatement (LoopKind.ForEach) (OperationKind.LoopStatement) (Syntax: 'For Each y  ... Next')
>>>>>>> 7cdd69e7
        Locals: Local_1: y As System.Char
        LoopControlVariable: 
          ILocalReferenceOperation: y (OperationKind.LocalReference, Type: System.Char) (Syntax: 'y As Char')
        Collection: 
          ILocalReferenceOperation: x (OperationKind.LocalReference, Type: System.String) (Syntax: 'x')
        Body: 
<<<<<<< HEAD
          IBlockOperation (1 statements) (OperationKind.Block, Type: null) (Syntax: 'For Each y  ... Next')
            IExpressionStatementOperation (OperationKind.ExpressionStatement, Type: null) (Syntax: 'System.Cons ... riteLine(y)')
=======
          IBlockStatement (1 statements) (OperationKind.BlockStatement, IsImplicit) (Syntax: 'For Each y  ... Next')
            IExpressionStatement (OperationKind.ExpressionStatement) (Syntax: 'System.Cons ... riteLine(y)')
>>>>>>> 7cdd69e7
              Expression: 
                IInvocationOperation (Sub System.Console.WriteLine(value As System.Char)) (OperationKind.Invocation, Type: System.Void) (Syntax: 'System.Cons ... riteLine(y)')
                  Instance Receiver: 
                    null
                  Arguments(1):
                      IArgumentOperation (ArgumentKind.Explicit, Matching Parameter: value) (OperationKind.Argument, Type: null) (Syntax: 'y')
                        ILocalReferenceOperation: y (OperationKind.LocalReference, Type: System.Char) (Syntax: 'y')
                        InConversion: CommonConversion (Exists: True, IsIdentity: True, IsNumeric: False, IsReference: False, IsUserDefined: False) (MethodSymbol: null)
                        OutConversion: CommonConversion (Exists: True, IsIdentity: True, IsNumeric: False, IsReference: False, IsUserDefined: False) (MethodSymbol: null)
        NextVariables(0)
  NextVariables(0)
]]>.Value

            VerifyOperationTreeForTest(Of ForEachBlockSyntax)(source, expectedOperationTree)
        End Sub

        <CompilerTrait(CompilerFeature.IOperation)>
        <Fact(), WorkItem(17602, "https://github.com/dotnet/roslyn/issues/17602")>
        Public Sub IForEachLoopStatement_Interface()
            Dim source = <![CDATA[
Option Infer On

Class C
    Public Shared Sub Main()
        For Each x In New Enumerable()'BIND:"For Each x In New Enumerable()"
            System.Console.WriteLine(x)
        Next
    End Sub
End Class

Class Enumerable
    Implements System.Collections.IEnumerable
    Private Function System_Collections_IEnumerable_GetEnumerator() As System.Collections.IEnumerator Implements System.Collections.IEnumerable.GetEnumerator
        Dim list As New System.Collections.Generic.List(Of Integer)()
        list.Add(3)
        list.Add(2)
        list.Add(1)
        Return list.GetEnumerator()
    End Function
End Class
    ]]>.Value

            Dim expectedOperationTree = <![CDATA[
IForEachLoopOperation (LoopKind.ForEach) (OperationKind.Loop, Type: null) (Syntax: 'For Each x  ... Next')
  Locals: Local_1: x As System.Object
  LoopControlVariable: 
    ILocalReferenceOperation: x (OperationKind.LocalReference, Type: System.Object) (Syntax: 'x')
  Collection: 
    IConversionOperation (Implicit, TryCast: False, Unchecked) (OperationKind.Conversion, Type: System.Collections.IEnumerable, IsImplicit) (Syntax: 'New Enumerable()')
      Conversion: CommonConversion (Exists: True, IsIdentity: False, IsNumeric: False, IsReference: True, IsUserDefined: False) (MethodSymbol: null)
      Operand: 
        IObjectCreationOperation (Constructor: Sub Enumerable..ctor()) (OperationKind.ObjectCreation, Type: Enumerable) (Syntax: 'New Enumerable()')
          Arguments(0)
          Initializer: 
            null
  Body: 
<<<<<<< HEAD
    IBlockOperation (1 statements) (OperationKind.Block, Type: null) (Syntax: 'For Each x  ... Next')
      IExpressionStatementOperation (OperationKind.ExpressionStatement, Type: null) (Syntax: 'System.Cons ... riteLine(x)')
=======
    IBlockStatement (1 statements) (OperationKind.BlockStatement, IsImplicit) (Syntax: 'For Each x  ... Next')
      IExpressionStatement (OperationKind.ExpressionStatement) (Syntax: 'System.Cons ... riteLine(x)')
>>>>>>> 7cdd69e7
        Expression: 
          IInvocationOperation (Sub System.Console.WriteLine(value As System.Object)) (OperationKind.Invocation, Type: System.Void) (Syntax: 'System.Cons ... riteLine(x)')
            Instance Receiver: 
              null
            Arguments(1):
                IArgumentOperation (ArgumentKind.Explicit, Matching Parameter: value) (OperationKind.Argument, Type: null) (Syntax: 'x')
                  ILocalReferenceOperation: x (OperationKind.LocalReference, Type: System.Object) (Syntax: 'x')
                  InConversion: CommonConversion (Exists: True, IsIdentity: True, IsNumeric: False, IsReference: False, IsUserDefined: False) (MethodSymbol: null)
                  OutConversion: CommonConversion (Exists: True, IsIdentity: True, IsNumeric: False, IsReference: False, IsUserDefined: False) (MethodSymbol: null)
  NextVariables(0)
]]>.Value

            VerifyOperationTreeForTest(Of ForEachBlockSyntax)(source, expectedOperationTree)
        End Sub

        <CompilerTrait(CompilerFeature.IOperation)>
        <Fact(), WorkItem(17602, "https://github.com/dotnet/roslyn/issues/17602")>
        Public Sub IForEachLoopStatement_String()
            Dim source = <![CDATA[
Option Infer On
Class Program
    Public Shared Sub Main()
        Const s As String = Nothing
        For Each y In s'BIND:"For Each y In s"
            System.Console.WriteLine(y)
        Next
    End Sub
End Class
    ]]>.Value

            Dim expectedOperationTree = <![CDATA[
IForEachLoopOperation (LoopKind.ForEach) (OperationKind.Loop, Type: null) (Syntax: 'For Each y  ... Next')
  Locals: Local_1: y As System.Char
  LoopControlVariable: 
    ILocalReferenceOperation: y (OperationKind.LocalReference, Type: System.Char) (Syntax: 'y')
  Collection: 
    ILocalReferenceOperation: s (OperationKind.LocalReference, Type: System.String, Constant: null) (Syntax: 's')
  Body: 
<<<<<<< HEAD
    IBlockOperation (1 statements) (OperationKind.Block, Type: null) (Syntax: 'For Each y  ... Next')
      IExpressionStatementOperation (OperationKind.ExpressionStatement, Type: null) (Syntax: 'System.Cons ... riteLine(y)')
=======
    IBlockStatement (1 statements) (OperationKind.BlockStatement, IsImplicit) (Syntax: 'For Each y  ... Next')
      IExpressionStatement (OperationKind.ExpressionStatement) (Syntax: 'System.Cons ... riteLine(y)')
>>>>>>> 7cdd69e7
        Expression: 
          IInvocationOperation (Sub System.Console.WriteLine(value As System.Char)) (OperationKind.Invocation, Type: System.Void) (Syntax: 'System.Cons ... riteLine(y)')
            Instance Receiver: 
              null
            Arguments(1):
                IArgumentOperation (ArgumentKind.Explicit, Matching Parameter: value) (OperationKind.Argument, Type: null) (Syntax: 'y')
                  ILocalReferenceOperation: y (OperationKind.LocalReference, Type: System.Char) (Syntax: 'y')
                  InConversion: CommonConversion (Exists: True, IsIdentity: True, IsNumeric: False, IsReference: False, IsUserDefined: False) (MethodSymbol: null)
                  OutConversion: CommonConversion (Exists: True, IsIdentity: True, IsNumeric: False, IsReference: False, IsUserDefined: False) (MethodSymbol: null)
  NextVariables(0)
]]>.Value

            VerifyOperationTreeForTest(Of ForEachBlockSyntax)(source, expectedOperationTree)
        End Sub

        <CompilerTrait(CompilerFeature.IOperation)>
        <Fact(), WorkItem(17602, "https://github.com/dotnet/roslyn/issues/17602")>
        Public Sub IForEachLoopStatement_IterateStruct()
            Dim source = <![CDATA[
Option Infer On
Imports System.Collections
Class C
    Public Shared Sub Main()
        For Each x In New Enumerable()'BIND:"For Each x In New Enumerable()"
            System.Console.WriteLine(x)
        Next
    End Sub
End Class
Structure Enumerable
    Implements IEnumerable
    Private Function IEnumerable_GetEnumerator() As IEnumerator Implements IEnumerable.GetEnumerator
        Return New Integer() {1, 2, 3}.GetEnumerator()
    End Function
End Structure
    ]]>.Value

            Dim expectedOperationTree = <![CDATA[
IForEachLoopOperation (LoopKind.ForEach) (OperationKind.Loop, Type: null) (Syntax: 'For Each x  ... Next')
  Locals: Local_1: x As System.Object
  LoopControlVariable: 
    ILocalReferenceOperation: x (OperationKind.LocalReference, Type: System.Object) (Syntax: 'x')
  Collection: 
    IConversionOperation (Implicit, TryCast: False, Unchecked) (OperationKind.Conversion, Type: System.Collections.IEnumerable, IsImplicit) (Syntax: 'New Enumerable()')
      Conversion: CommonConversion (Exists: True, IsIdentity: False, IsNumeric: False, IsReference: False, IsUserDefined: False) (MethodSymbol: null)
      Operand: 
        IObjectCreationOperation (Constructor: Sub Enumerable..ctor()) (OperationKind.ObjectCreation, Type: Enumerable) (Syntax: 'New Enumerable()')
          Arguments(0)
          Initializer: 
            null
  Body: 
<<<<<<< HEAD
    IBlockOperation (1 statements) (OperationKind.Block, Type: null) (Syntax: 'For Each x  ... Next')
      IExpressionStatementOperation (OperationKind.ExpressionStatement, Type: null) (Syntax: 'System.Cons ... riteLine(x)')
=======
    IBlockStatement (1 statements) (OperationKind.BlockStatement, IsImplicit) (Syntax: 'For Each x  ... Next')
      IExpressionStatement (OperationKind.ExpressionStatement) (Syntax: 'System.Cons ... riteLine(x)')
>>>>>>> 7cdd69e7
        Expression: 
          IInvocationOperation (Sub System.Console.WriteLine(value As System.Object)) (OperationKind.Invocation, Type: System.Void) (Syntax: 'System.Cons ... riteLine(x)')
            Instance Receiver: 
              null
            Arguments(1):
                IArgumentOperation (ArgumentKind.Explicit, Matching Parameter: value) (OperationKind.Argument, Type: null) (Syntax: 'x')
                  ILocalReferenceOperation: x (OperationKind.LocalReference, Type: System.Object) (Syntax: 'x')
                  InConversion: CommonConversion (Exists: True, IsIdentity: True, IsNumeric: False, IsReference: False, IsUserDefined: False) (MethodSymbol: null)
                  OutConversion: CommonConversion (Exists: True, IsIdentity: True, IsNumeric: False, IsReference: False, IsUserDefined: False) (MethodSymbol: null)
  NextVariables(0)
]]>.Value

            VerifyOperationTreeForTest(Of ForEachBlockSyntax)(source, expectedOperationTree)
        End Sub

        <CompilerTrait(CompilerFeature.IOperation)>
        <Fact(), WorkItem(17602, "https://github.com/dotnet/roslyn/issues/17602")>
        Public Sub IForEachLoopStatement_QueryExpression()
            Dim source = <![CDATA[
Imports System
Imports System.Collections.Generic
Imports System.Diagnostics
Imports System.Linq

Module Program
    Sub Main(args As String())
        ' Obtain a list of customers.
        Dim customers As List(Of Customer) = GetCustomers()

        ' Return customers that are grouped based on country.
        Dim countries = From cust In customers
                        Order By cust.Country, cust.City
                        Group By CountryName = cust.Country
                        Into CustomersInCountry = Group, Count()
                        Order By CountryName

        ' Output the results.
        For Each country In countries'BIND:"For Each country In countries"
            Debug.WriteLine(country.CountryName & " count=" & country.Count)

            For Each customer In country.CustomersInCountry
                Debug.WriteLine("   " & customer.CompanyName & "  " & customer.City)
            Next
        Next
    End Sub

    Private Function GetCustomers() As List(Of Customer)
        Return New List(Of Customer) From
            {
                New Customer With {.CustomerID = 1, .CompanyName = "C", .City = "H", .Country = "C"},
                New Customer With {.CustomerID = 2, .CompanyName = "M", .City = "R", .Country = "U"},
                New Customer With {.CustomerID = 3, .CompanyName = "F", .City = "V", .Country = "C"}
            }
    End Function
End Module

Class Customer
    Public Property CustomerID As Integer
    Public Property CompanyName As String
    Public Property City As String
    Public Property Country As String
End Class

]]>.Value

            Dim expectedOperationTree = <![CDATA[
IForEachLoopOperation (LoopKind.ForEach) (OperationKind.Loop, Type: null) (Syntax: 'For Each co ... Next')
  Locals: Local_1: country As <anonymous type: Key CountryName As System.String, Key CustomersInCountry As System.Collections.Generic.IEnumerable(Of Customer), Key Count As System.Int32>
  LoopControlVariable: 
    ILocalReferenceOperation: country (OperationKind.LocalReference, Type: <anonymous type: Key CountryName As System.String, Key CustomersInCountry As System.Collections.Generic.IEnumerable(Of Customer), Key Count As System.Int32>) (Syntax: 'country')
  Collection: 
    ILocalReferenceOperation: countries (OperationKind.LocalReference, Type: System.Linq.IOrderedEnumerable(Of <anonymous type: Key CountryName As System.String, Key CustomersInCountry As System.Collections.Generic.IEnumerable(Of Customer), Key Count As System.Int32>)) (Syntax: 'countries')
  Body: 
<<<<<<< HEAD
    IBlockOperation (2 statements) (OperationKind.Block, Type: null) (Syntax: 'For Each co ... Next')
      IExpressionStatementOperation (OperationKind.ExpressionStatement, Type: null) (Syntax: 'Debug.Write ... ntry.Count)')
=======
    IBlockStatement (2 statements) (OperationKind.BlockStatement, IsImplicit) (Syntax: 'For Each co ... Next')
      IExpressionStatement (OperationKind.ExpressionStatement) (Syntax: 'Debug.Write ... ntry.Count)')
>>>>>>> 7cdd69e7
        Expression: 
          IInvocationOperation (Sub System.Diagnostics.Debug.WriteLine(message As System.String)) (OperationKind.Invocation, Type: System.Void) (Syntax: 'Debug.Write ... ntry.Count)')
            Instance Receiver: 
              null
            Arguments(1):
                IArgumentOperation (ArgumentKind.Explicit, Matching Parameter: message) (OperationKind.Argument, Type: null) (Syntax: 'country.Cou ... untry.Count')
                  IBinaryOperation (BinaryOperatorKind.Concatenate, Checked) (OperationKind.BinaryOperator, Type: System.String) (Syntax: 'country.Cou ... untry.Count')
                    Left: 
                      IBinaryOperation (BinaryOperatorKind.Concatenate, Checked) (OperationKind.BinaryOperator, Type: System.String) (Syntax: 'country.Cou ... & " count="')
                        Left: 
                          IPropertyReferenceOperation: ReadOnly Property <anonymous type: Key CountryName As System.String, Key CustomersInCountry As System.Collections.Generic.IEnumerable(Of Customer), Key Count As System.Int32>.CountryName As System.String (OperationKind.PropertyReference, Type: System.String) (Syntax: 'country.CountryName')
                            Instance Receiver: 
                              ILocalReferenceOperation: country (OperationKind.LocalReference, Type: <anonymous type: Key CountryName As System.String, Key CustomersInCountry As System.Collections.Generic.IEnumerable(Of Customer), Key Count As System.Int32>) (Syntax: 'country')
                        Right: 
                          ILiteralOperation (OperationKind.Literal, Type: System.String, Constant: " count=") (Syntax: '" count="')
                    Right: 
<<<<<<< HEAD
                      IConversionOperation (Explicit, TryCast: False, Unchecked) (OperationKind.Conversion, Type: System.String) (Syntax: 'country.Count')
=======
                      IConversionExpression (Implicit, TryCast: False, Unchecked) (OperationKind.ConversionExpression, Type: System.String, IsImplicit) (Syntax: 'country.Count')
>>>>>>> 7cdd69e7
                        Conversion: CommonConversion (Exists: True, IsIdentity: False, IsNumeric: False, IsReference: False, IsUserDefined: False) (MethodSymbol: null)
                        Operand: 
                          IPropertyReferenceOperation: ReadOnly Property <anonymous type: Key CountryName As System.String, Key CustomersInCountry As System.Collections.Generic.IEnumerable(Of Customer), Key Count As System.Int32>.Count As System.Int32 (OperationKind.PropertyReference, Type: System.Int32) (Syntax: 'country.Count')
                            Instance Receiver: 
                              ILocalReferenceOperation: country (OperationKind.LocalReference, Type: <anonymous type: Key CountryName As System.String, Key CustomersInCountry As System.Collections.Generic.IEnumerable(Of Customer), Key Count As System.Int32>) (Syntax: 'country')
                  InConversion: CommonConversion (Exists: True, IsIdentity: True, IsNumeric: False, IsReference: False, IsUserDefined: False) (MethodSymbol: null)
                  OutConversion: CommonConversion (Exists: True, IsIdentity: True, IsNumeric: False, IsReference: False, IsUserDefined: False) (MethodSymbol: null)
      IForEachLoopOperation (LoopKind.ForEach) (OperationKind.Loop, Type: null) (Syntax: 'For Each cu ... Next')
        Locals: Local_1: customer As Customer
        LoopControlVariable: 
          ILocalReferenceOperation: customer (OperationKind.LocalReference, Type: Customer) (Syntax: 'customer')
        Collection: 
          IPropertyReferenceOperation: ReadOnly Property <anonymous type: Key CountryName As System.String, Key CustomersInCountry As System.Collections.Generic.IEnumerable(Of Customer), Key Count As System.Int32>.CustomersInCountry As System.Collections.Generic.IEnumerable(Of Customer) (OperationKind.PropertyReference, Type: System.Collections.Generic.IEnumerable(Of Customer)) (Syntax: 'country.Cus ... rsInCountry')
            Instance Receiver: 
              ILocalReferenceOperation: country (OperationKind.LocalReference, Type: <anonymous type: Key CountryName As System.String, Key CustomersInCountry As System.Collections.Generic.IEnumerable(Of Customer), Key Count As System.Int32>) (Syntax: 'country')
        Body: 
<<<<<<< HEAD
          IBlockOperation (1 statements) (OperationKind.Block, Type: null) (Syntax: 'For Each cu ... Next')
            IExpressionStatementOperation (OperationKind.ExpressionStatement, Type: null) (Syntax: 'Debug.Write ... tomer.City)')
=======
          IBlockStatement (1 statements) (OperationKind.BlockStatement, IsImplicit) (Syntax: 'For Each cu ... Next')
            IExpressionStatement (OperationKind.ExpressionStatement) (Syntax: 'Debug.Write ... tomer.City)')
>>>>>>> 7cdd69e7
              Expression: 
                IInvocationOperation (Sub System.Diagnostics.Debug.WriteLine(message As System.String)) (OperationKind.Invocation, Type: System.Void) (Syntax: 'Debug.Write ... tomer.City)')
                  Instance Receiver: 
                    null
                  Arguments(1):
                      IArgumentOperation (ArgumentKind.Explicit, Matching Parameter: message) (OperationKind.Argument, Type: null) (Syntax: '"   " & cus ... stomer.City')
                        IBinaryOperation (BinaryOperatorKind.Concatenate, Checked) (OperationKind.BinaryOperator, Type: System.String) (Syntax: '"   " & cus ... stomer.City')
                          Left: 
                            IBinaryOperation (BinaryOperatorKind.Concatenate, Checked) (OperationKind.BinaryOperator, Type: System.String) (Syntax: '"   " & cus ... Name & "  "')
                              Left: 
                                IBinaryOperation (BinaryOperatorKind.Concatenate, Checked) (OperationKind.BinaryOperator, Type: System.String) (Syntax: '"   " & cus ... CompanyName')
                                  Left: 
                                    ILiteralOperation (OperationKind.Literal, Type: System.String, Constant: "   ") (Syntax: '"   "')
                                  Right: 
                                    IPropertyReferenceOperation: Property Customer.CompanyName As System.String (OperationKind.PropertyReference, Type: System.String) (Syntax: 'customer.CompanyName')
                                      Instance Receiver: 
                                        ILocalReferenceOperation: customer (OperationKind.LocalReference, Type: Customer) (Syntax: 'customer')
                              Right: 
                                ILiteralOperation (OperationKind.Literal, Type: System.String, Constant: "  ") (Syntax: '"  "')
                          Right: 
                            IPropertyReferenceOperation: Property Customer.City As System.String (OperationKind.PropertyReference, Type: System.String) (Syntax: 'customer.City')
                              Instance Receiver: 
                                ILocalReferenceOperation: customer (OperationKind.LocalReference, Type: Customer) (Syntax: 'customer')
                        InConversion: CommonConversion (Exists: True, IsIdentity: True, IsNumeric: False, IsReference: False, IsUserDefined: False) (MethodSymbol: null)
                        OutConversion: CommonConversion (Exists: True, IsIdentity: True, IsNumeric: False, IsReference: False, IsUserDefined: False) (MethodSymbol: null)
        NextVariables(0)
  NextVariables(0)
]]>.Value

            Dim expectedDiagnostics = String.Empty

            VerifyOperationTreeAndDiagnosticsForTest(Of ForEachBlockSyntax)(source, expectedOperationTree, expectedDiagnostics)
        End Sub



        <CompilerTrait(CompilerFeature.IOperation)>
        <Fact(), WorkItem(17602, "https://github.com/dotnet/roslyn/issues/17602")>
        Public Sub IForEachLoopStatement_Multidimensional()
            Dim source = <![CDATA[
Option Strict On
Imports System

Module Program
    Sub Main()

        Dim k(,) = {{1}, {1}}
        For Each [Custom] In k'BIND:"For Each [Custom] In k"
            Console.Write(VerifyStaticType([Custom], GetType(Integer)))
            Console.Write(VerifyStaticType([Custom], GetType(Object)))
            Exit For
        Next
    End Sub

    Function VerifyStaticType(Of T)(ByVal x As T, ByVal y As System.Type) As Boolean
        Return GetType(T) Is y
    End Function
End Module

    ]]>.Value

            Dim expectedOperationTree = <![CDATA[
IForEachLoopOperation (LoopKind.ForEach) (OperationKind.Loop, Type: null) (Syntax: 'For Each [C ... Next')
  Locals: Local_1: Custom As System.Int32
  LoopControlVariable: 
    ILocalReferenceOperation: Custom (OperationKind.LocalReference, Type: System.Int32) (Syntax: '[Custom]')
  Collection: 
    ILocalReferenceOperation: k (OperationKind.LocalReference, Type: System.Int32(,)) (Syntax: 'k')
  Body: 
<<<<<<< HEAD
    IBlockOperation (3 statements) (OperationKind.Block, Type: null) (Syntax: 'For Each [C ... Next')
      IExpressionStatementOperation (OperationKind.ExpressionStatement, Type: null) (Syntax: 'Console.Wri ... (Integer)))')
=======
    IBlockStatement (3 statements) (OperationKind.BlockStatement, IsImplicit) (Syntax: 'For Each [C ... Next')
      IExpressionStatement (OperationKind.ExpressionStatement) (Syntax: 'Console.Wri ... (Integer)))')
>>>>>>> 7cdd69e7
        Expression: 
          IInvocationOperation (Sub System.Console.Write(value As System.Boolean)) (OperationKind.Invocation, Type: System.Void) (Syntax: 'Console.Wri ... (Integer)))')
            Instance Receiver: 
              null
            Arguments(1):
                IArgumentOperation (ArgumentKind.Explicit, Matching Parameter: value) (OperationKind.Argument, Type: null) (Syntax: 'VerifyStati ... e(Integer))')
                  IInvocationOperation (Function Program.VerifyStaticType(Of System.Int32)(x As System.Int32, y As System.Type) As System.Boolean) (OperationKind.Invocation, Type: System.Boolean) (Syntax: 'VerifyStati ... e(Integer))')
                    Instance Receiver: 
                      null
                    Arguments(2):
                        IArgumentOperation (ArgumentKind.Explicit, Matching Parameter: x) (OperationKind.Argument, Type: null) (Syntax: '[Custom]')
                          ILocalReferenceOperation: Custom (OperationKind.LocalReference, Type: System.Int32) (Syntax: '[Custom]')
                          InConversion: CommonConversion (Exists: True, IsIdentity: True, IsNumeric: False, IsReference: False, IsUserDefined: False) (MethodSymbol: null)
                          OutConversion: CommonConversion (Exists: True, IsIdentity: True, IsNumeric: False, IsReference: False, IsUserDefined: False) (MethodSymbol: null)
                        IArgumentOperation (ArgumentKind.Explicit, Matching Parameter: y) (OperationKind.Argument, Type: null) (Syntax: 'GetType(Integer)')
                          ITypeOfOperation (OperationKind.TypeOf, Type: System.Type) (Syntax: 'GetType(Integer)')
                            TypeOperand: System.Int32
                          InConversion: CommonConversion (Exists: True, IsIdentity: True, IsNumeric: False, IsReference: False, IsUserDefined: False) (MethodSymbol: null)
                          OutConversion: CommonConversion (Exists: True, IsIdentity: True, IsNumeric: False, IsReference: False, IsUserDefined: False) (MethodSymbol: null)
                  InConversion: CommonConversion (Exists: True, IsIdentity: True, IsNumeric: False, IsReference: False, IsUserDefined: False) (MethodSymbol: null)
                  OutConversion: CommonConversion (Exists: True, IsIdentity: True, IsNumeric: False, IsReference: False, IsUserDefined: False) (MethodSymbol: null)
      IExpressionStatementOperation (OperationKind.ExpressionStatement, Type: null) (Syntax: 'Console.Wri ... e(Object)))')
        Expression: 
          IInvocationOperation (Sub System.Console.Write(value As System.Boolean)) (OperationKind.Invocation, Type: System.Void) (Syntax: 'Console.Wri ... e(Object)))')
            Instance Receiver: 
              null
            Arguments(1):
                IArgumentOperation (ArgumentKind.Explicit, Matching Parameter: value) (OperationKind.Argument, Type: null) (Syntax: 'VerifyStati ... pe(Object))')
                  IInvocationOperation (Function Program.VerifyStaticType(Of System.Int32)(x As System.Int32, y As System.Type) As System.Boolean) (OperationKind.Invocation, Type: System.Boolean) (Syntax: 'VerifyStati ... pe(Object))')
                    Instance Receiver: 
                      null
                    Arguments(2):
                        IArgumentOperation (ArgumentKind.Explicit, Matching Parameter: x) (OperationKind.Argument, Type: null) (Syntax: '[Custom]')
                          ILocalReferenceOperation: Custom (OperationKind.LocalReference, Type: System.Int32) (Syntax: '[Custom]')
                          InConversion: CommonConversion (Exists: True, IsIdentity: True, IsNumeric: False, IsReference: False, IsUserDefined: False) (MethodSymbol: null)
                          OutConversion: CommonConversion (Exists: True, IsIdentity: True, IsNumeric: False, IsReference: False, IsUserDefined: False) (MethodSymbol: null)
                        IArgumentOperation (ArgumentKind.Explicit, Matching Parameter: y) (OperationKind.Argument, Type: null) (Syntax: 'GetType(Object)')
                          ITypeOfOperation (OperationKind.TypeOf, Type: System.Type) (Syntax: 'GetType(Object)')
                            TypeOperand: System.Object
                          InConversion: CommonConversion (Exists: True, IsIdentity: True, IsNumeric: False, IsReference: False, IsUserDefined: False) (MethodSymbol: null)
                          OutConversion: CommonConversion (Exists: True, IsIdentity: True, IsNumeric: False, IsReference: False, IsUserDefined: False) (MethodSymbol: null)
                  InConversion: CommonConversion (Exists: True, IsIdentity: True, IsNumeric: False, IsReference: False, IsUserDefined: False) (MethodSymbol: null)
                  OutConversion: CommonConversion (Exists: True, IsIdentity: True, IsNumeric: False, IsReference: False, IsUserDefined: False) (MethodSymbol: null)
      IBranchOperation (BranchKind.Break, Label: exit) (OperationKind.Branch, Type: null) (Syntax: 'Exit For')
  NextVariables(0)
]]>.Value

            VerifyOperationTreeForTest(Of ForEachBlockSyntax)(source, expectedOperationTree)
        End Sub

        <CompilerTrait(CompilerFeature.IOperation)>
        <Fact(), WorkItem(17602, "https://github.com/dotnet/roslyn/issues/17602")>
        Public Sub IForEachLoopStatement_LateBinding()
            Dim source = <![CDATA[
Option Strict Off
Imports System
Class C
    Shared Sub Main()
        Dim o As Object = {1, 2, 3}
        For Each x In o'BIND:"For Each x In o"
            Console.WriteLine(x)
        Next
    End Sub
End Class

    ]]>.Value

            Dim expectedOperationTree = <![CDATA[
IForEachLoopOperation (LoopKind.ForEach) (OperationKind.Loop, Type: null) (Syntax: 'For Each x  ... Next')
  Locals: Local_1: x As System.Object
  LoopControlVariable: 
    ILocalReferenceOperation: x (OperationKind.LocalReference, Type: System.Object) (Syntax: 'x')
  Collection: 
    IConversionOperation (Implicit, TryCast: False, Unchecked) (OperationKind.Conversion, Type: System.Collections.IEnumerable, IsImplicit) (Syntax: 'o')
      Conversion: CommonConversion (Exists: True, IsIdentity: False, IsNumeric: False, IsReference: True, IsUserDefined: False) (MethodSymbol: null)
      Operand: 
        ILocalReferenceOperation: o (OperationKind.LocalReference, Type: System.Object) (Syntax: 'o')
  Body: 
<<<<<<< HEAD
    IBlockOperation (1 statements) (OperationKind.Block, Type: null) (Syntax: 'For Each x  ... Next')
      IExpressionStatementOperation (OperationKind.ExpressionStatement, Type: null) (Syntax: 'Console.WriteLine(x)')
=======
    IBlockStatement (1 statements) (OperationKind.BlockStatement, IsImplicit) (Syntax: 'For Each x  ... Next')
      IExpressionStatement (OperationKind.ExpressionStatement) (Syntax: 'Console.WriteLine(x)')
>>>>>>> 7cdd69e7
        Expression: 
          IInvocationOperation (Sub System.Console.WriteLine(value As System.Object)) (OperationKind.Invocation, Type: System.Void) (Syntax: 'Console.WriteLine(x)')
            Instance Receiver: 
              null
            Arguments(1):
                IArgumentOperation (ArgumentKind.Explicit, Matching Parameter: value) (OperationKind.Argument, Type: null) (Syntax: 'x')
                  ILocalReferenceOperation: x (OperationKind.LocalReference, Type: System.Object) (Syntax: 'x')
                  InConversion: CommonConversion (Exists: True, IsIdentity: True, IsNumeric: False, IsReference: False, IsUserDefined: False) (MethodSymbol: null)
                  OutConversion: CommonConversion (Exists: True, IsIdentity: True, IsNumeric: False, IsReference: False, IsUserDefined: False) (MethodSymbol: null)
  NextVariables(0)
]]>.Value

            VerifyOperationTreeForTest(Of ForEachBlockSyntax)(source, expectedOperationTree)
        End Sub

        <CompilerTrait(CompilerFeature.IOperation)>
        <Fact(), WorkItem(17602, "https://github.com/dotnet/roslyn/issues/17602")>
        Public Sub IForEachLoopStatement_Pattern()
            Dim source = <![CDATA[
Option Infer On
Class C
    Public Shared Sub Main()
        For Each x In New Enumerable()'BIND:"For Each x In New Enumerable()"
            System.Console.WriteLine(x)
        Next
    End Sub
End Class

Class Enumerable
    Public Function GetEnumerator() As Enumerator
        Return New Enumerator()
    End Function
End Class

Class Enumerator
    Private x As Integer = 0
    Public ReadOnly Property Current() As Integer
        Get
            Return x
        End Get
    End Property
    Public Function MoveNext() As Boolean
        Return System.Threading.Interlocked.Increment(x) & lt; 4
    End Function
End Class
    ]]>.Value

            Dim expectedOperationTree = <![CDATA[
IForEachLoopOperation (LoopKind.ForEach) (OperationKind.Loop, Type: null) (Syntax: 'For Each x  ... Next')
  Locals: Local_1: x As System.Int32
  LoopControlVariable: 
    ILocalReferenceOperation: x (OperationKind.LocalReference, Type: System.Int32) (Syntax: 'x')
  Collection: 
    IObjectCreationOperation (Constructor: Sub Enumerable..ctor()) (OperationKind.ObjectCreation, Type: Enumerable) (Syntax: 'New Enumerable()')
      Arguments(0)
      Initializer: 
        null
  Body: 
<<<<<<< HEAD
    IBlockOperation (1 statements) (OperationKind.Block, Type: null) (Syntax: 'For Each x  ... Next')
      IExpressionStatementOperation (OperationKind.ExpressionStatement, Type: null) (Syntax: 'System.Cons ... riteLine(x)')
=======
    IBlockStatement (1 statements) (OperationKind.BlockStatement, IsImplicit) (Syntax: 'For Each x  ... Next')
      IExpressionStatement (OperationKind.ExpressionStatement) (Syntax: 'System.Cons ... riteLine(x)')
>>>>>>> 7cdd69e7
        Expression: 
          IInvocationOperation (Sub System.Console.WriteLine(value As System.Int32)) (OperationKind.Invocation, Type: System.Void) (Syntax: 'System.Cons ... riteLine(x)')
            Instance Receiver: 
              null
            Arguments(1):
                IArgumentOperation (ArgumentKind.Explicit, Matching Parameter: value) (OperationKind.Argument, Type: null) (Syntax: 'x')
                  ILocalReferenceOperation: x (OperationKind.LocalReference, Type: System.Int32) (Syntax: 'x')
                  InConversion: CommonConversion (Exists: True, IsIdentity: True, IsNumeric: False, IsReference: False, IsUserDefined: False) (MethodSymbol: null)
                  OutConversion: CommonConversion (Exists: True, IsIdentity: True, IsNumeric: False, IsReference: False, IsUserDefined: False) (MethodSymbol: null)
  NextVariables(0)
]]>.Value

            VerifyOperationTreeForTest(Of ForEachBlockSyntax)(source, expectedOperationTree)
        End Sub

        <CompilerTrait(CompilerFeature.IOperation)>
        <Fact(), WorkItem(17602, "https://github.com/dotnet/roslyn/issues/17602")>
        Public Sub IForEachLoopStatement_lamda()
            Dim source = <![CDATA[
Option Strict On
Option Infer On

Imports System

Class C1
    Private element_lambda_field As Integer

    Public Shared Sub Main()
        Dim c1 As New C1()
        c1.DoStuff()
    End Sub

    Public Sub DoStuff()
        Dim arr As Integer() = New Integer(1) {}
        arr(0) = 23
        arr(1) = 42

        Dim myDelegate As Action = Sub()
                                       Dim element_lambda_local As Integer
                                       For Each element_lambda_local In arr'BIND:"For Each element_lambda_local In arr"
                                           Console.WriteLine(element_lambda_local)
                                       Next element_lambda_local


                                   End Sub

        myDelegate.Invoke()
    End Sub
End Class

    ]]>.Value

            Dim expectedOperationTree = <![CDATA[
IForEachLoopOperation (LoopKind.ForEach) (OperationKind.Loop, Type: null) (Syntax: 'For Each el ... ambda_local')
  LoopControlVariable: 
    ILocalReferenceOperation: element_lambda_local (OperationKind.LocalReference, Type: System.Int32) (Syntax: 'element_lambda_local')
  Collection: 
    IConversionOperation (Implicit, TryCast: False, Unchecked) (OperationKind.Conversion, Type: System.Collections.IEnumerable, IsImplicit) (Syntax: 'arr')
      Conversion: CommonConversion (Exists: True, IsIdentity: False, IsNumeric: False, IsReference: True, IsUserDefined: False) (MethodSymbol: null)
      Operand: 
        ILocalReferenceOperation: arr (OperationKind.LocalReference, Type: System.Int32()) (Syntax: 'arr')
  Body: 
<<<<<<< HEAD
    IBlockOperation (1 statements) (OperationKind.Block, Type: null) (Syntax: 'For Each el ... ambda_local')
      IExpressionStatementOperation (OperationKind.ExpressionStatement, Type: null) (Syntax: 'Console.Wri ... mbda_local)')
=======
    IBlockStatement (1 statements) (OperationKind.BlockStatement, IsImplicit) (Syntax: 'For Each el ... ambda_local')
      IExpressionStatement (OperationKind.ExpressionStatement) (Syntax: 'Console.Wri ... mbda_local)')
>>>>>>> 7cdd69e7
        Expression: 
          IInvocationOperation (Sub System.Console.WriteLine(value As System.Int32)) (OperationKind.Invocation, Type: System.Void) (Syntax: 'Console.Wri ... mbda_local)')
            Instance Receiver: 
              null
            Arguments(1):
                IArgumentOperation (ArgumentKind.Explicit, Matching Parameter: value) (OperationKind.Argument, Type: null) (Syntax: 'element_lambda_local')
                  ILocalReferenceOperation: element_lambda_local (OperationKind.LocalReference, Type: System.Int32) (Syntax: 'element_lambda_local')
                  InConversion: CommonConversion (Exists: True, IsIdentity: True, IsNumeric: False, IsReference: False, IsUserDefined: False) (MethodSymbol: null)
                  OutConversion: CommonConversion (Exists: True, IsIdentity: True, IsNumeric: False, IsReference: False, IsUserDefined: False) (MethodSymbol: null)
  NextVariables(1):
      ILocalReferenceOperation: element_lambda_local (OperationKind.LocalReference, Type: System.Int32) (Syntax: 'element_lambda_local')
]]>.Value

            VerifyOperationTreeForTest(Of ForEachBlockSyntax)(source, expectedOperationTree)
        End Sub

        <CompilerTrait(CompilerFeature.IOperation)>
        <Fact(), WorkItem(17602, "https://github.com/dotnet/roslyn/issues/17602")>
        Public Sub IForEachLoopStatement_InvalidConversion()
            Dim source = <![CDATA[
Imports System

Class C1
    Public Shared Sub Main()
        For Each element As Integer In "Hello World."'BIND:"For Each element As Integer In "Hello World.""
            Console.WriteLine(element)
        Next
    End Sub
End Class
    ]]>.Value

            Dim expectedOperationTree = <![CDATA[
IForEachLoopOperation (LoopKind.ForEach) (OperationKind.Loop, Type: null, IsInvalid) (Syntax: 'For Each el ... Next')
  Locals: Local_1: element As System.Int32
  LoopControlVariable: 
    ILocalReferenceOperation: element (OperationKind.LocalReference, Type: System.Int32) (Syntax: 'element As Integer')
  Collection: 
    ILiteralOperation (OperationKind.Literal, Type: System.String, Constant: "Hello World.", IsInvalid) (Syntax: '"Hello World."')
  Body: 
<<<<<<< HEAD
    IBlockOperation (1 statements) (OperationKind.Block, Type: null, IsInvalid) (Syntax: 'For Each el ... Next')
      IExpressionStatementOperation (OperationKind.ExpressionStatement, Type: null) (Syntax: 'Console.Wri ... ne(element)')
=======
    IBlockStatement (1 statements) (OperationKind.BlockStatement, IsInvalid, IsImplicit) (Syntax: 'For Each el ... Next')
      IExpressionStatement (OperationKind.ExpressionStatement) (Syntax: 'Console.Wri ... ne(element)')
>>>>>>> 7cdd69e7
        Expression: 
          IInvocationOperation (Sub System.Console.WriteLine(value As System.Int32)) (OperationKind.Invocation, Type: System.Void) (Syntax: 'Console.Wri ... ne(element)')
            Instance Receiver: 
              null
            Arguments(1):
                IArgumentOperation (ArgumentKind.Explicit, Matching Parameter: value) (OperationKind.Argument, Type: null) (Syntax: 'element')
                  ILocalReferenceOperation: element (OperationKind.LocalReference, Type: System.Int32) (Syntax: 'element')
                  InConversion: CommonConversion (Exists: True, IsIdentity: True, IsNumeric: False, IsReference: False, IsUserDefined: False) (MethodSymbol: null)
                  OutConversion: CommonConversion (Exists: True, IsIdentity: True, IsNumeric: False, IsReference: False, IsUserDefined: False) (MethodSymbol: null)
  NextVariables(0)
]]>.Value

            VerifyOperationTreeForTest(Of ForEachBlockSyntax)(source, expectedOperationTree)
        End Sub

        <CompilerTrait(CompilerFeature.IOperation)>
        <Fact(), WorkItem(17602, "https://github.com/dotnet/roslyn/issues/17602")>
        Public Sub IForEachLoopStatement_Throw()
            Dim source = <![CDATA[
Imports System
Class C
    Shared Sub Main()
        Dim arr As String() = New String(1) {}
        arr(0) = "one"
        arr(1) = "two"
        For Each s As String In arr'BIND:"For Each s As String In arr"
            If (s = "one") Then
                Throw New Exception
            End If
            Console.WriteLine(s)
        Next
    End Sub
End Class
    ]]>.Value

            Dim expectedOperationTree = <![CDATA[
IForEachLoopOperation (LoopKind.ForEach) (OperationKind.Loop, Type: null) (Syntax: 'For Each s  ... Next')
  Locals: Local_1: s As System.String
  LoopControlVariable: 
    ILocalReferenceOperation: s (OperationKind.LocalReference, Type: System.String) (Syntax: 's As String')
  Collection: 
    IConversionOperation (Implicit, TryCast: False, Unchecked) (OperationKind.Conversion, Type: System.Collections.IEnumerable, IsImplicit) (Syntax: 'arr')
      Conversion: CommonConversion (Exists: True, IsIdentity: False, IsNumeric: False, IsReference: True, IsUserDefined: False) (MethodSymbol: null)
      Operand: 
        ILocalReferenceOperation: arr (OperationKind.LocalReference, Type: System.String()) (Syntax: 'arr')
  Body: 
<<<<<<< HEAD
    IBlockOperation (2 statements) (OperationKind.Block, Type: null) (Syntax: 'For Each s  ... Next')
      IConditionalOperation (OperationKind.Conditional, Type: null) (Syntax: 'If (s = "on ... End If')
=======
    IBlockStatement (2 statements) (OperationKind.BlockStatement, IsImplicit) (Syntax: 'For Each s  ... Next')
      IIfStatement (OperationKind.IfStatement) (Syntax: 'If (s = "on ... End If')
>>>>>>> 7cdd69e7
        Condition: 
          IParenthesizedOperation (OperationKind.Parenthesized, Type: System.Boolean) (Syntax: '(s = "one")')
            Operand: 
              IBinaryOperation (BinaryOperatorKind.Equals, Checked) (OperationKind.BinaryOperator, Type: System.Boolean) (Syntax: 's = "one"')
                Left: 
                  ILocalReferenceOperation: s (OperationKind.LocalReference, Type: System.String) (Syntax: 's')
                Right: 
<<<<<<< HEAD
                  ILiteralOperation (OperationKind.Literal, Type: System.String, Constant: "one") (Syntax: '"one"')
        WhenTrue: 
          IBlockOperation (1 statements) (OperationKind.Block, Type: null) (Syntax: 'If (s = "on ... End If')
            IExpressionStatementOperation (OperationKind.ExpressionStatement, Type: null) (Syntax: 'Throw New Exception')
              Expression: 
                IThrowOperation (OperationKind.Throw, Type: System.Exception) (Syntax: 'Throw New Exception')
                  IObjectCreationOperation (Constructor: Sub System.Exception..ctor()) (OperationKind.ObjectCreation, Type: System.Exception) (Syntax: 'New Exception')
=======
                  ILiteralExpression (OperationKind.LiteralExpression, Type: System.String, Constant: "one") (Syntax: '"one"')
        IfTrue: 
          IBlockStatement (1 statements) (OperationKind.BlockStatement, IsImplicit) (Syntax: 'If (s = "on ... End If')
            IExpressionStatement (OperationKind.ExpressionStatement) (Syntax: 'Throw New Exception')
              Expression: 
                IThrowExpression (OperationKind.ThrowExpression, Type: System.Exception, IsImplicit) (Syntax: 'Throw New Exception')
                  IObjectCreationExpression (Constructor: Sub System.Exception..ctor()) (OperationKind.ObjectCreationExpression, Type: System.Exception) (Syntax: 'New Exception')
>>>>>>> 7cdd69e7
                    Arguments(0)
                    Initializer: 
                      null
        WhenFalse: 
          null
      IExpressionStatementOperation (OperationKind.ExpressionStatement, Type: null) (Syntax: 'Console.WriteLine(s)')
        Expression: 
          IInvocationOperation (Sub System.Console.WriteLine(value As System.String)) (OperationKind.Invocation, Type: System.Void) (Syntax: 'Console.WriteLine(s)')
            Instance Receiver: 
              null
            Arguments(1):
                IArgumentOperation (ArgumentKind.Explicit, Matching Parameter: value) (OperationKind.Argument, Type: null) (Syntax: 's')
                  ILocalReferenceOperation: s (OperationKind.LocalReference, Type: System.String) (Syntax: 's')
                  InConversion: CommonConversion (Exists: True, IsIdentity: True, IsNumeric: False, IsReference: False, IsUserDefined: False) (MethodSymbol: null)
                  OutConversion: CommonConversion (Exists: True, IsIdentity: True, IsNumeric: False, IsReference: False, IsUserDefined: False) (MethodSymbol: null)
  NextVariables(0)
]]>.Value

            VerifyOperationTreeForTest(Of ForEachBlockSyntax)(source, expectedOperationTree)
        End Sub

        <CompilerTrait(CompilerFeature.IOperation)>
        <Fact(), WorkItem(17602, "https://github.com/dotnet/roslyn/issues/17602")>
        Public Sub IForEachLoopStatement_WithReturn()
            Dim source = <![CDATA[
Class C
    Private F As Object
    Shared Function M(c As Object()) As Boolean
        For Each o In c'BIND:"For Each o In c"
            If o IsNot Nothing Then Return True
        Next
        Return False
    End Function
End Class
    ]]>.Value

            Dim expectedOperationTree = <![CDATA[
IForEachLoopOperation (LoopKind.ForEach) (OperationKind.Loop, Type: null) (Syntax: 'For Each o  ... Next')
  Locals: Local_1: o As System.Object
  LoopControlVariable: 
    ILocalReferenceOperation: o (OperationKind.LocalReference, Type: System.Object) (Syntax: 'o')
  Collection: 
    IConversionOperation (Implicit, TryCast: False, Unchecked) (OperationKind.Conversion, Type: System.Collections.IEnumerable, IsImplicit) (Syntax: 'c')
      Conversion: CommonConversion (Exists: True, IsIdentity: False, IsNumeric: False, IsReference: True, IsUserDefined: False) (MethodSymbol: null)
      Operand: 
        IParameterReferenceOperation: c (OperationKind.ParameterReference, Type: System.Object()) (Syntax: 'c')
  Body: 
<<<<<<< HEAD
    IBlockOperation (1 statements) (OperationKind.Block, Type: null) (Syntax: 'For Each o  ... Next')
      IConditionalOperation (OperationKind.Conditional, Type: null) (Syntax: 'If o IsNot  ... Return True')
=======
    IBlockStatement (1 statements) (OperationKind.BlockStatement, IsImplicit) (Syntax: 'For Each o  ... Next')
      IIfStatement (OperationKind.IfStatement) (Syntax: 'If o IsNot  ... Return True')
>>>>>>> 7cdd69e7
        Condition: 
          IBinaryOperation (BinaryOperatorKind.NotEquals) (OperationKind.BinaryOperator, Type: System.Boolean) (Syntax: 'o IsNot Nothing')
            Left: 
              ILocalReferenceOperation: o (OperationKind.LocalReference, Type: System.Object) (Syntax: 'o')
            Right: 
              IConversionOperation (Implicit, TryCast: False, Unchecked) (OperationKind.Conversion, Type: System.Object, Constant: null, IsImplicit) (Syntax: 'Nothing')
                Conversion: CommonConversion (Exists: True, IsIdentity: False, IsNumeric: False, IsReference: False, IsUserDefined: False) (MethodSymbol: null)
                Operand: 
<<<<<<< HEAD
                  ILiteralOperation (OperationKind.Literal, Type: null, Constant: null) (Syntax: 'Nothing')
        WhenTrue: 
          IBlockOperation (1 statements) (OperationKind.Block, Type: null) (Syntax: 'If o IsNot  ... Return True')
            IReturnOperation (OperationKind.Return, Type: null) (Syntax: 'Return True')
=======
                  ILiteralExpression (OperationKind.LiteralExpression, Type: null, Constant: null) (Syntax: 'Nothing')
        IfTrue: 
          IBlockStatement (1 statements) (OperationKind.BlockStatement, IsImplicit) (Syntax: 'If o IsNot  ... Return True')
            IReturnStatement (OperationKind.ReturnStatement) (Syntax: 'Return True')
>>>>>>> 7cdd69e7
              ReturnedValue: 
                ILiteralOperation (OperationKind.Literal, Type: System.Boolean, Constant: True) (Syntax: 'True')
        WhenFalse: 
          null
  NextVariables(0)
]]>.Value

            VerifyOperationTreeForTest(Of ForEachBlockSyntax)(source, expectedOperationTree)
        End Sub

        <CompilerTrait(CompilerFeature.IOperation)>
        <Fact(), WorkItem(17602, "https://github.com/dotnet/roslyn/issues/17602")>
        Public Sub IForEachLoopStatement_FieldAsIterationVariable()
            Dim source = <![CDATA[
Imports System
Imports System.Collections.Generic
Imports System.Linq

Class C
    Private X As Integer = 0
    Sub M(args As Integer())
        For Each X In args'BIND:"For Each X In args"
        Next X
    End Sub
End Class]]>.Value

            Dim expectedOperationTree = <![CDATA[
IForEachLoopOperation (LoopKind.ForEach) (OperationKind.Loop, Type: null) (Syntax: 'For Each X  ... Next X')
  LoopControlVariable: 
    IFieldReferenceOperation: C.X As System.Int32 (OperationKind.FieldReference, Type: System.Int32) (Syntax: 'X')
      Instance Receiver: 
        IInstanceReferenceOperation (OperationKind.InstanceReference, Type: C, IsImplicit) (Syntax: 'X')
  Collection: 
    IConversionOperation (Implicit, TryCast: False, Unchecked) (OperationKind.Conversion, Type: System.Collections.IEnumerable, IsImplicit) (Syntax: 'args')
      Conversion: CommonConversion (Exists: True, IsIdentity: False, IsNumeric: False, IsReference: True, IsUserDefined: False) (MethodSymbol: null)
      Operand: 
        IParameterReferenceOperation: args (OperationKind.ParameterReference, Type: System.Int32()) (Syntax: 'args')
  Body: 
<<<<<<< HEAD
    IBlockOperation (0 statements) (OperationKind.Block, Type: null) (Syntax: 'For Each X  ... Next X')
=======
    IBlockStatement (0 statements) (OperationKind.BlockStatement, IsImplicit) (Syntax: 'For Each X  ... Next X')
>>>>>>> 7cdd69e7
  NextVariables(1):
      IFieldReferenceOperation: C.X As System.Int32 (OperationKind.FieldReference, Type: System.Int32) (Syntax: 'X')
        Instance Receiver: 
          IInstanceReferenceOperation (OperationKind.InstanceReference, Type: C, IsImplicit) (Syntax: 'X')
]]>.Value

            Dim expectedDiagnostics = String.Empty

            VerifyOperationTreeAndDiagnosticsForTest(Of ForEachBlockSyntax)(source, expectedOperationTree, expectedDiagnostics)
        End Sub

        <CompilerTrait(CompilerFeature.IOperation)>
        <Fact(), WorkItem(17602, "https://github.com/dotnet/roslyn/issues/17602")>
        Public Sub IForEachLoopStatement_FieldWithExplicitReceiverAsIterationVariable()
            Dim source = <![CDATA[
Imports System
Imports System.Collections.Generic
Imports System.Linq

Class C
    Private X As Integer = 0
    Sub M(c As C, args As Integer())
        For Each c.X In args'BIND:"For Each c.X In args"
        Next c.X
    End Sub
End Class]]>.Value

            Dim expectedOperationTree = <![CDATA[
IForEachLoopOperation (LoopKind.ForEach) (OperationKind.Loop, Type: null) (Syntax: 'For Each c. ... Next c.X')
  LoopControlVariable: 
    IFieldReferenceOperation: C.X As System.Int32 (OperationKind.FieldReference, Type: System.Int32) (Syntax: 'c.X')
      Instance Receiver: 
        IParameterReferenceOperation: c (OperationKind.ParameterReference, Type: C) (Syntax: 'c')
  Collection: 
    IConversionOperation (Implicit, TryCast: False, Unchecked) (OperationKind.Conversion, Type: System.Collections.IEnumerable, IsImplicit) (Syntax: 'args')
      Conversion: CommonConversion (Exists: True, IsIdentity: False, IsNumeric: False, IsReference: True, IsUserDefined: False) (MethodSymbol: null)
      Operand: 
        IParameterReferenceOperation: args (OperationKind.ParameterReference, Type: System.Int32()) (Syntax: 'args')
  Body: 
<<<<<<< HEAD
    IBlockOperation (0 statements) (OperationKind.Block, Type: null) (Syntax: 'For Each c. ... Next c.X')
=======
    IBlockStatement (0 statements) (OperationKind.BlockStatement, IsImplicit) (Syntax: 'For Each c. ... Next c.X')
>>>>>>> 7cdd69e7
  NextVariables(1):
      IFieldReferenceOperation: C.X As System.Int32 (OperationKind.FieldReference, Type: System.Int32) (Syntax: 'c.X')
        Instance Receiver: 
          IParameterReferenceOperation: c (OperationKind.ParameterReference, Type: C) (Syntax: 'c')
]]>.Value

            Dim expectedDiagnostics = String.Empty

            VerifyOperationTreeAndDiagnosticsForTest(Of ForEachBlockSyntax)(source, expectedOperationTree, expectedDiagnostics)
        End Sub

    End Class
End Namespace<|MERGE_RESOLUTION|>--- conflicted
+++ resolved
@@ -38,13 +38,8 @@
       Operand: 
         ILocalReferenceOperation: arr (OperationKind.LocalReference, Type: System.String()) (Syntax: 'arr')
   Body: 
-<<<<<<< HEAD
-    IBlockOperation (1 statements) (OperationKind.Block, Type: null) (Syntax: 'For Each s  ... Next')
+    IBlockOperation (1 statements) (OperationKind.Block, Type: null, IsImplicit) (Syntax: 'For Each s  ... Next')
       IExpressionStatementOperation (OperationKind.ExpressionStatement, Type: null) (Syntax: 'Console.WriteLine(s)')
-=======
-    IBlockStatement (1 statements) (OperationKind.BlockStatement, IsImplicit) (Syntax: 'For Each s  ... Next')
-      IExpressionStatement (OperationKind.ExpressionStatement) (Syntax: 'Console.WriteLine(s)')
->>>>>>> 7cdd69e7
         Expression: 
           IInvocationOperation (Sub System.Console.WriteLine(value As System.String)) (OperationKind.Invocation, Type: System.Void) (Syntax: 'Console.WriteLine(s)')
             Instance Receiver: 
@@ -86,13 +81,8 @@
   Collection: 
     ILocalReferenceOperation: list (OperationKind.LocalReference, Type: System.Collections.Generic.List(Of System.String)) (Syntax: 'list')
   Body: 
-<<<<<<< HEAD
-    IBlockOperation (1 statements) (OperationKind.Block, Type: null) (Syntax: 'For Each it ... Next')
+    IBlockOperation (1 statements) (OperationKind.Block, Type: null, IsImplicit) (Syntax: 'For Each it ... Next')
       IExpressionStatementOperation (OperationKind.ExpressionStatement, Type: null) (Syntax: 'System.Cons ... eLine(item)')
-=======
-    IBlockStatement (1 statements) (OperationKind.BlockStatement, IsImplicit) (Syntax: 'For Each it ... Next')
-      IExpressionStatement (OperationKind.ExpressionStatement) (Syntax: 'System.Cons ... eLine(item)')
->>>>>>> 7cdd69e7
         Expression: 
           IInvocationOperation (Sub System.Console.WriteLine(value As System.String)) (OperationKind.Invocation, Type: System.Void) (Syntax: 'System.Cons ... eLine(item)')
             Instance Receiver: 
@@ -137,35 +127,20 @@
   Collection: 
     ILocalReferenceOperation: x (OperationKind.LocalReference, Type: System.String) (Syntax: 'x')
   Body: 
-<<<<<<< HEAD
-    IBlockOperation (1 statements) (OperationKind.Block, Type: null) (Syntax: 'For Each y  ... Next')
+    IBlockOperation (1 statements) (OperationKind.Block, Type: null, IsImplicit) (Syntax: 'For Each y  ... Next')
       IConditionalOperation (OperationKind.Conditional, Type: null) (Syntax: 'If y = "B"c ... End If')
-=======
-    IBlockStatement (1 statements) (OperationKind.BlockStatement, IsImplicit) (Syntax: 'For Each y  ... Next')
-      IIfStatement (OperationKind.IfStatement) (Syntax: 'If y = "B"c ... End If')
->>>>>>> 7cdd69e7
         Condition: 
           IBinaryOperation (BinaryOperatorKind.Equals, Checked) (OperationKind.BinaryOperator, Type: System.Boolean) (Syntax: 'y = "B"c')
             Left: 
               ILocalReferenceOperation: y (OperationKind.LocalReference, Type: System.Char) (Syntax: 'y')
             Right: 
-<<<<<<< HEAD
               ILiteralOperation (OperationKind.Literal, Type: System.Char, Constant: B) (Syntax: '"B"c')
         WhenTrue: 
-          IBlockOperation (1 statements) (OperationKind.Block, Type: null) (Syntax: 'If y = "B"c ... End If')
+          IBlockOperation (1 statements) (OperationKind.Block, Type: null, IsImplicit) (Syntax: 'If y = "B"c ... End If')
             IBranchOperation (BranchKind.Break, Label: exit) (OperationKind.Branch, Type: null) (Syntax: 'Exit For')
         WhenFalse: 
           IBlockOperation (1 statements) (OperationKind.Block, Type: null) (Syntax: 'Else ... riteLine(y)')
             IExpressionStatementOperation (OperationKind.ExpressionStatement, Type: null) (Syntax: 'System.Cons ... riteLine(y)')
-=======
-              ILiteralExpression (OperationKind.LiteralExpression, Type: System.Char, Constant: B) (Syntax: '"B"c')
-        IfTrue: 
-          IBlockStatement (1 statements) (OperationKind.BlockStatement, IsImplicit) (Syntax: 'If y = "B"c ... End If')
-            IBranchStatement (BranchKind.Break, Label: exit) (OperationKind.BranchStatement) (Syntax: 'Exit For')
-        IfFalse: 
-          IBlockStatement (1 statements) (OperationKind.BlockStatement) (Syntax: 'Else ... riteLine(y)')
-            IExpressionStatement (OperationKind.ExpressionStatement) (Syntax: 'System.Cons ... riteLine(y)')
->>>>>>> 7cdd69e7
               Expression: 
                 IInvocationOperation (Sub System.Console.WriteLine(value As System.Char)) (OperationKind.Invocation, Type: System.Void) (Syntax: 'System.Cons ... riteLine(y)')
                   Instance Receiver: 
@@ -211,44 +186,26 @@
       Operand: 
         ILocalReferenceOperation: S (OperationKind.LocalReference, Type: System.String()) (Syntax: 'S')
   Body: 
-<<<<<<< HEAD
-    IBlockOperation (1 statements) (OperationKind.Block, Type: null) (Syntax: 'For Each x  ... Next y, x')
+    IBlockOperation (1 statements) (OperationKind.Block, Type: null, IsImplicit) (Syntax: 'For Each x  ... Next y, x')
       IForEachLoopOperation (LoopKind.ForEach) (OperationKind.Loop, Type: null) (Syntax: 'For Each y  ... Next y, x')
-=======
-    IBlockStatement (1 statements) (OperationKind.BlockStatement, IsImplicit) (Syntax: 'For Each x  ... Next y, x')
-      IForEachLoopStatement (LoopKind.ForEach) (OperationKind.LoopStatement) (Syntax: 'For Each y  ... Next y, x')
->>>>>>> 7cdd69e7
         Locals: Local_1: y As System.Char
         LoopControlVariable: 
           ILocalReferenceOperation: y (OperationKind.LocalReference, Type: System.Char) (Syntax: 'y As Char')
         Collection: 
           ILocalReferenceOperation: x (OperationKind.LocalReference, Type: System.String) (Syntax: 'x')
         Body: 
-<<<<<<< HEAD
-          IBlockOperation (2 statements) (OperationKind.Block, Type: null) (Syntax: 'For Each y  ... Next y, x')
+          IBlockOperation (2 statements) (OperationKind.Block, Type: null, IsImplicit) (Syntax: 'For Each y  ... Next y, x')
             IConditionalOperation (OperationKind.Conditional, Type: null) (Syntax: 'If y = "B"c ... End If')
-=======
-          IBlockStatement (2 statements) (OperationKind.BlockStatement, IsImplicit) (Syntax: 'For Each y  ... Next y, x')
-            IIfStatement (OperationKind.IfStatement) (Syntax: 'If y = "B"c ... End If')
->>>>>>> 7cdd69e7
               Condition: 
                 IBinaryOperation (BinaryOperatorKind.Equals, Checked) (OperationKind.BinaryOperator, Type: System.Boolean) (Syntax: 'y = "B"c')
                   Left: 
                     ILocalReferenceOperation: y (OperationKind.LocalReference, Type: System.Char) (Syntax: 'y')
                   Right: 
-<<<<<<< HEAD
                     ILiteralOperation (OperationKind.Literal, Type: System.Char, Constant: B) (Syntax: '"B"c')
               WhenTrue: 
-                IBlockOperation (1 statements) (OperationKind.Block, Type: null) (Syntax: 'If y = "B"c ... End If')
+                IBlockOperation (1 statements) (OperationKind.Block, Type: null, IsImplicit) (Syntax: 'If y = "B"c ... End If')
                   IBranchOperation (BranchKind.Continue, Label: continue) (OperationKind.Branch, Type: null) (Syntax: 'Continue For')
               WhenFalse: 
-=======
-                    ILiteralExpression (OperationKind.LiteralExpression, Type: System.Char, Constant: B) (Syntax: '"B"c')
-              IfTrue: 
-                IBlockStatement (1 statements) (OperationKind.BlockStatement, IsImplicit) (Syntax: 'If y = "B"c ... End If')
-                  IBranchStatement (BranchKind.Continue, Label: continue) (OperationKind.BranchStatement) (Syntax: 'Continue For')
-              IfFalse: 
->>>>>>> 7cdd69e7
                 null
             IExpressionStatementOperation (OperationKind.ExpressionStatement, Type: null) (Syntax: 'System.Cons ... riteLine(y)')
               Expression: 
@@ -301,13 +258,8 @@
       Operand: 
         ILocalReferenceOperation: x (OperationKind.LocalReference, Type: System.Int32()) (Syntax: 'x')
   Body: 
-<<<<<<< HEAD
-    IBlockOperation (1 statements) (OperationKind.Block, Type: null) (Syntax: 'For Each y  ... Next')
+    IBlockOperation (1 statements) (OperationKind.Block, Type: null, IsImplicit) (Syntax: 'For Each y  ... Next')
       IExpressionStatementOperation (OperationKind.ExpressionStatement, Type: null) (Syntax: 'System.Cons ... riteLine(y)')
-=======
-    IBlockStatement (1 statements) (OperationKind.BlockStatement, IsImplicit) (Syntax: 'For Each y  ... Next')
-      IExpressionStatement (OperationKind.ExpressionStatement) (Syntax: 'System.Cons ... riteLine(y)')
->>>>>>> 7cdd69e7
         Expression: 
           IInvocationOperation (Sub System.Console.WriteLine(value As System.Int32)) (OperationKind.Invocation, Type: System.Void) (Syntax: 'System.Cons ... riteLine(y)')
             Instance Receiver: 
@@ -351,26 +303,16 @@
       Operand: 
         ILocalReferenceOperation: S (OperationKind.LocalReference, Type: System.String()) (Syntax: 'S')
   Body: 
-<<<<<<< HEAD
-    IBlockOperation (1 statements) (OperationKind.Block, Type: null) (Syntax: 'For Each x  ... Next')
+    IBlockOperation (1 statements) (OperationKind.Block, Type: null, IsImplicit) (Syntax: 'For Each x  ... Next')
       IForEachLoopOperation (LoopKind.ForEach) (OperationKind.Loop, Type: null) (Syntax: 'For Each y  ... Next')
-=======
-    IBlockStatement (1 statements) (OperationKind.BlockStatement, IsImplicit) (Syntax: 'For Each x  ... Next')
-      IForEachLoopStatement (LoopKind.ForEach) (OperationKind.LoopStatement) (Syntax: 'For Each y  ... Next')
->>>>>>> 7cdd69e7
         Locals: Local_1: y As System.Char
         LoopControlVariable: 
           ILocalReferenceOperation: y (OperationKind.LocalReference, Type: System.Char) (Syntax: 'y As Char')
         Collection: 
           ILocalReferenceOperation: x (OperationKind.LocalReference, Type: System.String) (Syntax: 'x')
         Body: 
-<<<<<<< HEAD
-          IBlockOperation (1 statements) (OperationKind.Block, Type: null) (Syntax: 'For Each y  ... Next')
+          IBlockOperation (1 statements) (OperationKind.Block, Type: null, IsImplicit) (Syntax: 'For Each y  ... Next')
             IExpressionStatementOperation (OperationKind.ExpressionStatement, Type: null) (Syntax: 'System.Cons ... riteLine(y)')
-=======
-          IBlockStatement (1 statements) (OperationKind.BlockStatement, IsImplicit) (Syntax: 'For Each y  ... Next')
-            IExpressionStatement (OperationKind.ExpressionStatement) (Syntax: 'System.Cons ... riteLine(y)')
->>>>>>> 7cdd69e7
               Expression: 
                 IInvocationOperation (Sub System.Console.WriteLine(value As System.Char)) (OperationKind.Invocation, Type: System.Void) (Syntax: 'System.Cons ... riteLine(y)')
                   Instance Receiver: 
@@ -427,13 +369,8 @@
           Initializer: 
             null
   Body: 
-<<<<<<< HEAD
-    IBlockOperation (1 statements) (OperationKind.Block, Type: null) (Syntax: 'For Each x  ... Next')
+    IBlockOperation (1 statements) (OperationKind.Block, Type: null, IsImplicit) (Syntax: 'For Each x  ... Next')
       IExpressionStatementOperation (OperationKind.ExpressionStatement, Type: null) (Syntax: 'System.Cons ... riteLine(x)')
-=======
-    IBlockStatement (1 statements) (OperationKind.BlockStatement, IsImplicit) (Syntax: 'For Each x  ... Next')
-      IExpressionStatement (OperationKind.ExpressionStatement) (Syntax: 'System.Cons ... riteLine(x)')
->>>>>>> 7cdd69e7
         Expression: 
           IInvocationOperation (Sub System.Console.WriteLine(value As System.Object)) (OperationKind.Invocation, Type: System.Void) (Syntax: 'System.Cons ... riteLine(x)')
             Instance Receiver: 
@@ -472,13 +409,8 @@
   Collection: 
     ILocalReferenceOperation: s (OperationKind.LocalReference, Type: System.String, Constant: null) (Syntax: 's')
   Body: 
-<<<<<<< HEAD
-    IBlockOperation (1 statements) (OperationKind.Block, Type: null) (Syntax: 'For Each y  ... Next')
+    IBlockOperation (1 statements) (OperationKind.Block, Type: null, IsImplicit) (Syntax: 'For Each y  ... Next')
       IExpressionStatementOperation (OperationKind.ExpressionStatement, Type: null) (Syntax: 'System.Cons ... riteLine(y)')
-=======
-    IBlockStatement (1 statements) (OperationKind.BlockStatement, IsImplicit) (Syntax: 'For Each y  ... Next')
-      IExpressionStatement (OperationKind.ExpressionStatement) (Syntax: 'System.Cons ... riteLine(y)')
->>>>>>> 7cdd69e7
         Expression: 
           IInvocationOperation (Sub System.Console.WriteLine(value As System.Char)) (OperationKind.Invocation, Type: System.Void) (Syntax: 'System.Cons ... riteLine(y)')
             Instance Receiver: 
@@ -529,13 +461,8 @@
           Initializer: 
             null
   Body: 
-<<<<<<< HEAD
-    IBlockOperation (1 statements) (OperationKind.Block, Type: null) (Syntax: 'For Each x  ... Next')
+    IBlockOperation (1 statements) (OperationKind.Block, Type: null, IsImplicit) (Syntax: 'For Each x  ... Next')
       IExpressionStatementOperation (OperationKind.ExpressionStatement, Type: null) (Syntax: 'System.Cons ... riteLine(x)')
-=======
-    IBlockStatement (1 statements) (OperationKind.BlockStatement, IsImplicit) (Syntax: 'For Each x  ... Next')
-      IExpressionStatement (OperationKind.ExpressionStatement) (Syntax: 'System.Cons ... riteLine(x)')
->>>>>>> 7cdd69e7
         Expression: 
           IInvocationOperation (Sub System.Console.WriteLine(value As System.Object)) (OperationKind.Invocation, Type: System.Void) (Syntax: 'System.Cons ... riteLine(x)')
             Instance Receiver: 
@@ -609,13 +536,8 @@
   Collection: 
     ILocalReferenceOperation: countries (OperationKind.LocalReference, Type: System.Linq.IOrderedEnumerable(Of <anonymous type: Key CountryName As System.String, Key CustomersInCountry As System.Collections.Generic.IEnumerable(Of Customer), Key Count As System.Int32>)) (Syntax: 'countries')
   Body: 
-<<<<<<< HEAD
-    IBlockOperation (2 statements) (OperationKind.Block, Type: null) (Syntax: 'For Each co ... Next')
+    IBlockOperation (2 statements) (OperationKind.Block, Type: null, IsImplicit) (Syntax: 'For Each co ... Next')
       IExpressionStatementOperation (OperationKind.ExpressionStatement, Type: null) (Syntax: 'Debug.Write ... ntry.Count)')
-=======
-    IBlockStatement (2 statements) (OperationKind.BlockStatement, IsImplicit) (Syntax: 'For Each co ... Next')
-      IExpressionStatement (OperationKind.ExpressionStatement) (Syntax: 'Debug.Write ... ntry.Count)')
->>>>>>> 7cdd69e7
         Expression: 
           IInvocationOperation (Sub System.Diagnostics.Debug.WriteLine(message As System.String)) (OperationKind.Invocation, Type: System.Void) (Syntax: 'Debug.Write ... ntry.Count)')
             Instance Receiver: 
@@ -632,11 +554,7 @@
                         Right: 
                           ILiteralOperation (OperationKind.Literal, Type: System.String, Constant: " count=") (Syntax: '" count="')
                     Right: 
-<<<<<<< HEAD
-                      IConversionOperation (Explicit, TryCast: False, Unchecked) (OperationKind.Conversion, Type: System.String) (Syntax: 'country.Count')
-=======
-                      IConversionExpression (Implicit, TryCast: False, Unchecked) (OperationKind.ConversionExpression, Type: System.String, IsImplicit) (Syntax: 'country.Count')
->>>>>>> 7cdd69e7
+                      IConversionOperation (Implicit, TryCast: False, Unchecked) (OperationKind.Conversion, Type: System.String, IsImplicit) (Syntax: 'country.Count')
                         Conversion: CommonConversion (Exists: True, IsIdentity: False, IsNumeric: False, IsReference: False, IsUserDefined: False) (MethodSymbol: null)
                         Operand: 
                           IPropertyReferenceOperation: ReadOnly Property <anonymous type: Key CountryName As System.String, Key CustomersInCountry As System.Collections.Generic.IEnumerable(Of Customer), Key Count As System.Int32>.Count As System.Int32 (OperationKind.PropertyReference, Type: System.Int32) (Syntax: 'country.Count')
@@ -653,13 +571,8 @@
             Instance Receiver: 
               ILocalReferenceOperation: country (OperationKind.LocalReference, Type: <anonymous type: Key CountryName As System.String, Key CustomersInCountry As System.Collections.Generic.IEnumerable(Of Customer), Key Count As System.Int32>) (Syntax: 'country')
         Body: 
-<<<<<<< HEAD
-          IBlockOperation (1 statements) (OperationKind.Block, Type: null) (Syntax: 'For Each cu ... Next')
+          IBlockOperation (1 statements) (OperationKind.Block, Type: null, IsImplicit) (Syntax: 'For Each cu ... Next')
             IExpressionStatementOperation (OperationKind.ExpressionStatement, Type: null) (Syntax: 'Debug.Write ... tomer.City)')
-=======
-          IBlockStatement (1 statements) (OperationKind.BlockStatement, IsImplicit) (Syntax: 'For Each cu ... Next')
-            IExpressionStatement (OperationKind.ExpressionStatement) (Syntax: 'Debug.Write ... tomer.City)')
->>>>>>> 7cdd69e7
               Expression: 
                 IInvocationOperation (Sub System.Diagnostics.Debug.WriteLine(message As System.String)) (OperationKind.Invocation, Type: System.Void) (Syntax: 'Debug.Write ... tomer.City)')
                   Instance Receiver: 
@@ -729,13 +642,8 @@
   Collection: 
     ILocalReferenceOperation: k (OperationKind.LocalReference, Type: System.Int32(,)) (Syntax: 'k')
   Body: 
-<<<<<<< HEAD
-    IBlockOperation (3 statements) (OperationKind.Block, Type: null) (Syntax: 'For Each [C ... Next')
+    IBlockOperation (3 statements) (OperationKind.Block, Type: null, IsImplicit) (Syntax: 'For Each [C ... Next')
       IExpressionStatementOperation (OperationKind.ExpressionStatement, Type: null) (Syntax: 'Console.Wri ... (Integer)))')
-=======
-    IBlockStatement (3 statements) (OperationKind.BlockStatement, IsImplicit) (Syntax: 'For Each [C ... Next')
-      IExpressionStatement (OperationKind.ExpressionStatement) (Syntax: 'Console.Wri ... (Integer)))')
->>>>>>> 7cdd69e7
         Expression: 
           IInvocationOperation (Sub System.Console.Write(value As System.Boolean)) (OperationKind.Invocation, Type: System.Void) (Syntax: 'Console.Wri ... (Integer)))')
             Instance Receiver: 
@@ -814,13 +722,8 @@
       Operand: 
         ILocalReferenceOperation: o (OperationKind.LocalReference, Type: System.Object) (Syntax: 'o')
   Body: 
-<<<<<<< HEAD
-    IBlockOperation (1 statements) (OperationKind.Block, Type: null) (Syntax: 'For Each x  ... Next')
+    IBlockOperation (1 statements) (OperationKind.Block, Type: null, IsImplicit) (Syntax: 'For Each x  ... Next')
       IExpressionStatementOperation (OperationKind.ExpressionStatement, Type: null) (Syntax: 'Console.WriteLine(x)')
-=======
-    IBlockStatement (1 statements) (OperationKind.BlockStatement, IsImplicit) (Syntax: 'For Each x  ... Next')
-      IExpressionStatement (OperationKind.ExpressionStatement) (Syntax: 'Console.WriteLine(x)')
->>>>>>> 7cdd69e7
         Expression: 
           IInvocationOperation (Sub System.Console.WriteLine(value As System.Object)) (OperationKind.Invocation, Type: System.Void) (Syntax: 'Console.WriteLine(x)')
             Instance Receiver: 
@@ -879,13 +782,8 @@
       Initializer: 
         null
   Body: 
-<<<<<<< HEAD
-    IBlockOperation (1 statements) (OperationKind.Block, Type: null) (Syntax: 'For Each x  ... Next')
+    IBlockOperation (1 statements) (OperationKind.Block, Type: null, IsImplicit) (Syntax: 'For Each x  ... Next')
       IExpressionStatementOperation (OperationKind.ExpressionStatement, Type: null) (Syntax: 'System.Cons ... riteLine(x)')
-=======
-    IBlockStatement (1 statements) (OperationKind.BlockStatement, IsImplicit) (Syntax: 'For Each x  ... Next')
-      IExpressionStatement (OperationKind.ExpressionStatement) (Syntax: 'System.Cons ... riteLine(x)')
->>>>>>> 7cdd69e7
         Expression: 
           IInvocationOperation (Sub System.Console.WriteLine(value As System.Int32)) (OperationKind.Invocation, Type: System.Void) (Syntax: 'System.Cons ... riteLine(x)')
             Instance Receiver: 
@@ -948,13 +846,8 @@
       Operand: 
         ILocalReferenceOperation: arr (OperationKind.LocalReference, Type: System.Int32()) (Syntax: 'arr')
   Body: 
-<<<<<<< HEAD
-    IBlockOperation (1 statements) (OperationKind.Block, Type: null) (Syntax: 'For Each el ... ambda_local')
+    IBlockOperation (1 statements) (OperationKind.Block, Type: null, IsImplicit) (Syntax: 'For Each el ... ambda_local')
       IExpressionStatementOperation (OperationKind.ExpressionStatement, Type: null) (Syntax: 'Console.Wri ... mbda_local)')
-=======
-    IBlockStatement (1 statements) (OperationKind.BlockStatement, IsImplicit) (Syntax: 'For Each el ... ambda_local')
-      IExpressionStatement (OperationKind.ExpressionStatement) (Syntax: 'Console.Wri ... mbda_local)')
->>>>>>> 7cdd69e7
         Expression: 
           IInvocationOperation (Sub System.Console.WriteLine(value As System.Int32)) (OperationKind.Invocation, Type: System.Void) (Syntax: 'Console.Wri ... mbda_local)')
             Instance Receiver: 
@@ -994,13 +887,8 @@
   Collection: 
     ILiteralOperation (OperationKind.Literal, Type: System.String, Constant: "Hello World.", IsInvalid) (Syntax: '"Hello World."')
   Body: 
-<<<<<<< HEAD
-    IBlockOperation (1 statements) (OperationKind.Block, Type: null, IsInvalid) (Syntax: 'For Each el ... Next')
+    IBlockOperation (1 statements) (OperationKind.Block, Type: null, IsInvalid, IsImplicit) (Syntax: 'For Each el ... Next')
       IExpressionStatementOperation (OperationKind.ExpressionStatement, Type: null) (Syntax: 'Console.Wri ... ne(element)')
-=======
-    IBlockStatement (1 statements) (OperationKind.BlockStatement, IsInvalid, IsImplicit) (Syntax: 'For Each el ... Next')
-      IExpressionStatement (OperationKind.ExpressionStatement) (Syntax: 'Console.Wri ... ne(element)')
->>>>>>> 7cdd69e7
         Expression: 
           IInvocationOperation (Sub System.Console.WriteLine(value As System.Int32)) (OperationKind.Invocation, Type: System.Void) (Syntax: 'Console.Wri ... ne(element)')
             Instance Receiver: 
@@ -1047,13 +935,8 @@
       Operand: 
         ILocalReferenceOperation: arr (OperationKind.LocalReference, Type: System.String()) (Syntax: 'arr')
   Body: 
-<<<<<<< HEAD
-    IBlockOperation (2 statements) (OperationKind.Block, Type: null) (Syntax: 'For Each s  ... Next')
+    IBlockOperation (2 statements) (OperationKind.Block, Type: null, IsImplicit) (Syntax: 'For Each s  ... Next')
       IConditionalOperation (OperationKind.Conditional, Type: null) (Syntax: 'If (s = "on ... End If')
-=======
-    IBlockStatement (2 statements) (OperationKind.BlockStatement, IsImplicit) (Syntax: 'For Each s  ... Next')
-      IIfStatement (OperationKind.IfStatement) (Syntax: 'If (s = "on ... End If')
->>>>>>> 7cdd69e7
         Condition: 
           IParenthesizedOperation (OperationKind.Parenthesized, Type: System.Boolean) (Syntax: '(s = "one")')
             Operand: 
@@ -1061,23 +944,13 @@
                 Left: 
                   ILocalReferenceOperation: s (OperationKind.LocalReference, Type: System.String) (Syntax: 's')
                 Right: 
-<<<<<<< HEAD
                   ILiteralOperation (OperationKind.Literal, Type: System.String, Constant: "one") (Syntax: '"one"')
         WhenTrue: 
-          IBlockOperation (1 statements) (OperationKind.Block, Type: null) (Syntax: 'If (s = "on ... End If')
+          IBlockOperation (1 statements) (OperationKind.Block, Type: null, IsImplicit) (Syntax: 'If (s = "on ... End If')
             IExpressionStatementOperation (OperationKind.ExpressionStatement, Type: null) (Syntax: 'Throw New Exception')
               Expression: 
-                IThrowOperation (OperationKind.Throw, Type: System.Exception) (Syntax: 'Throw New Exception')
+                IThrowOperation (OperationKind.Throw, Type: System.Exception, IsImplicit) (Syntax: 'Throw New Exception')
                   IObjectCreationOperation (Constructor: Sub System.Exception..ctor()) (OperationKind.ObjectCreation, Type: System.Exception) (Syntax: 'New Exception')
-=======
-                  ILiteralExpression (OperationKind.LiteralExpression, Type: System.String, Constant: "one") (Syntax: '"one"')
-        IfTrue: 
-          IBlockStatement (1 statements) (OperationKind.BlockStatement, IsImplicit) (Syntax: 'If (s = "on ... End If')
-            IExpressionStatement (OperationKind.ExpressionStatement) (Syntax: 'Throw New Exception')
-              Expression: 
-                IThrowExpression (OperationKind.ThrowExpression, Type: System.Exception, IsImplicit) (Syntax: 'Throw New Exception')
-                  IObjectCreationExpression (Constructor: Sub System.Exception..ctor()) (OperationKind.ObjectCreationExpression, Type: System.Exception) (Syntax: 'New Exception')
->>>>>>> 7cdd69e7
                     Arguments(0)
                     Initializer: 
                       null
@@ -1125,13 +998,8 @@
       Operand: 
         IParameterReferenceOperation: c (OperationKind.ParameterReference, Type: System.Object()) (Syntax: 'c')
   Body: 
-<<<<<<< HEAD
-    IBlockOperation (1 statements) (OperationKind.Block, Type: null) (Syntax: 'For Each o  ... Next')
+    IBlockOperation (1 statements) (OperationKind.Block, Type: null, IsImplicit) (Syntax: 'For Each o  ... Next')
       IConditionalOperation (OperationKind.Conditional, Type: null) (Syntax: 'If o IsNot  ... Return True')
-=======
-    IBlockStatement (1 statements) (OperationKind.BlockStatement, IsImplicit) (Syntax: 'For Each o  ... Next')
-      IIfStatement (OperationKind.IfStatement) (Syntax: 'If o IsNot  ... Return True')
->>>>>>> 7cdd69e7
         Condition: 
           IBinaryOperation (BinaryOperatorKind.NotEquals) (OperationKind.BinaryOperator, Type: System.Boolean) (Syntax: 'o IsNot Nothing')
             Left: 
@@ -1140,17 +1008,10 @@
               IConversionOperation (Implicit, TryCast: False, Unchecked) (OperationKind.Conversion, Type: System.Object, Constant: null, IsImplicit) (Syntax: 'Nothing')
                 Conversion: CommonConversion (Exists: True, IsIdentity: False, IsNumeric: False, IsReference: False, IsUserDefined: False) (MethodSymbol: null)
                 Operand: 
-<<<<<<< HEAD
                   ILiteralOperation (OperationKind.Literal, Type: null, Constant: null) (Syntax: 'Nothing')
         WhenTrue: 
-          IBlockOperation (1 statements) (OperationKind.Block, Type: null) (Syntax: 'If o IsNot  ... Return True')
+          IBlockOperation (1 statements) (OperationKind.Block, Type: null, IsImplicit) (Syntax: 'If o IsNot  ... Return True')
             IReturnOperation (OperationKind.Return, Type: null) (Syntax: 'Return True')
-=======
-                  ILiteralExpression (OperationKind.LiteralExpression, Type: null, Constant: null) (Syntax: 'Nothing')
-        IfTrue: 
-          IBlockStatement (1 statements) (OperationKind.BlockStatement, IsImplicit) (Syntax: 'If o IsNot  ... Return True')
-            IReturnStatement (OperationKind.ReturnStatement) (Syntax: 'Return True')
->>>>>>> 7cdd69e7
               ReturnedValue: 
                 ILiteralOperation (OperationKind.Literal, Type: System.Boolean, Constant: True) (Syntax: 'True')
         WhenFalse: 
@@ -1189,11 +1050,7 @@
       Operand: 
         IParameterReferenceOperation: args (OperationKind.ParameterReference, Type: System.Int32()) (Syntax: 'args')
   Body: 
-<<<<<<< HEAD
-    IBlockOperation (0 statements) (OperationKind.Block, Type: null) (Syntax: 'For Each X  ... Next X')
-=======
-    IBlockStatement (0 statements) (OperationKind.BlockStatement, IsImplicit) (Syntax: 'For Each X  ... Next X')
->>>>>>> 7cdd69e7
+    IBlockOperation (0 statements) (OperationKind.Block, Type: null, IsImplicit) (Syntax: 'For Each X  ... Next X')
   NextVariables(1):
       IFieldReferenceOperation: C.X As System.Int32 (OperationKind.FieldReference, Type: System.Int32) (Syntax: 'X')
         Instance Receiver: 
@@ -1233,11 +1090,7 @@
       Operand: 
         IParameterReferenceOperation: args (OperationKind.ParameterReference, Type: System.Int32()) (Syntax: 'args')
   Body: 
-<<<<<<< HEAD
-    IBlockOperation (0 statements) (OperationKind.Block, Type: null) (Syntax: 'For Each c. ... Next c.X')
-=======
-    IBlockStatement (0 statements) (OperationKind.BlockStatement, IsImplicit) (Syntax: 'For Each c. ... Next c.X')
->>>>>>> 7cdd69e7
+    IBlockOperation (0 statements) (OperationKind.Block, Type: null, IsImplicit) (Syntax: 'For Each c. ... Next c.X')
   NextVariables(1):
       IFieldReferenceOperation: C.X As System.Int32 (OperationKind.FieldReference, Type: System.Int32) (Syntax: 'c.X')
         Instance Receiver: 
