﻿' Licensed to the .NET Foundation under one or more agreements.
' The .NET Foundation licenses this file to you under the MIT license.
' See the LICENSE file in the project root for more information.

Imports System.Collections.Concurrent
Imports System.Collections.Generic
Imports System.Collections.Immutable
Imports System.Runtime.InteropServices
Imports System.Threading
Imports Microsoft.CodeAnalysis
Imports Microsoft.CodeAnalysis.PooledObjects
Imports Microsoft.CodeAnalysis.Text
Imports Microsoft.CodeAnalysis.VisualBasic.Symbols
Imports Microsoft.CodeAnalysis.VisualBasic.Syntax

Imports TypeKind = Microsoft.CodeAnalysis.TypeKind

Namespace Microsoft.CodeAnalysis.VisualBasic
    ' Handler the parts of binding for member lookup.
    Partial Friend Class Binder

        Friend Sub LookupMember(lookupResult As LookupResult,
                                container As NamespaceOrTypeSymbol,
                                name As String,
                                arity As Integer,
                                options As LookupOptions,
                                <[In], Out> ByRef useSiteInfo As CompoundUseSiteInfo(Of AssemblySymbol))
            Debug.Assert(options.IsValid())

            options = BinderSpecificLookupOptions(options)
            MemberLookup.Lookup(lookupResult, container, name, arity, options, Me, useSiteInfo)
        End Sub

        Friend Sub LookupMember(lookupResult As LookupResult,
                                container As TypeSymbol,
                                name As String,
                                arity As Integer,
                                options As LookupOptions,
                                <[In], Out> ByRef useSiteInfo As CompoundUseSiteInfo(Of AssemblySymbol))
            Debug.Assert(options.IsValid())

            options = BinderSpecificLookupOptions(options)
<<<<<<< HEAD
            MemberLookup.Lookup(lookupResult, container, name, arity, options, Me, useSiteInfo)
=======
            Dim tempResult = LookupResult.GetInstance()
            MemberLookup.Lookup(lookupResult, container, name, arity, options, Me, tempResult, useSiteDiagnostics)
            tempResult.Free()
>>>>>>> 27b21d2e
        End Sub

        Friend Sub LookupMember(lookupResult As LookupResult,
                                container As NamespaceSymbol,
                                name As String,
                                arity As Integer,
                                options As LookupOptions,
                                <[In], Out> ByRef useSiteInfo As CompoundUseSiteInfo(Of AssemblySymbol))
            Debug.Assert(options.IsValid())

            options = BinderSpecificLookupOptions(options)
            MemberLookup.Lookup(lookupResult, container, name, arity, options, Me, useSiteInfo)
        End Sub

        Friend Sub LookupMemberImmediate(lookupResult As LookupResult,
                                container As NamespaceSymbol,
                                name As String,
                                arity As Integer,
                                options As LookupOptions,
                                <[In], Out> ByRef useSiteInfo As CompoundUseSiteInfo(Of AssemblySymbol))
            Debug.Assert(options.IsValid())

            options = BinderSpecificLookupOptions(options)
            MemberLookup.LookupImmediate(lookupResult, container, name, arity, options, Me, useSiteInfo)
        End Sub

        Friend Sub LookupExtensionMethods(
            lookupResult As LookupResult,
            container As TypeSymbol,
            name As String,
            arity As Integer,
            options As LookupOptions,
            <[In], Out> ByRef useSiteInfo As CompoundUseSiteInfo(Of AssemblySymbol)
        )
            Debug.Assert(options.IsValid())
            Debug.Assert(lookupResult.IsClear)
            options = BinderSpecificLookupOptions(options)
            MemberLookup.LookupForExtensionMethods(lookupResult, container, name, arity, options, Me, useSiteInfo)
        End Sub

        Friend Sub LookupMemberInModules(lookupResult As LookupResult,
                                container As NamespaceSymbol,
                                name As String,
                                arity As Integer,
                                options As LookupOptions,
                                <[In], Out> ByRef useSiteInfo As CompoundUseSiteInfo(Of AssemblySymbol))
            Debug.Assert(options.IsValid())

            options = BinderSpecificLookupOptions(options)
            MemberLookup.LookupInModules(lookupResult, container, name, arity, options, Me, useSiteInfo)
        End Sub

        Friend Sub AddMemberLookupSymbolsInfo(nameSet As LookupSymbolsInfo,
                                     container As NamespaceOrTypeSymbol,
                                     options As LookupOptions)
            Debug.Assert(options.IsValid())

            options = BinderSpecificLookupOptions(options)
            MemberLookup.AddLookupSymbolsInfo(nameSet, container, options, Me)
        End Sub

        ' Validates a symbol to check if it 
        ' a) has the right arity 
        ' b) is accessible. (accessThroughType is passed in for protected access checks)
        ' c) matches the lookup options.
        ' A non-empty SingleLookupResult with the result is returned.
        '
        ' For symbols from outside of this compilation the method also checks 
        ' if the symbol is marked with 'Microsoft.VisualBasic.Embedded' or 'Microsoft.CodeAnalysis.Embedded' attributes.
        '
        ' If arity passed in is -1, no arity checks are done.
        Friend Function CheckViability(sym As Symbol,
                                       arity As Integer,
                                       options As LookupOptions,
                                       accessThroughType As TypeSymbol,
                                       <[In], Out> ByRef useSiteInfo As CompoundUseSiteInfo(Of AssemblySymbol)) As SingleLookupResult
            Debug.Assert(sym IsNot Nothing)

            If Not sym.CanBeReferencedByNameIgnoringIllegalCharacters Then
                Return SingleLookupResult.Empty
            End If

            If (options And LookupOptions.LabelsOnly) <> 0 Then
                ' If LabelsOnly is set then the symbol must be a label otherwise return empty
                If options = LookupOptions.LabelsOnly AndAlso sym.Kind = SymbolKind.Label Then
                    Return SingleLookupResult.Good(sym)
                End If

                ' Mixing LabelsOnly with any other flag returns an empty result
                Return SingleLookupResult.Empty
            End If

            If (options And LookupOptions.MustNotBeReturnValueVariable) <> 0 Then
                '§11.4.4 Simple Name Expressions
                '    If the identifier matches a local variable, the local variable matched is 
                '    the implicit function or Get accessor return local variable, and the expression
                '    is part of an invocation expression, invocation statement, or an AddressOf 
                '    expression, then no match occurs and resolution continues.
                '
                ' LookupOptions.MustNotBeReturnValueVariable is set if "the expression
                ' is part of an invocation expression, invocation statement, or an AddressOf 
                ' expression", and we then skip return value variables.
                ' We'll always bind to the containing method or property instead further on in the lookup process.
                If sym.Kind = SymbolKind.Local AndAlso DirectCast(sym, LocalSymbol).IsFunctionValue Then
                    Return SingleLookupResult.Empty
                End If
            End If

            Dim unwrappedSym = sym
            Dim asAlias = TryCast(sym, AliasSymbol)
            If asAlias IsNot Nothing Then
                unwrappedSym = asAlias.Target
            End If

            ' Check for external symbols marked with 'Microsoft.VisualBasic.Embedded' or 'Microsoft.CodeAnalysis.Embedded' attributes
            If unwrappedSym.ContainingModule IsNot Me.ContainingModule Then
                If unwrappedSym.IsHiddenByVisualBasicEmbeddedAttribute() OrElse unwrappedSym.IsHiddenByCodeAnalysisEmbeddedAttribute() Then
                    Return SingleLookupResult.Empty
                End If
            End If

            If unwrappedSym.Kind = SymbolKind.NamedType AndAlso unwrappedSym.EmbeddedSymbolKind = EmbeddedSymbolKind.EmbeddedAttribute AndAlso
                    Me.SyntaxTree IsNot Nothing AndAlso Me.SyntaxTree.GetEmbeddedKind = EmbeddedSymbolKind.None Then
                ' Only allow direct access to Microsoft.VisualBasic.Embedded attribute
                ' from user code if current compilation embeds Vb Core
                If Not Me.Compilation.Options.EmbedVbCoreRuntime Then
                    Return SingleLookupResult.Empty
                End If
            End If

            ' Do arity checking, unless specifically asked not to.
            ' Only types and namespaces in VB shadow by arity. All other members shadow 
            ' regardless of arity. So, we only check arity on types.
            If arity <> -1 Then
                Select Case sym.Kind
                    Case SymbolKind.NamedType, SymbolKind.ErrorType
                        Dim actualArity As Integer = DirectCast(sym, NamedTypeSymbol).Arity
                        If actualArity <> arity Then
                            Return SingleLookupResult.WrongArity(sym, WrongArityErrid(actualArity, arity))
                        End If

                    Case SymbolKind.TypeParameter, SymbolKind.Namespace
                        If arity <> 0 Then ' type parameters and namespaces are always arity 0
                            Return SingleLookupResult.WrongArity(unwrappedSym, WrongArityErrid(0, arity))
                        End If

                    Case SymbolKind.Alias
                        ' Since raw generics cannot be imported, the import aliases would always refer to
                        ' constructed types when referring to generics. So any other generic arity besides
                        ' -1 or 0 are invalid.
                        If arity <> 0 Then ' aliases are always arity 0, but error refers to the target
                            ' Note, Dev11 doesn't stop lookup in case of arity mismatch for an alias.
                            Return SingleLookupResult.WrongArity(unwrappedSym, WrongArityErrid(0, arity))
                        End If

                    Case SymbolKind.Method
                        ' Unlike types and namespaces, we always stop looking if we find a method with the right name but wrong arity.

                        ' The arity matching rules for methods are customizable for the LookupOptions; when binding expressions 
                        ' we always pass AllMethodsOfAnyArity and allow overload resolution to filter methods. The other flags
                        ' are for binding API scenarios.
                        Dim actualArity As Integer = DirectCast(sym, MethodSymbol).Arity
                        If actualArity <> arity AndAlso
                           Not ((options And LookupOptions.AllMethodsOfAnyArity) <> 0) Then
                            Return SingleLookupResult.WrongArityAndStopLookup(sym, WrongArityErrid(actualArity, arity))
                        End If

                    Case Else
                        ' Unlike types and namespace, we stop looking if we find other symbols with wrong arity.
                        ' All these symbols have arity 0.
                        If arity <> 0 Then
                            Return SingleLookupResult.WrongArityAndStopLookup(sym, WrongArityErrid(0, arity))
                        End If
                End Select
            End If

            If (options And LookupOptions.IgnoreAccessibility) = 0 Then
                Dim accessCheckResult = CheckAccessibility(unwrappedSym, useSiteInfo, If((options And LookupOptions.UseBaseReferenceAccessibility) <> 0, Nothing, accessThroughType))
                ' Check if we are in 'MyBase' resolving mode and we need to ignore 'accessThroughType' to make protected members accessed
                If accessCheckResult <> VisualBasic.AccessCheckResult.Accessible Then
                    Return SingleLookupResult.Inaccessible(sym, GetInaccessibleErrorInfo(sym))
                End If
            End If

            If (options And Global.Microsoft.CodeAnalysis.VisualBasic.LookupOptions.MustNotBeInstance) <> 0 AndAlso sym.IsInstanceMember Then
                Return Global.Microsoft.CodeAnalysis.VisualBasic.SingleLookupResult.MustNotBeInstance(sym, Global.Microsoft.CodeAnalysis.VisualBasic.ERRID.ERR_ObjectReferenceNotSupplied)
            ElseIf (options And Global.Microsoft.CodeAnalysis.VisualBasic.LookupOptions.MustBeInstance) <> 0 AndAlso Not sym.IsInstanceMember Then
                Return Global.Microsoft.CodeAnalysis.VisualBasic.SingleLookupResult.MustBeInstance(sym) ' there is no error message for this 
            End If

            Return SingleLookupResult.Good(sym)
        End Function

        Friend Function GetInaccessibleErrorInfo(sym As Symbol) As DiagnosticInfo
            Dim unwrappedSym = sym
            Dim asAlias = TryCast(sym, AliasSymbol)
            If asAlias IsNot Nothing Then
                unwrappedSym = asAlias.Target
            ElseIf sym.Kind = SymbolKind.Method Then
                sym = DirectCast(sym, MethodSymbol).ConstructedFrom
            End If

            Dim diagInfo As DiagnosticInfo

            ' for inaccessible members (in e.g. AddressOf expressions, DEV10 shows a ERR_InaccessibleMember3 diagnostic)
            ' TODO maybe this condition needs to be adjusted to be shown in cases of e.g. inaccessible properties
            If unwrappedSym.Kind = SymbolKind.Method AndAlso unwrappedSym.ContainingSymbol IsNot Nothing Then
                diagInfo = New BadSymbolDiagnostic(sym,
                                                   ERRID.ERR_InaccessibleMember3,
                                                   sym.ContainingSymbol.Name,
                                                   sym,
                                                   AccessCheck.GetAccessibilityForErrorMessage(sym, Me.Compilation.Assembly))
            Else
                diagInfo = New BadSymbolDiagnostic(sym,
                                                   ERRID.ERR_InaccessibleSymbol2,
                                                   CustomSymbolDisplayFormatter.QualifiedName(sym),
                                                   AccessCheck.GetAccessibilityForErrorMessage(sym, sym.ContainingAssembly))
            End If

            Debug.Assert(diagInfo.Severity = DiagnosticSeverity.Error)
            Return diagInfo
        End Function

        ''' <summary>
        ''' Used by Add*LookupSymbolsInfo* to determine whether the symbol is of interest.
        ''' Distinguish from <see cref="CheckViability"/>, which performs an analogous task for LookupSymbols*.
        ''' </summary>
        ''' <remarks>
        ''' Does not consider <see cref="Symbol.CanBeReferencedByName"/> - that is left to the caller.
        ''' </remarks>
        Friend Function CanAddLookupSymbolInfo(sym As Symbol,
                                                    options As LookupOptions,
                                                    nameSet As LookupSymbolsInfo,
                                                    accessThroughType As TypeSymbol) As Boolean
            Debug.Assert(sym IsNot Nothing)

            If Not nameSet.CanBeAdded(sym.Name) Then
                Return False
            End If

            Dim singleResult = CheckViability(sym, -1, options, accessThroughType, useSiteInfo:=CompoundUseSiteInfo(Of AssemblySymbol).Discarded)

            If (options And LookupOptions.MethodsOnly) <> 0 AndAlso
               sym.Kind <> SymbolKind.Method Then
                Return False
            End If

            If singleResult.IsGoodOrAmbiguous Then
                ' Its possible there is an error (ambiguity, wrong arity) associated with result.
                ' We still return true here, because binding finds that symbol and doesn't continue.

                ' NOTE: We're going to let the SemanticModel check for symbols that can't be
                ' referenced by name.  That way, it can either filter them or not, depending
                ' on whether a name was passed to LookupSymbols.
                Return True
            End If

            Return False
        End Function

        ' return the error id for mismatched arity.
        Private Shared Function WrongArityErrid(actualArity As Integer, arity As Integer) As ERRID
            If actualArity < arity Then
                If actualArity = 0 Then
                    Return ERRID.ERR_TypeOrMemberNotGeneric1
                Else
                    Return ERRID.ERR_TooManyGenericArguments1
                End If
            Else
                Debug.Assert(actualArity > arity, "arities shouldn't match")
                Return ERRID.ERR_TooFewGenericArguments1
            End If
        End Function

        ''' <summary>
        ''' This class handles binding of members of namespaces and types.
        ''' The key member is Lookup, which handles looking up a name
        ''' in a namespace or type, by name and arity, and produces a 
        ''' lookup result. 
        ''' </summary>
        Private Class MemberLookup
            ''' <summary>
            ''' Lookup a member name in a namespace or type, returning a LookupResult that
            ''' summarizes the results of the lookup. See LookupResult structure for a detailed
            ''' discussing of the meaning of the results. The supplied binder is used for accessibility
            ''' checked and base class suppression.
            ''' </summary>
            Public Shared Sub Lookup(lookupResult As LookupResult,
                                     container As NamespaceOrTypeSymbol,
                                     name As String,
                                     arity As Integer,
                                     options As LookupOptions,
                                     binder As Binder,
                                     <[In], Out> ByRef useSiteInfo As CompoundUseSiteInfo(Of AssemblySymbol))
                If container.IsNamespace Then
                    Lookup(lookupResult, DirectCast(container, NamespaceSymbol), name, arity, options, binder, useSiteInfo)
                Else
<<<<<<< HEAD
                    Lookup(lookupResult, DirectCast(container, TypeSymbol), name, arity, options, binder, useSiteInfo)
=======
                    Dim tempResult = LookupResult.GetInstance()
                    Lookup(lookupResult, DirectCast(container, TypeSymbol), name, arity, options, binder, tempResult, useSiteDiagnostics)
                    tempResult.Free()
>>>>>>> 27b21d2e
                End If
            End Sub

            ' Lookup all the names available on the given container, that match the given lookup options.
            ' The supplied binder is used for accessibility checking.
            Public Shared Sub AddLookupSymbolsInfo(nameSet As LookupSymbolsInfo,
                                                    container As NamespaceOrTypeSymbol,
                                                    options As LookupOptions,
                                                    binder As Binder)
                If container.IsNamespace Then
                    AddLookupSymbolsInfo(nameSet, DirectCast(container, NamespaceSymbol), options, binder)
                Else
                    AddLookupSymbolsInfo(nameSet, DirectCast(container, TypeSymbol), options, binder)
                End If
            End Sub

            ''' <summary>
            ''' Lookup a member name in a namespace, returning a LookupResult that
            ''' summarizes the results of the lookup. See LookupResult structure for a detailed
            ''' discussing of the meaning of the results. The supplied binder is used for accessibility
            ''' checked and base class suppression.
            ''' </summary>
            Public Shared Sub Lookup(lookupResult As LookupResult,
                                     container As NamespaceSymbol,
                                     name As String,
                                     arity As Integer,
                                     options As LookupOptions,
                                     binder As Binder,
                                     <[In], Out> ByRef useSiteInfo As CompoundUseSiteInfo(Of AssemblySymbol))

                Debug.Assert(lookupResult.IsClear)

                LookupImmediate(lookupResult, container, name, arity, options, binder, useSiteInfo)

                ' Result in the namespace takes precedence over results in containing modules.
                If lookupResult.StopFurtherLookup Then
                    Return
                End If

                Dim currentResult = LookupResult.GetInstance()

                LookupInModules(currentResult, container, name, arity, options, binder, useSiteInfo)
                lookupResult.MergeAmbiguous(currentResult, s_ambiguousInModuleError)

                currentResult.Free()
            End Sub

            ''' <summary>
            ''' Lookup an immediate (without descending into modules) member name in a namespace, 
            ''' returning a LookupResult that summarizes the results of the lookup. 
            ''' See LookupResult structure for a detailed discussion of the meaning of the results. 
            ''' The supplied binder is used for accessibility checks and base class suppression.
            ''' </summary>
            Public Shared Sub LookupImmediate(lookupResult As LookupResult,
                                     container As NamespaceSymbol,
                                     name As String,
                                     arity As Integer,
                                     options As LookupOptions,
                                     binder As Binder,
                                     <[In], Out> ByRef useSiteInfo As CompoundUseSiteInfo(Of AssemblySymbol))

                Debug.Assert(lookupResult.IsClear)

                Dim sourceModule = binder.Compilation.SourceModule

                ' Handle a case of being able to refer to System.Int32 through System.Integer.
                ' Same for other intrinsic types with intrinsic name different from emitted name.
                If (options And LookupOptions.AllowIntrinsicAliases) <> 0 AndAlso arity = 0 Then
                    Dim containingNs = container.ContainingNamespace

                    If containingNs IsNot Nothing AndAlso containingNs.IsGlobalNamespace AndAlso CaseInsensitiveComparison.Equals(container.Name, MetadataHelpers.SystemString) Then
                        Dim specialType = GetTypeForIntrinsicAlias(name)

                        If specialType <> SpecialType.None Then
                            Dim candidate = binder.Compilation.GetSpecialType(specialType)

                            ' Intrinsic alias works only if type is available
                            If Not candidate.IsErrorType() Then
                                lookupResult.MergeMembersOfTheSameNamespace(binder.CheckViability(candidate, arity, options, Nothing, useSiteInfo), sourceModule, options)
                            End If
                        End If
                    End If
                End If

#If DEBUG Then
                Dim haveSeenNamespace As Boolean = False
#End If

                For Each sym In container.GetMembers(name)
#If DEBUG Then
                    If sym.Kind = SymbolKind.Namespace Then
                        Debug.Assert(Not haveSeenNamespace, "Expected namespaces to be merged into a single symbol.")
                        haveSeenNamespace = True
                    End If
#End If

                    Dim currentResult As SingleLookupResult = binder.CheckViability(sym, arity, options, Nothing, useSiteInfo)

                    lookupResult.MergeMembersOfTheSameNamespace(currentResult, sourceModule, options)
                Next
            End Sub

            Public Shared Function GetTypeForIntrinsicAlias(possibleAlias As String) As SpecialType
                Dim aliasAsKeyword As SyntaxKind = SyntaxFacts.GetKeywordKind(possibleAlias)

                Select Case aliasAsKeyword
                    Case SyntaxKind.DateKeyword
                        Return SpecialType.System_DateTime
                    Case SyntaxKind.UShortKeyword
                        Return SpecialType.System_UInt16
                    Case SyntaxKind.ShortKeyword
                        Return SpecialType.System_Int16
                    Case SyntaxKind.UIntegerKeyword
                        Return SpecialType.System_UInt32
                    Case SyntaxKind.IntegerKeyword
                        Return SpecialType.System_Int32
                    Case SyntaxKind.ULongKeyword
                        Return SpecialType.System_UInt64
                    Case SyntaxKind.LongKeyword
                        Return SpecialType.System_Int64
                    Case Else
                        Return SpecialType.None
                End Select
            End Function

            ''' <summary>
            ''' Lookup a member name in modules of a namespace, 
            ''' returning a LookupResult that summarizes the results of the lookup. 
            ''' See LookupResult structure for a detailed discussion of the meaning of the results. 
            ''' The supplied binder is used for accessibility checks and base class suppression.
            ''' </summary>
            Public Shared Sub LookupInModules(lookupResult As LookupResult,
                                     container As NamespaceSymbol,
                                     name As String,
                                     arity As Integer,
                                     options As LookupOptions,
                                     binder As Binder,
                                     <[In], Out> ByRef useSiteInfo As CompoundUseSiteInfo(Of AssemblySymbol))

                Debug.Assert(lookupResult.IsClear)
                Dim firstModule As Boolean = True
                Dim sourceModule = binder.Compilation.SourceModule

                ' NOTE: while looking up the symbol in modules we should ignore base class
                options = options Or LookupOptions.IgnoreExtensionMethods Or LookupOptions.NoBaseClassLookup
                Dim currentResult As LookupResult = Nothing
                Dim tempResult = LookupResult.GetInstance()

                ' Next, do a lookup in each contained module and merge the results.
                For Each containedModule As NamedTypeSymbol In container.GetModuleMembers()
                    If firstModule Then
<<<<<<< HEAD
                        Lookup(lookupResult, containedModule, name, arity, options, binder, useSiteInfo)
=======
                        Lookup(lookupResult, containedModule, name, arity, options, binder, tempResult, useSiteDiagnostics)
>>>>>>> 27b21d2e
                        firstModule = False
                    Else
                        If currentResult Is Nothing Then
                            currentResult = LookupResult.GetInstance()
                        Else
                            currentResult.Clear()
                        End If

<<<<<<< HEAD
                        Lookup(currentResult, containedModule, name, arity, options, binder, useSiteInfo)
=======
                        Lookup(currentResult, containedModule, name, arity, options, binder, tempResult, useSiteDiagnostics)
>>>>>>> 27b21d2e

                        ' Symbols in source take priority over symbols in a referenced assembly.
                        If currentResult.StopFurtherLookup AndAlso currentResult.Symbols.Count > 0 AndAlso
                           lookupResult.StopFurtherLookup AndAlso lookupResult.Symbols.Count > 0 Then

                            Dim currentFromSource = currentResult.Symbols(0).ContainingModule Is sourceModule
                            Dim contenderFromSource = lookupResult.Symbols(0).ContainingModule Is sourceModule

                            If currentFromSource Then
                                If Not contenderFromSource Then
                                    ' current is better
                                    lookupResult.SetFrom(currentResult)
                                    Continue For
                                End If

                            ElseIf contenderFromSource Then
                                ' contender is better
                                Continue For
                            End If
                        End If

                        lookupResult.MergeAmbiguous(currentResult, s_ambiguousInModuleError)
                    End If
                Next

                tempResult.Free()
                currentResult?.Free()
            End Sub

            Private Shared Sub AddLookupSymbolsInfo(nameSet As LookupSymbolsInfo,
                                           container As NamespaceSymbol,
                                           options As LookupOptions,
                                           binder As Binder)
                ' Add names from the namespace
                For Each sym In container.GetMembersUnordered()
                    ' UNDONE: filter by options
                    If binder.CanAddLookupSymbolInfo(sym, options, nameSet, Nothing) Then
                        nameSet.AddSymbol(sym, sym.Name, sym.GetArity())
                    End If
                Next

                ' Next, add names from each contained module.
                For Each containedModule As NamedTypeSymbol In container.GetModuleMembers()
                    AddLookupSymbolsInfo(nameSet, containedModule, options, binder)
                Next
            End Sub

            ' Create a diagnostic for ambiguous names in multiple modules.
            Private Shared ReadOnly s_ambiguousInModuleError As Func(Of ImmutableArray(Of Symbol), AmbiguousSymbolDiagnostic) =
                Function(syms As ImmutableArray(Of Symbol)) As AmbiguousSymbolDiagnostic
                    Dim name As String = syms(0).Name
                    Dim deferredFormattedList As New FormattedSymbolList(syms.Select(Function(sym) sym.ContainingType))

                    Return New AmbiguousSymbolDiagnostic(ERRID.ERR_AmbiguousInModules2, syms, name, deferredFormattedList)
                End Function

            ''' <summary>
            ''' Lookup a member name in a type, returning a LookupResult that
            ''' summarizes the results of the lookup. See LookupResult structure for a detailed
            ''' discussing of the meaning of the results. The supplied binder is used for accessibility
            ''' checked and base class suppression.
            ''' </summary>
            Friend Shared Sub Lookup(lookupResult As LookupResult,
                                      type As TypeSymbol,
                                      name As String,
                                      arity As Integer,
                                      options As LookupOptions,
                                      binder As Binder,
<<<<<<< HEAD
                                      <[In], Out> ByRef useSiteInfo As CompoundUseSiteInfo(Of AssemblySymbol))
=======
                                      tempResult As LookupResult,
                                      <[In], Out> ByRef useSiteDiagnostics As HashSet(Of DiagnosticInfo))
>>>>>>> 27b21d2e
                Debug.Assert(lookupResult.IsClear)

                Select Case type.TypeKind
                    Case TypeKind.Class, TypeKind.Module, TypeKind.Structure, TypeKind.Delegate, TypeKind.Array, TypeKind.Enum
<<<<<<< HEAD
                        LookupInClass(lookupResult, type, name, arity, options, type, binder, useSiteInfo)
=======
                        LookupInClass(lookupResult, type, name, arity, options, type, binder, tempResult, useSiteDiagnostics)
>>>>>>> 27b21d2e

                    Case TypeKind.Submission
                        LookupInSubmissions(lookupResult, type, name, arity, options, binder, useSiteInfo)

                    Case TypeKind.Interface
<<<<<<< HEAD
                        LookupInInterface(lookupResult, DirectCast(type, NamedTypeSymbol), name, arity, options, binder, useSiteInfo)

                    Case TypeKind.TypeParameter
                        LookupInTypeParameter(lookupResult, DirectCast(type, TypeParameterSymbol), name, arity, options, binder, useSiteInfo)
=======
                        LookupInInterface(lookupResult, DirectCast(type, NamedTypeSymbol), name, arity, options, binder, tempResult, useSiteDiagnostics)

                    Case TypeKind.TypeParameter
                        LookupInTypeParameter(lookupResult, DirectCast(type, TypeParameterSymbol), name, arity, options, binder, tempResult, useSiteDiagnostics)
>>>>>>> 27b21d2e

                    Case TypeKind.Error
                        ' Error types have no members.
                        Return

                    Case Else
                        Throw ExceptionUtilities.UnexpectedValue(type.TypeKind)
                End Select
            End Sub

            Private Shared Sub AddLookupSymbolsInfo(nameSet As LookupSymbolsInfo,
                                                     container As TypeSymbol,
                                                     options As LookupOptions,
                                                     binder As Binder)
                Select Case container.TypeKind
                    Case TypeKind.Class, TypeKind.Structure, TypeKind.Delegate, TypeKind.Array, TypeKind.Enum
                        AddLookupSymbolsInfoInClass(nameSet, container, options, binder)

                    Case TypeKind.Module
                        AddLookupSymbolsInfoInClass(nameSet, container, options Or LookupOptions.NoBaseClassLookup, binder)

                    Case TypeKind.Submission
                        AddLookupSymbolsInfoInSubmissions(nameSet, container, options, binder)

                    Case TypeKind.Interface
                        AddLookupSymbolsInfoInInterface(nameSet, DirectCast(container, NamedTypeSymbol), options, binder)

                    Case TypeKind.TypeParameter
                        AddLookupSymbolsInfoInTypeParameter(nameSet, DirectCast(container, TypeParameterSymbol), options, binder)

                    Case TypeKind.Error
                        ' Error types have no members.
                        Return

                    Case Else
                        Throw ExceptionUtilities.UnexpectedValue(container.TypeKind)
                End Select
            End Sub

            ''' <summary>
            ''' Lookup a member name in a module, class, struct, enum, or delegate, returning a LookupResult that
            ''' summarizes the results of the lookup. See LookupResult structure for a detailed
            ''' discussing of the meaning of the results. The supplied binder is used for accessibility
            ''' checks and base class suppression.
            ''' </summary>
            Private Shared Sub LookupInClass(result As LookupResult,
                                             container As TypeSymbol,
                                             name As String,
                                             arity As Integer,
                                             options As LookupOptions,
                                             accessThroughType As TypeSymbol,
                                             binder As Binder,
<<<<<<< HEAD
                                             <[In], Out> ByRef useSiteInfo As CompoundUseSiteInfo(Of AssemblySymbol))
=======
                                             tempResult As LookupResult,
                                             <[In], Out> ByRef useSiteDiagnostics As HashSet(Of DiagnosticInfo))
>>>>>>> 27b21d2e
                Debug.Assert(result.IsClear)

                Dim methodsOnly As Boolean = CheckAndClearMethodsOnlyOption(options)

                ' Lookup proceeds up the base class chain.
                Dim currentType = container

                Do
                    tempResult.Clear()
                    Dim hitNonoverloadingSymbol As Boolean = False

<<<<<<< HEAD
                    LookupWithoutInheritance(currentResult, currentType, name, arity, options, accessThroughType, binder, useSiteInfo)
                    If result.IsGoodOrAmbiguous AndAlso currentResult.IsGoodOrAmbiguous AndAlso Not LookupResult.CanOverload(result.Symbols(0), currentResult.Symbols(0)) Then
=======
                    LookupWithoutInheritance(tempResult, currentType, name, arity, options, accessThroughType, binder, useSiteDiagnostics)
                    If result.IsGoodOrAmbiguous AndAlso tempResult.IsGoodOrAmbiguous AndAlso Not LookupResult.CanOverload(result.Symbols(0), tempResult.Symbols(0)) Then
>>>>>>> 27b21d2e
                        ' We hit another good symbol that can't overload this one. That doesn't affect the lookup result, but means we have to stop
                        ' looking for more members. See bug #14078 for example.
                        hitNonoverloadingSymbol = True
                    End If
                    result.MergeOverloadedOrPrioritized(tempResult, True)

                    ' If the type is from a winmd file and implements any of the special WinRT collection
                    ' projections, then we may need to add projected interface members
                    Dim namedType = TryCast(currentType, NamedTypeSymbol)
                    If namedType IsNot Nothing AndAlso namedType.ShouldAddWinRTMembers Then
                        FindWinRTMembers(result,
                                         namedType,
                                         binder,
<<<<<<< HEAD
                                         useSiteInfo,
=======
                                         tempResult,
                                         useSiteDiagnostics,
>>>>>>> 27b21d2e
                                         lookupMembersNotDefaultProperties:=True,
                                         name:=name,
                                         arity:=arity,
                                         options:=options)
                    End If

                    If hitNonoverloadingSymbol Then
                        Exit Do ' still do extension methods.
                    End If

                    If result.StopFurtherLookup Then
                        ' If we found a non-overloadable symbol, we can stop now. Note that even if we find a method without the Overloads
                        ' modifier, we cannot stop because we need to check for extension methods.
                        If result.HasSymbol Then
                            If Not result.Symbols.First.IsOverloadable Then
                                If methodsOnly Then
                                    Exit Do ' Need to look for extension methods.
                                End If

                                Return
                            End If
                        End If
                    End If

                    ' Go to base type, unless that would case infinite recursion or the options or the binder
                    ' disallows it.
                    If (options And LookupOptions.NoBaseClassLookup) <> 0 OrElse binder.IgnoreBaseClassesInLookup Then
                        currentType = Nothing
                    Else
                        currentType = currentType.GetDirectBaseTypeWithDefinitionUseSiteDiagnostics(binder.BasesBeingResolved, useSiteInfo)
                    End If

                    If currentType Is Nothing Then
                        Exit Do
                    End If
                Loop

                ClearLookupResultIfNotMethods(methodsOnly, result)
<<<<<<< HEAD
                LookupForExtensionMethodsIfNeedTo(result, container, name, arity, options, binder, useSiteInfo)
=======
                LookupForExtensionMethodsIfNeedTo(result, container, name, arity, options, binder, tempResult, useSiteDiagnostics)
>>>>>>> 27b21d2e
            End Sub

            Public Delegate Sub WinRTLookupDelegate(iface As NamedTypeSymbol,
                                                     binder As Binder,
                                                     result As LookupResult,
                                                     <[In], Out> ByRef useSiteInfo As CompoundUseSiteInfo(Of AssemblySymbol))

            ''' <summary>
            ''' This function generalizes the idea of producing a set of non-conflicting
            ''' WinRT members of a given type based on the results of some arbitrary lookup
            ''' closure (which produces a LookupResult signifying success as IsGood).
            '''
            ''' A non-conflicting WinRT member lookup looks for all members of projected
            ''' WinRT interfaces which are implemented by a given type, discarding any 
            ''' which have equal signatures.
            ''' 
            ''' If <paramref name="lookupMembersNotDefaultProperties" /> is true then
            ''' this function lookups up members with the given <paramref name="name" />,
            ''' <paramref name="arity" />, and <paramref name="options" />. Otherwise, it looks for default properties.
            ''' </summary>
            Private Shared Sub FindWinRTMembers(result As LookupResult,
                                                type As NamedTypeSymbol,
                                                binder As Binder,
<<<<<<< HEAD
                                                <[In], Out> ByRef useSiteInfo As CompoundUseSiteInfo(Of AssemblySymbol),
=======
                                                tempResult As LookupResult,
                                                <[In], Out> ByRef useSiteDiagnostics As HashSet(Of DiagnosticInfo),
>>>>>>> 27b21d2e
                                                lookupMembersNotDefaultProperties As Boolean,
                                                Optional name As String = Nothing,
                                                Optional arity As Integer = -1,
                                                Optional options As LookupOptions = Nothing)
                ' If we have no conflict with existing members, we also have to check
                ' if we have a conflict with other interface members. An example would be
                ' a type which implements both IIterable (IEnumerable) and IMap 
                ' (IDictionary).There are two different GetEnumerator methods from each
                ' interface. Thus, we don't know which method to choose. The solution?
                ' Don't add any GetEnumerator method.

                Dim comparer = MemberSignatureComparer.WinRTComparer

                Dim allMembers = New HashSet(Of Symbol)(comparer)
                Dim conflictingMembers = New HashSet(Of Symbol)(comparer)

                ' Add all viable members from type lookup
                If result.IsGood Then
                    For Each sym In result.Symbols
                        ' Fields can't be present in the HashSet because they can't be compared
                        ' with a MemberSignatureComparer
                        ' TODO: Add field support in the C# and VB member comparers and then
                        ' delete this check
                        If sym.Kind <> SymbolKind.Field Then
                            allMembers.Add(sym)
                        End If
                    Next
                End If

                Dim tmp = LookupResult.GetInstance()

                ' Dev11 searches all declared and undeclared base interfaces
                For Each iface In type.AllInterfacesWithDefinitionUseSiteDiagnostics(useSiteInfo)
                    If IsWinRTProjectedInterface(iface, binder.Compilation) Then
                        If lookupMembersNotDefaultProperties Then
                            Debug.Assert(name IsNot Nothing)
                            LookupWithoutInheritance(tmp,
                                                     iface,
                                                     name,
                                                     arity,
                                                     options,
                                                     iface,
                                                     binder,
                                                     useSiteInfo)
                        Else
                            LookupDefaultPropertyInSingleType(tmp,
                                                              iface,
                                                              iface,
                                                              binder,
<<<<<<< HEAD
                                                              useSiteInfo)
=======
                                                              tempResult,
                                                              useSiteDiagnostics)
>>>>>>> 27b21d2e
                        End If
                        ' only add viable members
                        If tmp.IsGood Then
                            For Each sym In tmp.Symbols
                                If Not allMembers.Add(sym) Then
                                    conflictingMembers.Add(sym)
                                End If
                            Next
                        End If
                        tmp.Clear()
                    End If
                Next

                tmp.Free()
                If result.IsGood Then
                    For Each sym In result.Symbols
                        If sym.Kind <> SymbolKind.Field Then
                            allMembers.Remove(sym)
                            conflictingMembers.Remove(sym)
                        End If
                    Next
                End If

                For Each sym In allMembers
                    If Not conflictingMembers.Contains(sym) Then
                        ' since we only added viable members, every lookupresult should be viable
                        result.MergeOverloadedOrPrioritized(
                            New SingleLookupResult(LookupResultKind.Good, sym, Nothing),
                            checkIfCurrentHasOverloads:=False)
                    End If
                Next
            End Sub

            Private Shared Function IsWinRTProjectedInterface(iFace As NamedTypeSymbol, compilation As VisualBasicCompilation) As Boolean
                Dim idictSymbol = compilation.GetWellKnownType(WellKnownType.System_Collections_Generic_IDictionary_KV)
                Dim iroDictSymbol = compilation.GetWellKnownType(WellKnownType.System_Collections_Generic_IReadOnlyDictionary_KV)
                Dim iListSymbol = compilation.GetWellKnownType(WellKnownType.System_Collections_IList)
                Dim iCollectionSymbol = compilation.GetWellKnownType(WellKnownType.System_Collections_ICollection)
                Dim inccSymbol = compilation.GetWellKnownType(WellKnownType.System_Collections_Specialized_INotifyCollectionChanged)
                Dim inpcSymbol = compilation.GetWellKnownType(WellKnownType.System_ComponentModel_INotifyPropertyChanged)

                Dim iFaceOriginal = iFace.OriginalDefinition
                Dim iFaceSpecial = iFaceOriginal.SpecialType
                ' Types match the list given in dev11 IMPORTER::GetWindowsRuntimeInterfacesToFake
                Return iFaceSpecial = SpecialType.System_Collections_Generic_IEnumerable_T OrElse
                       iFaceSpecial = SpecialType.System_Collections_Generic_IList_T OrElse
                       iFaceSpecial = SpecialType.System_Collections_Generic_ICollection_T OrElse
                       TypeSymbol.Equals(iFaceOriginal, idictSymbol, TypeCompareKind.ConsiderEverything) OrElse
                       iFaceSpecial = SpecialType.System_Collections_Generic_IReadOnlyList_T OrElse
                       iFaceSpecial = SpecialType.System_Collections_Generic_IReadOnlyCollection_T OrElse
                       TypeSymbol.Equals(iFaceOriginal, iroDictSymbol, TypeCompareKind.ConsiderEverything) OrElse
                       iFaceSpecial = SpecialType.System_Collections_IEnumerable OrElse
                       TypeSymbol.Equals(iFaceOriginal, iListSymbol, TypeCompareKind.ConsiderEverything) OrElse
                       TypeSymbol.Equals(iFaceOriginal, iCollectionSymbol, TypeCompareKind.ConsiderEverything) OrElse
                       TypeSymbol.Equals(iFaceOriginal, inccSymbol, TypeCompareKind.ConsiderEverything) OrElse
                       TypeSymbol.Equals(iFaceOriginal, inpcSymbol, TypeCompareKind.ConsiderEverything)
            End Function


            ''' <summary>
            ''' Lookup a member name in a submission chain.
            ''' </summary>
            ''' <remarks>
            ''' We start with the current submission class and walk the submission chain back to the first submission.
            ''' The search has two phases
            ''' 1) We are looking for any symbol matching the given name, arity, and options. If we don't find any the search is over.
            '''    If we find an overloadable symbol(s) (a method or a property) we start looking for overloads of this kind 
            '''    (lookingForOverloadsOfKind) of symbol in phase 2.
            ''' 2) If a visited submission contains a matching member of a kind different from lookingForOverloadsOfKind we stop 
            '''    looking further. Otherwise, if we find viable overload(s) we add them into the result. Overloads modifier is ignored.
            ''' </remarks>
            Private Shared Sub LookupInSubmissions(result As LookupResult,
                                                   submissionClass As TypeSymbol,
                                                   name As String,
                                                   arity As Integer,
                                                   options As LookupOptions,
                                                   binder As Binder,
                                                   <[In], Out> ByRef useSiteInfo As CompoundUseSiteInfo(Of AssemblySymbol))
                Debug.Assert(result.IsClear)
                Dim submissionSymbols = LookupResult.GetInstance()
                Dim nonViable = LookupResult.GetInstance()
                Dim lookingForOverloadsOfKind As SymbolKind? = Nothing

                Dim submission = binder.Compilation
                Do
                    submissionSymbols.Clear()

                    If submission.ScriptClass IsNot Nothing Then
                        LookupWithoutInheritance(submissionSymbols, submission.ScriptClass, name, arity, options, submissionClass, binder, useSiteInfo)
                    End If

                    ' TODO (tomat): import aliases

                    If lookingForOverloadsOfKind Is Nothing Then
                        If Not submissionSymbols.IsGoodOrAmbiguous Then
                            ' skip non-viable members, but remember them in case no viable members are found in previous submissions:
                            nonViable.MergePrioritized(submissionSymbols)

                            submission = submission.PreviousSubmission
                            Continue Do
                        End If

                        ' always overload (ignore Overloads modifier):
                        result.MergeOverloadedOrPrioritized(submissionSymbols, checkIfCurrentHasOverloads:=False)

                        Dim first = submissionSymbols.Symbols.First
                        If Not first.IsOverloadable Then
                            Exit Do
                        End If

                        ' we are now looking for any kind of member regardless of the original binding restrictions:
                        options = options And Not LookupOptions.NamespacesOrTypesOnly
                        lookingForOverloadsOfKind = first.Kind
                    Else
                        ' found a member we are not looking for - the overload set is final now
                        If submissionSymbols.HasSymbol AndAlso submissionSymbols.Symbols.First.Kind <> lookingForOverloadsOfKind.Value Then
                            Exit Do
                        End If

                        ' found a viable overload
                        If submissionSymbols.IsGoodOrAmbiguous Then
                            ' merge overloads
                            Debug.Assert(result.Symbols.All(Function(s) s.IsOverloadable))

                            ' always overload (ignore Overloads modifier):
                            result.MergeOverloadedOrPrioritized(submissionSymbols, checkIfCurrentHasOverloads:=False)
                        End If
                    End If

                    submission = submission.PreviousSubmission
                Loop Until submission Is Nothing

                If Not result.HasSymbol Then
                    result.SetFrom(nonViable)
                End If

                ' TODO (tomat): extension methods

                submissionSymbols.Free()
                nonViable.Free()
            End Sub

            Public Shared Sub LookupDefaultProperty(result As LookupResult, container As TypeSymbol, binder As Binder, <[In], Out> ByRef useSiteInfo As CompoundUseSiteInfo(Of AssemblySymbol))
                Select Case container.TypeKind
                    Case TypeKind.Class, TypeKind.Module, TypeKind.Structure
<<<<<<< HEAD
                        LookupDefaultPropertyInClass(result, DirectCast(container, NamedTypeSymbol), binder, useSiteInfo)

                    Case TypeKind.Interface
                        LookupDefaultPropertyInInterface(result, DirectCast(container, NamedTypeSymbol), binder, useSiteInfo)

                    Case TypeKind.TypeParameter
                        LookupDefaultPropertyInTypeParameter(result, DirectCast(container, TypeParameterSymbol), binder, useSiteInfo)

=======
                        Dim tempResult = LookupResult.GetInstance()
                        LookupDefaultPropertyInClass(result, DirectCast(container, NamedTypeSymbol), binder, tempResult, useSiteDiagnostics)
                        tempResult.Free()

                    Case TypeKind.Interface
                        Dim tempResult = LookupResult.GetInstance()
                        LookupDefaultPropertyInInterface(result, DirectCast(container, NamedTypeSymbol), binder, tempResult, useSiteDiagnostics)
                        tempResult.Free()

                    Case TypeKind.TypeParameter
                        Dim tempResult = LookupResult.GetInstance()
                        LookupDefaultPropertyInTypeParameter(result, DirectCast(container, TypeParameterSymbol), binder, tempResult, useSiteDiagnostics)
                        tempResult.Free()
>>>>>>> 27b21d2e
                End Select
            End Sub

            Private Shared Sub LookupDefaultPropertyInClass(
                result As LookupResult,
                type As NamedTypeSymbol,
                binder As Binder,
<<<<<<< HEAD
                <[In], Out> ByRef useSiteInfo As CompoundUseSiteInfo(Of AssemblySymbol)
=======
                tempResult As LookupResult,
                <[In], Out> ByRef useSiteDiagnostics As HashSet(Of DiagnosticInfo)
>>>>>>> 27b21d2e
            )
                Debug.Assert(type.IsClassType OrElse type.IsModuleType OrElse type.IsStructureType OrElse type.IsDelegateType)
                Dim accessThroughType As NamedTypeSymbol = type

                While type IsNot Nothing
<<<<<<< HEAD
                    If LookupDefaultPropertyInSingleType(result, type, accessThroughType, binder, useSiteInfo) Then
=======
                    If LookupDefaultPropertyInSingleType(result, type, accessThroughType, binder, tempResult, useSiteDiagnostics) Then
>>>>>>> 27b21d2e
                        Return
                    End If

                    ' If this is a WinRT type, we should also look for default properties in the
                    ' implemented projected interfaces
                    If type.ShouldAddWinRTMembers Then
                        FindWinRTMembers(result,
                                         type,
                                         binder,
<<<<<<< HEAD
                                         useSiteInfo,
=======
                                         tempResult,
                                         useSiteDiagnostics,
>>>>>>> 27b21d2e
                                         lookupMembersNotDefaultProperties:=False)
                        If result.IsGood Then
                            Return
                        End If
                    End If

                    type = type.BaseTypeWithDefinitionUseSiteDiagnostics(useSiteInfo)
                End While

            End Sub


            ' See Semantics::LookupDefaultPropertyInInterface.
            Private Shared Sub LookupDefaultPropertyInInterface(
                result As LookupResult,
                [interface] As NamedTypeSymbol,
                binder As Binder,
<<<<<<< HEAD
                <[In], Out> ByRef useSiteInfo As CompoundUseSiteInfo(Of AssemblySymbol)
            )
                Debug.Assert([interface].IsInterfaceType)

                If LookupDefaultPropertyInSingleType(result, [interface], [interface], binder, useSiteInfo) Then
=======
                tempResult As LookupResult,
                <[In], Out> ByRef useSiteDiagnostics As HashSet(Of DiagnosticInfo)
            )
                Debug.Assert([interface].IsInterfaceType)

                If LookupDefaultPropertyInSingleType(result, [interface], [interface], binder, tempResult, useSiteDiagnostics) Then
>>>>>>> 27b21d2e
                    Return
                End If

                For Each baseInterface In [interface].InterfacesNoUseSiteDiagnostics
                    baseInterface.OriginalDefinition.AddUseSiteInfo(useSiteInfo)

<<<<<<< HEAD
                    LookupDefaultPropertyInBaseInterface(result, baseInterface, binder, useSiteInfo)
=======
                    LookupDefaultPropertyInBaseInterface(result, baseInterface, binder, tempResult, useSiteDiagnostics)
>>>>>>> 27b21d2e
                    If result.HasDiagnostic Then
                        Return
                    End If
                Next
            End Sub

<<<<<<< HEAD
            Private Shared Sub LookupDefaultPropertyInTypeParameter(result As LookupResult, typeParameter As TypeParameterSymbol, binder As Binder, <[In], Out> ByRef useSiteInfo As CompoundUseSiteInfo(Of AssemblySymbol))
=======
            Private Shared Sub LookupDefaultPropertyInTypeParameter(
                    result As LookupResult,
                    typeParameter As TypeParameterSymbol,
                    binder As Binder,
                    tempResult As LookupResult,
                    <[In], Out> ByRef useSiteDiagnostics As HashSet(Of DiagnosticInfo))
>>>>>>> 27b21d2e
                ' Look up in class constraint.
                Dim constraintClass = typeParameter.GetClassConstraint(useSiteInfo)
                If constraintClass IsNot Nothing Then
<<<<<<< HEAD
                    LookupDefaultPropertyInClass(result, constraintClass, binder, useSiteInfo)
=======
                    LookupDefaultPropertyInClass(result, constraintClass, binder, tempResult, useSiteDiagnostics)
>>>>>>> 27b21d2e
                    If Not result.IsClear Then
                        Return
                    End If
                End If

                ' Look up in interface constraints.
                Dim lookIn As Queue(Of InterfaceInfo) = Nothing
                Dim processed As HashSet(Of InterfaceInfo) = Nothing
                AddInterfaceConstraints(typeParameter, lookIn, processed, useSiteInfo)

                If lookIn IsNot Nothing Then
                    For Each baseInterface In lookIn
<<<<<<< HEAD
                        LookupDefaultPropertyInBaseInterface(result, baseInterface.InterfaceType, binder, useSiteInfo)
=======
                        LookupDefaultPropertyInBaseInterface(result, baseInterface.InterfaceType, binder, tempResult, useSiteDiagnostics)
>>>>>>> 27b21d2e
                        If result.HasDiagnostic Then
                            Return
                        End If
                    Next
                End If
            End Sub

            ' See Semantics::LookupDefaultPropertyInBaseInterface.
            Private Shared Sub LookupDefaultPropertyInBaseInterface(
                result As LookupResult,
                type As NamedTypeSymbol,
                binder As Binder,
<<<<<<< HEAD
                <[In], Out> ByRef useSiteInfo As CompoundUseSiteInfo(Of AssemblySymbol)
=======
                tempResult As LookupResult,
                <[In], Out> ByRef useSiteDiagnostics As HashSet(Of DiagnosticInfo)
>>>>>>> 27b21d2e
            )
                If type.IsErrorType() Then
                    Return
                End If

                Debug.Assert(type.IsInterfaceType)
                Debug.Assert(Not result.HasDiagnostic)

                Dim tmpResult = LookupResult.GetInstance()
                Try
<<<<<<< HEAD
                    LookupDefaultPropertyInInterface(tmpResult, type, binder, useSiteInfo)
=======
                    LookupDefaultPropertyInInterface(tmpResult, type, binder, tempResult, useSiteDiagnostics)
>>>>>>> 27b21d2e

                    If Not tmpResult.HasSymbol Then
                        Return
                    End If

                    If tmpResult.HasDiagnostic OrElse Not result.HasSymbol Then
                        result.SetFrom(tmpResult)
                        Return
                    End If

                    ' At least one member was found on another interface.
                    ' Report an ambiguity error if the two interfaces are distinct.
                    Dim symbolA = result.Symbols(0)
                    Dim symbolB = tmpResult.Symbols(0)

                    If symbolA.ContainingSymbol <> symbolB.ContainingSymbol Then
                        result.MergeAmbiguous(tmpResult, AddressOf GenerateAmbiguousDefaultPropertyDiagnostic)
                    End If
                Finally
                    tmpResult.Free()
                End Try
            End Sub

            ' Return True if a default property is defined on the type.
            Private Shared Function LookupDefaultPropertyInSingleType(
                result As LookupResult,
                type As NamedTypeSymbol,
                accessThroughType As TypeSymbol,
                binder As Binder,
<<<<<<< HEAD
                <[In], Out> ByRef useSiteInfo As CompoundUseSiteInfo(Of AssemblySymbol)
=======
                tempResult As LookupResult,
                <[In], Out> ByRef useSiteDiagnostics As HashSet(Of DiagnosticInfo)
>>>>>>> 27b21d2e
            ) As Boolean
                Dim defaultPropertyName = type.DefaultPropertyName
                If String.IsNullOrEmpty(defaultPropertyName) Then
                    Return False
                End If

                Select Case type.TypeKind
                    Case TypeKind.Class, TypeKind.Module, TypeKind.Structure
                        LookupInClass(
                            result,
                            type,
                            defaultPropertyName,
                            arity:=0,
                            options:=LookupOptions.Default,
                            accessThroughType:=accessThroughType,
                            binder:=binder,
<<<<<<< HEAD
                            useSiteInfo:=useSiteInfo)
=======
                            tempResult:=tempResult,
                            useSiteDiagnostics:=useSiteDiagnostics)
>>>>>>> 27b21d2e

                    Case TypeKind.Interface
                        Debug.Assert(accessThroughType Is type)
                        LookupInInterface(
                            result,
                            type,
                            defaultPropertyName,
                            arity:=0,
                            options:=LookupOptions.Default,
                            binder:=binder,
<<<<<<< HEAD
                            useSiteInfo:=useSiteInfo)
=======
                            tempResult:=tempResult,
                            useSiteDiagnostics:=useSiteDiagnostics)
>>>>>>> 27b21d2e

                    Case TypeKind.TypeParameter
                        Throw ExceptionUtilities.UnexpectedValue(type.TypeKind)
                End Select

                Return result.HasSymbol
            End Function

            Private Shared Function GenerateAmbiguousDefaultPropertyDiagnostic(symbols As ImmutableArray(Of Symbol)) As AmbiguousSymbolDiagnostic
                Debug.Assert(symbols.Length > 1)

                Dim symbolA = symbols(0)
                Dim containingSymbolA = symbolA.ContainingSymbol

                For i = 1 To symbols.Length - 1
                    Dim symbolB = symbols(i)
                    Dim containingSymbolB = symbolB.ContainingSymbol

                    If containingSymbolA <> containingSymbolB Then
                        ' "Default property access is ambiguous between the inherited interface members '{0}' of interface '{1}' and '{2}' of interface '{3}'."
                        Return New AmbiguousSymbolDiagnostic(ERRID.ERR_DefaultPropertyAmbiguousAcrossInterfaces4, symbols, symbolA, containingSymbolA, symbolB, containingSymbolB)
                    End If
                Next

                ' Expected ambiguous symbols
                Throw ExceptionUtilities.Unreachable
            End Function

            Private Shared Sub LookupForExtensionMethodsIfNeedTo(
                result As LookupResult,
                container As TypeSymbol,
                name As String,
                arity As Integer,
                options As LookupOptions,
                binder As Binder,
<<<<<<< HEAD
                <[In], Out> ByRef useSiteInfo As CompoundUseSiteInfo(Of AssemblySymbol)
=======
                tempResult As LookupResult,
                <[In], Out> ByRef useSiteDiagnostics As HashSet(Of DiagnosticInfo)
>>>>>>> 27b21d2e
            )
                If result.IsGood AndAlso
                    ((options And LookupOptions.EagerlyLookupExtensionMethods) = 0 OrElse
                     result.Symbols(0).Kind <> SymbolKind.Method) Then
                    Return
                End If

<<<<<<< HEAD
                Dim currentResult = LookupResult.GetInstance()
                LookupForExtensionMethods(currentResult, container, name, arity, options, binder, useSiteInfo)
                MergeInternalXmlHelperValueIfNecessary(currentResult, container, name, arity, options, binder, useSiteInfo)
                result.MergeOverloadedOrPrioritized(currentResult, checkIfCurrentHasOverloads:=False)
                currentResult.Free()
=======
                tempResult.Clear()
                LookupForExtensionMethods(tempResult, container, name, arity, options, binder, useSiteDiagnostics)
                MergeInternalXmlHelperValueIfNecessary(tempResult, container, name, arity, options, binder, useSiteDiagnostics)
                result.MergeOverloadedOrPrioritized(tempResult, checkIfCurrentHasOverloads:=False)
>>>>>>> 27b21d2e
            End Sub

            Private Shared Function ShouldLookupExtensionMethods(options As LookupOptions, container As TypeSymbol) As Boolean
                Return options.ShouldLookupExtensionMethods AndAlso
                   Not container.IsObjectType() AndAlso
                   Not container.IsShared AndAlso
                   Not container.IsModuleType()
            End Function

            Public Shared Sub LookupForExtensionMethods(
                lookupResult As LookupResult,
                container As TypeSymbol,
                name As String,
                arity As Integer,
                options As LookupOptions,
                binder As Binder,
                <[In], Out> ByRef useSiteInfo As CompoundUseSiteInfo(Of AssemblySymbol)
            )
                Debug.Assert(lookupResult.IsClear)

                If Not ShouldLookupExtensionMethods(options, container) Then
                    lookupResult.SetFrom(SingleLookupResult.Empty)
                    Return
                End If

                ' Proceed up the chain of binders, collecting extension methods
                Dim originalBinder = binder
                Dim currentBinder = binder

                Dim methods = ArrayBuilder(Of MethodSymbol).GetInstance()
                Dim proximity As Integer = 0

                ' We don't want to process the same methods more than once, but the same extension method 
                ' might be in scope in several different binders. For example, within a type, within
                ' imported the same type, within imported namespace containing the type. 
                ' So, taking into consideration the fact that CollectProbableExtensionMethodsInSingleBinder 
                ' groups methods from the same containing type together, we will keep track of the types and
                ' will process all the methods from the same containing type at once.
                Dim seenContainingTypes As New HashSet(Of NamedTypeSymbol)()

                Do
                    methods.Clear()
                    currentBinder.CollectProbableExtensionMethodsInSingleBinder(name, methods, originalBinder)

                    Dim i As Integer = 0
                    Dim count As Integer = methods.Count

                    While i < count
                        Dim containingType As NamedTypeSymbol = methods(i).ContainingType

                        If seenContainingTypes.Add(containingType) AndAlso
                           ((options And LookupOptions.IgnoreAccessibility) <> 0 OrElse
                            AccessCheck.IsSymbolAccessible(containingType, binder.Compilation.Assembly, useSiteInfo)) Then

                            ' Process all methods from the same type together.
                            Do
                                ' Try to reduce this method and merge with the current result
                                Dim reduced As MethodSymbol = methods(i).ReduceExtensionMethod(container, proximity, useSiteInfo)

                                If reduced IsNot Nothing Then
                                    lookupResult.MergeOverloadedOrPrioritizedExtensionMethods(binder.CheckViability(reduced, arity, options, reduced.ContainingType, useSiteInfo))
                                End If

                                i += 1
                            Loop While i < count AndAlso containingType Is methods(i).ContainingSymbol
                        Else
                            ' We already processed extension methods from this container before or the whole container is not accessible,
                            ' skip the whole group of methods from this containing type.
                            Do
                                i += 1
                            Loop While i < count AndAlso containingType Is methods(i).ContainingSymbol
                        End If
                    End While

                    ' Continue to containing binders.
                    proximity += 1
                    currentBinder = currentBinder.m_containingBinder
                Loop While currentBinder IsNot Nothing

                methods.Free()
            End Sub

            ''' <summary>
            ''' Include the InternalXmlHelper.Value extension property in the LookupResult
            ''' if the container implements IEnumerable(Of XElement), the name is "Value",
            ''' and the arity is 0.
            ''' </summary>
            Private Shared Sub MergeInternalXmlHelperValueIfNecessary(
                lookupResult As LookupResult,
                container As TypeSymbol,
                name As String,
                arity As Integer,
                options As LookupOptions,
                binder As Binder,
                <[In], Out> ByRef useSiteInfo As CompoundUseSiteInfo(Of AssemblySymbol)
            )

                If (arity <> 0) OrElse Not IdentifierComparison.Equals(name, StringConstants.ValueProperty) Then
                    Return
                End If

                Dim compilation = binder.Compilation
                If (options And LookupOptions.NamespacesOrTypesOnly) <> 0 OrElse
                   Not container.IsOrImplementsIEnumerableOfXElement(compilation, useSiteInfo) Then
                    Return
                End If

                Dim symbol = binder.GetInternalXmlHelperValueExtensionProperty()
                Dim singleResult As SingleLookupResult
                If symbol Is Nothing Then
                    ' Match the native compiler which reports ERR_XmlFeaturesNotAvailable in this case.
                    Dim useSiteError = ErrorFactory.ErrorInfo(ERRID.ERR_XmlFeaturesNotAvailable)
                    singleResult = New SingleLookupResult(LookupResultKind.NotReferencable, Binder.GetErrorSymbol(name, useSiteError), useSiteError)
                Else
                    Dim reduced = New ReducedExtensionPropertySymbol(DirectCast(symbol, PropertySymbol))
                    singleResult = binder.CheckViability(reduced, arity, options, reduced.ContainingType, useSiteInfo)
                End If

                lookupResult.MergePrioritized(singleResult)
            End Sub

            Private Shared Sub AddLookupSymbolsInfoOfExtensionMethods(nameSet As LookupSymbolsInfo,
                                                               container As TypeSymbol,
                                                               newInfo As LookupSymbolsInfo,
                                                               binder As Binder)
                Dim lookup = LookupResult.GetInstance()

                For Each name In newInfo.Names
                    lookup.Clear()

                    LookupForExtensionMethods(lookup, container, name, 0,
                                              LookupOptions.AllMethodsOfAnyArity Or LookupOptions.IgnoreAccessibility,
                                              binder, useSiteInfo:=CompoundUseSiteInfo(Of AssemblySymbol).Discarded)

                    If lookup.IsGood Then
                        For Each method As MethodSymbol In lookup.Symbols
                            nameSet.AddSymbol(method, method.Name, method.Arity)
                        Next
                    End If
                Next

                lookup.Free()
            End Sub

            Public Shared Sub AddExtensionMethodLookupSymbolsInfo(nameSet As LookupSymbolsInfo,
                                                                   container As TypeSymbol,
                                                                   options As LookupOptions,
                                                                   binder As Binder)
                If Not ShouldLookupExtensionMethods(options, container) Then
                    Return
                End If

                ' We will not reduce extension methods for the purpose of this operation,
                ' they will still be shared methods.
                options = options And (Not Global.Microsoft.CodeAnalysis.VisualBasic.LookupOptions.MustBeInstance)

                ' Proceed up the chain of binders, collecting names of extension methods
                Dim currentBinder As Binder = binder

                Dim newInfo = LookupSymbolsInfo.GetInstance()

                Do
                    currentBinder.AddExtensionMethodLookupSymbolsInfoInSingleBinder(newInfo, options, binder)

                    ' Continue to containing binders.
                    currentBinder = currentBinder.m_containingBinder
                Loop While currentBinder IsNot Nothing

                AddLookupSymbolsInfoOfExtensionMethods(nameSet, container, newInfo, binder)

                newInfo.Free()

                ' Include "Value" for InternalXmlHelper.Value if necessary.
                Dim compilation = binder.Compilation
                Dim useSiteInfo = CompoundUseSiteInfo(Of AssemblySymbol).DiscardedDependecies
                If container.IsOrImplementsIEnumerableOfXElement(compilation, useSiteInfo) AndAlso useSiteInfo.Diagnostics.IsNullOrEmpty Then
                    nameSet.AddSymbol(Nothing, StringConstants.ValueProperty, 0)
                End If
            End Sub

            ''' <summary>
            ''' Checks if two interfaces have a base-derived relationship
            ''' </summary>
            Private Shared Function IsDerivedInterface(
                        base As NamedTypeSymbol,
                        derived As NamedTypeSymbol,
                        basesBeingResolved As BasesBeingResolved,
                        <[In], Out> ByRef useSiteInfo As CompoundUseSiteInfo(Of AssemblySymbol)
            ) As Boolean

                Debug.Assert(base.IsInterface)
                Debug.Assert(derived.IsInterface)

                If TypeSymbol.Equals(derived.OriginalDefinition, base.OriginalDefinition, TypeCompareKind.ConsiderEverything) Then
                    Return False
                End If

                ' if we are not resolving bases we can just go through AllInterfaces list
                If basesBeingResolved.InheritsBeingResolvedOpt Is Nothing Then
                    For Each i In derived.AllInterfacesWithDefinitionUseSiteDiagnostics(useSiteInfo)
                        If TypeSymbol.Equals(i, base, TypeCompareKind.ConsiderEverything) Then
                            Return True
                        End If
                    Next

                    Return False
                End If

                ' we are resolving bases so should use a private helper that relies only on Declared interfaces
                Return IsDerivedInterface(base, derived, basesBeingResolved, New HashSet(Of Symbol), useSiteInfo)
            End Function

            Private Shared Function IsDerivedInterface(
                        base As NamedTypeSymbol,
                        derived As NamedTypeSymbol,
                        basesBeingResolved As BasesBeingResolved,
                        verified As HashSet(Of Symbol),
                        <[In], Out> ByRef useSiteInfo As CompoundUseSiteInfo(Of AssemblySymbol)
            ) As Boolean

                Debug.Assert(Not TypeSymbol.Equals(base, derived, TypeCompareKind.ConsiderEverything), "should already be verified for equality")
                Debug.Assert(base.IsInterface)
                Debug.Assert(derived.IsInterface)

                verified.Add(derived)

                ' not afraid of cycles here as we will not verify same symbol twice
                Dim interfaces = derived.GetDeclaredInterfacesWithDefinitionUseSiteDiagnostics(basesBeingResolved, useSiteInfo)

                If Not interfaces.IsDefaultOrEmpty Then
                    For Each i In interfaces
                        If TypeSymbol.Equals(i, base, TypeCompareKind.ConsiderEverything) Then
                            Return True
                        End If

                        If verified.Contains(i) Then
                            ' seen this already
                            Continue For
                        End If

                        If IsDerivedInterface(
                            base,
                            i,
                            basesBeingResolved,
                            verified,
                            useSiteInfo) Then

                            Return True
                        End If
                    Next
                End If

                Return False
            End Function

            Private Structure InterfaceInfo
                Implements IEquatable(Of InterfaceInfo)

                Public ReadOnly InterfaceType As NamedTypeSymbol
                Public ReadOnly InComInterfaceContext As Boolean
                Public ReadOnly DescendantDefinitions As ImmutableHashSet(Of NamedTypeSymbol)

                Public Sub New(interfaceType As NamedTypeSymbol, inComInterfaceContext As Boolean, Optional descendantDefinitions As ImmutableHashSet(Of NamedTypeSymbol) = Nothing)
                    Me.InterfaceType = interfaceType
                    Me.InComInterfaceContext = inComInterfaceContext
                    Me.DescendantDefinitions = descendantDefinitions
                End Sub

                Public Overrides Function GetHashCode() As Integer
                    Return Hash.Combine(Me.InterfaceType.GetHashCode(), Me.InComInterfaceContext.GetHashCode())
                End Function

                Public Overloads Overrides Function Equals(obj As Object) As Boolean
                    Return TypeOf obj Is InterfaceInfo AndAlso Equals(DirectCast(obj, InterfaceInfo))
                End Function

                Public Overloads Function Equals(other As InterfaceInfo) As Boolean Implements IEquatable(Of InterfaceInfo).Equals
                    Return Me.InterfaceType.Equals(other.InterfaceType) AndAlso Me.InComInterfaceContext = other.InComInterfaceContext
                End Function
            End Structure

            Private Shared Sub LookupInInterface(lookupResult As LookupResult,
                         container As NamedTypeSymbol,
                         name As String,
                         arity As Integer,
                         options As LookupOptions,
                         binder As Binder,
<<<<<<< HEAD
                         <[In], Out> ByRef useSiteInfo As CompoundUseSiteInfo(Of AssemblySymbol)
=======
                         tempResult As LookupResult,
                         <[In], Out> ByRef useSiteDiagnostics As HashSet(Of DiagnosticInfo)
>>>>>>> 27b21d2e
            )
                Debug.Assert(lookupResult.IsClear)

                Dim methodsOnly As Boolean = CheckAndClearMethodsOnlyOption(options)

                ' look in these types. Start with container, add more accordingly.
                Dim info As New InterfaceInfo(container, False)

                Dim lookIn As New Queue(Of InterfaceInfo)
                lookIn.Enqueue(info)

                Dim processed As New HashSet(Of InterfaceInfo)
                processed.Add(info)

                LookupInInterfaces(lookupResult, container, lookIn, processed, name, arity, options, binder, methodsOnly, useSiteInfo)

                ' If no viable or ambiguous results, look in Object.
                If Not lookupResult.IsGoodOrAmbiguous AndAlso (options And LookupOptions.NoSystemObjectLookupForInterfaces) = 0 Then
                    Dim currentResult = LookupResult.GetInstance()
                    Dim obj As NamedTypeSymbol = binder.SourceModule.ContainingAssembly.GetSpecialType(SpecialType.System_Object)

                    LookupInClass(currentResult,
                                  obj,
                                  name, arity, options Or LookupOptions.IgnoreExtensionMethods, obj, binder,
<<<<<<< HEAD
                                  useSiteInfo)
=======
                                  tempResult,
                                  useSiteDiagnostics)
>>>>>>> 27b21d2e

                    If currentResult.IsGood Then
                        lookupResult.SetFrom(currentResult)
                    End If

                    currentResult.Free()
                End If

                ClearLookupResultIfNotMethods(methodsOnly, lookupResult)
<<<<<<< HEAD
                LookupForExtensionMethodsIfNeedTo(lookupResult, container, name, arity, options, binder, useSiteInfo)
=======
                LookupForExtensionMethodsIfNeedTo(lookupResult, container, name, arity, options, binder, tempResult, useSiteDiagnostics)
>>>>>>> 27b21d2e
                Return
            End Sub

            Private Shared Sub LookupInInterfaces(lookupResult As LookupResult,
                         container As TypeSymbol,
                         lookIn As Queue(Of InterfaceInfo),
                         processed As HashSet(Of InterfaceInfo),
                         name As String,
                         arity As Integer,
                         options As LookupOptions,
                         binder As Binder,
                         methodsOnly As Boolean,
                         <[In], Out> ByRef useSiteInfo As CompoundUseSiteInfo(Of AssemblySymbol)
            )
                Debug.Assert(lookupResult.IsClear)

                Dim basesBeingResolved As BasesBeingResolved = binder.BasesBeingResolved()

                Dim isEventsOnlySpecified As Boolean = (options And LookupOptions.EventsOnly) <> 0

                Dim currentResult = LookupResult.GetInstance()
                Do
                    Dim info As InterfaceInfo = lookIn.Dequeue()
                    Debug.Assert(processed.Contains(info))

                    Debug.Assert(currentResult.IsClear)
                    LookupWithoutInheritance(currentResult, info.InterfaceType, name, arity, options, container, binder, useSiteInfo)

                    ' if result does not shadow we will have bases to visit
                    If Not (currentResult.StopFurtherLookup AndAlso AnyShadows(currentResult)) Then
                        If (options And LookupOptions.NoBaseClassLookup) = 0 AndAlso Not binder.IgnoreBaseClassesInLookup Then
                            AddBaseInterfacesToTheSearch(binder, info, lookIn, processed, useSiteInfo)
                        End If
                    End If

                    Dim leaveEventsOnly As Boolean? = Nothing
                    If info.InComInterfaceContext Then
                        leaveEventsOnly = isEventsOnlySpecified
                    End If

                    If lookupResult.IsGood AndAlso currentResult.IsGood Then
                        ' We have _another_ viable result while lookupResult is already viable. Use special interface merging rules.
                        MergeInterfaceLookupResults(lookupResult, currentResult, basesBeingResolved, leaveEventsOnly, useSiteInfo)
                    Else
                        If currentResult.IsGood AndAlso leaveEventsOnly.HasValue Then
                            FilterSymbolsInLookupResult(currentResult, SymbolKind.Event, leaveInsteadOfRemoving:=leaveEventsOnly.Value)
                        End If
                        lookupResult.MergePrioritized(currentResult)
                    End If
                    currentResult.Clear()

                Loop While lookIn.Count <> 0

                currentResult.Free()

                If methodsOnly AndAlso lookupResult.IsGood Then
                    ' We need to filter out non-method symbols from 'currentResult' 
                    ' before merging with 'lookupResult'
                    FilterSymbolsInLookupResult(lookupResult, SymbolKind.Method, leaveInsteadOfRemoving:=True)
                End If

                ' it may look like a Good result, but it may have ambiguities inside
                ' so we need to check that to be sure.
                If lookupResult.IsGood Then
                    Dim ambiguityDiagnostics As AmbiguousSymbolDiagnostic = Nothing
                    Dim symbols As ArrayBuilder(Of Symbol) = lookupResult.Symbols

                    For i As Integer = 0 To symbols.Count - 2
                        Dim interface1 = DirectCast(symbols(i).ContainingType, NamedTypeSymbol)

                        For j As Integer = i + 1 To symbols.Count - 1

                            If Not LookupResult.CanOverload(symbols(i), symbols(j)) Then
                                ' Symbols cannot overload each other.
                                ' If they were from the same interface, LookupWithoutInheritance would make the result ambiguous.
                                ' If they were from interfaces related through inheritance, one of them would shadow another,
                                ' MergeInterfaceLookupResults handles that.
                                ' Therefore, this symbols are from unrelated interfaces.
                                ambiguityDiagnostics = New AmbiguousSymbolDiagnostic(
                                            ERRID.ERR_AmbiguousAcrossInterfaces3,
                                            symbols.ToImmutable,
                                            name,
                                            CustomSymbolDisplayFormatter.DefaultErrorFormat(symbols(i).ContainingType),
                                            CustomSymbolDisplayFormatter.DefaultErrorFormat(symbols(j).ContainingType))

                                GoTo ExitForFor
                            End If
                        Next
                    Next
ExitForFor:

                    If ambiguityDiagnostics IsNot Nothing Then
                        lookupResult.SetFrom(New SingleLookupResult(LookupResultKind.Ambiguous, symbols.First, ambiguityDiagnostics))
                    End If
                End If
            End Sub

            Private Shared Sub FilterSymbolsInLookupResult(result As LookupResult, kind As SymbolKind, leaveInsteadOfRemoving As Boolean)
                Debug.Assert(result.IsGood)

                Dim resultSymbols As ArrayBuilder(Of Symbol) = result.Symbols
                Debug.Assert(resultSymbols.Count > 0)

                Dim i As Integer = 0
                Dim j As Integer = 0
                While j < resultSymbols.Count
                    Dim symbol As Symbol = resultSymbols(j)
                    If (symbol.Kind = kind) = leaveInsteadOfRemoving Then
                        resultSymbols(i) = resultSymbols(j)
                        i += 1
                    End If
                    j += 1
                End While

                resultSymbols.Clip(i)
                If i = 0 Then
                    result.Clear()
                End If
            End Sub

            Private Shared Sub LookupInTypeParameter(lookupResult As LookupResult,
                         typeParameter As TypeParameterSymbol,
                         name As String,
                         arity As Integer,
                         options As LookupOptions,
                         binder As Binder,
<<<<<<< HEAD
                         <[In], Out> ByRef useSiteInfo As CompoundUseSiteInfo(Of AssemblySymbol))

                Dim methodsOnly = CheckAndClearMethodsOnlyOption(options)
                LookupInTypeParameterNoExtensionMethods(lookupResult, typeParameter, name, arity, options, binder, useSiteInfo)

                ClearLookupResultIfNotMethods(methodsOnly, lookupResult)
                LookupForExtensionMethodsIfNeedTo(lookupResult, typeParameter, name, arity, options, binder, useSiteInfo)
=======
                         tempResult As LookupResult,
                         <[In], Out> ByRef useSiteDiagnostics As HashSet(Of DiagnosticInfo))

                Dim methodsOnly = CheckAndClearMethodsOnlyOption(options)
                LookupInTypeParameterNoExtensionMethods(lookupResult, typeParameter, name, arity, options, binder, tempResult, useSiteDiagnostics)

                ClearLookupResultIfNotMethods(methodsOnly, lookupResult)
                LookupForExtensionMethodsIfNeedTo(lookupResult, typeParameter, name, arity, options, binder, tempResult, useSiteDiagnostics)
>>>>>>> 27b21d2e
            End Sub

            Private Shared Sub LookupInTypeParameterNoExtensionMethods(result As LookupResult,
                         typeParameter As TypeParameterSymbol,
                         name As String,
                         arity As Integer,
                         options As LookupOptions,
                         binder As Binder,
<<<<<<< HEAD
                         <[In], Out> ByRef useSiteInfo As CompoundUseSiteInfo(Of AssemblySymbol))
=======
                         tempResult As LookupResult,
                         <[In], Out> ByRef useSiteDiagnostics As HashSet(Of DiagnosticInfo))
>>>>>>> 27b21d2e
                Debug.Assert((options And LookupOptions.MethodsOnly) = 0)

                options = options Or LookupOptions.IgnoreExtensionMethods

                ' §4.9.2: "the class constraint hides members in interface constraints, which
                ' hide members in System.ValueType (if Structure constraint is specified),
                ' which hides members in Object."

                ' Look up in class constraint.
                Dim constraintClass = typeParameter.GetClassConstraint(useSiteInfo)
                If constraintClass IsNot Nothing Then
<<<<<<< HEAD
                    LookupInClass(result, constraintClass, name, arity, options, constraintClass, binder, useSiteInfo)
=======
                    LookupInClass(result, constraintClass, name, arity, options, constraintClass, binder, tempResult, useSiteDiagnostics)
>>>>>>> 27b21d2e
                    If result.StopFurtherLookup Then
                        Return
                    End If
                End If

                ' Look up in interface constraints.
                Dim lookIn As Queue(Of InterfaceInfo) = Nothing
                Dim processed As HashSet(Of InterfaceInfo) = Nothing
                AddInterfaceConstraints(typeParameter, lookIn, processed, useSiteInfo)

                If lookIn IsNot Nothing Then
                    ' §4.9.2: "If a member with the same name appears in more than one interface
                    ' constraint the member is unavailable (as in multiple interface inheritance)"
                    Dim interfaceResult = LookupResult.GetInstance()
                    Debug.Assert((options And LookupOptions.MethodsOnly) = 0)
                    LookupInInterfaces(interfaceResult, typeParameter, lookIn, processed, name, arity, options, binder, False, useSiteInfo)
                    result.MergePrioritized(interfaceResult)
                    interfaceResult.Free()
                    If Not result.IsClear Then
                        Return
                    End If
                End If

                ' Look up in System.ValueType or System.Object.
                If constraintClass Is Nothing Then
                    Debug.Assert(result.IsClear)
                    Dim baseType = GetTypeParameterBaseType(typeParameter)
<<<<<<< HEAD
                    LookupInClass(result, baseType, name, arity, options, baseType, binder, useSiteInfo)
=======
                    LookupInClass(result, baseType, name, arity, options, baseType, binder, tempResult, useSiteDiagnostics)
>>>>>>> 27b21d2e
                End If
            End Sub

            Private Shared Function CheckAndClearMethodsOnlyOption(ByRef options As LookupOptions) As Boolean
                If (options And LookupOptions.MethodsOnly) <> 0 Then
                    options = CType(options And (Not LookupOptions.MethodsOnly), LookupOptions)
                    Return True
                End If
                Return False
            End Function

            Private Shared Sub ClearLookupResultIfNotMethods(methodsOnly As Boolean, lookupResult As LookupResult)
                If methodsOnly AndAlso
                   lookupResult.HasSymbol AndAlso
                   lookupResult.Symbols(0).Kind <> SymbolKind.Method Then
                    lookupResult.Clear()
                End If
            End Sub

            Private Shared Sub AddInterfaceConstraints(typeParameter As TypeParameterSymbol,
                                                       ByRef allInterfaces As Queue(Of InterfaceInfo),
                                                       ByRef processedInterfaces As HashSet(Of InterfaceInfo),
                                                       <[In], Out> ByRef useSiteInfo As CompoundUseSiteInfo(Of AssemblySymbol)
            )
                For Each constraintType In typeParameter.ConstraintTypesWithDefinitionUseSiteDiagnostics(useSiteInfo)
                    Select Case constraintType.TypeKind
                        Case TypeKind.Interface
                            Dim newInfo As New InterfaceInfo(DirectCast(constraintType, NamedTypeSymbol), False)

                            If processedInterfaces Is Nothing OrElse Not processedInterfaces.Contains(newInfo) Then
                                If processedInterfaces Is Nothing Then
                                    allInterfaces = New Queue(Of InterfaceInfo)
                                    processedInterfaces = New HashSet(Of InterfaceInfo)
                                End If

                                allInterfaces.Enqueue(newInfo)
                                processedInterfaces.Add(newInfo)
                            End If

                        Case TypeKind.TypeParameter
                            AddInterfaceConstraints(DirectCast(constraintType, TypeParameterSymbol), allInterfaces, processedInterfaces, useSiteInfo)
                    End Select
                Next
            End Sub

            ''' <summary>
            ''' Merges two lookup results while eliminating symbols that are shadowed.
            ''' Note that the final result may contain unrelated and possibly conflicting symbols as
            ''' this helper is not intended to catch ambiguities.
            ''' </summary>
            ''' <param name="leaveEventsOnly">
            ''' If is not Nothing and False filters out all Event symbols, and if is not Nothing 
            ''' and True filters out all non-Event symbols, nos not have any effect otherwise.
            ''' Is used for special handling of Events inside COM interfaces.
            ''' </param>
            Private Shared Sub MergeInterfaceLookupResults(
                                        knownResult As LookupResult,
                                        newResult As LookupResult,
                                        BasesBeingResolved As BasesBeingResolved,
                                        leaveEventsOnly As Boolean?,
                                        <[In], Out> ByRef useSiteInfo As CompoundUseSiteInfo(Of AssemblySymbol)
            )

                Debug.Assert(knownResult.Kind = newResult.Kind)

                Dim knownSymbols As ArrayBuilder(Of Symbol) = knownResult.Symbols
                Dim newSymbols As ArrayBuilder(Of Symbol) = newResult.Symbols
                Dim newSymbolContainer = newSymbols.First().ContainingType

                For i As Integer = 0 To knownSymbols.Count - 1
                    Dim knownSymbol = knownSymbols(i)

                    ' Nothing means that the symbol has been eliminated via shadowing
                    If knownSymbol Is Nothing Then
                        Continue For
                    End If

                    Dim knownSymbolContainer = knownSymbol.ContainingType

                    For j As Integer = 0 To newSymbols.Count - 1
                        Dim newSymbol As Symbol = newSymbols(j)
                        ' Nothing means that the symbol has been eliminated via shadowing
                        If newSymbol Is Nothing Then
                            Continue For
                        End If

                        ' Special-case events in case we are inside COM interface
                        If leaveEventsOnly.HasValue AndAlso (newSymbol.Kind = SymbolKind.Event) <> leaveEventsOnly.Value Then
                            newSymbols(j) = Nothing
                            Continue For
                        End If

                        If knownSymbol = newSymbol Then
                            ' this is the same result as we already have, remove from the new set
                            newSymbols(j) = Nothing
                            Continue For
                        End If

                        ' container of the first new symbol should be container of all others
                        Debug.Assert(TypeSymbol.Equals(newSymbolContainer, newSymbol.ContainingType, TypeCompareKind.ConsiderEverything))

                        ' Are the known and new symbols of the right kinds to overload?
                        Dim cantOverloadEachOther = Not LookupResult.CanOverload(knownSymbol, newSymbol)

                        If IsDerivedInterface(base:=newSymbolContainer,
                                                 derived:=knownSymbolContainer,
                                                 basesBeingResolved:=BasesBeingResolved,
                                                 useSiteInfo:=useSiteInfo) Then

                            ' if currently known is more derived and shadows the new one
                            ' it shadows all the new ones and we are done
                            If IsShadows(knownSymbol) OrElse cantOverloadEachOther Then
                                ' no need to continue with merge. new symbols are all shadowed
                                ' and they cannot shadow anything in the old set
                                Debug.Assert(Not knownSymbols.Any(Function(s) s Is Nothing))
                                newResult.Clear()
                                Return
                            End If

                        ElseIf IsDerivedInterface(base:=knownSymbolContainer,
                                             derived:=newSymbolContainer,
                                             basesBeingResolved:=BasesBeingResolved,
                                             useSiteInfo:=useSiteInfo) Then

                            ' if new is more derived and shadows
                            ' the current one should be dropped
                            ' NOTE that we continue iterating as more known symbols may be "shadowed out" by the current.
                            If IsShadows(newSymbol) OrElse cantOverloadEachOther Then
                                knownSymbols(i) = Nothing

                                ' all following known symbols in the same container are shadowed by the new one
                                ' we can do a quick check and remove them here
                                For k = i + 1 To knownSymbols.Count - 1
                                    Dim otherKnown As Symbol = knownSymbols(k)
                                    If otherKnown IsNot Nothing AndAlso TypeSymbol.Equals(otherKnown.ContainingType, knownSymbolContainer, TypeCompareKind.ConsiderEverything) Then
                                        knownSymbols(k) = Nothing
                                    End If
                                Next
                            End If
                        End If

                        ' we can get here if results are completely unrelated.
                        ' However we do not know if they are conflicting as either one could be "shadowed out" in later iterations.
                        ' for now we let both known and new stay
                    Next
                Next

                CompactAndAppend(knownSymbols, newSymbols)
                newResult.Clear()
            End Sub



            ''' <summary>
            ''' first.Where(t IsNot Nothing).Concat(second.Where(t IsNot Nothing))
            ''' </summary>
            Private Shared Sub CompactAndAppend(first As ArrayBuilder(Of Symbol), second As ArrayBuilder(Of Symbol))
                Dim i As Integer = 0

                ' skip non nulls
                While i < first.Count
                    If first(i) Is Nothing Then
                        Exit While
                    End If

                    i += 1
                End While

                ' compact the rest
                Dim j As Integer = i + 1
                While j < first.Count
                    Dim item As Symbol = first(j)

                    If item IsNot Nothing Then
                        first(i) = item
                        i += 1
                    End If

                    j += 1
                End While

                ' clip to compacted size
                first.Clip(i)

                ' append non nulls from second
                i = 0
                While i < second.Count
                    Dim items As Symbol = second(i)
                    If items IsNot Nothing Then
                        first.Add(items)
                    End If
                    i += 1
                End While
            End Sub

            ''' <summary>
            ''' 
            ''' </summary>
            Private Shared Sub AddBaseInterfacesToTheSearch(binder As Binder,
                               currentInfo As InterfaceInfo,
                               lookIn As Queue(Of InterfaceInfo),
                               processed As HashSet(Of InterfaceInfo),
                               <[In], Out> ByRef useSiteInfo As CompoundUseSiteInfo(Of AssemblySymbol))

                Dim interfaces As ImmutableArray(Of NamedTypeSymbol) = currentInfo.InterfaceType.GetDirectBaseInterfacesNoUseSiteDiagnostics(binder.BasesBeingResolved)

                If Not interfaces.IsDefaultOrEmpty Then
                    Dim inComInterfaceContext As Boolean = currentInfo.InComInterfaceContext OrElse
                                                           currentInfo.InterfaceType.CoClassType IsNot Nothing

                    Dim descendants As ImmutableHashSet(Of NamedTypeSymbol)

                    If binder.BasesBeingResolved.InheritsBeingResolvedOpt Is Nothing Then
                        descendants = Nothing
                    Else
                        ' We need to watch out for cycles in inheritance chain since they are not broken while bases are being resolved.
                        If currentInfo.DescendantDefinitions Is Nothing Then
                            descendants = ImmutableHashSet.Create(currentInfo.InterfaceType.OriginalDefinition)
                        Else
                            descendants = currentInfo.DescendantDefinitions.Add(currentInfo.InterfaceType.OriginalDefinition)
                        End If
                    End If

                    For Each i In interfaces
                        If descendants IsNot Nothing AndAlso descendants.Contains(i.OriginalDefinition) Then
                            ' About to get in an inheritance cycle
                            Continue For
                        End If

                        i.OriginalDefinition.AddUseSiteInfo(useSiteInfo)

                        Dim newInfo As New InterfaceInfo(i, inComInterfaceContext, descendants)
                        If processed.Add(newInfo) Then
                            lookIn.Enqueue(newInfo)
                        End If
                    Next
                End If
            End Sub

            ''' <summary>
            ''' if any symbol in the list Shadows. This implies that name is not visible through the base.
            ''' </summary>
            Private Shared Function AnyShadows(result As LookupResult) As Boolean
                For Each sym As Symbol In result.Symbols
                    If sym.IsShadows Then
                        Return True
                    End If
                Next

                Return False
            End Function

            ' Find all names in a non-interface type, consider inheritance.
            Private Shared Sub AddLookupSymbolsInfoInClass(nameSet As LookupSymbolsInfo,
                                                  container As TypeSymbol,
                                                  options As LookupOptions,
                                                  binder As Binder)
                ' We need a check for SpecialType.System_Void as its base type is
                ' ValueType but we don't wish to return any members for void type
                If container IsNot Nothing And container.SpecialType = SpecialType.System_Void Then
                    Return
                End If

                ' Lookup proceeds up the base class chain.
                Dim currentType = container
                Do
                    AddLookupSymbolsInfoWithoutInheritance(nameSet, currentType, options, container, binder)

                    ' If the type is from a winmd file and implements any of the special WinRT collection
                    ' projections, then we may need to add projected interface members
                    Dim namedType = TryCast(currentType, NamedTypeSymbol)
                    If namedType IsNot Nothing AndAlso namedType.ShouldAddWinRTMembers Then
                        AddWinRTMembersLookupSymbolsInfo(nameSet, namedType, options, container, binder)
                    End If

                    ' Go to base type, unless that would case infinite recursion or the options or the binder
                    ' disallows it.
                    If (options And LookupOptions.NoBaseClassLookup) <> 0 OrElse binder.IgnoreBaseClassesInLookup Then
                        currentType = Nothing
                    Else
                        currentType = currentType.GetDirectBaseTypeNoUseSiteDiagnostics(binder.BasesBeingResolved)
                    End If
                Loop While currentType IsNot Nothing

                ' Search for extension methods.
                AddExtensionMethodLookupSymbolsInfo(nameSet, container, options, binder)

                ' Special case: if we're in a constructor of a class or structure, then we can call constructors on ourself or our immediate base
                ' (via Me.New or MyClass.New or MyBase.New). We don't have enough info to check the constraints that the constructor must be
                ' the specific tokens Me, MyClass, or MyBase, or that its the first statement in the constructor, so services must do
                ' that check if it wants to show that.
                ' Roslyn Bug 9701.
                Dim containingMethod = TryCast(binder.ContainingMember, MethodSymbol)
                If containingMethod IsNot Nothing AndAlso
                   containingMethod.MethodKind = MethodKind.Constructor AndAlso
                   (container.TypeKind = TypeKind.Class OrElse container.TypeKind = TypeKind.Structure) AndAlso
                   (TypeSymbol.Equals(containingMethod.ContainingType, container, TypeCompareKind.ConsiderEverything) OrElse TypeSymbol.Equals(containingMethod.ContainingType.BaseTypeNoUseSiteDiagnostics, container, TypeCompareKind.ConsiderEverything)) Then
                    nameSet.AddSymbol(Nothing, WellKnownMemberNames.InstanceConstructorName, 0)
                End If
            End Sub

            Private Shared Sub AddLookupSymbolsInfoInSubmissions(nameSet As LookupSymbolsInfo,
                                                                  submissionClass As TypeSymbol,
                                                                  options As LookupOptions,
                                                                  binder As Binder)
                Dim submission = binder.Compilation
                Do
                    ' TODO (tomat): import aliases

                    If submission.ScriptClass IsNot Nothing Then
                        AddLookupSymbolsInfoWithoutInheritance(nameSet, submission.ScriptClass, options, submissionClass, binder)
                    End If

                    submission = submission.PreviousSubmission
                Loop Until submission Is Nothing

                ' TODO (tomat): extension methods
            End Sub

            ' Find all names in an interface type, consider inheritance.
            Private Shared Sub AddLookupSymbolsInfoInInterface(nameSet As LookupSymbolsInfo,
                                                                container As NamedTypeSymbol,
                                                                options As LookupOptions,
                                                                binder As Binder)

                Dim info As New InterfaceInfo(container, False)

                Dim lookIn As New Queue(Of InterfaceInfo)
                lookIn.Enqueue(info)

                Dim processed As New HashSet(Of InterfaceInfo)
                processed.Add(info)

                AddLookupSymbolsInfoInInterfaces(nameSet, container, lookIn, processed, options, binder)

                ' Look in Object.
                AddLookupSymbolsInfoInClass(nameSet,
                              binder.SourceModule.ContainingAssembly.GetSpecialType(SpecialType.System_Object),
                              options Or LookupOptions.IgnoreExtensionMethods, binder)

                ' Search for extension methods.
                AddExtensionMethodLookupSymbolsInfo(nameSet, container, options, binder)
            End Sub

            Private Shared Sub AddLookupSymbolsInfoInInterfaces(nameSet As LookupSymbolsInfo,
                                                                container As TypeSymbol,
                                                                lookIn As Queue(Of InterfaceInfo),
                                                                processed As HashSet(Of InterfaceInfo),
                                                                options As LookupOptions,
                                                                binder As Binder)
                Dim useSiteInfo = CompoundUseSiteInfo(Of AssemblySymbol).Discarded

                Do
                    Dim currentType As InterfaceInfo = lookIn.Dequeue

                    AddLookupSymbolsInfoWithoutInheritance(nameSet, currentType.InterfaceType, options, container, binder)

                    ' Go to base type, unless that would case infinite recursion or the options or the binder
                    ' disallows it.
                    If (options And LookupOptions.NoBaseClassLookup) = 0 AndAlso Not binder.IgnoreBaseClassesInLookup Then
                        AddBaseInterfacesToTheSearch(binder, currentType, lookIn, processed, useSiteInfo)
                    End If

                Loop While lookIn.Count <> 0

            End Sub

            Private Shared Sub AddLookupSymbolsInfoInTypeParameter(nameSet As LookupSymbolsInfo,
                                                                    typeParameter As TypeParameterSymbol,
                                                                    options As LookupOptions,
                                                                    binder As Binder)
                If typeParameter.TypeParameterKind = TypeParameterKind.Cref Then
                    Return
                End If

                AddLookupSymbolsInfoInTypeParameterNoExtensionMethods(nameSet, typeParameter, options, binder)

                ' Search for extension methods.
                AddExtensionMethodLookupSymbolsInfo(nameSet, typeParameter, options, binder)
            End Sub

            Private Shared Sub AddLookupSymbolsInfoInTypeParameterNoExtensionMethods(nameSet As LookupSymbolsInfo,
                                                                                      typeParameter As TypeParameterSymbol,
                                                                                      options As LookupOptions,
                                                                                      binder As Binder)
                options = options Or LookupOptions.IgnoreExtensionMethods

                ' Look up in class constraint.
                Dim constraintClass = typeParameter.GetClassConstraint(CompoundUseSiteInfo(Of AssemblySymbol).Discarded)
                If constraintClass IsNot Nothing Then
                    AddLookupSymbolsInfoInClass(nameSet, constraintClass, options, binder)
                End If

                ' Look up in interface constraints.
                Dim lookIn As Queue(Of InterfaceInfo) = Nothing
                Dim processed As HashSet(Of InterfaceInfo) = Nothing
                AddInterfaceConstraints(typeParameter, lookIn, processed, useSiteInfo:=CompoundUseSiteInfo(Of AssemblySymbol).Discarded)

                If lookIn IsNot Nothing Then
                    AddLookupSymbolsInfoInInterfaces(nameSet, typeParameter, lookIn, processed, options, binder)
                End If

                ' Look up in System.ValueType or System.Object.
                If constraintClass Is Nothing Then
                    Dim baseType = GetTypeParameterBaseType(typeParameter)
                    AddLookupSymbolsInfoInClass(nameSet, baseType, options, binder)
                End If
            End Sub

            ''' <summary>
            ''' Lookup a member name in a type without considering inheritance, returning a LookupResult that
            ''' summarizes the results of the lookup. See LookupResult structure for a detailed
            ''' discussing of the meaning of the results.
            ''' </summary>
            Private Shared Sub LookupWithoutInheritance(lookupResult As LookupResult,
                                                       container As TypeSymbol,
                                                       name As String,
                                                       arity As Integer,
                                                       options As LookupOptions,
                                                       accessThroughType As TypeSymbol,
                                                       binder As Binder,
                                                       <[In], Out> ByRef useSiteInfo As CompoundUseSiteInfo(Of AssemblySymbol)
            )
                Dim members As ImmutableArray(Of Symbol) = ImmutableArray(Of Symbol).Empty

                If (options And (LookupOptions.NamespacesOrTypesOnly Or LookupOptions.LabelsOnly)) = LookupOptions.NamespacesOrTypesOnly Then
                    ' Only named types have members that are types. Go through all the types in this type and
                    ' validate them. If there's multiple, give an error.
                    If TypeOf container Is NamedTypeSymbol Then
                        members = ImmutableArray(Of Symbol).CastUp(container.GetTypeMembers(name))
                    End If
                ElseIf (options And LookupOptions.LabelsOnly) = 0 Then
                    members = container.GetMembers(name)
                End If

                Debug.Assert(lookupResult.IsClear)

                ' Go through each member of the type, and combine them into a single result. Overloadable members
                ' are combined together, while other duplicates cause an ambiguity error.
                If Not members.IsDefaultOrEmpty Then
                    Dim imported As Boolean = container.ContainingModule IsNot binder.SourceModule

                    For Each sym In members
                        lookupResult.MergeMembersOfTheSameType(binder.CheckViability(sym, arity, options, accessThroughType, useSiteInfo), imported)
                    Next
                End If
            End Sub

            ' Find all names in a type, without considering inheritance.
            Private Shared Sub AddLookupSymbolsInfoWithoutInheritance(nameSet As LookupSymbolsInfo,
                                                                       container As TypeSymbol,
                                                                       options As LookupOptions,
                                                                       accessThroughType As TypeSymbol,
                                                                       binder As Binder)
                ' UNDONE: validate symbols with something that looks like ValidateSymbol.

                If (options And (LookupOptions.NamespacesOrTypesOnly Or LookupOptions.LabelsOnly)) = LookupOptions.NamespacesOrTypesOnly Then
                    ' Only named types have members that are types. Go through all the types in this type and
                    ' validate them.
                    If TypeOf container Is NamedTypeSymbol Then
                        For Each sym In container.GetTypeMembersUnordered()
                            If binder.CanAddLookupSymbolInfo(sym, options, nameSet, accessThroughType) Then
                                nameSet.AddSymbol(sym, sym.Name, sym.Arity)
                            End If
                        Next
                    End If
                ElseIf (options And LookupOptions.LabelsOnly) = 0 Then
                    ' Go through each member of the type.
                    For Each sym In container.GetMembersUnordered()
                        If binder.CanAddLookupSymbolInfo(sym, options, nameSet, accessThroughType) Then
                            nameSet.AddSymbol(sym, sym.Name, sym.GetArity())
                        End If
                    Next
                End If
            End Sub

            Private Shared Sub AddWinRTMembersLookupSymbolsInfo(
                nameSet As LookupSymbolsInfo,
                type As NamedTypeSymbol,
                options As LookupOptions,
                accessThroughType As TypeSymbol,
                binder As Binder
            )
                ' Dev11 searches all declared and undeclared base interfaces
                For Each iface In type.AllInterfacesNoUseSiteDiagnostics
                    If IsWinRTProjectedInterface(iface, binder.Compilation) Then
                        AddLookupSymbolsInfoWithoutInheritance(nameSet, iface, options, accessThroughType, binder)
                    End If
                Next
            End Sub

            Private Shared Function GetTypeParameterBaseType(typeParameter As TypeParameterSymbol) As NamedTypeSymbol
                ' The default base type should only be used if there is no explicit class constraint.
                Debug.Assert(typeParameter.GetClassConstraint(CompoundUseSiteInfo(Of AssemblySymbol).Discarded) Is Nothing)
                Return typeParameter.ContainingAssembly.GetSpecialType(If(typeParameter.HasValueTypeConstraint, SpecialType.System_ValueType, SpecialType.System_Object))
            End Function
        End Class
    End Class
End Namespace<|MERGE_RESOLUTION|>--- conflicted
+++ resolved
@@ -40,13 +40,9 @@
             Debug.Assert(options.IsValid())
 
             options = BinderSpecificLookupOptions(options)
-<<<<<<< HEAD
-            MemberLookup.Lookup(lookupResult, container, name, arity, options, Me, useSiteInfo)
-=======
-            Dim tempResult = LookupResult.GetInstance()
-            MemberLookup.Lookup(lookupResult, container, name, arity, options, Me, tempResult, useSiteDiagnostics)
+            Dim tempResult = lookupResult.GetInstance()
+            MemberLookup.Lookup(lookupResult, container, name, arity, options, Me, tempResult, useSiteInfo)
             tempResult.Free()
->>>>>>> 27b21d2e
         End Sub
 
         Friend Sub LookupMember(lookupResult As LookupResult,
@@ -344,13 +340,9 @@
                 If container.IsNamespace Then
                     Lookup(lookupResult, DirectCast(container, NamespaceSymbol), name, arity, options, binder, useSiteInfo)
                 Else
-<<<<<<< HEAD
-                    Lookup(lookupResult, DirectCast(container, TypeSymbol), name, arity, options, binder, useSiteInfo)
-=======
-                    Dim tempResult = LookupResult.GetInstance()
-                    Lookup(lookupResult, DirectCast(container, TypeSymbol), name, arity, options, binder, tempResult, useSiteDiagnostics)
+                    Dim tempResult = lookupResult.GetInstance()
+                    Lookup(lookupResult, DirectCast(container, TypeSymbol), name, arity, options, binder, tempResult, useSiteInfo)
                     tempResult.Free()
->>>>>>> 27b21d2e
                 End If
             End Sub
 
@@ -390,7 +382,7 @@
                     Return
                 End If
 
-                Dim currentResult = LookupResult.GetInstance()
+                Dim currentResult = lookupResult.GetInstance()
 
                 LookupInModules(currentResult, container, name, arity, options, binder, useSiteInfo)
                 lookupResult.MergeAmbiguous(currentResult, s_ambiguousInModuleError)
@@ -424,7 +416,7 @@
                     If containingNs IsNot Nothing AndAlso containingNs.IsGlobalNamespace AndAlso CaseInsensitiveComparison.Equals(container.Name, MetadataHelpers.SystemString) Then
                         Dim specialType = GetTypeForIntrinsicAlias(name)
 
-                        If specialType <> SpecialType.None Then
+                        If specialType <> specialType.None Then
                             Dim candidate = binder.Compilation.GetSpecialType(specialType)
 
                             ' Intrinsic alias works only if type is available
@@ -497,29 +489,21 @@
                 ' NOTE: while looking up the symbol in modules we should ignore base class
                 options = options Or LookupOptions.IgnoreExtensionMethods Or LookupOptions.NoBaseClassLookup
                 Dim currentResult As LookupResult = Nothing
-                Dim tempResult = LookupResult.GetInstance()
+                Dim tempResult = lookupResult.GetInstance()
 
                 ' Next, do a lookup in each contained module and merge the results.
                 For Each containedModule As NamedTypeSymbol In container.GetModuleMembers()
                     If firstModule Then
-<<<<<<< HEAD
-                        Lookup(lookupResult, containedModule, name, arity, options, binder, useSiteInfo)
-=======
-                        Lookup(lookupResult, containedModule, name, arity, options, binder, tempResult, useSiteDiagnostics)
->>>>>>> 27b21d2e
+                        Lookup(lookupResult, containedModule, name, arity, options, binder, tempResult, useSiteInfo)
                         firstModule = False
                     Else
                         If currentResult Is Nothing Then
-                            currentResult = LookupResult.GetInstance()
+                            currentResult = lookupResult.GetInstance()
                         Else
                             currentResult.Clear()
                         End If
 
-<<<<<<< HEAD
-                        Lookup(currentResult, containedModule, name, arity, options, binder, useSiteInfo)
-=======
-                        Lookup(currentResult, containedModule, name, arity, options, binder, tempResult, useSiteDiagnostics)
->>>>>>> 27b21d2e
+                        Lookup(currentResult, containedModule, name, arity, options, binder, tempResult, useSiteInfo)
 
                         ' Symbols in source take priority over symbols in a referenced assembly.
                         If currentResult.StopFurtherLookup AndAlso currentResult.Symbols.Count > 0 AndAlso
@@ -588,37 +572,22 @@
                                       arity As Integer,
                                       options As LookupOptions,
                                       binder As Binder,
-<<<<<<< HEAD
+                                      tempResult As LookupResult,
                                       <[In], Out> ByRef useSiteInfo As CompoundUseSiteInfo(Of AssemblySymbol))
-=======
-                                      tempResult As LookupResult,
-                                      <[In], Out> ByRef useSiteDiagnostics As HashSet(Of DiagnosticInfo))
->>>>>>> 27b21d2e
                 Debug.Assert(lookupResult.IsClear)
 
                 Select Case type.TypeKind
                     Case TypeKind.Class, TypeKind.Module, TypeKind.Structure, TypeKind.Delegate, TypeKind.Array, TypeKind.Enum
-<<<<<<< HEAD
-                        LookupInClass(lookupResult, type, name, arity, options, type, binder, useSiteInfo)
-=======
-                        LookupInClass(lookupResult, type, name, arity, options, type, binder, tempResult, useSiteDiagnostics)
->>>>>>> 27b21d2e
+                        LookupInClass(lookupResult, type, name, arity, options, type, binder, tempResult, useSiteInfo)
 
                     Case TypeKind.Submission
                         LookupInSubmissions(lookupResult, type, name, arity, options, binder, useSiteInfo)
 
                     Case TypeKind.Interface
-<<<<<<< HEAD
-                        LookupInInterface(lookupResult, DirectCast(type, NamedTypeSymbol), name, arity, options, binder, useSiteInfo)
+                        LookupInInterface(lookupResult, DirectCast(type, NamedTypeSymbol), name, arity, options, binder, tempResult, useSiteInfo)
 
                     Case TypeKind.TypeParameter
-                        LookupInTypeParameter(lookupResult, DirectCast(type, TypeParameterSymbol), name, arity, options, binder, useSiteInfo)
-=======
-                        LookupInInterface(lookupResult, DirectCast(type, NamedTypeSymbol), name, arity, options, binder, tempResult, useSiteDiagnostics)
-
-                    Case TypeKind.TypeParameter
-                        LookupInTypeParameter(lookupResult, DirectCast(type, TypeParameterSymbol), name, arity, options, binder, tempResult, useSiteDiagnostics)
->>>>>>> 27b21d2e
+                        LookupInTypeParameter(lookupResult, DirectCast(type, TypeParameterSymbol), name, arity, options, binder, tempResult, useSiteInfo)
 
                     Case TypeKind.Error
                         ' Error types have no members.
@@ -671,12 +640,8 @@
                                              options As LookupOptions,
                                              accessThroughType As TypeSymbol,
                                              binder As Binder,
-<<<<<<< HEAD
+                                             tempResult As LookupResult,
                                              <[In], Out> ByRef useSiteInfo As CompoundUseSiteInfo(Of AssemblySymbol))
-=======
-                                             tempResult As LookupResult,
-                                             <[In], Out> ByRef useSiteDiagnostics As HashSet(Of DiagnosticInfo))
->>>>>>> 27b21d2e
                 Debug.Assert(result.IsClear)
 
                 Dim methodsOnly As Boolean = CheckAndClearMethodsOnlyOption(options)
@@ -688,13 +653,8 @@
                     tempResult.Clear()
                     Dim hitNonoverloadingSymbol As Boolean = False
 
-<<<<<<< HEAD
-                    LookupWithoutInheritance(currentResult, currentType, name, arity, options, accessThroughType, binder, useSiteInfo)
-                    If result.IsGoodOrAmbiguous AndAlso currentResult.IsGoodOrAmbiguous AndAlso Not LookupResult.CanOverload(result.Symbols(0), currentResult.Symbols(0)) Then
-=======
-                    LookupWithoutInheritance(tempResult, currentType, name, arity, options, accessThroughType, binder, useSiteDiagnostics)
+                    LookupWithoutInheritance(tempResult, currentType, name, arity, options, accessThroughType, binder, useSiteInfo)
                     If result.IsGoodOrAmbiguous AndAlso tempResult.IsGoodOrAmbiguous AndAlso Not LookupResult.CanOverload(result.Symbols(0), tempResult.Symbols(0)) Then
->>>>>>> 27b21d2e
                         ' We hit another good symbol that can't overload this one. That doesn't affect the lookup result, but means we have to stop
                         ' looking for more members. See bug #14078 for example.
                         hitNonoverloadingSymbol = True
@@ -708,12 +668,8 @@
                         FindWinRTMembers(result,
                                          namedType,
                                          binder,
-<<<<<<< HEAD
+                                         tempResult,
                                          useSiteInfo,
-=======
-                                         tempResult,
-                                         useSiteDiagnostics,
->>>>>>> 27b21d2e
                                          lookupMembersNotDefaultProperties:=True,
                                          name:=name,
                                          arity:=arity,
@@ -752,11 +708,7 @@
                 Loop
 
                 ClearLookupResultIfNotMethods(methodsOnly, result)
-<<<<<<< HEAD
-                LookupForExtensionMethodsIfNeedTo(result, container, name, arity, options, binder, useSiteInfo)
-=======
-                LookupForExtensionMethodsIfNeedTo(result, container, name, arity, options, binder, tempResult, useSiteDiagnostics)
->>>>>>> 27b21d2e
+                LookupForExtensionMethodsIfNeedTo(result, container, name, arity, options, binder, tempResult, useSiteInfo)
             End Sub
 
             Public Delegate Sub WinRTLookupDelegate(iface As NamedTypeSymbol,
@@ -780,12 +732,8 @@
             Private Shared Sub FindWinRTMembers(result As LookupResult,
                                                 type As NamedTypeSymbol,
                                                 binder As Binder,
-<<<<<<< HEAD
+                                                tempResult As LookupResult,
                                                 <[In], Out> ByRef useSiteInfo As CompoundUseSiteInfo(Of AssemblySymbol),
-=======
-                                                tempResult As LookupResult,
-                                                <[In], Out> ByRef useSiteDiagnostics As HashSet(Of DiagnosticInfo),
->>>>>>> 27b21d2e
                                                 lookupMembersNotDefaultProperties As Boolean,
                                                 Optional name As String = Nothing,
                                                 Optional arity As Integer = -1,
@@ -835,12 +783,8 @@
                                                               iface,
                                                               iface,
                                                               binder,
-<<<<<<< HEAD
+                                                              tempResult,
                                                               useSiteInfo)
-=======
-                                                              tempResult,
-                                                              useSiteDiagnostics)
->>>>>>> 27b21d2e
                         End If
                         ' only add viable members
                         If tmp.IsGood Then
@@ -986,30 +930,19 @@
             Public Shared Sub LookupDefaultProperty(result As LookupResult, container As TypeSymbol, binder As Binder, <[In], Out> ByRef useSiteInfo As CompoundUseSiteInfo(Of AssemblySymbol))
                 Select Case container.TypeKind
                     Case TypeKind.Class, TypeKind.Module, TypeKind.Structure
-<<<<<<< HEAD
-                        LookupDefaultPropertyInClass(result, DirectCast(container, NamedTypeSymbol), binder, useSiteInfo)
-
-                    Case TypeKind.Interface
-                        LookupDefaultPropertyInInterface(result, DirectCast(container, NamedTypeSymbol), binder, useSiteInfo)
-
-                    Case TypeKind.TypeParameter
-                        LookupDefaultPropertyInTypeParameter(result, DirectCast(container, TypeParameterSymbol), binder, useSiteInfo)
-
-=======
                         Dim tempResult = LookupResult.GetInstance()
-                        LookupDefaultPropertyInClass(result, DirectCast(container, NamedTypeSymbol), binder, tempResult, useSiteDiagnostics)
+                        LookupDefaultPropertyInClass(result, DirectCast(container, NamedTypeSymbol), binder, tempResult, useSiteInfo)
                         tempResult.Free()
 
                     Case TypeKind.Interface
                         Dim tempResult = LookupResult.GetInstance()
-                        LookupDefaultPropertyInInterface(result, DirectCast(container, NamedTypeSymbol), binder, tempResult, useSiteDiagnostics)
+                        LookupDefaultPropertyInInterface(result, DirectCast(container, NamedTypeSymbol), binder, tempResult, useSiteInfo)
                         tempResult.Free()
 
                     Case TypeKind.TypeParameter
                         Dim tempResult = LookupResult.GetInstance()
-                        LookupDefaultPropertyInTypeParameter(result, DirectCast(container, TypeParameterSymbol), binder, tempResult, useSiteDiagnostics)
+                        LookupDefaultPropertyInTypeParameter(result, DirectCast(container, TypeParameterSymbol), binder, tempResult, useSiteInfo)
                         tempResult.Free()
->>>>>>> 27b21d2e
                 End Select
             End Sub
 
@@ -1017,22 +950,14 @@
                 result As LookupResult,
                 type As NamedTypeSymbol,
                 binder As Binder,
-<<<<<<< HEAD
+                tempResult As LookupResult,
                 <[In], Out> ByRef useSiteInfo As CompoundUseSiteInfo(Of AssemblySymbol)
-=======
-                tempResult As LookupResult,
-                <[In], Out> ByRef useSiteDiagnostics As HashSet(Of DiagnosticInfo)
->>>>>>> 27b21d2e
             )
                 Debug.Assert(type.IsClassType OrElse type.IsModuleType OrElse type.IsStructureType OrElse type.IsDelegateType)
                 Dim accessThroughType As NamedTypeSymbol = type
 
                 While type IsNot Nothing
-<<<<<<< HEAD
-                    If LookupDefaultPropertyInSingleType(result, type, accessThroughType, binder, useSiteInfo) Then
-=======
-                    If LookupDefaultPropertyInSingleType(result, type, accessThroughType, binder, tempResult, useSiteDiagnostics) Then
->>>>>>> 27b21d2e
+                    If LookupDefaultPropertyInSingleType(result, type, accessThroughType, binder, tempResult, useSiteInfo) Then
                         Return
                     End If
 
@@ -1042,12 +967,8 @@
                         FindWinRTMembers(result,
                                          type,
                                          binder,
-<<<<<<< HEAD
+                                         tempResult,
                                          useSiteInfo,
-=======
-                                         tempResult,
-                                         useSiteDiagnostics,
->>>>>>> 27b21d2e
                                          lookupMembersNotDefaultProperties:=False)
                         If result.IsGood Then
                             Return
@@ -1065,55 +986,35 @@
                 result As LookupResult,
                 [interface] As NamedTypeSymbol,
                 binder As Binder,
-<<<<<<< HEAD
+                tempResult As LookupResult,
                 <[In], Out> ByRef useSiteInfo As CompoundUseSiteInfo(Of AssemblySymbol)
             )
                 Debug.Assert([interface].IsInterfaceType)
 
-                If LookupDefaultPropertyInSingleType(result, [interface], [interface], binder, useSiteInfo) Then
-=======
-                tempResult As LookupResult,
-                <[In], Out> ByRef useSiteDiagnostics As HashSet(Of DiagnosticInfo)
-            )
-                Debug.Assert([interface].IsInterfaceType)
-
-                If LookupDefaultPropertyInSingleType(result, [interface], [interface], binder, tempResult, useSiteDiagnostics) Then
->>>>>>> 27b21d2e
+                If LookupDefaultPropertyInSingleType(result, [interface], [interface], binder, tempResult, useSiteInfo) Then
                     Return
                 End If
 
                 For Each baseInterface In [interface].InterfacesNoUseSiteDiagnostics
                     baseInterface.OriginalDefinition.AddUseSiteInfo(useSiteInfo)
 
-<<<<<<< HEAD
-                    LookupDefaultPropertyInBaseInterface(result, baseInterface, binder, useSiteInfo)
-=======
-                    LookupDefaultPropertyInBaseInterface(result, baseInterface, binder, tempResult, useSiteDiagnostics)
->>>>>>> 27b21d2e
+                    LookupDefaultPropertyInBaseInterface(result, baseInterface, binder, tempResult, useSiteInfo)
                     If result.HasDiagnostic Then
                         Return
                     End If
                 Next
             End Sub
 
-<<<<<<< HEAD
-            Private Shared Sub LookupDefaultPropertyInTypeParameter(result As LookupResult, typeParameter As TypeParameterSymbol, binder As Binder, <[In], Out> ByRef useSiteInfo As CompoundUseSiteInfo(Of AssemblySymbol))
-=======
             Private Shared Sub LookupDefaultPropertyInTypeParameter(
                     result As LookupResult,
                     typeParameter As TypeParameterSymbol,
                     binder As Binder,
                     tempResult As LookupResult,
-                    <[In], Out> ByRef useSiteDiagnostics As HashSet(Of DiagnosticInfo))
->>>>>>> 27b21d2e
+                    <[In], Out> ByRef useSiteInfo As CompoundUseSiteInfo(Of AssemblySymbol))
                 ' Look up in class constraint.
                 Dim constraintClass = typeParameter.GetClassConstraint(useSiteInfo)
                 If constraintClass IsNot Nothing Then
-<<<<<<< HEAD
-                    LookupDefaultPropertyInClass(result, constraintClass, binder, useSiteInfo)
-=======
-                    LookupDefaultPropertyInClass(result, constraintClass, binder, tempResult, useSiteDiagnostics)
->>>>>>> 27b21d2e
+                    LookupDefaultPropertyInClass(result, constraintClass, binder, tempResult, useSiteInfo)
                     If Not result.IsClear Then
                         Return
                     End If
@@ -1126,11 +1027,7 @@
 
                 If lookIn IsNot Nothing Then
                     For Each baseInterface In lookIn
-<<<<<<< HEAD
-                        LookupDefaultPropertyInBaseInterface(result, baseInterface.InterfaceType, binder, useSiteInfo)
-=======
-                        LookupDefaultPropertyInBaseInterface(result, baseInterface.InterfaceType, binder, tempResult, useSiteDiagnostics)
->>>>>>> 27b21d2e
+                        LookupDefaultPropertyInBaseInterface(result, baseInterface.InterfaceType, binder, tempResult, useSiteInfo)
                         If result.HasDiagnostic Then
                             Return
                         End If
@@ -1143,12 +1040,8 @@
                 result As LookupResult,
                 type As NamedTypeSymbol,
                 binder As Binder,
-<<<<<<< HEAD
+                tempResult As LookupResult,
                 <[In], Out> ByRef useSiteInfo As CompoundUseSiteInfo(Of AssemblySymbol)
-=======
-                tempResult As LookupResult,
-                <[In], Out> ByRef useSiteDiagnostics As HashSet(Of DiagnosticInfo)
->>>>>>> 27b21d2e
             )
                 If type.IsErrorType() Then
                     Return
@@ -1159,11 +1052,7 @@
 
                 Dim tmpResult = LookupResult.GetInstance()
                 Try
-<<<<<<< HEAD
-                    LookupDefaultPropertyInInterface(tmpResult, type, binder, useSiteInfo)
-=======
-                    LookupDefaultPropertyInInterface(tmpResult, type, binder, tempResult, useSiteDiagnostics)
->>>>>>> 27b21d2e
+                    LookupDefaultPropertyInInterface(tmpResult, type, binder, tempResult, useSiteInfo)
 
                     If Not tmpResult.HasSymbol Then
                         Return
@@ -1193,12 +1082,8 @@
                 type As NamedTypeSymbol,
                 accessThroughType As TypeSymbol,
                 binder As Binder,
-<<<<<<< HEAD
+                tempResult As LookupResult,
                 <[In], Out> ByRef useSiteInfo As CompoundUseSiteInfo(Of AssemblySymbol)
-=======
-                tempResult As LookupResult,
-                <[In], Out> ByRef useSiteDiagnostics As HashSet(Of DiagnosticInfo)
->>>>>>> 27b21d2e
             ) As Boolean
                 Dim defaultPropertyName = type.DefaultPropertyName
                 If String.IsNullOrEmpty(defaultPropertyName) Then
@@ -1215,12 +1100,8 @@
                             options:=LookupOptions.Default,
                             accessThroughType:=accessThroughType,
                             binder:=binder,
-<<<<<<< HEAD
+                            tempResult:=tempResult,
                             useSiteInfo:=useSiteInfo)
-=======
-                            tempResult:=tempResult,
-                            useSiteDiagnostics:=useSiteDiagnostics)
->>>>>>> 27b21d2e
 
                     Case TypeKind.Interface
                         Debug.Assert(accessThroughType Is type)
@@ -1231,12 +1112,8 @@
                             arity:=0,
                             options:=LookupOptions.Default,
                             binder:=binder,
-<<<<<<< HEAD
+                            tempResult:=tempResult,
                             useSiteInfo:=useSiteInfo)
-=======
-                            tempResult:=tempResult,
-                            useSiteDiagnostics:=useSiteDiagnostics)
->>>>>>> 27b21d2e
 
                     Case TypeKind.TypeParameter
                         Throw ExceptionUtilities.UnexpectedValue(type.TypeKind)
@@ -1272,12 +1149,8 @@
                 arity As Integer,
                 options As LookupOptions,
                 binder As Binder,
-<<<<<<< HEAD
+                tempResult As LookupResult,
                 <[In], Out> ByRef useSiteInfo As CompoundUseSiteInfo(Of AssemblySymbol)
-=======
-                tempResult As LookupResult,
-                <[In], Out> ByRef useSiteDiagnostics As HashSet(Of DiagnosticInfo)
->>>>>>> 27b21d2e
             )
                 If result.IsGood AndAlso
                     ((options And LookupOptions.EagerlyLookupExtensionMethods) = 0 OrElse
@@ -1285,18 +1158,10 @@
                     Return
                 End If
 
-<<<<<<< HEAD
-                Dim currentResult = LookupResult.GetInstance()
-                LookupForExtensionMethods(currentResult, container, name, arity, options, binder, useSiteInfo)
-                MergeInternalXmlHelperValueIfNecessary(currentResult, container, name, arity, options, binder, useSiteInfo)
-                result.MergeOverloadedOrPrioritized(currentResult, checkIfCurrentHasOverloads:=False)
-                currentResult.Free()
-=======
                 tempResult.Clear()
-                LookupForExtensionMethods(tempResult, container, name, arity, options, binder, useSiteDiagnostics)
-                MergeInternalXmlHelperValueIfNecessary(tempResult, container, name, arity, options, binder, useSiteDiagnostics)
+                LookupForExtensionMethods(tempResult, container, name, arity, options, binder, useSiteInfo)
+                MergeInternalXmlHelperValueIfNecessary(tempResult, container, name, arity, options, binder, useSiteInfo)
                 result.MergeOverloadedOrPrioritized(tempResult, checkIfCurrentHasOverloads:=False)
->>>>>>> 27b21d2e
             End Sub
 
             Private Shared Function ShouldLookupExtensionMethods(options As LookupOptions, container As TypeSymbol) As Boolean
@@ -1409,7 +1274,7 @@
                 If symbol Is Nothing Then
                     ' Match the native compiler which reports ERR_XmlFeaturesNotAvailable in this case.
                     Dim useSiteError = ErrorFactory.ErrorInfo(ERRID.ERR_XmlFeaturesNotAvailable)
-                    singleResult = New SingleLookupResult(LookupResultKind.NotReferencable, Binder.GetErrorSymbol(name, useSiteError), useSiteError)
+                    singleResult = New SingleLookupResult(LookupResultKind.NotReferencable, binder.GetErrorSymbol(name, useSiteError), useSiteError)
                 Else
                     Dim reduced = New ReducedExtensionPropertySymbol(DirectCast(symbol, PropertySymbol))
                     singleResult = binder.CheckViability(reduced, arity, options, reduced.ContainingType, useSiteInfo)
@@ -1584,12 +1449,8 @@
                          arity As Integer,
                          options As LookupOptions,
                          binder As Binder,
-<<<<<<< HEAD
+                         tempResult As LookupResult,
                          <[In], Out> ByRef useSiteInfo As CompoundUseSiteInfo(Of AssemblySymbol)
-=======
-                         tempResult As LookupResult,
-                         <[In], Out> ByRef useSiteDiagnostics As HashSet(Of DiagnosticInfo)
->>>>>>> 27b21d2e
             )
                 Debug.Assert(lookupResult.IsClear)
 
@@ -1608,18 +1469,14 @@
 
                 ' If no viable or ambiguous results, look in Object.
                 If Not lookupResult.IsGoodOrAmbiguous AndAlso (options And LookupOptions.NoSystemObjectLookupForInterfaces) = 0 Then
-                    Dim currentResult = LookupResult.GetInstance()
+                    Dim currentResult = lookupResult.GetInstance()
                     Dim obj As NamedTypeSymbol = binder.SourceModule.ContainingAssembly.GetSpecialType(SpecialType.System_Object)
 
                     LookupInClass(currentResult,
                                   obj,
                                   name, arity, options Or LookupOptions.IgnoreExtensionMethods, obj, binder,
-<<<<<<< HEAD
+                                  tempResult,
                                   useSiteInfo)
-=======
-                                  tempResult,
-                                  useSiteDiagnostics)
->>>>>>> 27b21d2e
 
                     If currentResult.IsGood Then
                         lookupResult.SetFrom(currentResult)
@@ -1629,11 +1486,7 @@
                 End If
 
                 ClearLookupResultIfNotMethods(methodsOnly, lookupResult)
-<<<<<<< HEAD
-                LookupForExtensionMethodsIfNeedTo(lookupResult, container, name, arity, options, binder, useSiteInfo)
-=======
-                LookupForExtensionMethodsIfNeedTo(lookupResult, container, name, arity, options, binder, tempResult, useSiteDiagnostics)
->>>>>>> 27b21d2e
+                LookupForExtensionMethodsIfNeedTo(lookupResult, container, name, arity, options, binder, tempResult, useSiteInfo)
                 Return
             End Sub
 
@@ -1654,7 +1507,7 @@
 
                 Dim isEventsOnlySpecified As Boolean = (options And LookupOptions.EventsOnly) <> 0
 
-                Dim currentResult = LookupResult.GetInstance()
+                Dim currentResult = lookupResult.GetInstance()
                 Do
                     Dim info As InterfaceInfo = lookIn.Dequeue()
                     Debug.Assert(processed.Contains(info))
@@ -1706,7 +1559,7 @@
 
                         For j As Integer = i + 1 To symbols.Count - 1
 
-                            If Not LookupResult.CanOverload(symbols(i), symbols(j)) Then
+                            If Not lookupResult.CanOverload(symbols(i), symbols(j)) Then
                                 ' Symbols cannot overload each other.
                                 ' If they were from the same interface, LookupWithoutInheritance would make the result ambiguous.
                                 ' If they were from interfaces related through inheritance, one of them would shadow another,
@@ -1760,24 +1613,14 @@
                          arity As Integer,
                          options As LookupOptions,
                          binder As Binder,
-<<<<<<< HEAD
+                         tempResult As LookupResult,
                          <[In], Out> ByRef useSiteInfo As CompoundUseSiteInfo(Of AssemblySymbol))
 
                 Dim methodsOnly = CheckAndClearMethodsOnlyOption(options)
-                LookupInTypeParameterNoExtensionMethods(lookupResult, typeParameter, name, arity, options, binder, useSiteInfo)
+                LookupInTypeParameterNoExtensionMethods(lookupResult, typeParameter, name, arity, options, binder, tempResult, useSiteInfo)
 
                 ClearLookupResultIfNotMethods(methodsOnly, lookupResult)
-                LookupForExtensionMethodsIfNeedTo(lookupResult, typeParameter, name, arity, options, binder, useSiteInfo)
-=======
-                         tempResult As LookupResult,
-                         <[In], Out> ByRef useSiteDiagnostics As HashSet(Of DiagnosticInfo))
-
-                Dim methodsOnly = CheckAndClearMethodsOnlyOption(options)
-                LookupInTypeParameterNoExtensionMethods(lookupResult, typeParameter, name, arity, options, binder, tempResult, useSiteDiagnostics)
-
-                ClearLookupResultIfNotMethods(methodsOnly, lookupResult)
-                LookupForExtensionMethodsIfNeedTo(lookupResult, typeParameter, name, arity, options, binder, tempResult, useSiteDiagnostics)
->>>>>>> 27b21d2e
+                LookupForExtensionMethodsIfNeedTo(lookupResult, typeParameter, name, arity, options, binder, tempResult, useSiteInfo)
             End Sub
 
             Private Shared Sub LookupInTypeParameterNoExtensionMethods(result As LookupResult,
@@ -1786,12 +1629,8 @@
                          arity As Integer,
                          options As LookupOptions,
                          binder As Binder,
-<<<<<<< HEAD
+                         tempResult As LookupResult,
                          <[In], Out> ByRef useSiteInfo As CompoundUseSiteInfo(Of AssemblySymbol))
-=======
-                         tempResult As LookupResult,
-                         <[In], Out> ByRef useSiteDiagnostics As HashSet(Of DiagnosticInfo))
->>>>>>> 27b21d2e
                 Debug.Assert((options And LookupOptions.MethodsOnly) = 0)
 
                 options = options Or LookupOptions.IgnoreExtensionMethods
@@ -1803,11 +1642,7 @@
                 ' Look up in class constraint.
                 Dim constraintClass = typeParameter.GetClassConstraint(useSiteInfo)
                 If constraintClass IsNot Nothing Then
-<<<<<<< HEAD
-                    LookupInClass(result, constraintClass, name, arity, options, constraintClass, binder, useSiteInfo)
-=======
-                    LookupInClass(result, constraintClass, name, arity, options, constraintClass, binder, tempResult, useSiteDiagnostics)
->>>>>>> 27b21d2e
+                    LookupInClass(result, constraintClass, name, arity, options, constraintClass, binder, tempResult, useSiteInfo)
                     If result.StopFurtherLookup Then
                         Return
                     End If
@@ -1835,11 +1670,7 @@
                 If constraintClass Is Nothing Then
                     Debug.Assert(result.IsClear)
                     Dim baseType = GetTypeParameterBaseType(typeParameter)
-<<<<<<< HEAD
-                    LookupInClass(result, baseType, name, arity, options, baseType, binder, useSiteInfo)
-=======
-                    LookupInClass(result, baseType, name, arity, options, baseType, binder, tempResult, useSiteDiagnostics)
->>>>>>> 27b21d2e
+                    LookupInClass(result, baseType, name, arity, options, baseType, binder, tempResult, useSiteInfo)
                 End If
             End Sub
 
