--- conflicted
+++ resolved
@@ -3,1980 +3,20 @@
 Imports System.Collections.Immutable
 
 Namespace Microsoft.CodeAnalysis.VisualBasic
-<<<<<<< HEAD
     Friend Partial Class BoundBadExpression
         Protected Overrides ReadOnly Property Children As ImmutableArray(Of BoundNode)
             Get
                 Return StaticCast(Of BoundNode).From(Me.ChildBoundNodes)
             End Get
         End Property
-=======
-
-    Friend Partial Class BoundExpression
-        Protected Overrides ReadOnly Property OperationKind As OperationKind
-            Get
-                Return Me.ExpressionKind
-            End Get
-        End Property
-
-        Protected Overrides ReadOnly Property OperationType As ITypeSymbol
-            Get
-                Return Me.Type
-            End Get
-        End Property
-
-        Protected Overrides ReadOnly Property OperationConstantValue As [Optional](Of Object)
-            Get
-                Dim value As ConstantValue = Me.ConstantValueOpt
-                If value Is Nothing Then
-                    Return New [Optional](Of Object)()
-                End If
-
-                Return New [Optional](Of Object)(value.Value)
-            End Get
-        End Property
-
-        Protected MustOverride Function ExpressionKind() As OperationKind
-
-        Public MustOverride Overloads Overrides Sub Accept(visitor As OperationVisitor)
-
-        Public MustOverride Overloads Overrides Function Accept(Of TArgument, TResult)(visitor As OperationVisitor(Of TArgument, TResult), argument As TArgument) As TResult
-
-        Protected Shared Function GetChildOfBadExpression(parent As BoundNode, index As Integer) As IOperation
-            Dim badParent As BoundBadExpression = TryCast(parent, BoundBadExpression)
-            If badParent IsNot Nothing AndAlso badParent.ChildBoundNodes.Length > index Then
-                Dim child As IOperation = TryCast(badParent.ChildBoundNodes(index), IOperation)
-                If child IsNot Nothing Then
-                    Return child
-                End If
-            End If
-
-            Return New InvalidExpression(parent.Syntax, ImmutableArray(Of IOperation).Empty)
-        End Function
-    End Class
-
-    Friend Partial Class BoundAssignmentOperator
-        Implements IAssignmentExpression
-        Implements ICompoundAssignmentExpression
-
-        Private ReadOnly Property IAssignmentExpression_Target As IOperation Implements IAssignmentExpression.Target
-            Get
-                Return Me.Left
-            End Get
-        End Property
-
-        Private ReadOnly Property IAssignmentExpression_Value As IOperation Implements IAssignmentExpression.Value
-            Get
-                If ExpressionKind() = OperationKind.CompoundAssignmentExpression Then
-                    Return DirectCast(Me.Right, IBinaryOperatorExpression).RightOperand
-                End If
-
-                Return Me.Right
-            End Get
-        End Property
-
-        Private ReadOnly Property ICompoundAssignmentExpression_BinaryOperationKind As BinaryOperationKind Implements ICompoundAssignmentExpression.BinaryOperationKind
-            Get
-                If ExpressionKind() = OperationKind.CompoundAssignmentExpression Then
-                    Return DirectCast(Me.Right, IBinaryOperatorExpression).BinaryOperationKind
-                End If
-
-                Return BinaryOperationKind.Invalid
-            End Get
-        End Property
-
-        Private ReadOnly Property IHasOperatorMethodExpression_OperatorMethod As IMethodSymbol Implements IHasOperatorMethodExpression.OperatorMethod
-            Get
-                If Me.IHasOperatorMethodExpression_UsesOperatorMethod Then
-                    Return DirectCast(Me.Right, IBinaryOperatorExpression).OperatorMethod
-                End If
-
-                Return Nothing
-            End Get
-        End Property
-
-        Private ReadOnly Property IHasOperatorMethodExpression_UsesOperatorMethod As Boolean Implements IHasOperatorMethodExpression.UsesOperatorMethod
-            Get
-                If ExpressionKind() = OperationKind.CompoundAssignmentExpression Then
-                    Return DirectCast(Me.Right, IBinaryOperatorExpression).UsesOperatorMethod
-                End If
-
-                Return False
-            End Get
-        End Property
-
-        Protected Overrides Function ExpressionKind() As OperationKind
-            If Me.LeftOnTheRightOpt IsNot Nothing Then
-                Select Case Me.Right.Kind
-                    Case BoundKind.BinaryOperator
-                        Dim rightBinary As BoundBinaryOperator = DirectCast(Me.Right, BoundBinaryOperator)
-                        If rightBinary.Left Is Me.LeftOnTheRightOpt Then
-                            Return OperationKind.CompoundAssignmentExpression
-                        End If
-                    Case BoundKind.UserDefinedBinaryOperator
-                        Dim rightOperatorBinary As IBinaryOperatorExpression = DirectCast(Me.Right, BoundUserDefinedBinaryOperator)
-                        ' It is not permissible to access the Left property of a BoundUserDefinedBinaryOperator unconditionally,
-                        ' because that property can throw an exception if the operator expression is semantically invalid.
-                        ' Fetching the left operand through IBinaryOperatorExpression is safe.
-                        If rightOperatorBinary.LeftOperand Is Me.LeftOnTheRightOpt Then
-                            Return OperationKind.CompoundAssignmentExpression
-                        End If
-                End Select
-            End If
-
-            Return OperationKind.AssignmentExpression
-        End Function
-
-        Public Overrides Sub Accept(visitor As OperationVisitor)
-            If Me.ExpressionKind() = OperationKind.CompoundAssignmentExpression Then
-                visitor.VisitCompoundAssignmentExpression(Me)
-            Else
-                visitor.VisitAssignmentExpression(Me)
-            End If
-        End Sub
-
-        Public Overrides Function Accept(Of TArgument, TResult)(visitor As OperationVisitor(Of TArgument, TResult), argument As TArgument) As TResult
-            If Me.ExpressionKind() = OperationKind.CompoundAssignmentExpression Then
-                Return visitor.VisitCompoundAssignmentExpression(Me, argument)
-            Else
-                Return visitor.VisitAssignmentExpression(Me, argument)
-            End If
-        End Function
-    End Class
-
-    Friend Partial Class BoundMeReference
-        Implements IInstanceReferenceExpression
-
-        Private ReadOnly Property IInstanceReferenceExpression_InstanceReferenceKind As InstanceReferenceKind Implements IInstanceReferenceExpression.InstanceReferenceKind
-            Get
-                Return If(Me.WasCompilerGenerated, InstanceReferenceKind.Implicit, InstanceReferenceKind.Explicit)
-            End Get
-        End Property
-
-        Protected Overrides Function ExpressionKind() As OperationKind
-            Return OperationKind.InstanceReferenceExpression
-        End Function
-
-        Public Overrides Sub Accept(visitor As OperationVisitor)
-            visitor.VisitInstanceReferenceExpression(Me)
-        End Sub
-
-        Public Overrides Function Accept(Of TArgument, TResult)(visitor As OperationVisitor(Of TArgument, TResult), argument As TArgument) As TResult
-            Return visitor.VisitInstanceReferenceExpression(Me, argument)
-        End Function
-    End Class
-
-    Friend Partial Class BoundMyBaseReference
-        Implements IInstanceReferenceExpression
-
-        Private ReadOnly Property IInstanceReferenceExpression_InstanceReferenceKind As InstanceReferenceKind Implements IInstanceReferenceExpression.InstanceReferenceKind
-            Get
-                Return InstanceReferenceKind.BaseClass
-            End Get
-        End Property
-
-        Protected Overrides Function ExpressionKind() As OperationKind
-            Return OperationKind.InstanceReferenceExpression
-        End Function
-
-        Public Overrides Sub Accept(visitor As OperationVisitor)
-            visitor.VisitInstanceReferenceExpression(Me)
-        End Sub
-
-        Public Overrides Function Accept(Of TArgument, TResult)(visitor As OperationVisitor(Of TArgument, TResult), argument As TArgument) As TResult
-            Return visitor.VisitInstanceReferenceExpression(Me, argument)
-        End Function
-    End Class
-
-    Friend Partial Class BoundMyClassReference
-        Implements IInstanceReferenceExpression
-
-        Private ReadOnly Property IInstanceReferenceExpression_InstanceReferenceKind As InstanceReferenceKind Implements IInstanceReferenceExpression.InstanceReferenceKind
-            Get
-                Return InstanceReferenceKind.ThisClass
-            End Get
-        End Property
-
-        Protected Overrides Function ExpressionKind() As OperationKind
-            Return OperationKind.InstanceReferenceExpression
-        End Function
-
-        Public Overrides Sub Accept(visitor As OperationVisitor)
-            visitor.VisitInstanceReferenceExpression(Me)
-        End Sub
-
-        Public Overrides Function Accept(Of TArgument, TResult)(visitor As OperationVisitor(Of TArgument, TResult), argument As TArgument) As TResult
-            Return visitor.VisitInstanceReferenceExpression(Me, argument)
-        End Function
-    End Class
-
-    Friend Partial Class BoundLiteral
-        Implements ILiteralExpression
-
-        Private ReadOnly Property ILiteralExpression_Text As String Implements ILiteralExpression.Text
-            Get
-                Return Me.Syntax.ToString()
-            End Get
-        End Property
-
-        Protected Overrides Function ExpressionKind() As OperationKind
-            Return OperationKind.LiteralExpression
-        End Function
-
-        Public Overrides Sub Accept(visitor As OperationVisitor)
-            visitor.VisitLiteralExpression(Me)
-        End Sub
-
-        Public Overrides Function Accept(Of TArgument, TResult)(visitor As OperationVisitor(Of TArgument, TResult), argument As TArgument) As TResult
-            Return visitor.VisitLiteralExpression(Me, argument)
-        End Function
-    End Class
-
-    Friend Partial Class BoundAwaitOperator
-        Implements IAwaitExpression
-
-        Private ReadOnly Property IAwaitExpression_AwaitedValue As IOperation Implements IAwaitExpression.AwaitedValue
-            Get
-                Return Me.Operand
-            End Get
-        End Property
-
-        Protected Overrides Function ExpressionKind() As OperationKind
-            Return OperationKind.AwaitExpression
-        End Function
-
-        Public Overrides Sub Accept(visitor As OperationVisitor)
-            visitor.VisitAwaitExpression(Me)
-        End Sub
-
-        Public Overrides Function Accept(Of TArgument, TResult)(visitor As OperationVisitor(Of TArgument, TResult), argument As TArgument) As TResult
-            Return visitor.VisitAwaitExpression(Me, argument)
-        End Function
-    End Class
-
-    Friend Partial Class BoundLambda
-        Implements ILambdaExpression
-
-        Private ReadOnly Property ILambdaExpression_Body As IBlockStatement Implements ILambdaExpression.Body
-            Get
-                Return Me.Body
-            End Get
-        End Property
-
-        Private ReadOnly Property ILambdaExpression_Signature As IMethodSymbol Implements ILambdaExpression.Signature
-            Get
-                Return Me.LambdaSymbol
-            End Get
-        End Property
-
-        Protected Overrides Function ExpressionKind() As OperationKind
-            Return OperationKind.LambdaExpression
-        End Function
-
-        Public Overrides Sub Accept(visitor As OperationVisitor)
-            visitor.VisitLambdaExpression(Me)
-        End Sub
-
-        Public Overrides Function Accept(Of TArgument, TResult)(visitor As OperationVisitor(Of TArgument, TResult), argument As TArgument) As TResult
-            Return visitor.VisitLambdaExpression(Me, argument)
-        End Function
-    End Class
-
-    Friend Partial Class BoundCall
-        Implements IInvocationExpression
-
-        Private ReadOnly Property IHasArgumentsExpression_ArgumentsInEvaluationOrder As ImmutableArray(Of IArgument) Implements IHasArgumentsExpression.ArgumentsInEvaluationOrder
-            Get
-                Return DeriveArguments(Me.Arguments, Me.Method.Parameters)
-            End Get
-        End Property
-
-        Private ReadOnly Property IInvocationExpression_IsVirtual As Boolean Implements IInvocationExpression.IsVirtual
-            Get
-                Dim method As IMethodSymbol = Me.Method
-                Dim instance As IOperation = Me.ReceiverOpt
-
-                Return method IsNot Nothing AndAlso instance IsNot Nothing AndAlso (method.IsVirtual OrElse method.IsAbstract OrElse method.IsOverride) AndAlso instance.Kind <> BoundKind.MyBaseReference AndAlso instance.Kind <> BoundKind.MyClassReference
-            End Get
-        End Property
-
-        Private ReadOnly Property IInvocationExpression_TargetMethod As IMethodSymbol Implements IInvocationExpression.TargetMethod
-            Get
-                Return Me.Method
-            End Get
-        End Property
-
-        Private ReadOnly Property IInvocationExpression_Instance As IOperation Implements IInvocationExpression.Instance
-            Get
-                If Me.Method.IsShared Then
-                    Return Nothing
-                Else
-                    Return Me.ReceiverOpt
-                End If
-            End Get
-        End Property
-
-        Protected Overrides Function ExpressionKind() As OperationKind
-            Return OperationKind.InvocationExpression
-        End Function
-
-        Public Overrides Sub Accept(visitor As OperationVisitor)
-            visitor.VisitInvocationExpression(Me)
-        End Sub
-
-        Public Overrides Function Accept(Of TArgument, TResult)(visitor As OperationVisitor(Of TArgument, TResult), argument As TArgument) As TResult
-            Return visitor.VisitInvocationExpression(Me, argument)
-        End Function
-
-        Friend Shared Function DeriveArguments(boundArguments As ImmutableArray(Of BoundExpression), parameters As ImmutableArray(Of Symbols.ParameterSymbol)) As ImmutableArray(Of IArgument)
-            Dim argumentsLength As Integer = boundArguments.Length
-            Debug.Assert(argumentsLength = parameters.Length)
-
-            Dim arguments As ArrayBuilder(Of IArgument) = ArrayBuilder(Of IArgument).GetInstance(argumentsLength)
-            For index As Integer = 0 To argumentsLength - 1 Step 1
-                arguments.Add(DeriveArgument(index, boundArguments(index), parameters))
-            Next
-
-            Return arguments.ToImmutableAndFree()
-        End Function
-
-        Private Shared ReadOnly s_argumentMappings As New System.Runtime.CompilerServices.ConditionalWeakTable(Of BoundExpression, IArgument)
-
-        Private Shared Function DeriveArgument(index As Integer, argument As BoundExpression, parameters As ImmutableArray(Of Symbols.ParameterSymbol)) As IArgument
-            Select Case argument.Kind
-                Case BoundKind.ByRefArgumentWithCopyBack
-                    Return s_argumentMappings.GetValue(
-                        argument,
-                        Function(argumentValue) New ByRefArgument(parameters(index), DirectCast(argumentValue, BoundByRefArgumentWithCopyBack)))
-                Case Else
-                    Return s_argumentMappings.GetValue(
-                        argument,
-                        Function(argumentValue)
-                            Dim lastParameterIndex = parameters.Length - 1
-                            If index = lastParameterIndex AndAlso ParameterIsParamArray(parameters(lastParameterIndex)) Then
-                                ' TODO: figure out if this is true:
-                                '       a compiler generated argument for a ParamArray parameter is created iff 
-                                '       a list of arguments (including 0 argument) is provided for ParamArray parameter in source
-                                '       https://github.com/dotnet/roslyn/issues/18550
-                                Dim kind = If(argument.WasCompilerGenerated AndAlso argument.Kind = BoundKind.ArrayCreation, ArgumentKind.ParamArray, ArgumentKind.Explicit)
-                                Return New Argument(kind, parameters(lastParameterIndex), argumentValue)
-                            Else
-                                ' TODO: figure our if this is true:
-                                '       a compiler generated argument for an Optional parameter is created iff
-                                '       the argument is omitted from the source
-                                '       https://github.com/dotnet/roslyn/issues/18550
-                                Dim kind = If(argument.WasCompilerGenerated, ArgumentKind.DefaultValue, ArgumentKind.Explicit)
-                                Dim parameter = parameters(index)
-                                Return New Argument(kind, parameter, argumentValue)
-                            End If
-                        End Function)
-            End Select
-        End Function
-
-        Private Shared Function ParameterIsParamArray(parameter As ParameterSymbol) As Boolean
-            Return If(parameter.IsParamArray AndAlso parameter.Type.Kind = SymbolKind.ArrayType, DirectCast(parameter.Type, ArrayTypeSymbol).IsSZArray, False)
-        End Function
-
-        Private MustInherit Class ArgumentBase
-            Implements IArgument
-
-            Private ReadOnly _parameter As IParameterSymbol
-
-            Public Sub New(parameter As IParameterSymbol)
-                _parameter = parameter
-            End Sub
-
-            Public ReadOnly Property Parameter As IParameterSymbol Implements IArgument.Parameter
-                Get
-                    Return _parameter
-                End Get
-            End Property
-
-            Public ReadOnly Property IsInvalid As Boolean Implements IOperation.IsInvalid
-                Get
-                    Return Me.Parameter Is Nothing OrElse Me.Value.IsInvalid
-                End Get
-            End Property
-
-            Public ReadOnly Property Kind As OperationKind Implements IOperation.Kind
-                Get
-                    Return OperationKind.Argument
-                End Get
-            End Property
-
-            Public ReadOnly Property Syntax As SyntaxNode Implements IOperation.Syntax
-                Get
-                    Return Me.Value?.Syntax
-                End Get
-            End Property
-
-            Public MustOverride ReadOnly Property ArgumentKind As ArgumentKind Implements IArgument.ArgumentKind
-            Public MustOverride ReadOnly Property Value As IOperation Implements IArgument.Value
-            Public MustOverride ReadOnly Property InConversion As IOperation Implements IArgument.InConversion
-            Public MustOverride ReadOnly Property OutConversion As IOperation Implements IArgument.OutConversion
-
-            Public Sub Accept(visitor As OperationVisitor) Implements IOperation.Accept
-                visitor.VisitArgument(Me)
-            End Sub
-
-            Public Function Accept(Of TArgument, TResult)(visitor As OperationVisitor(Of TArgument, TResult), argument As TArgument) As TResult Implements IOperation.Accept
-                Return visitor.VisitArgument(Me, argument)
-            End Function
-
-            Private ReadOnly Property IOperation_Type As ITypeSymbol Implements IOperation.Type
-                Get
-                    Return Nothing
-                End Get
-            End Property
-
-            Private ReadOnly Property IOperation_ConstantValue As [Optional](Of Object) Implements IOperation.ConstantValue
-                Get
-                    Return New [Optional](Of Object)()
-                End Get
-            End Property
-        End Class
-
-        Private NotInheritable Class Argument
-            Inherits ArgumentBase
-
-            Private ReadOnly _value As IOperation
-            Private ReadOnly _kind As ArgumentKind
-
-            Public Sub New(kind As ArgumentKind, parameter As IParameterSymbol, value As IOperation)
-                MyBase.New(parameter)
-                _value = value
-                _kind = kind
-            End Sub
-
-            Public Overrides ReadOnly Property Value As IOperation
-                Get
-                    Return Me._value
-                End Get
-            End Property
-
-            Public Overrides ReadOnly Property InConversion As IOperation
-                Get
-                    Return Nothing
-                End Get
-            End Property
-
-            Public Overrides ReadOnly Property OutConversion As IOperation
-                Get
-                    Return Nothing
-                End Get
-            End Property
-
-            Public Overrides ReadOnly Property ArgumentKind As ArgumentKind
-                Get
-                    Return _kind
-                End Get
-            End Property
-        End Class
-
-        Private NotInheritable Class ByRefArgument
-            Inherits ArgumentBase
-
-            Private ReadOnly _argument As BoundByRefArgumentWithCopyBack
-
-            Public Sub New(parameter As IParameterSymbol, argument As BoundByRefArgumentWithCopyBack)
-                MyBase.New(parameter)
-                _argument = argument
-            End Sub
-
-            Public Overrides ReadOnly Property ArgumentKind As ArgumentKind
-                Get
-                    Return ArgumentKind.Explicit
-                End Get
-            End Property
-
-            Public Overrides ReadOnly Property InConversion As IOperation
-                Get
-                    Return _argument.InConversion
-                End Get
-            End Property
-
-            Public Overrides ReadOnly Property OutConversion As IOperation
-                Get
-                    Return _argument.OutConversion
-                End Get
-            End Property
-
-            Public Overrides ReadOnly Property Value As IOperation
-                Get
-                    Return _argument.OriginalArgument
-                End Get
-            End Property
-        End Class
-    End Class
-
-    Friend Partial Class BoundOmittedArgument
-        Implements IOmittedArgumentExpression
-
-        Protected Overrides Function ExpressionKind() As OperationKind
-            Return OperationKind.OmittedArgumentExpression
-        End Function
-
-        Public Overrides Sub Accept(visitor As OperationVisitor)
-            visitor.VisitOmittedArgumentExpression(Me)
-        End Sub
-
-        Public Overrides Function Accept(Of TArgument, TResult)(visitor As OperationVisitor(Of TArgument, TResult), argument As TArgument) As TResult
-            Return visitor.VisitOmittedArgumentExpression(Me, argument)
-        End Function
-    End Class
-
-    Friend Partial Class BoundParenthesized
-        Implements IParenthesizedExpression
-
-        Private ReadOnly Property IParenthesizedExpression_Operand As IOperation Implements IParenthesizedExpression.Operand
-            Get
-                Return Me.Expression
-            End Get
-        End Property
-
-        Protected Overrides Function ExpressionKind() As OperationKind
-            Return OperationKind.ParenthesizedExpression
-        End Function
-
-        Public Overrides Sub Accept(visitor As OperationVisitor)
-            visitor.VisitParenthesizedExpression(Me)
-        End Sub
-
-        Public Overrides Function Accept(Of TArgument, TResult)(visitor As OperationVisitor(Of TArgument, TResult), argument As TArgument) As TResult
-            Return visitor.VisitParenthesizedExpression(Me, argument)
-        End Function
-    End Class
-
-    Friend Partial Class BoundArrayAccess
-        Implements IArrayElementReferenceExpression
-
-        Private ReadOnly Property IArrayElementReferenceExpression_ArrayReference As IOperation Implements IArrayElementReferenceExpression.ArrayReference
-            Get
-                Return Me.Expression
-            End Get
-        End Property
-
-        Private ReadOnly Property IArrayElementReferenceExpression_Indices As ImmutableArray(Of IOperation) Implements IArrayElementReferenceExpression.Indices
-            Get
-                Return Me.Indices.As(Of IOperation)()
-            End Get
-        End Property
-
-        Protected Overrides Function ExpressionKind() As OperationKind
-            Return OperationKind.ArrayElementReferenceExpression
-        End Function
-
-        Public Overrides Sub Accept(visitor As OperationVisitor)
-            visitor.VisitArrayElementReferenceExpression(Me)
-        End Sub
-
-        Public Overrides Function Accept(Of TArgument, TResult)(visitor As OperationVisitor(Of TArgument, TResult), argument As TArgument) As TResult
-            Return visitor.VisitArrayElementReferenceExpression(Me, argument)
-        End Function
-    End Class
-
-    Friend Partial Class BoundUnaryOperator
-        Implements IUnaryOperatorExpression
-
-        Private ReadOnly Property IHasOperatorMethodExpression_OperatorMethod As IMethodSymbol Implements IHasOperatorMethodExpression.OperatorMethod
-            Get
-                Return Nothing
-            End Get
-        End Property
-
-        Private ReadOnly Property IHasOperatorMethodExpression_UsesOperatorMethod As Boolean Implements IHasOperatorMethodExpression.UsesOperatorMethod
-            Get
-                Return False
-            End Get
-        End Property
-
-        Private ReadOnly Property IUnaryOperatorExpression_Operand As IOperation Implements IUnaryOperatorExpression.Operand
-            Get
-                Return Me.Operand
-            End Get
-        End Property
-
-        Private ReadOnly Property IUnaryOperatorExpression_UnaryOperationKind As UnaryOperationKind Implements IUnaryOperatorExpression.UnaryOperationKind
-            Get
-                Return DeriveUnaryOperationKind(Me.OperatorKind, Me.Operand)
-            End Get
-        End Property
-
-        Protected Overrides Function ExpressionKind() As OperationKind
-            Return OperationKind.UnaryOperatorExpression
-        End Function
-
-        Public Overrides Sub Accept(visitor As OperationVisitor)
-            visitor.VisitUnaryOperatorExpression(Me)
-        End Sub
-
-        Public Overrides Function Accept(Of TArgument, TResult)(visitor As OperationVisitor(Of TArgument, TResult), argument As TArgument) As TResult
-            Return visitor.VisitUnaryOperatorExpression(Me, argument)
-        End Function
-    End Class
-
-    Friend Partial Class BoundUserDefinedUnaryOperator
-        Implements IUnaryOperatorExpression
-
-        Private ReadOnly Property IHasOperatorMethodExpression_OperatorMethod As IMethodSymbol Implements IHasOperatorMethodExpression.OperatorMethod
-            Get
-                Return If(Me.UnderlyingExpression.Kind = BoundKind.Call, Me.Call.Method, Nothing)
-            End Get
-        End Property
-
-        Private ReadOnly Property IHasOperatorMethodExpression_UsesOperatorMethod As Boolean Implements IHasOperatorMethodExpression.UsesOperatorMethod
-            Get
-                Return IHasOperatorMethodExpression_OperatorMethod IsNot Nothing
-            End Get
-        End Property
-
-        Private ReadOnly Property IUnaryOperatorExpression_Operand As IOperation Implements IUnaryOperatorExpression.Operand
-            Get
-                If Me.UnderlyingExpression.Kind = BoundKind.Call Then
-                    Return Me.Operand
-                Else
-                    Return GetChildOfBadExpression(Me.UnderlyingExpression, 0)
-                End If
-            End Get
-        End Property
-
-        Private ReadOnly Property IUnaryOperatorExpression_UnaryOperationKind As UnaryOperationKind Implements IUnaryOperatorExpression.UnaryOperationKind
-            Get
-                Select Case OperatorKind And UnaryOperatorKind.OpMask
-                    Case UnaryOperatorKind.Plus
-                        Return UnaryOperationKind.OperatorMethodPlus
-                    Case UnaryOperatorKind.Minus
-                        Return UnaryOperationKind.OperatorMethodMinus
-                    Case UnaryOperatorKind.Not
-                        Return UnaryOperationKind.OperatorMethodBitwiseNegation
-                    Case UnaryOperatorKind.IsTrue
-                        Return UnaryOperationKind.OperatorMethodTrue
-                    Case UnaryOperatorKind.IsFalse
-                        Return UnaryOperationKind.OperatorMethodFalse
-                    Case Else
-                        Return UnaryOperationKind.Invalid
-                End Select
-            End Get
-        End Property
-
-        Protected Overrides Function ExpressionKind() As OperationKind
-            Return OperationKind.UnaryOperatorExpression
-        End Function
-
-        Public Overrides Sub Accept(visitor As OperationVisitor)
-            visitor.VisitUnaryOperatorExpression(Me)
-        End Sub
-
-        Public Overrides Function Accept(Of TArgument, TResult)(visitor As OperationVisitor(Of TArgument, TResult), argument As TArgument) As TResult
-            Return visitor.VisitUnaryOperatorExpression(Me, argument)
-        End Function
-    End Class
-
-    Friend Partial Class BoundBinaryOperator
-        Implements IBinaryOperatorExpression
-
-        Private ReadOnly Property IBinaryOperatorExpression_LeftOperand As IOperation Implements IBinaryOperatorExpression.LeftOperand
-            Get
-                Return Me.Left
-            End Get
-        End Property
-
-        Private ReadOnly Property IBinaryOperatorExpression_BinaryOperationKind As BinaryOperationKind Implements IBinaryOperatorExpression.BinaryOperationKind
-            Get
-                Return DeriveBinaryOperationKind(Me.OperatorKind, Me.Left)
-            End Get
-        End Property
-
-        Private ReadOnly Property IBinaryOperatorExpression_RightOperand As IOperation Implements IBinaryOperatorExpression.RightOperand
-            Get
-                Return Me.Right
-            End Get
-        End Property
-
-        Private ReadOnly Property IHasOperatorMethodExpression_OperatorMethod As IMethodSymbol Implements IHasOperatorMethodExpression.OperatorMethod
-            Get
-                Return Nothing
-            End Get
-        End Property
-
-        Private ReadOnly Property IHasOperatorMethodExpression_UsesOperatorMethod As Boolean Implements IHasOperatorMethodExpression.UsesOperatorMethod
-            Get
-                Return False
-            End Get
-        End Property
-
-        Protected Overrides Function ExpressionKind() As OperationKind
-            Return OperationKind.BinaryOperatorExpression
-        End Function
-
-        Public Overrides Sub Accept(visitor As OperationVisitor)
-            visitor.VisitBinaryOperatorExpression(Me)
-        End Sub
-
-        Public Overrides Function Accept(Of TArgument, TResult)(visitor As OperationVisitor(Of TArgument, TResult), argument As TArgument) As TResult
-            Return visitor.VisitBinaryOperatorExpression(Me, argument)
-        End Function
-    End Class
-
-    Friend Partial Class BoundUserDefinedBinaryOperator
-        Implements IBinaryOperatorExpression
-
-        Private ReadOnly Property IBinaryOperatorExpression_LeftOperand As IOperation Implements IBinaryOperatorExpression.LeftOperand
-            Get
-                If Me.UnderlyingExpression.Kind = BoundKind.Call Then
-                    Return Me.Left
-                Else
-                    Return GetChildOfBadExpression(Me.UnderlyingExpression, 0)
-                End If
-            End Get
-        End Property
-
-        Private ReadOnly Property IBinaryOperatorExpression_BinaryOperationKind As BinaryOperationKind Implements IBinaryOperatorExpression.BinaryOperationKind
-            Get
-                Select Case OperatorKind And BinaryOperatorKind.OpMask
-                    Case BinaryOperatorKind.Add
-                        Return BinaryOperationKind.OperatorMethodAdd
-                    Case BinaryOperatorKind.Subtract
-                        Return BinaryOperationKind.OperatorMethodSubtract
-                    Case BinaryOperatorKind.Multiply
-                        Return BinaryOperationKind.OperatorMethodMultiply
-                    Case BinaryOperatorKind.Divide
-                        Return BinaryOperationKind.OperatorMethodDivide
-                    Case BinaryOperatorKind.IntegerDivide
-                        Return BinaryOperationKind.OperatorMethodIntegerDivide
-                    Case BinaryOperatorKind.Modulo
-                        Return BinaryOperationKind.OperatorMethodRemainder
-                    Case BinaryOperatorKind.And
-                        Return BinaryOperationKind.OperatorMethodAnd
-                    Case BinaryOperatorKind.Or
-                        Return BinaryOperationKind.OperatorMethodOr
-                    Case BinaryOperatorKind.Xor
-                        Return BinaryOperationKind.OperatorMethodExclusiveOr
-                    Case BinaryOperatorKind.AndAlso
-                        Return BinaryOperationKind.OperatorMethodConditionalAnd
-                    Case BinaryOperatorKind.OrElse
-                        Return BinaryOperationKind.OperatorMethodConditionalOr
-                    Case BinaryOperatorKind.LeftShift
-                        Return BinaryOperationKind.OperatorMethodLeftShift
-                    Case BinaryOperatorKind.RightShift
-                        Return BinaryOperationKind.OperatorMethodRightShift
-                    Case BinaryOperatorKind.LessThan
-                        Return BinaryOperationKind.OperatorMethodLessThan
-                    Case BinaryOperatorKind.LessThanOrEqual
-                        Return BinaryOperationKind.OperatorMethodLessThanOrEqual
-                    Case BinaryOperatorKind.Equals
-                        Return BinaryOperationKind.OperatorMethodEquals
-                    Case BinaryOperatorKind.NotEquals
-                        Return BinaryOperationKind.OperatorMethodNotEquals
-                    Case BinaryOperatorKind.GreaterThanOrEqual
-                        Return BinaryOperationKind.OperatorMethodGreaterThanOrEqual
-                    Case BinaryOperatorKind.GreaterThan
-                        Return BinaryOperationKind.OperatorMethodGreaterThan
-                    Case BinaryOperatorKind.Power
-                        Return BinaryOperationKind.OperatorMethodPower
-                    Case Else
-                        Return BinaryOperationKind.Invalid
-                End Select
-            End Get
-        End Property
-
-        Private ReadOnly Property IBinaryOperatorExpression_RightOperand As IOperation Implements IBinaryOperatorExpression.RightOperand
-            Get
-
-                If Me.UnderlyingExpression.Kind = BoundKind.Call Then
-                    Return Me.Right
-                Else
-                    Return GetChildOfBadExpression(Me.UnderlyingExpression, 1)
-                End If
-            End Get
-        End Property
-
-        Private ReadOnly Property IHasOperatorMethodExpression_OperatorMethod As IMethodSymbol Implements IHasOperatorMethodExpression.OperatorMethod
-            Get
-                Return If(Me.UnderlyingExpression.Kind = BoundKind.Call, Me.Call.Method, Nothing)
-            End Get
-        End Property
-
-        Private ReadOnly Property IHasOperatorMethodExpression_UsesOperatorMethod As Boolean Implements IHasOperatorMethodExpression.UsesOperatorMethod
-            Get
-                Return IHasOperatorMethodExpression_OperatorMethod IsNot Nothing
-            End Get
-        End Property
-
-        Protected Overrides Function ExpressionKind() As OperationKind
-            Return OperationKind.BinaryOperatorExpression
-        End Function
-
-        Public Overrides Sub Accept(visitor As OperationVisitor)
-            visitor.VisitBinaryOperatorExpression(Me)
-        End Sub
-
-        Public Overrides Function Accept(Of TArgument, TResult)(visitor As OperationVisitor(Of TArgument, TResult), argument As TArgument) As TResult
-            Return visitor.VisitBinaryOperatorExpression(Me, argument)
-        End Function
-    End Class
-
-    Friend Partial Class BoundBinaryConditionalExpression
-        Implements INullCoalescingExpression
-
-        Private ReadOnly Property INullCoalescingExpression_PrimaryOperand As IOperation Implements INullCoalescingExpression.PrimaryOperand
-            Get
-                Return Me.TestExpression
-            End Get
-        End Property
-
-        Private ReadOnly Property INullCoalescingExpression_SecondaryOperand As IOperation Implements INullCoalescingExpression.SecondaryOperand
-            Get
-                Return Me.ElseExpression
-            End Get
-        End Property
-
-        Protected Overrides Function ExpressionKind() As OperationKind
-            Return OperationKind.NullCoalescingExpression
-        End Function
-
-        Public Overrides Sub Accept(visitor As OperationVisitor)
-            visitor.VisitNullCoalescingExpression(Me)
-        End Sub
-
-        Public Overrides Function Accept(Of TArgument, TResult)(visitor As OperationVisitor(Of TArgument, TResult), argument As TArgument) As TResult
-            Return visitor.VisitNullCoalescingExpression(Me, argument)
-        End Function
-    End Class
-
-    Friend Partial Class BoundUserDefinedShortCircuitingOperator
-        Implements IBinaryOperatorExpression
-
-        Private ReadOnly Property IBinaryOperatorExpression_LeftOperand As IOperation Implements IBinaryOperatorExpression.LeftOperand
-            Get
-                Return Me.LeftOperand
-            End Get
-        End Property
-
-        Private ReadOnly Property IBinaryOperatorExpression_BinaryOperationKind As BinaryOperationKind Implements IBinaryOperatorExpression.BinaryOperationKind
-            Get
-                Return If((Me.BitwiseOperator.OperatorKind And BinaryOperatorKind.And) <> 0, BinaryOperationKind.OperatorMethodConditionalAnd, BinaryOperationKind.OperatorMethodConditionalOr)
-            End Get
-        End Property
-
-        Private ReadOnly Property IBinaryOperatorExpression_RightOperand As IOperation Implements IBinaryOperatorExpression.RightOperand
-            Get
-                Return Me.BitwiseOperator.Right
-            End Get
-        End Property
-
-        Private ReadOnly Property IHasOperatorMethodExpression_OperatorMethod As IMethodSymbol Implements IHasOperatorMethodExpression.OperatorMethod
-            Get
-                Return Me.BitwiseOperator.Call.Method
-            End Get
-        End Property
-
-        Private ReadOnly Property IHasOperatorMethodExpression_UsesOperatorMethod As Boolean Implements IHasOperatorMethodExpression.UsesOperatorMethod
-            Get
-                Return True
-            End Get
-        End Property
-
-        Protected Overrides Function ExpressionKind() As OperationKind
-            Return OperationKind.BinaryOperatorExpression
-        End Function
-
-        Public Overrides Sub Accept(visitor As OperationVisitor)
-            visitor.VisitBinaryOperatorExpression(Me)
-        End Sub
-
-        Public Overrides Function Accept(Of TArgument, TResult)(visitor As OperationVisitor(Of TArgument, TResult), argument As TArgument) As TResult
-            Return visitor.VisitBinaryOperatorExpression(Me, argument)
-        End Function
-    End Class
-
-    Friend Partial Class BoundBadExpression
-        Implements IInvalidExpression
-
-        Protected Overrides ReadOnly Property Children As ImmutableArray(Of IOperation) Implements IInvalidExpression.Children
-            Get
-                Return StaticCast(Of IOperation).From(Me.ChildBoundNodes)
-            End Get
-        End Property
-
-        Protected Overrides Function ExpressionKind() As OperationKind
-            Return OperationKind.InvalidExpression
-        End Function
-
-        Public Overrides Sub Accept(visitor As OperationVisitor)
-            visitor.VisitInvalidExpression(Me)
-        End Sub
-
-        Public Overrides Function Accept(Of TArgument, TResult)(visitor As OperationVisitor(Of TArgument, TResult), argument As TArgument) As TResult
-            Return visitor.VisitInvalidExpression(Me, argument)
-        End Function
-    End Class
-
-    Friend Partial Class BoundTryCast
-        Implements IConversionExpression
-
-        Private ReadOnly Property IConversionExpression_ConversionKind As Semantics.ConversionKind Implements IConversionExpression.ConversionKind
-            Get
-                Return Semantics.ConversionKind.TryCast
-            End Get
-        End Property
-
-        Private ReadOnly Property IConversionExpresson_IsExplicit As Boolean Implements IConversionExpression.IsExplicit
-            Get
-                Return True
-            End Get
-        End Property
-
-        Private ReadOnly Property IConversionExpression_Operand As IOperation Implements IConversionExpression.Operand
-            Get
-                Return Me.Operand
-            End Get
-        End Property
-
-        Private ReadOnly Property IHasOperatorMethodExpression_OperatorMethod As IMethodSymbol Implements IHasOperatorMethodExpression.OperatorMethod
-            Get
-                Return Nothing
-            End Get
-        End Property
-
-        Private ReadOnly Property IHasOperatorMethodExpression_UsesOperatorMethod As Boolean Implements IHasOperatorMethodExpression.UsesOperatorMethod
-            Get
-                Return False
-            End Get
-        End Property
-
-        Protected Overrides Function ExpressionKind() As OperationKind
-            Return OperationKind.ConversionExpression
-        End Function
-
-        Public Overrides Sub Accept(visitor As OperationVisitor)
-            visitor.VisitConversionExpression(Me)
-        End Sub
-
-        Public Overrides Function Accept(Of TArgument, TResult)(visitor As OperationVisitor(Of TArgument, TResult), argument As TArgument) As TResult
-            Return visitor.VisitConversionExpression(Me, argument)
-        End Function
-    End Class
-
-    Friend Partial Class BoundDirectCast
-        Implements IConversionExpression
-
-        Private ReadOnly Property IConversionExpression_ConversionKind As Semantics.ConversionKind Implements IConversionExpression.ConversionKind
-            Get
-                Return Semantics.ConversionKind.Cast
-            End Get
-        End Property
-
-        Private ReadOnly Property IConversionExpression_IsExplicit As Boolean Implements IConversionExpression.IsExplicit
-            Get
-                Return True
-            End Get
-        End Property
-
-        Private ReadOnly Property IConversionExpression_Operand As IOperation Implements IConversionExpression.Operand
-            Get
-                Return Me.Operand
-            End Get
-        End Property
-
-        Private ReadOnly Property IHasOperatorMethodExpression_OperatorMethod As IMethodSymbol Implements IHasOperatorMethodExpression.OperatorMethod
-            Get
-                Return Nothing
-            End Get
-        End Property
-
-        Private ReadOnly Property IHasOperatorMethodExpression_UsesOperatorMethod As Boolean Implements IHasOperatorMethodExpression.UsesOperatorMethod
-            Get
-                Return False
-            End Get
-        End Property
-
-        Protected Overrides Function ExpressionKind() As OperationKind
-            Return OperationKind.ConversionExpression
-        End Function
-
-        Public Overrides Sub Accept(visitor As OperationVisitor)
-            visitor.VisitConversionExpression(Me)
-        End Sub
-
-        Public Overrides Function Accept(Of TArgument, TResult)(visitor As OperationVisitor(Of TArgument, TResult), argument As TArgument) As TResult
-            Return visitor.VisitConversionExpression(Me, argument)
-        End Function
-    End Class
-
-    Friend Partial Class BoundConversion
-        Implements IConversionExpression
-
-        Private ReadOnly Property IConversionExpression_ConversionKind As Semantics.ConversionKind Implements IConversionExpression.ConversionKind
-            Get
-                Return Semantics.ConversionKind.Basic
-            End Get
-        End Property
-
-        Private ReadOnly Property IConversionExpression_IsExplicit As Boolean Implements IConversionExpression.IsExplicit
-            Get
-                Return Me.ExplicitCastInCode
-            End Get
-        End Property
-
-        Private ReadOnly Property IConversinExpression_Operand As IOperation Implements IConversionExpression.Operand
-            Get
-                Return Me.Operand
-            End Get
-        End Property
-
-        Private ReadOnly Property IHasOperatorMethodExpression_OperatorMethod As IMethodSymbol Implements IHasOperatorMethodExpression.OperatorMethod
-            Get
-                Return Nothing
-            End Get
-        End Property
-
-        Private ReadOnly Property IHasOperatorMethodExpression_UsesOperatorMethod As Boolean Implements IHasOperatorMethodExpression.UsesOperatorMethod
-            Get
-                Return False
-            End Get
-        End Property
-
-        Protected Overrides Function ExpressionKind() As OperationKind
-            Return OperationKind.ConversionExpression
-        End Function
-
-        Public Overrides Sub Accept(visitor As OperationVisitor)
-            visitor.VisitConversionExpression(Me)
-        End Sub
-
-        Public Overrides Function Accept(Of TArgument, TResult)(visitor As OperationVisitor(Of TArgument, TResult), argument As TArgument) As TResult
-            Return visitor.VisitConversionExpression(Me, argument)
-        End Function
-    End Class
-
-    Friend Partial Class BoundUserDefinedConversion
-        Implements IConversionExpression
-
-        Private ReadOnly Property IConversionExpression_ConversionKind As Semantics.ConversionKind Implements IConversionExpression.ConversionKind
-            Get
-                Return Semantics.ConversionKind.OperatorMethod
-            End Get
-        End Property
-
-        Private ReadOnly Property IConversionExpression_IsExplicit As Boolean Implements IConversionExpression.IsExplicit
-            Get
-                Return Not Me.WasCompilerGenerated
-            End Get
-        End Property
-
-        Private ReadOnly Property IConversionExpression_Operand As IOperation Implements IConversionExpression.Operand
-            Get
-                Return Me.Operand
-            End Get
-        End Property
-
-        Private ReadOnly Property IHasOperatorMethodExpression_OperatorMethod As IMethodSymbol Implements IHasOperatorMethodExpression.OperatorMethod
-            Get
-                Return Me.Call.Method
-            End Get
-        End Property
-
-        Private ReadOnly Property IHasOperatorMethodExpression_UsesOperatorMethod As Boolean Implements IHasOperatorMethodExpression.UsesOperatorMethod
-            Get
-                Return True
-            End Get
-        End Property
-
-        Protected Overrides Function ExpressionKind() As OperationKind
-            Return OperationKind.ConversionExpression
-        End Function
-
-        Public Overrides Sub Accept(visitor As OperationVisitor)
-            visitor.VisitConversionExpression(Me)
-        End Sub
-
-        Public Overrides Function Accept(Of TArgument, TResult)(visitor As OperationVisitor(Of TArgument, TResult), argument As TArgument) As TResult
-            Return visitor.VisitConversionExpression(Me, argument)
-        End Function
-    End Class
-
-    Friend Partial Class BoundTernaryConditionalExpression
-        Implements IConditionalChoiceExpression
-
-        Private ReadOnly Property IConditionalChoiceExpression_Condition As IOperation Implements IConditionalChoiceExpression.Condition
-            Get
-                Return Me.Condition
-            End Get
-        End Property
-
-        Private ReadOnly Property IConditionalChoiceExpression_IfFalseValue As IOperation Implements IConditionalChoiceExpression.IfFalseValue
-            Get
-                Return Me.WhenFalse
-            End Get
-        End Property
-
-        Private ReadOnly Property IConditionalChoiceExpression_IfTrueValue As IOperation Implements IConditionalChoiceExpression.IfTrueValue
-            Get
-                Return Me.WhenTrue
-            End Get
-        End Property
-
-        Protected Overrides Function ExpressionKind() As OperationKind
-            Return OperationKind.ConditionalChoiceExpression
-        End Function
-
-        Public Overrides Sub Accept(visitor As OperationVisitor)
-            visitor.VisitConditionalChoiceExpression(Me)
-        End Sub
-
-        Public Overrides Function Accept(Of TArgument, TResult)(visitor As OperationVisitor(Of TArgument, TResult), argument As TArgument) As TResult
-            Return visitor.VisitConditionalChoiceExpression(Me, argument)
-        End Function
-    End Class
-
-    Friend Partial Class BoundTypeOf
-        Implements IIsTypeExpression
-
-        Private ReadOnly Property IIsTypeExpression_IsType As ITypeSymbol Implements IIsTypeExpression.IsType
-            Get
-                Return Me.TargetType
-            End Get
-        End Property
-
-        Private ReadOnly Property IIsTypeExpression_Operand As IOperation Implements IIsTypeExpression.Operand
-            Get
-                Return Me.Operand
-            End Get
-        End Property
-
-        Protected Overrides Function ExpressionKind() As OperationKind
-            Return OperationKind.IsTypeExpression
-        End Function
-
-        Public Overrides Sub Accept(visitor As OperationVisitor)
-            visitor.VisitIsTypeExpression(Me)
-        End Sub
-
-        Public Overrides Function Accept(Of TArgument, TResult)(visitor As OperationVisitor(Of TArgument, TResult), argument As TArgument) As TResult
-            Return visitor.VisitIsTypeExpression(Me, argument)
-        End Function
-    End Class
-
-    Friend Partial Class BoundObjectCreationExpression
-        Implements IObjectCreationExpression
-
-        Private ReadOnly Property IObjectCreationExpression_Constructor As IMethodSymbol Implements IObjectCreationExpression.Constructor
-            Get
-                Return Me.ConstructorOpt
-            End Get
-        End Property
-
-        Private ReadOnly Property IHasArgumentsExpression_ArgumentsInEvaluationOrder As ImmutableArray(Of IArgument) Implements IHasArgumentsExpression.ArgumentsInEvaluationOrder
-            Get
-                Debug.Assert(Me.ConstructorOpt IsNot Nothing OrElse Me.Arguments.IsEmpty())
-                Return If(Me.ConstructorOpt Is Nothing, ImmutableArray(Of IArgument).Empty, BoundCall.DeriveArguments(Me.Arguments, Me.ConstructorOpt.Parameters))
-            End Get
-        End Property
-
-        Private ReadOnly Property IObjectCreationExpression_Initializers As ImmutableArray(Of IOperation) Implements IObjectCreationExpression.Initializers
-            Get
-                Return If(Me.InitializerOpt IsNot Nothing, Me.InitializerOpt.Initializers.As(Of IOperation), ImmutableArray(Of IOperation).Empty)
-            End Get
-        End Property
-
-        Protected Overrides Function ExpressionKind() As OperationKind
-            Return OperationKind.ObjectCreationExpression
-        End Function
-
-        Public Overrides Sub Accept(visitor As OperationVisitor)
-            visitor.VisitObjectCreationExpression(Me)
-        End Sub
-
-        Public Overrides Function Accept(Of TArgument, TResult)(visitor As OperationVisitor(Of TArgument, TResult), argument As TArgument) As TResult
-            Return visitor.VisitObjectCreationExpression(Me, argument)
-        End Function
-
-        Private NotInheritable Class FieldInitializer
-            Implements IFieldInitializer
-
-            Private _field As IFieldSymbol
-            Private _syntax As SyntaxNode
-            Private _value As IOperation
-
-            Public Sub New(syntax As SyntaxNode, initializedField As IFieldSymbol, value As IOperation)
-                _field = initializedField
-                _syntax = syntax
-                _value = value
-            End Sub
-
-            Public Sub Accept(visitor As OperationVisitor) Implements IOperation.Accept
-                visitor.VisitFieldInitializer(Me)
-            End Sub
-
-            Public Function Accept(Of TArgument, TResult)(visitor As OperationVisitor(Of TArgument, TResult), argument As TArgument) As TResult Implements IOperation.Accept
-                Return visitor.VisitFieldInitializer(Me, argument)
-            End Function
-
-            Public ReadOnly Property InitializedFields As ImmutableArray(Of IFieldSymbol) Implements IFieldInitializer.InitializedFields
-                Get
-                    Return ImmutableArray.Create(_field)
-                End Get
-            End Property
-
-            Public ReadOnly Property Kind As OperationKind Implements IOperation.Kind
-                Get
-                    Return OperationKind.FieldInitializerInCreation
-                End Get
-            End Property
-
-            Public ReadOnly Property IsInvalid As Boolean Implements IOperation.IsInvalid
-                Get
-                    Return Me.Value.IsInvalid OrElse _field Is Nothing
-                End Get
-            End Property
-
-            Public ReadOnly Property Syntax As SyntaxNode Implements IOperation.Syntax
-                Get
-                    Return _syntax
-                End Get
-            End Property
-
-            Public ReadOnly Property Value As IOperation Implements ISymbolInitializer.Value
-                Get
-                    Return _value
-                End Get
-            End Property
-
-            Private ReadOnly Property IOperation_Type As ITypeSymbol Implements IOperation.Type
-                Get
-                    Return Nothing
-                End Get
-            End Property
-
-            Private ReadOnly Property IOperation_ConstantValue As [Optional](Of Object) Implements IOperation.ConstantValue
-                Get
-                    Return New [Optional](Of Object)()
-                End Get
-            End Property
-        End Class
-
-        Private NotInheritable Class PropertyInitializer
-            Implements IPropertyInitializer
-
-            Private _property As IPropertySymbol
-            Private _syntax As SyntaxNode
-            Private _value As IOperation
-
-            Public Sub New(syntax As SyntaxNode, initializedProperty As IPropertySymbol, value As IOperation)
-                _property = initializedProperty
-                _syntax = syntax
-                _value = value
-            End Sub
-
-            Public Sub Accept(visitor As OperationVisitor) Implements IOperation.Accept
-                visitor.VisitPropertyInitializer(Me)
-            End Sub
-
-            Public Function Accept(Of TArgument, TResult)(visitor As OperationVisitor(Of TArgument, TResult), argument As TArgument) As TResult Implements IOperation.Accept
-                Return visitor.VisitPropertyInitializer(Me, argument)
-            End Function
-
-            Public ReadOnly Property Kind As OperationKind Implements IOperation.Kind
-                Get
-                    Return OperationKind.PropertyInitializerInCreation
-                End Get
-            End Property
-
-            Public ReadOnly Property InitializedProperty As IPropertySymbol Implements IPropertyInitializer.InitializedProperty
-                Get
-                    Return _property
-                End Get
-            End Property
-
-            Public ReadOnly Property IsInvalid As Boolean Implements IOperation.IsInvalid
-                Get
-                    Return Me.Value.IsInvalid OrElse Me.InitializedProperty Is Nothing OrElse Me.InitializedProperty.SetMethod Is Nothing
-                End Get
-            End Property
-
-            Public ReadOnly Property Syntax As SyntaxNode Implements IOperation.Syntax
-                Get
-                    Return _syntax
-                End Get
-            End Property
-
-            Public ReadOnly Property Value As IOperation Implements ISymbolInitializer.Value
-                Get
-                    Return _value
-                End Get
-            End Property
-
-            Private ReadOnly Property IOperation_Type As ITypeSymbol Implements IOperation.Type
-                Get
-                    Return Nothing
-                End Get
-            End Property
-
-            Private ReadOnly Property IOperation_ConstantValue As [Optional](Of Object) Implements IOperation.ConstantValue
-                Get
-                    Return New [Optional](Of Object)()
-                End Get
-            End Property
-        End Class
-
-    End Class
-
-    Friend Partial Class BoundNewT
-        Implements ITypeParameterObjectCreationExpression
-
-        Protected Overrides Function ExpressionKind() As OperationKind
-            Return OperationKind.TypeParameterObjectCreationExpression
-        End Function
-
-        Public Overrides Sub Accept(visitor As OperationVisitor)
-            visitor.VisitTypeParameterObjectCreationExpression(Me)
-        End Sub
-
-        Public Overrides Function Accept(Of TArgument, TResult)(visitor As OperationVisitor(Of TArgument, TResult), argument As TArgument) As TResult
-            Return visitor.VisitTypeParameterObjectCreationExpression(Me, argument)
-        End Function
-    End Class
-
-    Friend Partial Class BoundArrayCreation
-        Implements IArrayCreationExpression
-
-        Private ReadOnly Property IArrayCreationExpression_DimensionSizes As ImmutableArray(Of IOperation) Implements IArrayCreationExpression.DimensionSizes
-            Get
-                Return Me.Bounds.As(Of IOperation)()
-            End Get
-        End Property
-
-        Private ReadOnly Property IArrayCreationExpression_ElementType As ITypeSymbol Implements IArrayCreationExpression.ElementType
-            Get
-                Dim arrayType As IArrayTypeSymbol = TryCast(Me.Type, IArrayTypeSymbol)
-                If arrayType IsNot Nothing Then
-                    Return arrayType.ElementType
-                End If
-
-                Return Nothing
-            End Get
-        End Property
-
-        Private ReadOnly Property IArrayCreationExpression_Initializer As IArrayInitializer Implements IArrayCreationExpression.Initializer
-            Get
-                Dim initializer As BoundArrayInitialization = Me.InitializerOpt
-                Return initializer
-            End Get
-        End Property
-
-        Protected Overrides Function ExpressionKind() As OperationKind
-            Return OperationKind.ArrayCreationExpression
-        End Function
-
-        Public Overrides Sub Accept(visitor As OperationVisitor)
-            visitor.VisitArrayCreationExpression(Me)
-        End Sub
-
-        Public Overrides Function Accept(Of TArgument, TResult)(visitor As OperationVisitor(Of TArgument, TResult), argument As TArgument) As TResult
-            Return visitor.VisitArrayCreationExpression(Me, argument)
-        End Function
-    End Class
-
-    Friend Partial Class BoundArrayInitialization
-        Implements IArrayInitializer
-
-        Private ReadOnly Property IArrayInitializer_ElementValues As ImmutableArray(Of IOperation) Implements IArrayInitializer.ElementValues
-            Get
-                Return Me.Initializers.As(Of IOperation)()
-            End Get
-        End Property
-        Protected Overrides Function ExpressionKind() As OperationKind
-            Return OperationKind.ArrayInitializer
-        End Function
-
-        Public Overrides Sub Accept(visitor As OperationVisitor)
-            visitor.VisitArrayInitializer(Me)
-        End Sub
-
-        Public Overrides Function Accept(Of TArgument, TResult)(visitor As OperationVisitor(Of TArgument, TResult), argument As TArgument) As TResult
-            Return visitor.VisitArrayInitializer(Me, argument)
-        End Function
-    End Class
-
-    Friend Partial Class BoundPropertyAccess
-        Implements IIndexedPropertyReferenceExpression
-
-        Private ReadOnly Property IMemberReferenceExpression_Instance As IOperation Implements IMemberReferenceExpression.Instance
-            Get
-                If Me.PropertySymbol.IsShared Then
-                    Return Nothing
-                Else
-                    Return Me.ReceiverOpt
-                End If
-            End Get
-        End Property
-
-        Private ReadOnly Property IMemberReferenceExpression_Member As ISymbol Implements IMemberReferenceExpression.Member
-            Get
-                Return Me.PropertySymbol
-            End Get
-        End Property
-
-        Private ReadOnly Property IPropertyReferenceExpression_Property As IPropertySymbol Implements IPropertyReferenceExpression.Property
-            Get
-                Return Me.PropertySymbol
-            End Get
-        End Property
-
-        Private ReadOnly Property IHasArgumentsExpression_ArgumentsInEvaluationOrder As ImmutableArray(Of IArgument) Implements IHasArgumentsExpression.ArgumentsInEvaluationOrder
-            Get
-                Return BoundCall.DeriveArguments(Me.Arguments, Me.PropertySymbol.Parameters)
-            End Get
-        End Property
-
-        Protected Overrides Function ExpressionKind() As OperationKind
-            Return If(Me.Arguments.Length > 0, OperationKind.IndexedPropertyReferenceExpression, OperationKind.PropertyReferenceExpression)
-        End Function
-
-        Public Overrides Sub Accept(visitor As OperationVisitor)
-            visitor.VisitIndexedPropertyReferenceExpression(Me)
-        End Sub
-
-        Public Overrides Function Accept(Of TArgument, TResult)(visitor As OperationVisitor(Of TArgument, TResult), argument As TArgument) As TResult
-            Return visitor.VisitIndexedPropertyReferenceExpression(Me, argument)
-        End Function
-    End Class
-
-    Friend Partial Class BoundEventAccess
-        Implements IEventReferenceExpression
-
-        Private ReadOnly Property IMemberReferenceExpression_Instance As IOperation Implements IMemberReferenceExpression.Instance
-            Get
-                If Me.EventSymbol.IsShared Then
-                    Return Nothing
-                Else
-                    Return Me.ReceiverOpt
-                End If
-            End Get
-        End Property
-
-        Private ReadOnly Property IMemberReferenceExpression_Member As ISymbol Implements IMemberReferenceExpression.Member
-            Get
-                Return Me.EventSymbol
-            End Get
-        End Property
-
-        Private ReadOnly Property IEventReferenceExpression_Event As IEventSymbol Implements IEventReferenceExpression.Event
-            Get
-                Return Me.EventSymbol
-            End Get
-        End Property
-
-        Protected Overrides Function ExpressionKind() As OperationKind
-            Return OperationKind.EventReferenceExpression
-        End Function
-
-        Public Overrides Sub Accept(visitor As OperationVisitor)
-            visitor.VisitEventReferenceExpression(Me)
-        End Sub
-
-        Public Overrides Function Accept(Of TArgument, TResult)(visitor As OperationVisitor(Of TArgument, TResult), argument As TArgument) As TResult
-            Return visitor.VisitEventReferenceExpression(Me, argument)
-        End Function
-    End Class
-
-    Friend Partial Class BoundDelegateCreationExpression
-
-        Protected Overrides Function ExpressionKind() As OperationKind
-            Return OperationKind.None
-        End Function
-
-        Protected Overrides ReadOnly Property Children As ImmutableArray(Of IOperation)
-            Get
-                Return ImmutableArray.Create(Of IOperation)(Me.ReceiverOpt)
-            End Get
-        End Property
-
-        Public Overrides Sub Accept(visitor As OperationVisitor)
-            visitor.VisitNoneOperation(Me)
-        End Sub
-
-        Public Overrides Function Accept(Of TArgument, TResult)(visitor As OperationVisitor(Of TArgument, TResult), argument As TArgument) As TResult
-            Return visitor.VisitNoneOperation(Me, argument)
-        End Function
-    End Class
-
-    Friend Partial Class BoundFieldAccess
-        Implements IFieldReferenceExpression
-
-        Private ReadOnly Property IFieldReferenceExpression_Field As IFieldSymbol Implements IFieldReferenceExpression.Field
-            Get
-                Return Me.FieldSymbol
-            End Get
-        End Property
-
-        Private ReadOnly Property IMemberReferenceExpression_Instance As IOperation Implements IMemberReferenceExpression.Instance
-            Get
-                If Me.FieldSymbol.IsShared Then
-                    Return Nothing
-                Else
-                    Return Me.ReceiverOpt
-                End If
-            End Get
-        End Property
-
-        Private ReadOnly Property IMemberReferenceExpression_Member As ISymbol Implements IMemberReferenceExpression.Member
-            Get
-                Return Me.FieldSymbol
-            End Get
-        End Property
-
-        Protected Overrides Function ExpressionKind() As OperationKind
-            Return OperationKind.FieldReferenceExpression
-        End Function
-
-        Public Overrides Sub Accept(visitor As OperationVisitor)
-            visitor.VisitFieldReferenceExpression(Me)
-        End Sub
-
-        Public Overrides Function Accept(Of TArgument, TResult)(visitor As OperationVisitor(Of TArgument, TResult), argument As TArgument) As TResult
-            Return visitor.VisitFieldReferenceExpression(Me, argument)
-        End Function
-    End Class
-
-    Friend Partial Class BoundConditionalAccess
-        Implements IConditionalAccessExpression
-
-        Private ReadOnly Property IConditionalAccessExpression_ConditionalValue As IOperation Implements IConditionalAccessExpression.ConditionalValue
-            Get
-                Return Me.AccessExpression
-            End Get
-        End Property
-
-        Private ReadOnly Property IConditionalAccessExpression_ConditionalInstance As IOperation Implements IConditionalAccessExpression.ConditionalInstance
-            Get
-                Return Me.Receiver
-            End Get
-        End Property
-
-        Protected Overrides Function ExpressionKind() As OperationKind
-            Return OperationKind.ConditionalAccessExpression
-        End Function
-
-        Public Overrides Sub Accept(visitor As OperationVisitor)
-            visitor.VisitConditionalAccessExpression(Me)
-        End Sub
-
-        Public Overrides Function Accept(Of TArgument, TResult)(visitor As OperationVisitor(Of TArgument, TResult), argument As TArgument) As TResult
-            Return visitor.VisitConditionalAccessExpression(Me, argument)
-        End Function
-    End Class
-
-    Friend Partial Class BoundConditionalAccessReceiverPlaceholder
-        Implements IConditionalAccessInstanceExpression
-
-        Protected Overrides Function ExpressionKind() As OperationKind
-            Return OperationKind.ConditionalAccessInstanceExpression
-        End Function
-
-        Public Overrides Sub Accept(visitor As OperationVisitor)
-            visitor.VisitConditionalAccessInstanceExpression(Me)
-        End Sub
-
-        Public Overrides Function Accept(Of TArgument, TResult)(visitor As OperationVisitor(Of TArgument, TResult), argument As TArgument) As TResult
-            Return visitor.VisitConditionalAccessInstanceExpression(Me, argument)
-        End Function
-    End Class
-
-    Friend Partial Class BoundParameter
-        Implements IParameterReferenceExpression
-
-        Private ReadOnly Property IParameterReferenceExpression_Parameter As IParameterSymbol Implements IParameterReferenceExpression.Parameter
-            Get
-                Return Me.ParameterSymbol
-            End Get
-        End Property
-
-        Protected Overrides Function ExpressionKind() As OperationKind
-            Return OperationKind.ParameterReferenceExpression
-        End Function
-
-        Public Overrides Sub Accept(visitor As OperationVisitor)
-            visitor.VisitParameterReferenceExpression(Me)
-        End Sub
-
-        Public Overrides Function Accept(Of TArgument, TResult)(visitor As OperationVisitor(Of TArgument, TResult), argument As TArgument) As TResult
-            Return visitor.VisitParameterReferenceExpression(Me, argument)
-        End Function
-    End Class
-
-    Friend Partial Class BoundLocal
-        Implements ILocalReferenceExpression
-
-        Private ReadOnly Property ILocalReferenceExpression_Local As ILocalSymbol Implements ILocalReferenceExpression.Local
-            Get
-                Return Me.LocalSymbol
-            End Get
-        End Property
-
-        Protected Overrides Function ExpressionKind() As OperationKind
-            Return OperationKind.LocalReferenceExpression
-        End Function
-
-        Public Overrides Sub Accept(visitor As OperationVisitor)
-            visitor.VisitLocalReferenceExpression(Me)
-        End Sub
-
-        Public Overrides Function Accept(Of TArgument, TResult)(visitor As OperationVisitor(Of TArgument, TResult), argument As TArgument) As TResult
-            Return visitor.VisitLocalReferenceExpression(Me, argument)
-        End Function
-    End Class
-
-    Friend Partial Class BoundLateMemberAccess
-        Implements ILateBoundMemberReferenceExpression
-
-        Private ReadOnly Property ILateBoundMemberReferenceExpression_Instance As IOperation Implements ILateBoundMemberReferenceExpression.Instance
-            Get
-                Return Me.ReceiverOpt
-            End Get
-        End Property
-
-        Private ReadOnly Property ILateBoundMemberReferenceExpression_MemberName As String Implements ILateBoundMemberReferenceExpression.MemberName
-            Get
-                Return Me.NameOpt
-            End Get
-        End Property
-
-        Protected Overrides Function ExpressionKind() As OperationKind
-            Return OperationKind.LateBoundMemberReferenceExpression
-        End Function
-
-        Public Overrides Sub Accept(visitor As OperationVisitor)
-            visitor.VisitLateBoundMemberReferenceExpression(Me)
-        End Sub
-
-        Public Overrides Function Accept(Of TArgument, TResult)(visitor As OperationVisitor(Of TArgument, TResult), argument As TArgument) As TResult
-            Return visitor.VisitLateBoundMemberReferenceExpression(Me, argument)
-        End Function
-    End Class
-
-    Friend Partial Class BoundFieldInitializer
-        Implements IFieldInitializer
-
-        Private ReadOnly Property IFieldInitializer_InitializedFields As ImmutableArray(Of IFieldSymbol) Implements IFieldInitializer.InitializedFields
-            Get
-                Return ImmutableArray(Of IFieldSymbol).CastUp(Me.InitializedFields)
-            End Get
-        End Property
-
-        Private ReadOnly Property ISymbolInitializer_Value As IOperation Implements ISymbolInitializer.Value
-            Get
-                Return Me.InitialValue
-            End Get
-        End Property
-
-        Protected Overrides Function StatementKind() As OperationKind
-            Return OperationKind.FieldInitializerAtDeclaration
-        End Function
-
-        Public Overrides Sub Accept(visitor As OperationVisitor)
-            visitor.VisitFieldInitializer(Me)
-        End Sub
-
-        Public Overrides Function Accept(Of TArgument, TResult)(visitor As OperationVisitor(Of TArgument, TResult), argument As TArgument) As TResult
-            Return visitor.VisitFieldInitializer(Me, argument)
-        End Function
-    End Class
-
-    Friend Partial Class BoundPropertyInitializer
-        Implements IPropertyInitializer
-
-        Private ReadOnly Property IPropertyInitializer_InitializedProperty As IPropertySymbol Implements IPropertyInitializer.InitializedProperty
-            Get
-                Return Me.InitializedProperties.FirstOrDefault()
-            End Get
-        End Property
-
-        Private ReadOnly Property ISymbolInitializer_Value As IOperation Implements ISymbolInitializer.Value
-            Get
-                Return Me.InitialValue
-            End Get
-        End Property
-
-        Protected Overrides Function StatementKind() As OperationKind
-            Return OperationKind.PropertyInitializerAtDeclaration
-        End Function
-
-        Public Overrides Sub Accept(visitor As OperationVisitor)
-            visitor.VisitPropertyInitializer(Me)
-        End Sub
-
-        Public Overrides Function Accept(Of TArgument, TResult)(visitor As OperationVisitor(Of TArgument, TResult), argument As TArgument) As TResult
-            Return visitor.VisitPropertyInitializer(Me, argument)
-        End Function
-    End Class
-
-    Friend Partial Class BoundParameterEqualsValue
-        Implements IParameterInitializer
-
-        Private ReadOnly Property IOperation_IsInvalid As Boolean Implements IOperation.IsInvalid
-            Get
-                Return DirectCast(Me.Value, IOperation).IsInvalid
-            End Get
-        End Property
-
-        Private ReadOnly Property IOperation_Kind As OperationKind Implements IOperation.Kind
-            Get
-                Return OperationKind.ParameterInitializerAtDeclaration
-            End Get
-        End Property
-
-        Private ReadOnly Property IOperation_Syntax As SyntaxNode Implements IOperation.Syntax
-            Get
-                Return Me.Syntax
-            End Get
-        End Property
-
-        Private ReadOnly Property ISymbolInitializer_Value As IOperation Implements ISymbolInitializer.Value
-            Get
-                Return Me.Value
-            End Get
-        End Property
-
-        Private ReadOnly Property IParameterInitializer_Parameter As IParameterSymbol Implements IParameterInitializer.Parameter
-            Get
-                Return Me._Parameter
-            End Get
-        End Property
-
-        Private ReadOnly Property IOperation_Type As ITypeSymbol Implements IOperation.Type
-            Get
-                Return Nothing
-            End Get
-        End Property
-
-        Private ReadOnly Property IOperation_ConstantValue As [Optional](Of Object) Implements IOperation.ConstantValue
-            Get
-                Return New [Optional](Of Object)()
-            End Get
-        End Property
-
-        Public Overloads Sub Accept(visitor As OperationVisitor) Implements IOperation.Accept
-            visitor.VisitParameterInitializer(Me)
-        End Sub
-
-        Public Overloads Function Accept(Of TArgument, TResult)(visitor As OperationVisitor(Of TArgument, TResult), argument As TArgument) As TResult Implements IOperation.Accept
-            Return visitor.VisitParameterInitializer(Me, argument)
-        End Function
-    End Class
-
-    Friend Partial Class BoundTypeArguments
-        Protected Overrides Function ExpressionKind() As OperationKind
-            Return OperationKind.None
-        End Function
-
-        Public Overrides Sub Accept(visitor As OperationVisitor)
-            visitor.VisitNoneOperation(Me)
-        End Sub
-
-        Public Overrides Function Accept(Of TArgument, TResult)(visitor As OperationVisitor(Of TArgument, TResult), argument As TArgument) As TResult
-            Return visitor.VisitNoneOperation(Me, argument)
-        End Function
-    End Class
-
-    Partial Friend Class BoundLValueToRValueWrapper
-        Protected Overrides Function ExpressionKind() As OperationKind
-            Return OperationKind.None
-        End Function
-
-        Public Overrides Sub Accept(visitor As OperationVisitor)
-            visitor.VisitNoneOperation(Me)
-        End Sub
-
-        Public Overrides Function Accept(Of TArgument, TResult)(visitor As OperationVisitor(Of TArgument, TResult), argument As TArgument) As TResult
-            Return visitor.VisitNoneOperation(Me, argument)
-        End Function
-    End Class
-
-    Friend Partial Class BoundWithLValueExpressionPlaceholder
-        Protected Overrides Function ExpressionKind() As OperationKind
-            Return OperationKind.None
-        End Function
-
-        Public Overrides Sub Accept(visitor As OperationVisitor)
-            visitor.VisitNoneOperation(Me)
-        End Sub
-
-        Public Overrides Function Accept(Of TArgument, TResult)(visitor As OperationVisitor(Of TArgument, TResult), argument As TArgument) As TResult
-            Return visitor.VisitNoneOperation(Me, argument)
-        End Function
-    End Class
-
-    Friend Partial Class BoundWithRValueExpressionPlaceholder
-        Protected Overrides Function ExpressionKind() As OperationKind
-            Return OperationKind.None
-        End Function
-
-        Public Overrides Sub Accept(visitor As OperationVisitor)
-            visitor.VisitNoneOperation(Me)
-        End Sub
-
-        Public Overrides Function Accept(Of TArgument, TResult)(visitor As OperationVisitor(Of TArgument, TResult), argument As TArgument) As TResult
-            Return visitor.VisitNoneOperation(Me, argument)
-        End Function
-    End Class
-
-    Friend Partial Class BoundRValuePlaceholder
-        Implements IPlaceholderExpression
-
-        Protected Overrides Function ExpressionKind() As OperationKind
-            Return OperationKind.PlaceholderExpression
-        End Function
-
-        Public Overrides Sub Accept(visitor As OperationVisitor)
-            visitor.VisitPlaceholderExpression(Me)
-        End Sub
-
-        Public Overrides Function Accept(Of TArgument, TResult)(visitor As OperationVisitor(Of TArgument, TResult), argument As TArgument) As TResult
-            Return visitor.VisitPlaceholderExpression(Me, argument)
-        End Function
-    End Class
-
-    Friend Partial Class BoundLValuePlaceholder
-        Protected Overrides Function ExpressionKind() As OperationKind
-            Return OperationKind.None
-        End Function
-
-        Public Overrides Sub Accept(visitor As OperationVisitor)
-            visitor.VisitNoneOperation(Me)
-        End Sub
-
-        Public Overrides Function Accept(Of TArgument, TResult)(visitor As OperationVisitor(Of TArgument, TResult), argument As TArgument) As TResult
-            Return visitor.VisitNoneOperation(Me, argument)
-        End Function
-    End Class
-
-    Friend Partial Class BoundDup
-        Protected Overrides Function ExpressionKind() As OperationKind
-            Return OperationKind.None
-        End Function
-
-        Public Overrides Sub Accept(visitor As OperationVisitor)
-            visitor.VisitNoneOperation(Me)
-        End Sub
-
-        Public Overrides Function Accept(Of TArgument, TResult)(visitor As OperationVisitor(Of TArgument, TResult), argument As TArgument) As TResult
-            Return visitor.VisitNoneOperation(Me, argument)
-        End Function
-    End Class
-
-    Friend Partial Class BoundBadVariable
-        Protected Overrides Function ExpressionKind() As OperationKind
-            Return OperationKind.None
-        End Function
-
-        Public Overrides Sub Accept(visitor As OperationVisitor)
-            visitor.VisitNoneOperation(Me)
-        End Sub
-
-        Public Overrides Function Accept(Of TArgument, TResult)(visitor As OperationVisitor(Of TArgument, TResult), argument As TArgument) As TResult
-            Return visitor.VisitNoneOperation(Me, argument)
-        End Function
-    End Class
-
-    Friend Partial Class BoundArrayLength
-        Protected Overrides Function ExpressionKind() As OperationKind
-            Return OperationKind.None
-        End Function
-
-        Public Overrides Sub Accept(visitor As OperationVisitor)
-            visitor.VisitNoneOperation(Me)
-        End Sub
-
-        Public Overrides Function Accept(Of TArgument, TResult)(visitor As OperationVisitor(Of TArgument, TResult), argument As TArgument) As TResult
-            Return visitor.VisitNoneOperation(Me, argument)
-        End Function
-    End Class
-
-    Friend Partial Class BoundGetType
-        Protected Overrides Function ExpressionKind() As OperationKind
-            Return OperationKind.None
-        End Function
-
-        Public Overrides Sub Accept(visitor As OperationVisitor)
-            visitor.VisitNoneOperation(Me)
-        End Sub
-
-        Public Overrides Function Accept(Of TArgument, TResult)(visitor As OperationVisitor(Of TArgument, TResult), argument As TArgument) As TResult
-            Return visitor.VisitNoneOperation(Me, argument)
-        End Function
-    End Class
-
-    Friend Partial Class BoundFieldInfo
-        Protected Overrides Function ExpressionKind() As OperationKind
-            Return OperationKind.None
-        End Function
-
-        Public Overrides Sub Accept(visitor As OperationVisitor)
-            visitor.VisitNoneOperation(Me)
-        End Sub
-
-        Public Overrides Function Accept(Of TArgument, TResult)(visitor As OperationVisitor(Of TArgument, TResult), argument As TArgument) As TResult
-            Return visitor.VisitNoneOperation(Me, argument)
-        End Function
-    End Class
-
-    Friend Partial Class BoundMethodInfo
-        Protected Overrides Function ExpressionKind() As OperationKind
-            Return OperationKind.None
-        End Function
-
-        Public Overrides Sub Accept(visitor As OperationVisitor)
-            visitor.VisitNoneOperation(Me)
-        End Sub
-
-        Public Overrides Function Accept(Of TArgument, TResult)(visitor As OperationVisitor(Of TArgument, TResult), argument As TArgument) As TResult
-            Return visitor.VisitNoneOperation(Me, argument)
-        End Function
-    End Class
-
-    Friend Partial Class BoundTypeExpression
-        Protected Overrides Function ExpressionKind() As OperationKind
-            Return OperationKind.None
-        End Function
-
-        Public Overrides Sub Accept(visitor As OperationVisitor)
-            visitor.VisitNoneOperation(Me)
-        End Sub
-
-        Public Overrides Function Accept(Of TArgument, TResult)(visitor As OperationVisitor(Of TArgument, TResult), argument As TArgument) As TResult
-            Return visitor.VisitNoneOperation(Me, argument)
-        End Function
-    End Class
-
-    Friend Partial Class BoundTypeOrValueExpression
-        Protected Overrides Function ExpressionKind() As OperationKind
-            Return OperationKind.None
-        End Function
-
-        Public Overrides Sub Accept(visitor As OperationVisitor)
-            visitor.VisitNoneOperation(Me)
-        End Sub
-
-        Public Overrides Function Accept(Of TArgument, TResult)(visitor As OperationVisitor(Of TArgument, TResult), argument As TArgument) As TResult
-            Return visitor.VisitNoneOperation(Me, argument)
-        End Function
-    End Class
-
-    Friend Partial Class BoundNamespaceExpression
-        Protected Overrides Function ExpressionKind() As OperationKind
-            Return OperationKind.None
-        End Function
-
-        Public Overrides Sub Accept(visitor As OperationVisitor)
-            visitor.VisitNoneOperation(Me)
-        End Sub
-
-        Public Overrides Function Accept(Of TArgument, TResult)(visitor As OperationVisitor(Of TArgument, TResult), argument As TArgument) As TResult
-            Return visitor.VisitNoneOperation(Me, argument)
-        End Function
->>>>>>> eb4dc6c2
+    End Class
+
+    Partial Friend Class BoundDelegateCreationExpression
+        Protected Overrides ReadOnly Property Children As ImmutableArray(Of BoundNode)
+            Get
+                Return ImmutableArray.Create(Of BoundNode)(Me.ReceiverOpt)
+            End Get
+        End Property
     End Class
 
     Friend Partial Class BoundNullableIsTrueOperator
