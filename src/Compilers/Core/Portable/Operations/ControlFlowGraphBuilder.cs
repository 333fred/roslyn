﻿// Copyright (c) Microsoft.  All Rights Reserved.  Licensed under the Apache License, Version 2.0.  See License.txt in the project root for license information.

using System;
using System.Collections.Generic;
using System.Collections.Immutable;
using System.Diagnostics;
using System.Linq;
using Microsoft.CodeAnalysis.PooledObjects;
using Roslyn.Utilities;

namespace Microsoft.CodeAnalysis.Operations
{
    internal sealed partial class ControlFlowGraphBuilder : OperationVisitor<int?, IOperation>
    {
        // PROTOTYPE(dataflow): does it have to be a field?
        private readonly BasicBlock _entry = new BasicBlock(BasicBlockKind.Entry);

        // PROTOTYPE(dataflow): does it have to be a field?
        private readonly BasicBlock _exit = new BasicBlock(BasicBlockKind.Exit);

        private ArrayBuilder<BasicBlock> _blocks;
        private PooledDictionary<BasicBlock, RegionBuilder> _regionMap;
        private BasicBlock _currentBasicBlock;
        private RegionBuilder _currentRegion;
        private PooledDictionary<ILabelSymbol, BasicBlock> _labeledBlocks;

        private IOperation _currentStatement;
        private ArrayBuilder<IOperation> _evalStack;
        private IOperation _currentConditionalAccessInstance;
        private IOperation _currentSwitchOperationExpression;
        private IOperation _forToLoopBinaryOperatorLeftOperand;
        private IOperation _forToLoopBinaryOperatorRightOperand;
        private bool _forceImplicit; // Force all rewritten nodes to be marked as implicit regardless of their original state.

        // PROTOTYPE(dataflow): does the public API IFlowCaptureOperation.Id specify how identifiers are created or assigned?
        // Should we use uint to exclude negative integers? Should we randomize them in any way to avoid dependencies 
        // being taken?
        private int _availableCaptureId = 0;

        /// <summary>
        /// Holds the current object being initialized if we're visiting an object initializer.
        /// </summary>
        private IOperation _currentInitializedInstance;

        private ControlFlowGraphBuilder()
        { }

        private bool IsImplicit(IOperation operation)
        {
            return _forceImplicit || operation.IsImplicit;
        }

        public static ControlFlowGraph Create(IOperation body)
        {
            // PROTOTYPE(dataflow): Consider getting the SemanticModel and Compilation from the root node, 
            //                      storing them in readonly fields in ControlFlowGraphBuilder, and reusing
            //                      throughout the process rather than getting them from individual nodes.

            Debug.Assert(body != null);
            Debug.Assert(body.Parent == null);
            Debug.Assert(body.Kind == OperationKind.Block ||
                body.Kind == OperationKind.MethodBodyOperation ||
                body.Kind == OperationKind.ConstructorBodyOperation ||
                body.Kind == OperationKind.FieldInitializer ||
                body.Kind == OperationKind.PropertyInitializer ||
                body.Kind == OperationKind.ParameterInitializer,
                $"Unexpected root operation kind: {body.Kind}");

            var builder = new ControlFlowGraphBuilder();
            var blocks = ArrayBuilder<BasicBlock>.GetInstance();
            builder._blocks = blocks;
            builder._evalStack = ArrayBuilder<IOperation>.GetInstance();
            builder._regionMap = PooledDictionary<BasicBlock, RegionBuilder>.GetInstance();

            var root = new RegionBuilder(ControlFlowGraph.RegionKind.Root);
            builder.EnterRegion(root);
            builder.AppendNewBlock(builder._entry, linkToPrevious: false);
            builder._currentBasicBlock = null;
            builder.VisitStatement(body);
            builder.AppendNewBlock(builder._exit);
            builder.LeaveRegion();
            Debug.Assert(builder._currentRegion == null);

            CheckUnresolvedBranches(blocks, builder._labeledBlocks);
            Pack(blocks, root, builder._regionMap);
            ControlFlowGraph.Region region = root.ToImmutableRegionAndFree(blocks);
            root = null;
            CalculateBranchLeaveEnterLists(blocks);
            MarkReachableBlocks(blocks);

            Debug.Assert(builder._evalStack.Count == 0);
            builder._evalStack.Free();
            builder._regionMap.Free();
            builder._labeledBlocks?.Free();

            return new ControlFlowGraph(blocks.ToImmutableAndFree(), region);
        }

        private static void MarkReachableBlocks(ArrayBuilder<BasicBlock> blocks)
        {
            var continueDispatchAfterFinally = PooledDictionary<ControlFlowGraph.Region, bool>.GetInstance();
            var dispatchedExceptionsFromRegions = PooledHashSet<ControlFlowGraph.Region>.GetInstance();
            MarkReachableBlocks(blocks, firstBlockOrdinal: 0, lastBlockOrdinal: blocks.Count - 1,
                                outOfRangeBlocksToVisit: null,
                                continueDispatchAfterFinally,
                                dispatchedExceptionsFromRegions,
                                out _);
            continueDispatchAfterFinally.Free();
            dispatchedExceptionsFromRegions.Free();
        }

        private static BitVector MarkReachableBlocks(
            ArrayBuilder<BasicBlock> blocks,
            int firstBlockOrdinal,
            int lastBlockOrdinal,
            ArrayBuilder<BasicBlock> outOfRangeBlocksToVisit,
            PooledDictionary<ControlFlowGraph.Region, bool> continueDispatchAfterFinally,
            PooledHashSet<ControlFlowGraph.Region> dispatchedExceptionsFromRegions,
            out bool fellThrough)
        {
            var visited = BitVector.Empty;
            var toVisit = ArrayBuilder<BasicBlock>.GetInstance();

            fellThrough = false;
            toVisit.Push(blocks[firstBlockOrdinal]);

            do
            {
                BasicBlock current = toVisit.Pop();

                if (current.Ordinal < firstBlockOrdinal || current.Ordinal > lastBlockOrdinal)
                {
                    outOfRangeBlocksToVisit.Push(current);
                    continue;
                }

                if (visited[current.Ordinal])
                {
                    continue;
                }

                visited[current.Ordinal] = true;
                current.IsReachable = true;
                bool fallThrough = true;

                (IOperation Condition, bool JumpIfTrue, BasicBlock.Branch Branch) conditional = current.Conditional;
                if (conditional.Condition != null)
                {
                    if (conditional.Condition.ConstantValue.HasValue && conditional.Condition.ConstantValue.Value is bool constant)
                    {
                        if (constant == conditional.JumpIfTrue)
                        {
                            followBranch(current, conditional.Branch);
                            fallThrough = false;
                        }
                    }
                    else
                    {
                        followBranch(current, conditional.Branch);
                    }
                }

                if (fallThrough)
                {
                    BasicBlock.Branch branch = current.Next.Branch;
                    followBranch(current, branch);

                    if (current.Ordinal == lastBlockOrdinal && branch.Kind != BasicBlock.BranchKind.Throw && branch.Kind != BasicBlock.BranchKind.ReThrow)
                    {
                        fellThrough = true;
                    }
                }

                // We are using very simple approach: 
                // If try block is reachable, we should dispatch an exception from it, even if it is empty.
                // To simplify implementation, we dispatch exception from every reachable basic block and rely
                // on dispatchedExceptionsFromRegions cache to avoid doing duplicate work.
                dispatchException(current.Region);
            }
            while (toVisit.Count != 0);

            toVisit.Free();
            return visited;

            void followBranch(BasicBlock current, BasicBlock.Branch branch)
            {
                switch (branch.Kind)
                {
                    case BasicBlock.BranchKind.None:
                    case BasicBlock.BranchKind.ProgramTermination:
                    case BasicBlock.BranchKind.StructuredExceptionHandling:
                    case BasicBlock.BranchKind.Throw:
                    case BasicBlock.BranchKind.ReThrow:
                        Debug.Assert(branch.Destination == null);
                        return;

                    case BasicBlock.BranchKind.Regular:
                    case BasicBlock.BranchKind.Return:
                        Debug.Assert(branch.Destination != null);

                        if (stepThroughFinally(current.Region, branch.Destination))
                        {
                            toVisit.Add(branch.Destination);
                        }

                        return;

                    default:
                        throw ExceptionUtilities.UnexpectedValue(branch.Kind);
                }
            }

            // Returns whether we should proceed to the destination after finallies were taken care of.
            bool stepThroughFinally(ControlFlowGraph.Region region, BasicBlock destination)
            {
                int destinationOrdinal = destination.Ordinal;
                while (!region.ContainsBlock(destinationOrdinal))
                {
                    ControlFlowGraph.Region enclosing = region.Enclosing;
                    if (region.Kind == ControlFlowGraph.RegionKind.Try && enclosing.Kind == ControlFlowGraph.RegionKind.TryAndFinally)
                    {
                        Debug.Assert(enclosing.Regions[0] == region);
                        Debug.Assert(enclosing.Regions[1].Kind == ControlFlowGraph.RegionKind.Finally);
                        if (!stepThroughSingleFinally(enclosing.Regions[1]))
                        {
                            // The point that continues dispatch is not reachable. Cancel the dispatch.
                            return false;
                        }
                    }

                    region = enclosing;
                }

                return true;
            }

            // Returns whether we should proceed with dispatch after finally was taken care of.
            bool stepThroughSingleFinally(ControlFlowGraph.Region @finally)
            {
                Debug.Assert(@finally.Kind == ControlFlowGraph.RegionKind.Finally);

                if (!continueDispatchAfterFinally.TryGetValue(@finally, out bool continueDispatch))
                {
                    // For simplicity, we do a complete walk of the finally/filter region in isolation
                    // to make sure that the resume dispatch point is reachable from its beginning.
                    // It could also be reachable through invalid branches into the finally and we don't want to consider 
                    // these cases for regular finally handling.
                    BitVector isolated = MarkReachableBlocks(blocks,
                                                             @finally.FirstBlockOrdinal,
                                                             @finally.LastBlockOrdinal,
                                                             outOfRangeBlocksToVisit: toVisit,
                                                             continueDispatchAfterFinally,
                                                             dispatchedExceptionsFromRegions,
                                                             out bool isolatedFellThrough);
                    visited.UnionWith(isolated);

                    continueDispatch = isolatedFellThrough &&
                                       blocks[@finally.LastBlockOrdinal].Next.Branch.Kind == BasicBlock.BranchKind.StructuredExceptionHandling;

                    continueDispatchAfterFinally.Add(@finally, continueDispatch);
                }

                return continueDispatch;
            }

            void dispatchException(ControlFlowGraph.Region fromRegion)
            {
                do
                {
                    if (!dispatchedExceptionsFromRegions.Add(fromRegion))
                    {
                        return;
                    }

                    ControlFlowGraph.Region enclosing = fromRegion.Enclosing;
                    if (fromRegion.Kind == ControlFlowGraph.RegionKind.Try)
                    {
                        switch (enclosing.Kind)
                        {
                            case ControlFlowGraph.RegionKind.TryAndFinally:
                                Debug.Assert(enclosing.Regions[0] == fromRegion);
                                Debug.Assert(enclosing.Regions[1].Kind == ControlFlowGraph.RegionKind.Finally);
                                if (!stepThroughSingleFinally(enclosing.Regions[1]))
                                {
                                    // The point that continues dispatch is not reachable. Cancel the dispatch.
                                    return;
                                }
                                break;

                            case ControlFlowGraph.RegionKind.TryAndCatch:
                                Debug.Assert(enclosing.Regions[0] == fromRegion);
                                dispatchExceptionThroughCatches(enclosing, startAt: 1);
                                break;

                            default:
                                throw ExceptionUtilities.UnexpectedValue(enclosing.Kind);
                        }
                    }
                    else if (fromRegion.Kind == ControlFlowGraph.RegionKind.Filter)
                    {
                        // If filter throws, dispatch is resumed at the next catch with an original exception
                        Debug.Assert(enclosing.Kind == ControlFlowGraph.RegionKind.FilterAndHandler);
                        ControlFlowGraph.Region tryAndCatch = enclosing.Enclosing;
                        Debug.Assert(tryAndCatch.Kind == ControlFlowGraph.RegionKind.TryAndCatch);

                        int index = tryAndCatch.Regions.IndexOf(enclosing, startIndex: 1);

                        if (index > 0)
                        {
                            dispatchExceptionThroughCatches(tryAndCatch, startAt: index + 1);
                            fromRegion = tryAndCatch;
                            continue;
                        }

                        throw ExceptionUtilities.Unreachable;
                    }

                    fromRegion = enclosing;
                }
                while (fromRegion != null);
            }

            void dispatchExceptionThroughCatches(ControlFlowGraph.Region tryAndCatch, int startAt)
            {
                // For simplicity, we do not try to figure out whether a catch clause definitely
                // handles all exceptions.

                Debug.Assert(tryAndCatch.Kind == ControlFlowGraph.RegionKind.TryAndCatch);
                Debug.Assert(startAt > 0);
                Debug.Assert(startAt <= tryAndCatch.Regions.Length);

                for (int i = startAt; i < tryAndCatch.Regions.Length; i++)
                {
                    ControlFlowGraph.Region @catch = tryAndCatch.Regions[i];

                    switch (@catch.Kind)
                    {
                        case ControlFlowGraph.RegionKind.Catch:
                            toVisit.Add(blocks[@catch.FirstBlockOrdinal]);
                            break;

                        case ControlFlowGraph.RegionKind.FilterAndHandler:
                            BasicBlock entryBlock = blocks[@catch.FirstBlockOrdinal];
                            Debug.Assert(@catch.Regions[0].Kind == ControlFlowGraph.RegionKind.Filter);
                            Debug.Assert(entryBlock.Ordinal == @catch.Regions[0].FirstBlockOrdinal);

                            toVisit.Add(entryBlock);
                            break;

                        default:
                            throw ExceptionUtilities.UnexpectedValue(@catch.Kind);
                    }
                }
            }
        }

        private static void CalculateBranchLeaveEnterLists(ArrayBuilder<BasicBlock> blocks)
        {
            var builder = ArrayBuilder<ControlFlowGraph.Region>.GetInstance();

            foreach (BasicBlock b in blocks)
            {
                calculateBranchLeaveEnterLists(ref b.InternalConditional.Branch, b);
                calculateBranchLeaveEnterLists(ref b.InternalNext.Branch, b);
            }

            builder.Free();
            return;

            void calculateBranchLeaveEnterLists(ref BasicBlock.Branch branch, BasicBlock source)
            {
                if (branch.Destination == null)
                {
                    branch.LeavingRegions = ImmutableArray<ControlFlowGraph.Region>.Empty;
                    branch.EnteringRegions = ImmutableArray<ControlFlowGraph.Region>.Empty;
                }
                else
                {
                    branch.LeavingRegions = calculateLeaveList(source, branch.Destination);
                    branch.EnteringRegions = calculateEnterList(source, branch.Destination);
                }
            }

            ImmutableArray<ControlFlowGraph.Region> calculateLeaveList(BasicBlock source, BasicBlock destination)
            {
                collectRegions(destination.Ordinal, source.Region);
                return builder.ToImmutable();
            }

            ImmutableArray<ControlFlowGraph.Region> calculateEnterList(BasicBlock source, BasicBlock destination)
            {
                collectRegions(source.Ordinal, destination.Region);
                builder.ReverseContents();
                return builder.ToImmutable();
            }

            void collectRegions(int destinationOrdinal, ControlFlowGraph.Region source)
            {
                builder.Clear();

                while (!source.ContainsBlock(destinationOrdinal))
                {
                    builder.Add(source);
                    source = source.Enclosing;
                }
            }
        }

        /// <summary>
        /// Do a pass to eliminate blocks without statements that can be merged with predecessor(s) and
        /// to eliminate regions that can be merged with parents.
        /// </summary>
        private static void Pack(ArrayBuilder<BasicBlock> blocks, RegionBuilder root, PooledDictionary<BasicBlock, RegionBuilder> regionMap)
        {
            bool regionsChanged = true;

            while (true)
            {
                regionsChanged |= PackRegions(root, blocks, regionMap);

                if (!regionsChanged || !PackBlocks(blocks, regionMap))
                {
                    break;
                }

                regionsChanged = false;
            }
        }

        private static bool PackRegions(RegionBuilder root, ArrayBuilder<BasicBlock> blocks, PooledDictionary<BasicBlock, RegionBuilder> regionMap)
        {
            return PackRegion(root);

            bool PackRegion(RegionBuilder region)
            {
                Debug.Assert(!region.IsEmpty);
                bool result = false;

                if (region.HasRegions)
                {
                    foreach (RegionBuilder r in region.Regions)
                    {
                        if (PackRegion(r))
                        {
                            result = true;
                        }
                    }
                }

                switch (region.Kind)
                {
                    case ControlFlowGraph.RegionKind.Root:
                    case ControlFlowGraph.RegionKind.Filter:
                    case ControlFlowGraph.RegionKind.Try:
                    case ControlFlowGraph.RegionKind.Catch:
                    case ControlFlowGraph.RegionKind.Finally:
                    case ControlFlowGraph.RegionKind.Locals:
                    case ControlFlowGraph.RegionKind.StaticLocalInitializer:
                    case ControlFlowGraph.RegionKind.ErroneousBody:

                        if (region.Regions?.Count == 1)
                        {
                            RegionBuilder subRegion = region.Regions[0];
                            if (subRegion.Kind == ControlFlowGraph.RegionKind.Locals && subRegion.FirstBlock == region.FirstBlock && subRegion.LastBlock == region.LastBlock)
                            {
                                Debug.Assert(region.Kind != ControlFlowGraph.RegionKind.Root);

                                // Transfer all content of the sub-region into the current region
                                region.Locals = region.Locals.Concat(subRegion.Locals);
                                MergeSubRegionAndFree(subRegion, blocks, regionMap);
                                result = true;
                                break;
                            }
                        }

                        if (region.HasRegions)
                        {
                            for (int i = region.Regions.Count - 1; i >= 0; i--)
                            {
                                RegionBuilder subRegion = region.Regions[i];

                                if (subRegion.Kind == ControlFlowGraph.RegionKind.Locals && !subRegion.HasRegions && subRegion.FirstBlock == subRegion.LastBlock)
                                {
                                    BasicBlock block = subRegion.FirstBlock;

                                    if (block.Statements.IsEmpty && block.InternalConditional.Condition == null && block.InternalNext.Value == null)
                                    {
                                        // This sub-region has no executable code, merge block into the parent and drop the sub-region
                                        Debug.Assert(regionMap[block] == subRegion);
                                        regionMap[block] = region;
#if DEBUG
                                        subRegion.AboutToFree();
#endif 
                                        subRegion.Free();
                                        region.Regions.RemoveAt(i);
                                        result = true;
                                    }
                                }
                            }
                        }

                        break;

                    case ControlFlowGraph.RegionKind.TryAndCatch:
                    case ControlFlowGraph.RegionKind.TryAndFinally:
                    case ControlFlowGraph.RegionKind.FilterAndHandler:
                        break;
                    default:
                        throw ExceptionUtilities.UnexpectedValue(region.Kind);
                }

                return result;
            }
        }

        /// <summary>
        /// Merge content of <paramref name="subRegion"/> into its enclosing region and free it.
        /// </summary>
        private static void MergeSubRegionAndFree(RegionBuilder subRegion, ArrayBuilder<BasicBlock> blocks, PooledDictionary<BasicBlock, RegionBuilder> regionMap)
        {
            Debug.Assert(subRegion.Kind != ControlFlowGraph.RegionKind.Root);
            RegionBuilder enclosing = subRegion.Enclosing;

#if DEBUG
            subRegion.AboutToFree();
#endif

            int firstBlockToMove = subRegion.FirstBlock.Ordinal;

            if (subRegion.HasRegions)
            {
                foreach (RegionBuilder r in subRegion.Regions)
                {
                    for (int i = firstBlockToMove; i < r.FirstBlock.Ordinal; i++)
                    {
                        Debug.Assert(regionMap[blocks[i]] == subRegion);
                        regionMap[blocks[i]] = enclosing;
                    }

                    firstBlockToMove = r.LastBlock.Ordinal + 1;
                }

                enclosing.ReplaceRegion(subRegion, subRegion.Regions);
            }
            else
            {
                enclosing.Remove(subRegion);
            }

            for (int i = firstBlockToMove; i <= subRegion.LastBlock.Ordinal; i++)
            {
                Debug.Assert(regionMap[blocks[i]] == subRegion);
                regionMap[blocks[i]] = enclosing;
            }

            subRegion.Free();
        }

        /// <summary>
        /// Do a pass to eliminate blocks without statements that can be merged with predecessor(s).
        /// Returns true if any blocks were eliminated
        /// </summary>
        private static bool PackBlocks(ArrayBuilder<BasicBlock> blocks, PooledDictionary<BasicBlock, RegionBuilder> regionMap)
        {
            ArrayBuilder<RegionBuilder> fromCurrent = null;
            ArrayBuilder<RegionBuilder> fromDestination = null;
            ArrayBuilder<RegionBuilder> fromPredecessor = null;

            bool anyRemoved = false;
            bool retry;

            do
            {
                // We set this local to true during the loop below when we make some changes that might enable 
                // transformations for basic blocks that were already looked at. We simply keep repeating the
                // pass untill no such changes are made.
                retry = false;

                int count = blocks.Count - 1;
                for (int i = 1; i < count; i++)
                {
                    BasicBlock block = blocks[i];
                    block.Ordinal = i;

                    // PROTOTYPE(dataflow): Consider if we want to do the following transformation.
                    //                      Should we care if condition has a constant value?
                    // If conditional and fallthrough branches have the same kind and destination,
                    // move condition to the statement list and clear the conditional branch
                    //if (block.InternalConditional.Condition != null &&
                    //    block.InternalConditional.Branch.Destination == block.InternalNext.Branch.Destination &&
                    //    block.InternalConditional.Branch.Kind == block.InternalNext.Branch.Kind)
                    //{
                    //    Debug.Assert(block.InternalNext.Value == null);
                    //    block.AddStatement(block.InternalConditional.Condition);
                    //    block.InternalConditional = default;
                    //    retry = true;
                    //}

                    if (!block.Statements.IsEmpty)
                    {
                        // See if we can move all statements to the previous block
                        ImmutableHashSet<BasicBlock> predecessors = block.Predecessors;
                        BasicBlock predecessor;
                        if (predecessors.Count == 1 &&
                            (predecessor = predecessors.Single()).InternalConditional.Condition == null &&
                            predecessor.Ordinal < block.Ordinal &&
                            predecessor.Kind != BasicBlockKind.Entry &&
                            predecessor.InternalNext.Branch.Destination == block &&
                            regionMap[predecessor] == regionMap[block])
                        {
                            Debug.Assert(predecessor.InternalNext.Value == null);
                            Debug.Assert(predecessor.InternalNext.Branch.Kind == BasicBlock.BranchKind.Regular);

                            predecessor.AddStatements(block.Statements);
                            block.RemoveStatements();
                            retry = true;
                        }
                        else
                        {
                            continue;
                        }
                    }

                    ref BasicBlock.Branch next = ref block.InternalNext.Branch;

                    Debug.Assert((block.InternalNext.Value != null) == (next.Kind == BasicBlock.BranchKind.Return || next.Kind == BasicBlock.BranchKind.Throw));
                    Debug.Assert((next.Destination == null) ==
                                 (next.Kind == BasicBlock.BranchKind.ProgramTermination ||
                                  next.Kind == BasicBlock.BranchKind.Throw ||
                                  next.Kind == BasicBlock.BranchKind.ReThrow ||
                                  next.Kind == BasicBlock.BranchKind.StructuredExceptionHandling));

#if DEBUG
                    if (next.Kind == BasicBlock.BranchKind.StructuredExceptionHandling)
                    {
                        RegionBuilder currentRegion = regionMap[block];
                        Debug.Assert(currentRegion.Kind == ControlFlowGraph.RegionKind.Filter ||
                                     currentRegion.Kind == ControlFlowGraph.RegionKind.Finally);
                        Debug.Assert(block == currentRegion.LastBlock);
                    }
#endif

                    if (block.InternalConditional.Condition == null)
                    {
                        if (next.Destination == block)
                        {
                            continue;
                        }

                        RegionBuilder currentRegion = regionMap[block];

                        // Is this the only block in the region
                        if (currentRegion.FirstBlock == currentRegion.LastBlock)
                        {
                            Debug.Assert(currentRegion.FirstBlock == block);
                            Debug.Assert(!currentRegion.HasRegions);

                            // Remove Try/Finally if Finally is empty
                            if (currentRegion.Kind == ControlFlowGraph.RegionKind.Finally &&
                                next.Destination == null && next.Kind == BasicBlock.BranchKind.StructuredExceptionHandling &&
                                block.Predecessors.IsEmpty)
                            {
                                // Nothing useful is happening in this finally, let's remove it
                                RegionBuilder tryAndFinally = currentRegion.Enclosing;
                                Debug.Assert(tryAndFinally.Kind == ControlFlowGraph.RegionKind.TryAndFinally);
                                Debug.Assert(tryAndFinally.Regions.Count == 2);

                                RegionBuilder @try = tryAndFinally.Regions.First();
                                Debug.Assert(@try.Kind == ControlFlowGraph.RegionKind.Try);
                                Debug.Assert(tryAndFinally.Regions.Last() == currentRegion);

                                // If .try region has locals, let's convert it to .locals, otherwise drop it
                                if (@try.Locals.IsEmpty)
                                {
                                    i = @try.FirstBlock.Ordinal - 1; // restart at the first block of removed .try region
                                    MergeSubRegionAndFree(@try, blocks, regionMap);
                                }
                                else
                                {
                                    @try.Kind = ControlFlowGraph.RegionKind.Locals;
                                    i--; // restart at the block that was following the tryAndFinally
                                }

                                MergeSubRegionAndFree(currentRegion, blocks, regionMap);

                                RegionBuilder tryAndFinallyEnclosing = tryAndFinally.Enclosing;
                                MergeSubRegionAndFree(tryAndFinally, blocks, regionMap);

                                count--;
                                Debug.Assert(regionMap[block] == tryAndFinallyEnclosing);
                                removeBlock(block, tryAndFinallyEnclosing);
                                anyRemoved = true;
                                retry = true;
                            }

                            continue;
                        }

                        if (next.Kind == BasicBlock.BranchKind.StructuredExceptionHandling)
                        {
                            Debug.Assert(block.InternalNext.Value == null);
                            Debug.Assert(next.Destination == null);

                            ImmutableHashSet<BasicBlock> predecessors = block.Predecessors;

                            // It is safe to drop an unreachable empty basic block
                            if (predecessors.Count > 0)
                            {
                                if (predecessors.Count != 1)
                                {
                                    continue;
                                }

                                BasicBlock predecessor = predecessors.Single();

                                if (predecessor.Ordinal != i - 1 ||
                                    predecessor.InternalNext.Branch.Destination != block ||
                                    predecessor.InternalConditional.Branch.Destination == block ||
                                    regionMap[predecessor] != currentRegion)
                                {
                                    // Do not merge StructuredExceptionHandling into the middle of the filter or finally,
                                    // Do not merge StructuredExceptionHandling into conditional branch
                                    // Do not merge StructuredExceptionHandling into a different region
                                    // It is much easier to walk the graph when we can rely on the fact that a StructuredExceptionHandling
                                    // branch is only in the last block in the region, if it is present.
                                    continue;
                                }

                                predecessor.InternalNext = block.InternalNext;
                            }
                        }
                        else
                        {
                            Debug.Assert(next.Kind == BasicBlock.BranchKind.Regular ||
                                         next.Kind == BasicBlock.BranchKind.Return ||
                                         next.Kind == BasicBlock.BranchKind.Throw ||
                                         next.Kind == BasicBlock.BranchKind.ReThrow ||
                                         next.Kind == BasicBlock.BranchKind.ProgramTermination);

                            ImmutableHashSet<BasicBlock> predecessors = block.Predecessors;
                            IOperation value = block.InternalNext.Value;

                            RegionBuilder implicitEntryRegion = tryGetImplicitEntryRegion(block, currentRegion);

                            if (implicitEntryRegion != null)
                            {
                                // First blocks in filter/catch/finally do not capture all possible predecessors
                                // Do not try to merge them, unless they are simply linked to the next block
                                if (value != null ||
                                    next.Destination != blocks[i + 1])
                                {
                                    continue;
                                }

                                Debug.Assert(implicitEntryRegion.LastBlock.Ordinal >= next.Destination.Ordinal);
                            }

                            if (value != null)
                            {
                                BasicBlock predecessor;
                                int predecessorsCount = predecessors.Count;

                                if (predecessorsCount == 0 && next.Kind == BasicBlock.BranchKind.Return)
                                {
                                    // Let's drop an unreachable compiler generated return that VB optimistically adds at the end of a method body
                                    if (next.Destination.Kind != BasicBlockKind.Exit ||
                                        !value.IsImplicit ||
                                        value.Kind != OperationKind.LocalReference ||
                                        !((ILocalReferenceOperation)value).Local.IsFunctionValue)
                                    {
                                        continue;
                                    }
                                }
                                else
                                {
                                    if (predecessorsCount != 1 ||
                                      (predecessor = predecessors.Single()).InternalConditional.Branch.Destination == block ||
                                      predecessor.Kind == BasicBlockKind.Entry ||
                                      regionMap[predecessor] != currentRegion)
                                    {
                                        // Do not merge return/throw with expression with more than one predecessor
                                        // Do not merge return/throw with expression with conditional branch
                                        // Do not merge return/throw with expression with an entry block
                                        // Do not merge return/throw with expression into a different region
                                        continue;
                                    }

                                    Debug.Assert(predecessor.InternalNext.Branch.Destination == block);
                                }
                            }

                            // For throw/re-throw assume there is no specific destination region
                            RegionBuilder destinationRegionOpt = next.Destination == null ? null : regionMap[next.Destination];

                            // If source and destination are in different regions, it might
                            // be unsafe to merge branches.
                            if (currentRegion != destinationRegionOpt)
                            {
                                fromCurrent?.Clear();
                                fromDestination?.Clear();

                                if (!checkBranchesFromPredecessors(block, currentRegion, destinationRegionOpt))
                                {
                                    continue;
                                }
                            }

                            foreach (BasicBlock predecessor in predecessors)
                            {
                                if (tryMergeBranch(predecessor, ref predecessor.InternalNext.Branch, block))
                                {
                                    Debug.Assert(predecessor.InternalNext.Value == null);
                                    predecessor.InternalNext.Value = value;
                                }

                                if (tryMergeBranch(predecessor, ref predecessor.InternalConditional.Branch, block))
                                {
                                    Debug.Assert(value == null);
                                }
                            }

                            next.Destination?.RemovePredecessor(block);
                        }

                        i--;
                        count--;
                        removeBlock(block, currentRegion);
                        anyRemoved = true;
                        retry = true;
                    }
                    else
                    {
                        if (next.Kind == BasicBlock.BranchKind.StructuredExceptionHandling)
                        {
                            continue;
                        }

                        Debug.Assert(next.Kind == BasicBlock.BranchKind.Regular ||
                                     next.Kind == BasicBlock.BranchKind.Return ||
                                     next.Kind == BasicBlock.BranchKind.Throw ||
                                     next.Kind == BasicBlock.BranchKind.ReThrow ||
                                     next.Kind == BasicBlock.BranchKind.ProgramTermination);

                        ImmutableHashSet<BasicBlock> predecessors = block.Predecessors;

                        if (predecessors.Count != 1)
                        {
                            continue;
                        }

                        RegionBuilder currentRegion = regionMap[block];
                        if (tryGetImplicitEntryRegion(block, currentRegion) != null)
                        {
                            // First blocks in filter/catch/finally do not capture all possible predecessors
                            // Do not try to merge conditional branches in them
                            continue;
                        }

                        BasicBlock predecessor = predecessors.Single();

                        if (predecessor.Kind != BasicBlockKind.Entry &&
                            predecessor.InternalNext.Branch.Destination == block &&
                            predecessor.InternalConditional.Condition == null &&
                            regionMap[predecessor] == currentRegion)
                        {
                            Debug.Assert(predecessor != block);
                            Debug.Assert(predecessor.InternalNext.Value == null);

                            mergeBranch(predecessor, ref predecessor.InternalNext.Branch, ref next);

                            predecessor.InternalNext.Value = block.InternalNext.Value;
                            next.Destination?.RemovePredecessor(block);

                            predecessor.InternalConditional = block.InternalConditional;
                            BasicBlock destination = block.InternalConditional.Branch.Destination;
                            if (destination != null)
                            {
                                destination.AddPredecessor(predecessor);
                                destination.RemovePredecessor(block);
                            }

                            i--;
                            count--;
                            removeBlock(block, currentRegion);
                            anyRemoved = true;
                            retry = true;
                        }
                    }
                }

                blocks[0].Ordinal = 0;
                blocks[count].Ordinal = count;
            }
            while (retry);

            fromCurrent?.Free();
            fromDestination?.Free();
            fromPredecessor?.Free();

            return anyRemoved;

            RegionBuilder tryGetImplicitEntryRegion(BasicBlock block, RegionBuilder currentRegion)
            {
                do
                {
                    if (currentRegion.FirstBlock != block)
                    {
                        return null;
                    }

                    switch (currentRegion.Kind)
                    {
                        case ControlFlowGraph.RegionKind.Filter:
                        case ControlFlowGraph.RegionKind.Catch:
                        case ControlFlowGraph.RegionKind.Finally:
                            return currentRegion;
                    }

                    currentRegion = currentRegion.Enclosing;
                }
                while (currentRegion != null);

                return null;
            }

            void removeBlock(BasicBlock block, RegionBuilder region)
            {
                Debug.Assert(region.FirstBlock.Ordinal >= 0);
                Debug.Assert(region.FirstBlock.Ordinal <= region.LastBlock.Ordinal);
                Debug.Assert(region.FirstBlock.Ordinal <= block.Ordinal);
                Debug.Assert(block.Ordinal <= region.LastBlock.Ordinal);

                if (region.FirstBlock == block)
                {
                    BasicBlock newFirst = blocks[block.Ordinal + 1];
                    region.FirstBlock = newFirst;
                    RegionBuilder enclosing = region.Enclosing;
                    while (enclosing != null && enclosing.FirstBlock == block)
                    {
                        enclosing.FirstBlock = newFirst;
                        enclosing = enclosing.Enclosing;
                    }
                }
                else if (region.LastBlock == block)
                {
                    BasicBlock newLast = blocks[block.Ordinal - 1];
                    region.LastBlock = newLast;
                    RegionBuilder enclosing = region.Enclosing;
                    while (enclosing != null && enclosing.LastBlock == block)
                    {
                        enclosing.LastBlock = newLast;
                        enclosing = enclosing.Enclosing;
                    }
                }

                Debug.Assert(region.FirstBlock.Ordinal <= region.LastBlock.Ordinal);

                bool removed = regionMap.Remove(block);
                Debug.Assert(removed);
                Debug.Assert(blocks[block.Ordinal] == block);
                blocks.RemoveAt(block.Ordinal);
                block.Ordinal = -1;
            }

            bool tryMergeBranch(BasicBlock predecessor, ref BasicBlock.Branch predecessorBranch, BasicBlock successor)
            {
                if (predecessorBranch.Destination == successor)
                {
                    mergeBranch(predecessor, ref predecessorBranch, ref successor.InternalNext.Branch);
                    return true;
                }

                return false;
            }

            void mergeBranch(BasicBlock predecessor, ref BasicBlock.Branch predecessorBranch, ref BasicBlock.Branch successorBranch)
            {
                predecessorBranch.Destination = successorBranch.Destination;
                successorBranch.Destination?.AddPredecessor(predecessor);
                Debug.Assert(predecessorBranch.Kind == BasicBlock.BranchKind.Regular);
                predecessorBranch.Kind = successorBranch.Kind;
            }

            bool checkBranchesFromPredecessors(BasicBlock block, RegionBuilder currentRegion, RegionBuilder destinationRegionOpt)
            {
                foreach (BasicBlock predecessor in block.Predecessors)
                {
                    RegionBuilder predecessorRegion = regionMap[predecessor];

                    // If source and destination are in different regions, it might
                    // be unsafe to merge branches.
                    if (predecessorRegion != currentRegion)
                    {
                        if (destinationRegionOpt == null)
                        {
                            // destination is unknown and predecessor is in different region, do not merge
                            return false;
                        }

                        fromPredecessor?.Clear();
                        collectAncestorsAndSelf(currentRegion, ref fromCurrent);
                        collectAncestorsAndSelf(destinationRegionOpt, ref fromDestination);
                        collectAncestorsAndSelf(predecessorRegion, ref fromPredecessor);

                        // On the way from predecessor directly to the destination, are we going leave the same regions as on the way
                        // from predecessor to the current block and then to the destination?
                        int lastLeftRegionOnTheWayFromCurrentToDestination = getIndexOfLastLeftRegion(fromCurrent, fromDestination);
                        int lastLeftRegionOnTheWayFromPredecessorToDestination = getIndexOfLastLeftRegion(fromPredecessor, fromDestination);
                        int lastLeftRegionOnTheWayFromPredecessorToCurrentBlock = getIndexOfLastLeftRegion(fromPredecessor, fromCurrent);

                        // Since we are navigating up and down the tree and only movements up are significant, if we made the same number 
                        // of movements up during direct and indirect transition, we must have made the same movements up.
                        if ((fromPredecessor.Count - lastLeftRegionOnTheWayFromPredecessorToCurrentBlock +
                            fromCurrent.Count - lastLeftRegionOnTheWayFromCurrentToDestination) !=
                            (fromPredecessor.Count - lastLeftRegionOnTheWayFromPredecessorToDestination))
                        {
                            // We have different transitions 
                            return false;
                        }
                    }
                    else if (predecessor.Kind == BasicBlockKind.Entry && destinationRegionOpt == null)
                    {
                        // Do not merge throw into an entry block
                        return false;
                    }
                }

                return true;
            }

            void collectAncestorsAndSelf(RegionBuilder from, ref ArrayBuilder<RegionBuilder> builder)
            {
                if (builder == null)
                {
                    builder = ArrayBuilder<RegionBuilder>.GetInstance();
                }
                else if (builder.Count != 0)
                {
                    return;
                }

                do
                {
                    builder.Add(from);
                    from = from.Enclosing;
                }
                while (from != null);

                builder.ReverseContents();
            }

            // Can return index beyond bounds of "from" when no regions will be left.
            int getIndexOfLastLeftRegion(ArrayBuilder<RegionBuilder> from, ArrayBuilder<RegionBuilder> to)
            {
                int mismatch = 0;

                while (mismatch < from.Count && mismatch < to.Count && from[mismatch] == to[mismatch])
                {
                    mismatch++;
                }

                return mismatch;
            }
        }

        /// <summary>
        /// Deal with labeled blocks that were not added to the graph because labels were never found
        /// </summary>
        private static void CheckUnresolvedBranches(ArrayBuilder<BasicBlock> blocks, PooledDictionary<ILabelSymbol, BasicBlock> labeledBlocks)
        {
            if (labeledBlocks == null)
            {
                return;
            }

            foreach (BasicBlock labeled in labeledBlocks.Values)
            {
                if (labeled.Ordinal == -1)
                {
                    // Neither VB nor C# produce trees with unresolved branches 
                    // PROTOTYPE(dataflow): It looks like we can get here for blocks from script if block doesn't include all code.
                    //                      See Microsoft.CodeAnalysis.CSharp.UnitTests.CodeGen.GotoTests.OutOfScriptBlock
                    //                      Need to figure out what to do for scripts, either we should disallow getting CFG for them,
                    //                      or should have a reliable way to check for completeness of the code given to us. 
                    throw ExceptionUtilities.Unreachable;
                }
            }
        }

        private void VisitStatement(IOperation operation)
        {
            IOperation saveCurrentStatement = _currentStatement;
            _currentStatement = operation;
            Debug.Assert(_evalStack.Count == 0);

            // PROTOTYPE(dataflow): This assert doesn't hold with the current handling of With statement
            //Debug.Assert(_currentInitializedInstance == null);

            AddStatement(Visit(operation, null));
            Debug.Assert(_evalStack.Count == 0);
            _currentStatement = saveCurrentStatement;
        }

        private BasicBlock CurrentBasicBlock
        {
            get
            {
                if (_currentBasicBlock == null)
                {
                    AppendNewBlock(new BasicBlock(BasicBlockKind.Block));
                }

                return _currentBasicBlock;
            }
        }

        private void AddStatement(
            IOperation statement
#if DEBUG
            , bool spillingTheStack = false
#endif
            )
        {
#if DEBUG
            Debug.Assert(spillingTheStack || _evalStack.All(o => o.Kind == OperationKind.FlowCaptureReference || o.Kind == OperationKind.DeclarationExpression));
#endif
            if (statement == null)
            {
                return;
            }

            Operation.SetParentOperation(statement, null);
            CurrentBasicBlock.AddStatement(statement);
        }

        private void AppendNewBlock(BasicBlock block, bool linkToPrevious = true)
        {
            Debug.Assert(block != null);

            if (linkToPrevious)
            {
                BasicBlock prevBlock = _blocks.Last();

                if (prevBlock.InternalNext.Branch.Destination == null)
                {
                    LinkBlocks(prevBlock, block);
                }
            }

            if (block.Ordinal != -1)
            {
                throw ExceptionUtilities.Unreachable;
            }

            block.Ordinal = _blocks.Count;
            _blocks.Add(block);
            _currentBasicBlock = block;
            _currentRegion.ExtendToInclude(block);
            _regionMap.Add(block, _currentRegion);
        }

        private void EnterRegion(RegionBuilder region)
        {
            _currentRegion?.Add(region);
            _currentRegion = region;
            _currentBasicBlock = null;
        }

        private void LeaveRegion()
        {
            // Ensure there is at least one block in the region
            if (_currentRegion.IsEmpty)
            {
                AppendNewBlock(new BasicBlock(BasicBlockKind.Block));
            }

            RegionBuilder enclosed = _currentRegion;
            _currentRegion = _currentRegion.Enclosing;
            _currentRegion?.ExtendToInclude(enclosed.LastBlock);
            _currentBasicBlock = null;
        }

        private static void LinkBlocks(BasicBlock prevBlock, BasicBlock nextBlock, BasicBlock.BranchKind branchKind = BasicBlock.BranchKind.Regular)
        {
            Debug.Assert(prevBlock.InternalNext.Value == null);
            Debug.Assert(prevBlock.InternalNext.Branch.Destination == null);
            prevBlock.InternalNext.Branch.Destination = nextBlock;
            prevBlock.InternalNext.Branch.Kind = branchKind;
            nextBlock.AddPredecessor(prevBlock);
        }

        public override IOperation VisitBlock(IBlockOperation operation, int? captureIdForResult)
        {
            Debug.Assert(_currentStatement == operation);

            bool haveLocals = !operation.Locals.IsEmpty;
            if (haveLocals)
            {
                EnterRegion(new RegionBuilder(ControlFlowGraph.RegionKind.Locals, locals: operation.Locals));
            }

            VisitStatements(operation.Operations);

            if (haveLocals)
            {
                LeaveRegion();
            }

            return null;
        }

        private void VisitStatements(ImmutableArray<IOperation> statements)
        {
            foreach (var statement in statements)
            {
                VisitStatement(statement);
            }
        }

        private void VisitStatements(IEnumerable<IOperation> statements)
        {
            foreach (var statement in statements)
            {
                VisitStatement(statement);
            }
        }

        public override IOperation VisitConstructorBodyOperation(IConstructorBodyOperation operation, int? captureIdForResult)
        {
            Debug.Assert(_currentStatement == operation);

            bool haveLocals = !operation.Locals.IsEmpty;
            if (haveLocals)
            {
                EnterRegion(new RegionBuilder(ControlFlowGraph.RegionKind.Locals, locals: operation.Locals));
            }

            if (operation.Initializer != null)
            {
                VisitStatement(operation.Initializer);
            }

            VisitMethodBodyBaseOperation(operation);

            if (haveLocals)
            {
                LeaveRegion();
            }

            return null;
        }

        public override IOperation VisitMethodBodyOperation(IMethodBodyOperation operation, int? captureIdForResult)
        {
            Debug.Assert(_currentStatement == operation);

            VisitMethodBodyBaseOperation(operation);
            return null;
        }

        private void VisitMethodBodyBaseOperation(IMethodBodyBaseOperation operation)
        {
            Debug.Assert(_currentStatement == operation);

            if (operation.BlockBody != null)
            {
                VisitStatement(operation.BlockBody);

                // Check for error case with non-null BlockBody and non-null ExpressionBody.
                if (operation.ExpressionBody != null)
                {
                    // Link last block of visited BlockBody to the exit block.
                    LinkBlocks(CurrentBasicBlock, _exit);
                    _currentBasicBlock = null;

                    // Generate a special region for unreachable erroneous expression body.
                    EnterRegion(new RegionBuilder(ControlFlowGraph.RegionKind.ErroneousBody));
                    VisitStatement(operation.ExpressionBody);
                    LeaveRegion();
                }
            }
            else if (operation.ExpressionBody != null)
            {
                VisitStatement(operation.ExpressionBody);
            }
        }

        public override IOperation VisitConditional(IConditionalOperation operation, int? captureIdForResult)
        {
            if (operation == _currentStatement)
            {
                if (operation.WhenFalse == null)
                {
                    // if (condition) 
                    //   consequence;  
                    //
                    // becomes
                    //
                    // GotoIfFalse condition afterif;
                    // consequence;
                    // afterif:

                    BasicBlock afterIf = null;
                    VisitConditionalBranch(operation.Condition, ref afterIf, sense: false);
                    VisitStatement(operation.WhenTrue);
                    AppendNewBlock(afterIf);
                }
                else
                {
                    // if (condition)
                    //     consequence;
                    // else 
                    //     alternative
                    //
                    // becomes
                    //
                    // GotoIfFalse condition alt;
                    // consequence
                    // goto afterif;
                    // alt:
                    // alternative;
                    // afterif:

                    BasicBlock whenFalse = null;
                    VisitConditionalBranch(operation.Condition, ref whenFalse, sense: false);

                    VisitStatement(operation.WhenTrue);

                    var afterIf = new BasicBlock(BasicBlockKind.Block);
                    LinkBlocks(CurrentBasicBlock, afterIf);
                    _currentBasicBlock = null;

                    AppendNewBlock(whenFalse);
                    VisitStatement(operation.WhenFalse);

                    AppendNewBlock(afterIf);
                }

                return null;
            }
            else
            {
                // condition ? consequence : alternative
                //
                // becomes
                //
                // GotoIfFalse condition alt;
                // capture = consequence
                // goto afterif;
                // alt:
                // capture = alternative;
                // afterif:
                // result - capture

                SpillEvalStack();
                int captureId = captureIdForResult ?? _availableCaptureId++;

                BasicBlock whenFalse = null;
                VisitConditionalBranch(operation.Condition, ref whenFalse, sense: false);

                VisitAndCapture(operation.WhenTrue, captureId);

                var afterIf = new BasicBlock(BasicBlockKind.Block);
                LinkBlocks(CurrentBasicBlock, afterIf);
                _currentBasicBlock = null;

                AppendNewBlock(whenFalse);

                VisitAndCapture(operation.WhenFalse, captureId);

                AppendNewBlock(afterIf);

                return new FlowCaptureReference(captureId, operation.Syntax, operation.Type, operation.ConstantValue);
            }
        }

        private void VisitAndCapture(IOperation operation, int captureId)
        {
            IOperation result = Visit(operation, captureId);
            CaptureResultIfNotAlready(operation.Syntax, captureId, result);
        }

        private int VisitAndCapture(IOperation operation)
        {
            int saveAvailableCaptureId = _availableCaptureId;
            IOperation rewritten = Visit(operation);

            int captureId;
            if (rewritten.Kind != OperationKind.FlowCaptureReference ||
                saveAvailableCaptureId > (captureId = ((IFlowCaptureReferenceOperation)rewritten).Id))
            {
                captureId = _availableCaptureId++;
                AddStatement(new FlowCapture(captureId, operation.Syntax, rewritten));
            }

            return captureId;
        }

        private void CaptureResultIfNotAlready(SyntaxNode syntax, int captureId, IOperation result)
        {
            if (result.Kind != OperationKind.FlowCaptureReference ||
                captureId != ((IFlowCaptureReferenceOperation)result).Id)
            {
                AddStatement(new FlowCapture(captureId, syntax, result));
            }
        }

        private void SpillEvalStack()
        {
            for (int i = 0; i < _evalStack.Count; i++)
            {
                IOperation operation = _evalStack[i];
                // Declarations cannot have control flow, so we don't need to spill them.
                if (operation.Kind != OperationKind.FlowCaptureReference && operation.Kind != OperationKind.DeclarationExpression)
                {
                    int captureId = _availableCaptureId++;

                    AddStatement(new FlowCapture(captureId, operation.Syntax, operation)
#if DEBUG
                                 , spillingTheStack: true
#endif
                                );

                    _evalStack[i] = new FlowCaptureReference(captureId, operation.Syntax, operation.Type, operation.ConstantValue);
                }
            }
        }

        // PROTOTYPE(dataflow): Revisit and determine if this is too much abstraction, or if it's fine as it is.
        private void PushArray<T>(ImmutableArray<T> array, Func<T, IOperation> unwrapper = null) where T : IOperation
        {
            Debug.Assert(unwrapper != null || typeof(T) == typeof(IOperation));
            foreach (var element in array)
            {
                _evalStack.Push(Visit(unwrapper == null ? element : unwrapper(element)));
            }
        }

        private ImmutableArray<T> PopArray<T>(ImmutableArray<T> originalArray, Func<IOperation, int, ImmutableArray<T>, T> wrapper = null) where T : IOperation
        {
            Debug.Assert(wrapper != null || typeof(T) == typeof(IOperation));
            int numElements = originalArray.Length;
            if (numElements == 0)
            {
                return ImmutableArray<T>.Empty;
            }
            else
            {
                var builder = ArrayBuilder<T>.GetInstance(numElements);
                // Iterate in reverse order so the index corresponds to the original index when pushed onto the stack
                for (int i = numElements - 1; i >= 0; i--)
                {
                    IOperation visitedElement = _evalStack.Pop();
                    builder.Add(wrapper != null ? wrapper(visitedElement, i, originalArray) : (T)visitedElement);
                }
                builder.ReverseContents();
                return builder.ToImmutableAndFree();
            }
        }

        private ImmutableArray<IArgumentOperation> VisitArguments(ImmutableArray<IArgumentOperation> arguments)
        {
            PushArray(arguments, UnwrapArgument);
            return PopArray(arguments, RewriteArgumentFromArray);

            IOperation UnwrapArgument(IArgumentOperation argument)
            {
                return argument.Value;
            }

            IArgumentOperation RewriteArgumentFromArray(IOperation visitedArgument, int index, ImmutableArray<IArgumentOperation> args)
            {
                Debug.Assert(index >= 0 && index < args.Length);
                var originalArgument = (BaseArgument)args[index];
                return new ArgumentOperation(visitedArgument, originalArgument.ArgumentKind, originalArgument.Parameter,
                                             originalArgument.InConversionConvertibleOpt, originalArgument.OutConversionConvertibleOpt,
                                             semanticModel: null, originalArgument.Syntax, IsImplicit(originalArgument));
            }
        }

        public override IOperation VisitSimpleAssignment(ISimpleAssignmentOperation operation, int? captureIdForResult)
        {
            _evalStack.Push(Visit(operation.Target));
            IOperation value = Visit(operation.Value);
            return new SimpleAssignmentExpression(_evalStack.Pop(), operation.IsRef, value, null, operation.Syntax, operation.Type, operation.ConstantValue, IsImplicit(operation));
        }

        public override IOperation VisitCompoundAssignment(ICompoundAssignmentOperation operation, int? captureIdForResult)
        {
            var compoundAssignment = (BaseCompoundAssignmentExpression)operation;
            _evalStack.Push(Visit(compoundAssignment.Target));
            IOperation value = Visit(compoundAssignment.Value);

            return new CompoundAssignmentOperation(_evalStack.Pop(), value, compoundAssignment.InConversionConvertible, compoundAssignment.OutConversionConvertible,
                                                   operation.OperatorKind, operation.IsLifted, operation.IsChecked, operation.OperatorMethod, semanticModel: null,
                                                   operation.Syntax, operation.Type, operation.ConstantValue, IsImplicit(operation));
        }

        public override IOperation VisitArrayElementReference(IArrayElementReferenceOperation operation, int? captureIdForResult)
        {
            _evalStack.Push(Visit(operation.ArrayReference));
            PushArray(operation.Indices);
            ImmutableArray<IOperation> visitedIndices = PopArray(operation.Indices);
            IOperation visitedArrayReference = _evalStack.Pop();
            return new ArrayElementReferenceExpression(visitedArrayReference, visitedIndices, semanticModel: null,
                operation.Syntax, operation.Type, operation.ConstantValue, IsImplicit(operation));
        }

        private static bool IsConditional(IBinaryOperation operation)
        {
            switch (operation.OperatorKind)
            {
                case BinaryOperatorKind.ConditionalOr:
                case BinaryOperatorKind.ConditionalAnd:
                    return true;
            }

            return false;
        }

        public override IOperation VisitBinaryOperator(IBinaryOperation operation, int? captureIdForResult)
        {
            if (IsConditional(operation) &&
                operation.OperatorMethod == null && // PROTOTYPE(dataflow): cannot properly handle user-defined conditional operators yet.
                operation.Type.SpecialType == SpecialType.System_Boolean) // PROTOTYPE(dataflow): cannot properly handle nullable conditional operators yet.
            {
                return VisitBinaryConditionalOperator(operation, sense: true, captureIdForResult, fallToTrueOpt: null, fallToFalseOpt: null);
            }

            _evalStack.Push(Visit(operation.LeftOperand));
            IOperation rightOperand = Visit(operation.RightOperand);
            return new BinaryOperatorExpression(operation.OperatorKind, _evalStack.Pop(), rightOperand, operation.IsLifted, operation.IsChecked, operation.IsCompareText,
                                                operation.OperatorMethod, semanticModel: null, operation.Syntax, operation.Type, operation.ConstantValue, IsImplicit(operation));
        }

        public override IOperation VisitTupleBinaryOperator(ITupleBinaryOperation operation, int? captureIdForResult)
        {
            (IOperation visitedLeft, IOperation visitedRight) = VisitPreservingTupleOperations(operation.LeftOperand, operation.RightOperand);
            return new TupleBinaryOperatorExpression(operation.OperatorKind, visitedLeft, visitedRight,
                semanticModel: null, operation.Syntax, operation.Type, operation.ConstantValue, IsImplicit(operation));
        }

        public override IOperation VisitUnaryOperator(IUnaryOperation operation, int? captureIdForResult)
        {
            // PROTOTYPE(dataflow): ensure we properly detect logical Not
            //                      For example, Microsoft.CodeAnalysis.CSharp.UnitTests.IOperationTests.Test_UnaryOperatorExpression_Type_LogicalNot_dynamic
            if (operation.OperatorKind == UnaryOperatorKind.Not && 
                operation.Type.SpecialType == SpecialType.System_Boolean &&
                operation.OperatorMethod == null)
            {
                return VisitConditionalExpression(operation.Operand, sense: false, captureIdForResult, fallToTrueOpt: null, fallToFalseOpt: null);
            }

            return new UnaryOperatorExpression(operation.OperatorKind, Visit(operation.Operand), operation.IsLifted, operation.IsChecked, operation.OperatorMethod,
                                               semanticModel: null, operation.Syntax, operation.Type, operation.ConstantValue, IsImplicit(operation));
        }

        private IOperation VisitBinaryConditionalOperator(IBinaryOperation binOp, bool sense, int? captureIdForResult,
                                                          BasicBlock fallToTrueOpt, BasicBlock fallToFalseOpt)
        {
            bool andOrSense = sense;

            switch (binOp.OperatorKind)
            {
                case BinaryOperatorKind.ConditionalOr:
                    Debug.Assert(binOp.LeftOperand.Type.SpecialType == SpecialType.System_Boolean);
                    Debug.Assert(binOp.RightOperand.Type.SpecialType == SpecialType.System_Boolean);

                    // Rewrite (a || b) as ~(~a && ~b)
                    andOrSense = !andOrSense;
                    // Fall through
                    goto case BinaryOperatorKind.ConditionalAnd;

                case BinaryOperatorKind.ConditionalAnd:
                    Debug.Assert(binOp.LeftOperand.Type.SpecialType == SpecialType.System_Boolean);
                    Debug.Assert(binOp.RightOperand.Type.SpecialType == SpecialType.System_Boolean);

                    // ~(a && b) is equivalent to (~a || ~b)
                    if (!andOrSense)
                    {
                        // generate (~a || ~b)
                        return VisitShortCircuitingOperator(binOp, sense: sense, stopSense: sense, stopValue: true, captureIdForResult, fallToTrueOpt, fallToFalseOpt);
                    }
                    else
                    {
                        // generate (a && b)
                        return VisitShortCircuitingOperator(binOp, sense: sense, stopSense: !sense, stopValue: false, captureIdForResult, fallToTrueOpt, fallToFalseOpt);
                    }

                default:
                    throw ExceptionUtilities.UnexpectedValue(binOp.OperatorKind);
            }
        }

        private IOperation VisitShortCircuitingOperator(IBinaryOperation condition, bool sense, bool stopSense, bool stopValue,
                                                        int? captureIdForResult, BasicBlock fallToTrueOpt, BasicBlock fallToFalseOpt)
        {
            // we generate:
            //
            // gotoif (a == stopSense) fallThrough
            // b == sense
            // goto labEnd
            // fallThrough:
            // stopValue
            // labEnd:
            //                 AND       OR
            //            +-  ------    -----
            // stopSense  |   !sense    sense
            // stopValue  |     0         1

            SpillEvalStack();
            int captureId = captureIdForResult ?? _availableCaptureId++;

            ref BasicBlock lazyFallThrough = ref stopSense ? ref fallToTrueOpt : ref fallToFalseOpt;
            bool newFallThroughBlock = (lazyFallThrough == null);

            VisitConditionalBranch(condition.LeftOperand, ref lazyFallThrough, stopSense);

            IOperation resultFromRight = VisitConditionalExpression(condition.RightOperand, sense, captureId, fallToTrueOpt, fallToFalseOpt);

            CaptureResultIfNotAlready(condition.RightOperand.Syntax, captureId, resultFromRight);

            if (newFallThroughBlock)
            {
                var labEnd = new BasicBlock(BasicBlockKind.Block);
                LinkBlocks(CurrentBasicBlock, labEnd);
                _currentBasicBlock = null;

                AppendNewBlock(lazyFallThrough);

                var constantValue = new Optional<object>(stopValue);
                SyntaxNode leftSyntax = (lazyFallThrough.Predecessors.Count == 1 ? condition.LeftOperand : condition).Syntax;
                AddStatement(new FlowCapture(captureId, leftSyntax, new LiteralExpression(semanticModel: null, leftSyntax, condition.Type, constantValue, isImplicit: true)));

                AppendNewBlock(labEnd);
            }

            return new FlowCaptureReference(captureId, condition.Syntax, condition.Type, condition.ConstantValue);
        }

        private IOperation VisitConditionalExpression(IOperation condition, bool sense, int? captureIdForResult, BasicBlock fallToTrueOpt, BasicBlock fallToFalseOpt)
        {
            // PROTOTYPE(dataflow): Do not erase UnaryOperatorKind.Not if ProduceIsSense below will have to add it back.
            while (condition.Kind == OperationKind.UnaryOperator)
            {
                var unOp = (IUnaryOperation)condition;
                // PROTOTYPE(dataflow): ensure we properly detect logical Not
                if (unOp.OperatorKind != UnaryOperatorKind.Not)
                {
                    break;
                }
                condition = unOp.Operand;
                sense = !sense;
            }

            Debug.Assert(condition.Type.SpecialType == SpecialType.System_Boolean);

            if (condition.Kind == OperationKind.BinaryOperator)
            {
                var binOp = (IBinaryOperation)condition;
                if (IsConditional(binOp))
                {
                    return VisitBinaryConditionalOperator(binOp, sense, captureIdForResult, fallToTrueOpt, fallToFalseOpt);
                }
            }

            return ProduceIsSense(Visit(condition), sense);
        }

        private IOperation ProduceIsSense(IOperation condition, bool sense)
        {
            if (!sense)
            {
                return new UnaryOperatorExpression(UnaryOperatorKind.Not,
                                                   condition,
                                                   isLifted: false, // PROTOTYPE(dataflow): Deal with nullable
                                                   isChecked: false,
                                                   operatorMethod: null,
                                                   semanticModel: null,
                                                   condition.Syntax,
                                                   condition.Type,
                                                   constantValue: default, // revert constant value if we have one.
                                                   isImplicit: true);
            }

            return condition;
        }

        private void VisitConditionalBranch(IOperation condition, ref BasicBlock dest, bool sense)
        {
oneMoreTime:

            while (condition.Kind == OperationKind.Parenthesized)
            {
                condition = ((IParenthesizedOperation)condition).Operand;
            }

            switch (condition.Kind)
            {
                case OperationKind.BinaryOperator:
                    var binOp = (IBinaryOperation)condition;
                    bool testBothArgs = sense;

                    switch (binOp.OperatorKind)
                    {
                        case BinaryOperatorKind.ConditionalOr:
                            testBothArgs = !testBothArgs;
                            // Fall through
                            goto case BinaryOperatorKind.ConditionalAnd;

                        case BinaryOperatorKind.ConditionalAnd:
                            if (testBothArgs)
                            {
                                // gotoif(a != sense) fallThrough
                                // gotoif(b == sense) dest
                                // fallThrough:

                                BasicBlock fallThrough = null;

                                VisitConditionalBranch(binOp.LeftOperand, ref fallThrough, !sense);
                                VisitConditionalBranch(binOp.RightOperand, ref dest, sense);
                                AppendNewBlock(fallThrough);
                            }
                            else
                            {
                                // gotoif(a == sense) labDest
                                // gotoif(b == sense) labDest

                                VisitConditionalBranch(binOp.LeftOperand, ref dest, sense);
                                condition = binOp.RightOperand;
                                goto oneMoreTime;
                            }
                            return;
                    }

                    // none of above. 
                    // then it is regular binary expression - Or, And, Xor ...
                    goto default;

                case OperationKind.UnaryOperator:
                    var unOp = (IUnaryOperation)condition;

                    if (unOp.OperatorKind == UnaryOperatorKind.Not && unOp.Operand.Type.SpecialType == SpecialType.System_Boolean)
                    {
                        sense = !sense;
                        condition = unOp.Operand;
                        goto oneMoreTime;
                    }
                    goto default;

                case OperationKind.Conditional:
                    if (condition.Type.SpecialType == SpecialType.System_Boolean)
                    {
                        var conditional = (IConditionalOperation)condition;

                        BasicBlock whenFalse = null;
                        VisitConditionalBranch(conditional.Condition, ref whenFalse, sense: false);
                        VisitConditionalBranch(conditional.WhenTrue, ref dest, sense);

                        var afterIf = new BasicBlock(BasicBlockKind.Block);
                        LinkBlocks(CurrentBasicBlock, afterIf);
                        _currentBasicBlock = null;

                        AppendNewBlock(whenFalse);
                        VisitConditionalBranch(conditional.WhenFalse, ref dest, sense);
                        AppendNewBlock(afterIf);

                        return;
                    }
                    goto default;

                case OperationKind.Coalesce:
                    if (condition.Type.SpecialType == SpecialType.System_Boolean)
                    {
                        var coalesce = (ICoalesceOperation)condition;

                        var whenNull = new BasicBlock(BasicBlockKind.Block);
                        IOperation convertedTestExpression = NullCheckAndConvertCoalesceValue(coalesce, whenNull);

                        convertedTestExpression = Operation.SetParentOperation(convertedTestExpression, null);
                        dest = dest ?? new BasicBlock(BasicBlockKind.Block);
                        LinkBlocks(CurrentBasicBlock, (convertedTestExpression, sense, RegularBranch(dest)));
                        _currentBasicBlock = null;

                        var afterCoalesce = new BasicBlock(BasicBlockKind.Block);
                        LinkBlocks(CurrentBasicBlock, afterCoalesce);
                        _currentBasicBlock = null;

                        AppendNewBlock(whenNull);
                        VisitConditionalBranch(coalesce.WhenNull, ref dest, sense);

                        AppendNewBlock(afterCoalesce);

                        return;
                    }
                    goto default;

                case OperationKind.Conversion:
                    var conversion = (IConversionOperation)condition;

                    if (conversion.Operand.Kind == OperationKind.Throw)
                    {
                        Visit(conversion.Operand);
                        dest = dest ?? new BasicBlock(BasicBlockKind.Block);
                        return;
                    }
                    goto default;

                default:
                    condition = Operation.SetParentOperation(Visit(condition), null);
                    dest = dest ?? new BasicBlock(BasicBlockKind.Block);
                    LinkBlocks(CurrentBasicBlock, (condition, sense, RegularBranch(dest)));
                    _currentBasicBlock = null;
                    return;
            }
        }

        private static void LinkBlocks(BasicBlock previous, (IOperation Condition, bool JumpIfTrue, BasicBlock.Branch Branch) next)
        {
            Debug.Assert(previous.InternalConditional.Condition == null);
            Debug.Assert(next.Condition != null);
            Debug.Assert(next.Condition.Parent == null);
            next.Branch.Destination.AddPredecessor(previous);
            previous.InternalConditional = next;
        }

        /// <summary>
        /// Returns converted test expression
        /// </summary>
        private IOperation NullCheckAndConvertCoalesceValue(ICoalesceOperation operation, BasicBlock whenNull)
        {
            SyntaxNode valueSyntax = operation.Value.Syntax;
            ITypeSymbol valueTypeOpt = operation.Value.Type;

            SpillEvalStack();
            int testExpressionCaptureId = VisitAndCapture(operation.Value);

            Optional<object> constantValue = operation.Value.ConstantValue;

            Compilation compilation = ((Operation)operation).SemanticModel.Compilation;
            LinkBlocks(CurrentBasicBlock,
                       (Operation.SetParentOperation(MakeIsNullOperation(new FlowCaptureReference(testExpressionCaptureId, valueSyntax, valueTypeOpt, constantValue),
                                                                         compilation),
                                                     null),
                        true,
                        RegularBranch(whenNull)));
            _currentBasicBlock = null;

            CommonConversion testConversion = operation.ValueConversion;
            var capturedValue = new FlowCaptureReference(testExpressionCaptureId, valueSyntax, valueTypeOpt, constantValue);
            IOperation convertedTestExpression = null;

            if (testConversion.Exists)
            {
                IOperation possiblyUnwrappedValue;

                if (ITypeSymbolHelpers.IsNullableType(valueTypeOpt) &&
                    (!testConversion.IsIdentity || !ITypeSymbolHelpers.IsNullableType(operation.Type)))
                {
                    possiblyUnwrappedValue = TryUnwrapNullableValue(capturedValue, compilation);
                    // PROTOTYPE(dataflow): The scenario with missing GetValueOrDefault is not covered by unit-tests.
                }
                else
                {
                    possiblyUnwrappedValue = capturedValue;
                }

                if (possiblyUnwrappedValue != null)
                {
                    if (testConversion.IsIdentity)
                    {
                        convertedTestExpression = possiblyUnwrappedValue;
                    }
                    else
                    {
                        convertedTestExpression = new ConversionOperation(possiblyUnwrappedValue, ((BaseCoalesceExpression)operation).ConvertibleValueConversion,
                                                                          isTryCast: false, isChecked: false, semanticModel: null, valueSyntax, operation.Type,
                                                                          constantValue: default, isImplicit: true);
                    }
                }
            }

            if (convertedTestExpression == null)
            {
                convertedTestExpression = MakeInvalidOperation(operation.Type, capturedValue);
            }

            return convertedTestExpression;
        }

        public override IOperation VisitCoalesce(ICoalesceOperation operation, int? captureIdForResult)
        {
            var whenNull = new BasicBlock(BasicBlockKind.Block);
            IOperation convertedTestExpression = NullCheckAndConvertCoalesceValue(operation, whenNull);

            int resultCaptureId = captureIdForResult ?? _availableCaptureId++;

            AddStatement(new FlowCapture(resultCaptureId, operation.Value.Syntax, convertedTestExpression));

            var afterCoalesce = new BasicBlock(BasicBlockKind.Block);
            LinkBlocks(CurrentBasicBlock, afterCoalesce);
            _currentBasicBlock = null;

            AppendNewBlock(whenNull);

            VisitAndCapture(operation.WhenNull, resultCaptureId);

            AppendNewBlock(afterCoalesce);

            return new FlowCaptureReference(resultCaptureId, operation.Syntax, operation.Type, operation.ConstantValue);
        }

        private static BasicBlock.Branch RegularBranch(BasicBlock destination)
        {
            return new BasicBlock.Branch() { Destination = destination, Kind = BasicBlock.BranchKind.Regular };
        }

        private static IOperation MakeInvalidOperation(ITypeSymbol type, IOperation child)
        {
            return new InvalidOperation(ImmutableArray.Create<IOperation>(child),
                                        semanticModel: null, child.Syntax, type,
                                        constantValue: default, isImplicit: true);
        }

        private static IOperation MakeInvalidOperation(SyntaxNode syntax, ITypeSymbol type, IOperation child1, IOperation child2)
        {
            return MakeInvalidOperation(syntax, type, ImmutableArray.Create<IOperation>(child1, child2));
        }

        private static IOperation MakeInvalidOperation(SyntaxNode syntax, ITypeSymbol type, ImmutableArray<IOperation> children)
        {
            return new InvalidOperation(children,
                                        semanticModel: null, syntax, type,
                                        constantValue: default, isImplicit: true);
        }

        private static IsNullOperation MakeIsNullOperation(IOperation operand, Compilation compilation)
        {
            return MakeIsNullOperation(operand, compilation.GetSpecialType(SpecialType.System_Boolean));
        }

        private static IsNullOperation MakeIsNullOperation(IOperation operand, ITypeSymbol booleanType)
        {
            Debug.Assert(booleanType.SpecialType == SpecialType.System_Boolean);
            Optional<object> constantValue = operand.ConstantValue;
            return new IsNullOperation(operand.Syntax, operand,
                                       booleanType,
                                       constantValue.HasValue ? new Optional<object>(constantValue.Value == null) : default);
        }

        private static IOperation TryUnwrapNullableValue(IOperation value, Compilation compilation)
        {
            ITypeSymbol valueType = value.Type;

            Debug.Assert(ITypeSymbolHelpers.IsNullableType(valueType));

            var method = (IMethodSymbol)compilation.CommonGetSpecialTypeMember(SpecialMember.System_Nullable_T_GetValueOrDefault);

            if (method != null)
            {
                foreach (ISymbol candidate in valueType.GetMembers(method.Name))
                {
                    if (candidate.OriginalDefinition.Equals(method))
                    {
                        method = (IMethodSymbol)candidate;
                        return new InvocationExpression(method, value, isVirtual: false,
                                                        ImmutableArray<IArgumentOperation>.Empty, semanticModel: null, value.Syntax,
                                                        method.ReturnType, constantValue: default, isImplicit: true);
                    }
                }
            }

            return null;
        }

        public override IOperation VisitConditionalAccess(IConditionalAccessOperation operation, int? captureIdForResult)
        {
            // PROTOTYPE(dataflow): Consider to avoid nullable wrap/unwrap operations by merging conditional access
            //                      with containing:
            //                      - binary operator
            //                      - coalesce expression
            //                      - nullable conversion
            //                      - etc. see references to UpdateConditionalAccess in local rewriter

            SpillEvalStack();

            var whenNull = new BasicBlock(BasicBlockKind.Block);

            Compilation compilation = ((Operation)operation).SemanticModel.Compilation;
            IConditionalAccessOperation currentConditionalAccess = operation;
            IOperation testExpression;

            while (true)
            {
                testExpression = currentConditionalAccess.Operation;
                SyntaxNode testExpressionSyntax = testExpression.Syntax;
                ITypeSymbol testExpressionType = testExpression.Type;

                int testExpressionCaptureId = VisitAndCapture(testExpression);
                Optional<object> constantValue = testExpression.ConstantValue;

                LinkBlocks(CurrentBasicBlock,
                           (Operation.SetParentOperation(MakeIsNullOperation(new FlowCaptureReference(testExpressionCaptureId, testExpressionSyntax, testExpressionType, constantValue),
                                                                             compilation),
                                                         null),
                            true,
                            RegularBranch(whenNull)));
                _currentBasicBlock = null;

                IOperation receiver = new FlowCaptureReference(testExpressionCaptureId, testExpressionSyntax, testExpressionType, constantValue);

                if (ITypeSymbolHelpers.IsNullableType(testExpressionType))
                {
                    receiver = TryUnwrapNullableValue(receiver, compilation) ??
                               // PROTOTYPE(dataflow): The scenario with missing GetValueOrDefault is not covered by unit-tests.
                               MakeInvalidOperation(((INamedTypeSymbol)testExpressionType).TypeArguments[0], receiver);
                }

                // PROTOTYPE(dataflow): It looks like there is a bug in IOperation tree around XmlMemberAccessExpressionSyntax,
                //                      a None operation is created and all children are dropped.
                //                      See Microsoft.CodeAnalysis.VisualBasic.UnitTests.Semantics.ConditionalAccessTests.AnonymousTypeMemberName_01
                //                      The following assert is triggered because of that. Disabling it for now.
                //Debug.Assert(_currentConditionalAccessInstance == null);
                _currentConditionalAccessInstance = receiver;

                if (currentConditionalAccess.WhenNotNull.Kind != OperationKind.ConditionalAccess)
                {
                    break;
                }

                currentConditionalAccess = (IConditionalAccessOperation)currentConditionalAccess.WhenNotNull;
            }

            // Avoid creation of default values and FlowCapture for conditional access on a statement level.
            if (_currentStatement == operation ||
                (_currentStatement == operation.Parent && _currentStatement?.Kind == OperationKind.ExpressionStatement))
            {
                Debug.Assert(captureIdForResult == null);

                IOperation result = Visit(currentConditionalAccess.WhenNotNull);
                // PROTOTYPE(dataflow): It looks like there is a bug in IOperation tree,
                //                      See Microsoft.CodeAnalysis.VisualBasic.UnitTests.Semantics.ConditionalAccessTests.ConditionalAccessToEvent_04
                //                      The following assert is triggered because of that. Disabling it for now.
                //Debug.Assert(_currentConditionalAccessInstance == null);
                _currentConditionalAccessInstance = null;

                if (_currentStatement != operation)
                {
                    var expressionStatement = (IExpressionStatementOperation)_currentStatement;
                    result = new ExpressionStatement(result, semanticModel: null, expressionStatement.Syntax,
                                                     expressionStatement.Type, expressionStatement.ConstantValue,
                                                     IsImplicit(expressionStatement));
                }

                AddStatement(result);
                AppendNewBlock(whenNull);
                return null;
            }
            else
            {
                int resultCaptureId = captureIdForResult ?? _availableCaptureId++;

                if (ITypeSymbolHelpers.IsNullableType(operation.Type) && !ITypeSymbolHelpers.IsNullableType(currentConditionalAccess.WhenNotNull.Type))
                {
                    IOperation access = Visit(currentConditionalAccess.WhenNotNull);
                    AddStatement(new FlowCapture(resultCaptureId, currentConditionalAccess.WhenNotNull.Syntax,
                                                 TryMakeNullableValue((INamedTypeSymbol)operation.Type, access, compilation) ??
                                                 // PROTOTYPE(dataflow): The scenario with missing constructor is not covered by unit-tests.
                                                 MakeInvalidOperation(operation.Type, access)));
                }
                else
                {
                    VisitAndCapture(currentConditionalAccess.WhenNotNull, resultCaptureId);
                }

                // PROTOTYPE(dataflow): It looks like there is a bug in IOperation tree around XmlMemberAccessExpressionSyntax,
                //                      a None operation is created and all children are dropped.
                //                      See Microsoft.CodeAnalysis.VisualBasic.ExpressionEvaluator.UnitTests.ExpressionCompilerTests.ConditionalAccessExpressionType
                //                      The following assert is triggered because of that. Disabling it for now.
                //Debug.Assert(_currentConditionalAccessInstance == null);
                _currentConditionalAccessInstance = null;

                var afterAccess = new BasicBlock(BasicBlockKind.Block);
                LinkBlocks(CurrentBasicBlock, afterAccess);
                _currentBasicBlock = null;

                AppendNewBlock(whenNull);

                SyntaxNode defaultValueSyntax = (operation.Operation == testExpression ? testExpression : operation).Syntax;

                AddStatement(new FlowCapture(resultCaptureId,
                                             defaultValueSyntax,
                                             new DefaultValueExpression(semanticModel: null, defaultValueSyntax, operation.Type,
                                                                        (operation.Type.IsReferenceType && !ITypeSymbolHelpers.IsNullableType(operation.Type)) ?
                                                                            new Optional<object>(null) : default,
                                                                        isImplicit: true)));

                AppendNewBlock(afterAccess);

                return new FlowCaptureReference(resultCaptureId, operation.Syntax, operation.Type, operation.ConstantValue);
            }
        }

        private static IOperation TryMakeNullableValue(INamedTypeSymbol type, IOperation underlyingValue, Compilation compilation)
        {
            Debug.Assert(ITypeSymbolHelpers.IsNullableType(type));

            var method = (IMethodSymbol)compilation.CommonGetSpecialTypeMember(SpecialMember.System_Nullable_T__ctor);

            if (method != null)
            {
                foreach (ISymbol candidate in type.InstanceConstructors)
                {
                    if (candidate.OriginalDefinition.Equals(method))
                    {
                        method = (IMethodSymbol)candidate;
                        return new ObjectCreationExpression(method, initializer: null,
                                                            ImmutableArray.Create<IArgumentOperation>(
                                                                        new ArgumentOperation(underlyingValue,
                                                                                              ArgumentKind.Explicit,
                                                                                              method.Parameters[0],
                                                                                              inConversionOpt: null,
                                                                                              outConversionOpt: null,
                                                                                              semanticModel: null,
                                                                                              underlyingValue.Syntax,
                                                                                              isImplicit: true)),
                                                            semanticModel: null,
                                                            underlyingValue.Syntax,
                                                            type,
                                                            constantValue: default,
                                                            isImplicit: true);
                    }
                }
            }

            return null;
        }

        public override IOperation VisitConditionalAccessInstance(IConditionalAccessInstanceOperation operation, int? captureIdForResult)
        {
            Debug.Assert(_currentConditionalAccessInstance != null);
            IOperation result = _currentConditionalAccessInstance;
            _currentConditionalAccessInstance = null;
            return result;
        }

        public override IOperation VisitExpressionStatement(IExpressionStatementOperation operation, int? captureIdForResult)
        {
            Debug.Assert(_currentStatement == operation);

            IOperation underlying = Visit(operation.Operation);

            if (underlying == null)
            {
                Debug.Assert(operation.Operation.Kind == OperationKind.ConditionalAccess);
                return null;
            }
            else if (operation.Operation.Kind == OperationKind.Throw)
            {
                return null;
            }

            return new ExpressionStatement(underlying, semanticModel: null, operation.Syntax, operation.Type, operation.ConstantValue, IsImplicit(operation));
        }

        public override IOperation VisitWhileLoop(IWhileLoopOperation operation, int? captureIdForResult)
        {
            Debug.Assert(_currentStatement == operation);
            RegionBuilder locals = null;
            bool haveLocals = !operation.Locals.IsEmpty;
            if (haveLocals)
            {
                locals = new RegionBuilder(ControlFlowGraph.RegionKind.Locals, locals: operation.Locals);
            }

            var @continue = GetLabeledOrNewBlock(operation.ContinueLabel);
            var @break = GetLabeledOrNewBlock(operation.ExitLabel);

            if (operation.ConditionIsTop)
            {
                // while (condition) 
                //   body;
                //
                // becomes
                //
                // continue:
                // {
                //     GotoIfFalse condition break;
                //     body
                //     goto continue;
                // }
                // break:

                AppendNewBlock(@continue);

                if (haveLocals)
                {
                    EnterRegion(locals);
                }

                VisitConditionalBranch(operation.Condition, ref @break, sense: operation.ConditionIsUntil);

                VisitStatement(operation.Body);
                LinkBlocks(CurrentBasicBlock, @continue);
            }
            else
            {
                // do
                //   body
                // while (condition);
                //
                // becomes
                //
                // start: 
                // {
                //   body
                //   continue:
                //   GotoIfTrue condition start;
                // }
                // break:

                var start = new BasicBlock(BasicBlockKind.Block);
                AppendNewBlock(start);

                if (haveLocals)
                {
                    EnterRegion(locals);
                }

                VisitStatement(operation.Body);

                AppendNewBlock(@continue);

                if (operation.Condition != null)
                {
                    VisitConditionalBranch(operation.Condition, ref start, sense: !operation.ConditionIsUntil);
                }
                else
                {
                    LinkBlocks(CurrentBasicBlock, start);
                    _currentBasicBlock = null;
                }
            }

            if (haveLocals)
            {
                Debug.Assert(_currentRegion == locals);
                LeaveRegion();
            }

            AppendNewBlock(@break);
            return null;
        }

        public override IOperation VisitTry(ITryOperation operation, int? captureIdForResult)
        {
            Debug.Assert(_currentStatement == operation);

            var afterTryCatchFinally = GetLabeledOrNewBlock(operation.ExitLabel);

            if (operation.Catches.IsEmpty && operation.Finally == null)
            {
                // Malformed node without handlers
                // It looks like we can get here for VB only. Let's recover the same way C# does, i.e.
                // pretend that there is no Try. Just visit body.
                VisitStatement(operation.Body);
                AppendNewBlock(afterTryCatchFinally);
                return null;
            }

            RegionBuilder tryAndFinallyRegion = null;
            bool haveFinally = operation.Finally != null;
            if (haveFinally)
            {
                tryAndFinallyRegion = new RegionBuilder(ControlFlowGraph.RegionKind.TryAndFinally);
                EnterRegion(tryAndFinallyRegion);
                EnterRegion(new RegionBuilder(ControlFlowGraph.RegionKind.Try));
            }

            bool haveCatches = !operation.Catches.IsEmpty;
            if (haveCatches)
            {
                EnterRegion(new RegionBuilder(ControlFlowGraph.RegionKind.TryAndCatch));
                EnterRegion(new RegionBuilder(ControlFlowGraph.RegionKind.Try));
            }

            VisitStatement(operation.Body);
            LinkBlocks(CurrentBasicBlock, afterTryCatchFinally);

            if (haveCatches)
            {
                Debug.Assert(_currentRegion.Kind == ControlFlowGraph.RegionKind.Try);
                LeaveRegion();

                foreach (ICatchClauseOperation catchClause in operation.Catches)
                {
                    RegionBuilder filterAndHandlerRegion = null;

                    IOperation exceptionDeclarationOrExpression = catchClause.ExceptionDeclarationOrExpression;
                    IOperation filter = catchClause.Filter;
                    bool haveFilter = filter != null;
                    var catchBlock = new BasicBlock(BasicBlockKind.Block);

                    if (haveFilter)
                    {
                        filterAndHandlerRegion = new RegionBuilder(ControlFlowGraph.RegionKind.FilterAndHandler, catchClause.ExceptionType, catchClause.Locals);
                        EnterRegion(filterAndHandlerRegion);

                        var filterRegion = new RegionBuilder(ControlFlowGraph.RegionKind.Filter, catchClause.ExceptionType);
                        EnterRegion(filterRegion);

                        AddExceptionStore(catchClause.ExceptionType, exceptionDeclarationOrExpression);

                        VisitConditionalBranch(filter, ref catchBlock, sense: true);
                        var continueDispatchBlock = new BasicBlock(BasicBlockKind.Block);
                        AppendNewBlock(continueDispatchBlock);
                        continueDispatchBlock.InternalNext.Branch.Kind = BasicBlock.BranchKind.StructuredExceptionHandling;
                        LeaveRegion();

                        Debug.Assert(filterRegion.LastBlock.InternalNext.Branch.Destination == null);
                        Debug.Assert(filterRegion.FirstBlock.Predecessors.IsEmpty);
                    }

                    var handlerRegion = new RegionBuilder(ControlFlowGraph.RegionKind.Catch, catchClause.ExceptionType,
                                                          haveFilter ? default : catchClause.Locals);
                    EnterRegion(handlerRegion);

                    AppendNewBlock(catchBlock, linkToPrevious: false);

                    if (!haveFilter)
                    {
                        AddExceptionStore(catchClause.ExceptionType, exceptionDeclarationOrExpression);
                    }

                    VisitStatement(catchClause.Handler);
                    LinkBlocks(CurrentBasicBlock, afterTryCatchFinally);

                    LeaveRegion();

                    if (haveFilter)
                    {
                        Debug.Assert(_currentRegion == filterAndHandlerRegion);
                        LeaveRegion();
                        Debug.Assert(filterAndHandlerRegion.Regions[0].LastBlock.InternalNext.Branch.Destination == null);
                        Debug.Assert(handlerRegion.FirstBlock.Predecessors.All(p => filterAndHandlerRegion.Regions[0].FirstBlock.Ordinal <= p.Ordinal &&
                                                                                    filterAndHandlerRegion.Regions[0].LastBlock.Ordinal >= p.Ordinal));
                    }
                    else
                    {
                        Debug.Assert(handlerRegion.FirstBlock.Predecessors.IsEmpty);
                    }
                }

                Debug.Assert(_currentRegion.Kind == ControlFlowGraph.RegionKind.TryAndCatch);
                LeaveRegion();
            }

            if (haveFinally)
            {
                Debug.Assert(_currentRegion.Kind == ControlFlowGraph.RegionKind.Try);
                LeaveRegion();

                var finallyRegion = new RegionBuilder(ControlFlowGraph.RegionKind.Finally);
                EnterRegion(finallyRegion);
                AppendNewBlock(new BasicBlock(BasicBlockKind.Block));
                VisitStatement(operation.Finally);
                var continueDispatchBlock = new BasicBlock(BasicBlockKind.Block);
                AppendNewBlock(continueDispatchBlock);
                continueDispatchBlock.InternalNext.Branch.Kind = BasicBlock.BranchKind.StructuredExceptionHandling;
                LeaveRegion();
                Debug.Assert(_currentRegion == tryAndFinallyRegion);
                LeaveRegion();
                Debug.Assert(finallyRegion.LastBlock.InternalNext.Branch.Destination == null);
                Debug.Assert(finallyRegion.FirstBlock.Predecessors.IsEmpty);
            }

            AppendNewBlock(afterTryCatchFinally, linkToPrevious: false);
            Debug.Assert(tryAndFinallyRegion?.Regions[1].LastBlock.InternalNext.Branch.Destination == null);

            return null;
        }

        private void AddExceptionStore(ITypeSymbol exceptionType, IOperation exceptionDeclarationOrExpression)
        {
            if (exceptionDeclarationOrExpression != null)
            {
                IOperation exceptionTarget;
                SyntaxNode syntax = exceptionDeclarationOrExpression.Syntax;
                if (exceptionDeclarationOrExpression.Kind == OperationKind.VariableDeclarator)
                {
                    ILocalSymbol local = ((IVariableDeclaratorOperation)exceptionDeclarationOrExpression).Symbol;
                    exceptionTarget = new LocalReferenceExpression(local,
                                                                  isDeclaration: true,
                                                                  semanticModel: null,
                                                                  syntax,
                                                                  local.Type,
                                                                  constantValue: default,
                                                                  isImplicit: true);
                }
                else
                {
                    exceptionTarget = Visit(exceptionDeclarationOrExpression);
                }

                if (exceptionTarget != null)
                {
                    AddStatement(new SimpleAssignmentExpression(
                                         exceptionTarget,
                                         isRef: false,
                                         new CaughtExceptionOperation(syntax, exceptionType),
                                         semanticModel: null,
                                         syntax,
                                         type: null,
                                         constantValue: default,
                                         isImplicit: true));
                }
            }
        }

        public override IOperation VisitCatchClause(ICatchClauseOperation operation, int? captureIdForResult)
        {
            throw ExceptionUtilities.Unreachable;
        }

        public override IOperation VisitReturn(IReturnOperation operation, int? captureIdForResult)
        {
            Debug.Assert(_currentStatement == operation);
            IOperation returnedValue = Visit(operation.ReturnedValue);

            switch (operation.Kind)
            {
                case OperationKind.YieldReturn:
                    AddStatement(new ReturnStatement(OperationKind.YieldReturn, returnedValue, semanticModel: null, operation.Syntax, operation.Type, operation.ConstantValue, IsImplicit(operation)));
                    break;

                case OperationKind.YieldBreak:
                case OperationKind.Return:
                    BasicBlock current = CurrentBasicBlock;
                    LinkBlocks(CurrentBasicBlock, _exit, returnedValue is null ? BasicBlock.BranchKind.Regular : BasicBlock.BranchKind.Return);
                    current.InternalNext.Value = Operation.SetParentOperation(returnedValue, null);
                    _currentBasicBlock = null;
                    break;

                default:
                    throw ExceptionUtilities.UnexpectedValue(operation.Kind);
            }

            return null;
        }

        public override IOperation VisitLabeled(ILabeledOperation operation, int? captureIdForResult)
        {
            Debug.Assert(_currentStatement == operation);

            BasicBlock labeled = GetLabeledOrNewBlock(operation.Label);

            if (labeled.Ordinal != -1)
            {
                // Must be a duplicate label. Recover by simply allocating a new block.
                labeled = new BasicBlock(BasicBlockKind.Block);
            }

            AppendNewBlock(labeled);
            VisitStatement(operation.Operation);
            return null;
        }

        private BasicBlock GetLabeledOrNewBlock(ILabelSymbol labelOpt)
        {
            if (labelOpt == null)
            {
                return new BasicBlock(BasicBlockKind.Block);
            }

            BasicBlock labeledBlock;

            if (_labeledBlocks == null)
            {
                _labeledBlocks = PooledDictionary<ILabelSymbol, BasicBlock>.GetInstance();
            }
            else if (_labeledBlocks.TryGetValue(labelOpt, out labeledBlock))
            {
                return labeledBlock;
            }

            labeledBlock = new BasicBlock(BasicBlockKind.Block);
            _labeledBlocks.Add(labelOpt, labeledBlock);
            return labeledBlock;
        }

        public override IOperation VisitBranch(IBranchOperation operation, int? captureIdForResult)
        {
            Debug.Assert(_currentStatement == operation);
            LinkBlocks(CurrentBasicBlock, GetLabeledOrNewBlock(operation.Target));
            _currentBasicBlock = null;
            return null;
        }

        public override IOperation VisitEmpty(IEmptyOperation operation, int? captureIdForResult)
        {
            Debug.Assert(_currentStatement == operation);
            return null;
        }

        public override IOperation VisitThrow(IThrowOperation operation, int? captureIdForResult)
        {
            bool isStatement = (_currentStatement == operation);

            if (!isStatement)
            {
                SpillEvalStack();
            }

            IOperation exception = Operation.SetParentOperation(Visit(operation.Exception), null);

            BasicBlock current = CurrentBasicBlock;
            AppendNewBlock(new BasicBlock(BasicBlockKind.Block), linkToPrevious: false);
            Debug.Assert(current.InternalNext.Value == null);
            Debug.Assert(current.InternalNext.Branch.Destination == null);
            Debug.Assert(current.InternalNext.Branch.Kind == BasicBlock.BranchKind.None);
            current.InternalNext.Value = exception;
            current.InternalNext.Branch.Kind = operation.Exception == null ? BasicBlock.BranchKind.ReThrow : BasicBlock.BranchKind.Throw;

            if (isStatement)
            {
                return null;
            }
            else
            {
                return Operation.CreateOperationNone(semanticModel: null, operation.Syntax, constantValue: default, children: ImmutableArray<IOperation>.Empty, isImplicit: true);
            }
        }

        public override IOperation VisitUsing(IUsingOperation operation, int? captureIdForResult)
        {
            Debug.Assert(operation == _currentStatement);

            Compilation compilation = ((Operation)operation).SemanticModel.Compilation;
            ITypeSymbol iDisposable = compilation.GetSpecialType(SpecialType.System_IDisposable);

            bool haveLocals = !operation.Locals.IsEmpty;
            if (haveLocals)
            {
                EnterRegion(new RegionBuilder(ControlFlowGraph.RegionKind.Locals, locals: operation.Locals));
            }

            if (operation.Resources.Kind == OperationKind.VariableDeclarationGroup)
            {
                var declarationGroup = (IVariableDeclarationGroupOperation)operation.Resources;
                var resourceQueue = ArrayBuilder<(IVariableDeclarationOperation, IVariableDeclaratorOperation)>.GetInstance(declarationGroup.Declarations.Length);
                
                foreach (IVariableDeclarationOperation declaration in declarationGroup.Declarations)
                {
                    foreach (IVariableDeclaratorOperation declarator in declaration.Declarators)
                    {
                        resourceQueue.Add((declaration, declarator));
                    }
                }

                resourceQueue.ReverseContents();
                
                processQueue(resourceQueue);
            }
            else
            {
                Debug.Assert(operation.Resources.Kind != OperationKind.VariableDeclaration);
                Debug.Assert(operation.Resources.Kind != OperationKind.VariableDeclarator);

                IOperation resource = Visit(operation.Resources);
                int captureId = _availableCaptureId++;

                if (shouldConvertToIDisposableBeforeTry(resource))
                {
                    resource = ConvertToIDisposable(resource, iDisposable);
                }

                AddStatement(new FlowCapture(captureId, resource.Syntax, resource));
                processResource(new FlowCaptureReference(captureId, resource.Syntax, resource.Type, constantValue: default), resourceQueueOpt: null);
            }

            if (haveLocals)
            {
                LeaveRegion();
            }

            return null;

            void processQueue(ArrayBuilder<(IVariableDeclarationOperation, IVariableDeclaratorOperation)> resourceQueueOpt)
            {
                if (resourceQueueOpt == null || resourceQueueOpt.Count == 0)
                {
                    VisitStatement(operation.Body);
                }
                else
                {
                    (IVariableDeclarationOperation declaration, IVariableDeclaratorOperation declarator) = resourceQueueOpt.Pop();
                    HandleVariableDeclarator(declaration, declarator);
                    ILocalSymbol localSymbol = declarator.Symbol;
                    processResource(new LocalReferenceExpression(localSymbol, isDeclaration: false, semanticModel: null, declarator.Syntax, localSymbol.Type,
                                                                 constantValue: default, isImplicit: true),
                                    resourceQueueOpt);
                }
            }

            bool shouldConvertToIDisposableBeforeTry(IOperation resource)
            {
                return resource.Type == null || resource.Type.Kind == SymbolKind.DynamicType;
            }

            void processResource(IOperation resource, ArrayBuilder<(IVariableDeclarationOperation, IVariableDeclaratorOperation)> resourceQueueOpt)
            {
                // When ResourceType is a non-nullable value type, the expansion is:
                // 
                // { 
                //   ResourceType resource = expr; 
                //   try { statement; } 
                //   finally { ((IDisposable)resource).Dispose(); }
                // }
                // 
                // Otherwise, when Resource type is a nullable value type or
                // a reference type other than dynamic, the expansion is:
                // 
                // { 
                //   ResourceType resource = expr; 
                //   try { statement; } 
                //   finally { if (resource != null) ((IDisposable)resource).Dispose(); }
                // }
                // 
                // Otherwise, when ResourceType is dynamic, the expansion is:
                // { 
                //   dynamic resource = expr; 
                //   IDisposable d = (IDisposable)resource;
                //   try { statement; } 
                //   finally { if (d != null) d.Dispose(); }
                // }

                if (shouldConvertToIDisposableBeforeTry(resource))
                {
                    resource = ConvertToIDisposable(resource, iDisposable);
                    int captureId = _availableCaptureId++;
                    AddStatement(new FlowCapture(captureId, resource.Syntax, resource));
                    resource = new FlowCaptureReference(captureId, resource.Syntax, resource.Type, constantValue: default);
                }

                var afterTryFinally = new BasicBlock(BasicBlockKind.Block);

                EnterRegion(new RegionBuilder(ControlFlowGraph.RegionKind.TryAndFinally));
                EnterRegion(new RegionBuilder(ControlFlowGraph.RegionKind.Try));

                processQueue(resourceQueueOpt);

                LinkBlocks(CurrentBasicBlock, afterTryFinally);

                Debug.Assert(_currentRegion.Kind == ControlFlowGraph.RegionKind.Try);
                LeaveRegion();

                AddDisposingFinally(resource, knownToImplementIDisposable: true, iDisposable, compilation);

                Debug.Assert(_currentRegion.Kind == ControlFlowGraph.RegionKind.TryAndFinally);
                LeaveRegion();

                AppendNewBlock(afterTryFinally, linkToPrevious: false);
            }
        }

        private void AddDisposingFinally(IOperation resource, bool knownToImplementIDisposable, ITypeSymbol iDisposable, Compilation compilation)
        {
            Debug.Assert(_currentRegion.Kind == ControlFlowGraph.RegionKind.TryAndFinally);

            var endOfFinally = new BasicBlock(BasicBlockKind.Block);
            endOfFinally.InternalNext.Branch.Kind = BasicBlock.BranchKind.StructuredExceptionHandling;

            EnterRegion(new RegionBuilder(ControlFlowGraph.RegionKind.Finally));
            AppendNewBlock(new BasicBlock(BasicBlockKind.Block));

            if (!knownToImplementIDisposable)
            {
                Debug.Assert(!isNotNullableValueType(resource.Type));
                resource = ConvertToIDisposable(resource, iDisposable, isTryCast: true);
                int captureId = _availableCaptureId++;
                AddStatement(new FlowCapture(captureId, resource.Syntax, resource));
                resource = new FlowCaptureReference(captureId, resource.Syntax, iDisposable, constantValue: default);
            }

            if (!knownToImplementIDisposable || !isNotNullableValueType(resource.Type))
            {
                IOperation condition = MakeIsNullOperation(OperationCloner.CloneOperation(resource), compilation);
                condition = Operation.SetParentOperation(condition, null);
                LinkBlocks(CurrentBasicBlock, (condition, JumpIfTrue: true, RegularBranch(endOfFinally)));
                _currentBasicBlock = null;
            }

            if (!resource.Type.Equals(iDisposable))
            {
                resource = ConvertToIDisposable(resource, iDisposable);
            }

            AddStatement(tryDispose(resource) ??
                         // PROTOTYPE(dataflow): The scenario with missing Dispose is not covered by unit-tests.
                         MakeInvalidOperation(type: null, resource));

            AppendNewBlock(endOfFinally);

            LeaveRegion();
            return;

            IOperation tryDispose(IOperation value)
            {
                Debug.Assert(value.Type == iDisposable);

                var method = (IMethodSymbol)compilation.CommonGetSpecialTypeMember(SpecialMember.System_IDisposable__Dispose);
                if (method != null)
                {
                    return new InvocationExpression(method, value, isVirtual: true,
                                                    ImmutableArray<IArgumentOperation>.Empty, semanticModel: null, value.Syntax,
                                                    method.ReturnType, constantValue: default, isImplicit: true);
                }

                return null;
            }

            bool isNotNullableValueType(ITypeSymbol type)
            {
                return type?.IsValueType == true && !ITypeSymbolHelpers.IsNullableType(type);
            }
        }

        private static IOperation ConvertToIDisposable(IOperation operand, ITypeSymbol iDisposable, bool isTryCast = false)
        {
            Debug.Assert(iDisposable.SpecialType == SpecialType.System_IDisposable);
            return new ConversionOperation(operand, ConvertibleConversion.Instance, isTryCast, isChecked: false,
                                           semanticModel: null, operand.Syntax, iDisposable, constantValue: default, isImplicit: true);
        }

        public override IOperation VisitLock(ILockOperation operation, int? captureIdForResult)
        {
            Debug.Assert(operation == _currentStatement);

            SemanticModel semanticModel = ((Operation)operation).SemanticModel;
            ITypeSymbol objectType = semanticModel.Compilation.GetSpecialType(SpecialType.System_Object);

            // If Monitor.Enter(object, ref bool) is available:
            //
            // L $lock = `LockedValue`;  
            // bool $lockTaken = false;                   
            // try
            // {
            //     Monitor.Enter($lock, ref $lockTaken);
            //     `body`                               
            // }
            // finally
            // {                                        
            //     if ($lockTaken) Monitor.Exit($lock);   
            // }

            // If Monitor.Enter(object, ref bool) is not available:
            //
            // L $lock = `LockedValue`;
            // Monitor.Enter($lock);           // NB: before try-finally so we don't Exit if an exception prevents us from acquiring the lock.
            // try 
            // {
            //     `body`
            // } 
            // finally 
            // {
            //     Monitor.Exit($lock); 
            // }

            // If original type of the LockedValue object is System.Object, VB calls runtime helper (if one is available)
            // Microsoft.VisualBasic.CompilerServices.ObjectFlowControl.CheckForSyncLockOnValueType to ensure no value type is 
            // used. 
            // For simplicity, we will not synthesize this call because its presence is unlikely to affect graph analysis.

            IOperation lockedValue = Visit(operation.LockedValue);

            if (!objectType.Equals(lockedValue.Type))
            {
                lockedValue = new ConversionOperation(lockedValue, ConvertibleConversion.Instance, isTryCast: false, isChecked: false,
                                                      semanticModel: null, lockedValue.Syntax, objectType, constantValue: default, isImplicit: true);
            }

            int captureId = _availableCaptureId++;
            AddStatement(new FlowCapture(captureId, lockedValue.Syntax, lockedValue));
            lockedValue = new FlowCaptureReference(captureId, lockedValue.Syntax, lockedValue.Type, constantValue: default);

            var enterMethod = (IMethodSymbol)semanticModel.Compilation.CommonGetWellKnownTypeMember(WellKnownMember.System_Threading_Monitor__Enter2);
            bool legacyMode = (enterMethod == null);

            if (legacyMode)
            {
                enterMethod = (IMethodSymbol)semanticModel.Compilation.CommonGetWellKnownTypeMember(WellKnownMember.System_Threading_Monitor__Enter);

                // Monitor.Enter($lock);
                if (enterMethod == null)
                {
                    // PROTOTYPE(dataflow): The scenario with missing Enter is not covered by unit-tests.
                    AddStatement(MakeInvalidOperation(type: null, lockedValue));
                }
                else
                {
                    AddStatement(new InvocationExpression(enterMethod, instance: null, isVirtual: false,
                                                          ImmutableArray.Create<IArgumentOperation>(
                                                                    new ArgumentOperation(lockedValue,
                                                                                          ArgumentKind.Explicit,
                                                                                          enterMethod.Parameters[0],
                                                                                          inConversionOpt: null,
                                                                                          outConversionOpt: null,
                                                                                          semanticModel: null,
                                                                                          lockedValue.Syntax,
                                                                                          isImplicit: true)),
                                                          semanticModel: null, lockedValue.Syntax,
                                                          enterMethod.ReturnType, constantValue: default, isImplicit: true));
                }
            }

            var afterTryFinally = new BasicBlock(BasicBlockKind.Block);

            EnterRegion(new RegionBuilder(ControlFlowGraph.RegionKind.TryAndFinally));
            EnterRegion(new RegionBuilder(ControlFlowGraph.RegionKind.Try));

            IOperation lockTaken = null;
            if (!legacyMode)
            {
                // Monitor.Enter($lock, ref $lockTaken);
                lockTaken = new FlowCaptureReference(_availableCaptureId++, lockedValue.Syntax, semanticModel.Compilation.GetSpecialType(SpecialType.System_Boolean), constantValue: default);
                AddStatement(new InvocationExpression(enterMethod, instance: null, isVirtual: false,
                                                      ImmutableArray.Create<IArgumentOperation>(
                                                                new ArgumentOperation(lockedValue,
                                                                                      ArgumentKind.Explicit,
                                                                                      enterMethod.Parameters[0],
                                                                                      inConversionOpt: null,
                                                                                      outConversionOpt: null,
                                                                                      semanticModel: null,
                                                                                      lockedValue.Syntax,
                                                                                      isImplicit: true),
                                                                new ArgumentOperation(lockTaken,
                                                                                      ArgumentKind.Explicit,
                                                                                      enterMethod.Parameters[1],
                                                                                      inConversionOpt: null,
                                                                                      outConversionOpt: null,
                                                                                      semanticModel: null,
                                                                                      lockedValue.Syntax,
                                                                                      isImplicit: true)),
                                                      semanticModel: null, lockedValue.Syntax,
                                                      enterMethod.ReturnType, constantValue: default, isImplicit: true));
            }

            VisitStatement(operation.Body);

            LinkBlocks(CurrentBasicBlock, afterTryFinally);

            Debug.Assert(_currentRegion.Kind == ControlFlowGraph.RegionKind.Try);
            LeaveRegion();

            var endOfFinally = new BasicBlock(BasicBlockKind.Block);
            endOfFinally.InternalNext.Branch.Kind = BasicBlock.BranchKind.StructuredExceptionHandling;

            EnterRegion(new RegionBuilder(ControlFlowGraph.RegionKind.Finally));
            AppendNewBlock(new BasicBlock(BasicBlockKind.Block));

            if (!legacyMode)
            {
                // if ($lockTaken)
                IOperation condition = OperationCloner.CloneOperation(lockTaken);
                condition = Operation.SetParentOperation(condition, null);
                LinkBlocks(CurrentBasicBlock, (condition, JumpIfTrue: false, RegularBranch(endOfFinally)));
                _currentBasicBlock = null;
            }

            // Monitor.Exit($lock);
            var exitMethod = (IMethodSymbol)semanticModel.Compilation.CommonGetWellKnownTypeMember(WellKnownMember.System_Threading_Monitor__Exit);
            lockedValue = OperationCloner.CloneOperation(lockedValue);

            if (exitMethod == null)
            {
                // PROTOTYPE(dataflow): The scenario with missing Exit is not covered by unit-tests.
                AddStatement(MakeInvalidOperation(type: null, lockedValue));
            }
            else
            {
                AddStatement(new InvocationExpression(exitMethod, instance: null, isVirtual: false,
                                                      ImmutableArray.Create<IArgumentOperation>(
                                                                new ArgumentOperation(lockedValue,
                                                                                      ArgumentKind.Explicit,
                                                                                      exitMethod.Parameters[0],
                                                                                      inConversionOpt: null,
                                                                                      outConversionOpt: null,
                                                                                      semanticModel: null,
                                                                                      lockedValue.Syntax,
                                                                                      isImplicit: true)),
                                                      semanticModel: null, lockedValue.Syntax,
                                                      exitMethod.ReturnType, constantValue: default, isImplicit: true));
            }

            AppendNewBlock(endOfFinally);

            LeaveRegion();
            Debug.Assert(_currentRegion.Kind == ControlFlowGraph.RegionKind.TryAndFinally);
            LeaveRegion();

            AppendNewBlock(afterTryFinally, linkToPrevious: false);

            return null;
        }

        public override IOperation VisitForEachLoop(IForEachLoopOperation operation, int? captureIdForResult)
        {
            Debug.Assert(_currentStatement == operation);

            ForEachLoopOperationInfo info = ((BaseForEachLoopStatement)operation).Info;

            bool haveLocals = !operation.Locals.IsEmpty;
            bool createdRegionForCollection = false;

            if (haveLocals && operation.LoopControlVariable.Kind == OperationKind.VariableDeclarator)
            {
                // VB has rather interesting scoping rules for control variable.
                // It is in scope in the collection expression. However, it is considered to be 
                // "a different" version of that local. Effectively when the code is emitted,
                // there are two distinct locals, one is used in the collection expression and the 
                // other is used as a loop control variable. This is done to have proper hoisting 
                // and lifetime in presence of lambdas.
                // Rather than introducing a separate local symbol, we will simply add another 
                // lifetime region for that local around the collection expression. 

                var declarator = (IVariableDeclaratorOperation)operation.LoopControlVariable;
                ILocalSymbol local = declarator.Symbol;

                foreach (IOperation op in operation.Collection.DescendantsAndSelf())
                {
                    if (op is ILocalReferenceOperation l && l.Local.Equals(local))
                    {
                        EnterRegion(new RegionBuilder(ControlFlowGraph.RegionKind.Locals, locals: ImmutableArray.Create(local)));
                        createdRegionForCollection = true;
                        break;
                    }
                }
            }

            IOperation enumerator = getEnumerator();

            if (createdRegionForCollection)
            {
                LeaveRegion();
            }

            if (info.NeedsDispose)
            {
                EnterRegion(new RegionBuilder(ControlFlowGraph.RegionKind.TryAndFinally));
                EnterRegion(new RegionBuilder(ControlFlowGraph.RegionKind.Try));
            }

            var @continue = GetLabeledOrNewBlock(operation.ContinueLabel);
            var @break = GetLabeledOrNewBlock(operation.ExitLabel);

            AppendNewBlock(@continue);

            IOperation condition = Operation.SetParentOperation(getCondition(enumerator), null);
            LinkBlocks(CurrentBasicBlock, (condition, JumpIfTrue: false, RegularBranch(@break)));
            _currentBasicBlock = null;

            if (haveLocals)
            {
                EnterRegion(new RegionBuilder(ControlFlowGraph.RegionKind.Locals, locals: operation.Locals));
            }

            AddStatement(getLoopControlVariableAssignment(applyConversion(info.CurrentConversion, getCurrent(OperationCloner.CloneOperation(enumerator)), info.ElementType)));
            VisitStatement(operation.Body);
            LinkBlocks(CurrentBasicBlock, @continue);

            if (haveLocals)
            {
                LeaveRegion();
            }

            AppendNewBlock(@break);

            if (info.NeedsDispose)
            {
                var afterTryFinally = new BasicBlock(BasicBlockKind.Block);
                LinkBlocks(CurrentBasicBlock, afterTryFinally);

                Debug.Assert(_currentRegion.Kind == ControlFlowGraph.RegionKind.Try);
                LeaveRegion();

                Compilation compilation = ((Operation)operation).SemanticModel.Compilation;
                AddDisposingFinally(OperationCloner.CloneOperation(enumerator),
                                    info.KnownToImplementIDisposable,
                                    compilation.GetSpecialType(SpecialType.System_IDisposable),
                                    compilation);

                Debug.Assert(_currentRegion.Kind == ControlFlowGraph.RegionKind.TryAndFinally);
                LeaveRegion();

                AppendNewBlock(afterTryFinally, linkToPrevious: false);
            }

            return null;

            IOperation applyConversion(IConvertibleConversion conversionOpt, IOperation operand, ITypeSymbol targetType)
            {
                if (conversionOpt?.ToCommonConversion().IsIdentity == false)
                {
                    operand = new ConversionOperation(operand, conversionOpt, isTryCast: false, isChecked: false, semanticModel: null,
                                                      operand.Syntax, targetType, constantValue: default, isImplicit: true);
                }

                return operand;
            }

            IOperation getEnumerator()
            {
                if (info.GetEnumeratorMethod != null)
                {
                    IOperation invocation = makeInvocation(operation.Collection.Syntax,
                                                           info.GetEnumeratorMethod,
                                                           info.GetEnumeratorMethod.IsStatic ? null : Visit(operation.Collection),
                                                           info.GetEnumeratorArguments);

                    int enumeratorCaptureId = _availableCaptureId++;
                    AddStatement(new FlowCapture(enumeratorCaptureId, operation.Collection.Syntax, invocation));

                    return new FlowCaptureReference(enumeratorCaptureId, operation.Collection.Syntax, info.GetEnumeratorMethod.ReturnType, constantValue: default);
                }
                else
                {
                    // This must be an error case
                    AddStatement(MakeInvalidOperation(type: null, Visit(operation.Collection)));
                    return new InvalidOperation(ImmutableArray<IOperation>.Empty, semanticModel: null, operation.Collection.Syntax,
                                                type: null,constantValue: default, isImplicit: true);
                }
            }

            IOperation getCondition(IOperation enumeratorRef)
            {
                if (info.MoveNextMethod != null)
                {
                    return makeInvocationDroppingInstanceForStaticMethods(info.MoveNextMethod, enumeratorRef, info.MoveNextArguments);
                }
                else
                {
                    // This must be an error case
                    return MakeInvalidOperation(((Operation)operation).SemanticModel.Compilation.GetSpecialType(SpecialType.System_Boolean), enumeratorRef);
                }
            }

            IOperation getCurrent(IOperation enumeratorRef)
            {
                if (info.CurrentProperty != null)
                {
                    return new PropertyReferenceExpression(info.CurrentProperty,
                                                           info.CurrentProperty.IsStatic ? null : enumeratorRef,
                                                           makeArguments(info.CurrentArguments), semanticModel: null,
                                                           operation.LoopControlVariable.Syntax,
                                                           info.CurrentProperty.Type, constantValue: default, isImplicit: true);
                }
                else
                {
                    // This must be an error case
                    return MakeInvalidOperation(type: null, enumeratorRef);
                }
            }

            IOperation getLoopControlVariableAssignment(IOperation current)
            {
                switch (operation.LoopControlVariable.Kind)
                {
                    case OperationKind.VariableDeclarator:
                        var declarator = (IVariableDeclaratorOperation)operation.LoopControlVariable;
                        ILocalSymbol local = declarator.Symbol;
                        current = applyConversion(info.ElementConversion, current, local.Type);

                        return new SimpleAssignmentExpression(new LocalReferenceExpression(local, isDeclaration: true, semanticModel: null,
                                                                                           declarator.Syntax, local.Type, constantValue: default, isImplicit: true),
                                                              isRef: local.RefKind != RefKind.None, current, semanticModel: null, declarator.Syntax, type: null,
                                                              constantValue: default, isImplicit: true);

                    case OperationKind.Tuple:
                    case OperationKind.DeclarationExpression:
                        Debug.Assert(info.ElementConversion?.ToCommonConversion().IsIdentity != false);

                        return new DeconstructionAssignmentExpression(VisitPreservingTupleOperations(operation.LoopControlVariable),
                                                                      current, semanticModel: null,
                                                                      operation.LoopControlVariable.Syntax, operation.LoopControlVariable.Type,
                                                                      constantValue: default, isImplicit: true);
                    default:
                        return new SimpleAssignmentExpression(Visit(operation.LoopControlVariable),
                                                              isRef: false, // In C# this is an error case and VB doesn't support ref locals
                                                              current, semanticModel: null, operation.LoopControlVariable.Syntax,
                                                              operation.LoopControlVariable.Type,
                                                              constantValue: default, isImplicit: true);
                }
            }

            InvocationExpression makeInvocationDroppingInstanceForStaticMethods(IMethodSymbol method, IOperation instance, Lazy<ImmutableArray<IArgumentOperation>> arguments)
            {
                return makeInvocation(instance.Syntax, method, method.IsStatic ? null : instance, arguments);
            }

            InvocationExpression makeInvocation(SyntaxNode syntax, IMethodSymbol method, IOperation instanceOpt, Lazy<ImmutableArray<IArgumentOperation>> arguments)
            {
                Debug.Assert(method.IsStatic == (instanceOpt == null));
                return new InvocationExpression(method, instanceOpt,
                                                isVirtual: method.IsVirtual || method.IsAbstract || method.IsOverride,
                                                makeArguments(arguments), semanticModel: null, syntax,
                                                method.ReturnType, constantValue: default, isImplicit: true);
            }

            ImmutableArray<IArgumentOperation> makeArguments(Lazy<ImmutableArray<IArgumentOperation>> arguments)
            {
                if (arguments != null)
                {
                    return VisitArguments(arguments.Value);
                }

                return ImmutableArray<IArgumentOperation>.Empty;
            }
        }

        public override IOperation VisitForToLoop(IForToLoopOperation operation, int? captureIdForResult)
        {
            Debug.Assert(_currentStatement == operation);

            (ILocalSymbol loopObject, ForToLoopOperationUserDefinedInfo userDefinedInfo) = ((BaseForToLoopStatement)operation).Info;
            bool isObjectLoop = (loopObject != null);
            ImmutableArray<ILocalSymbol> locals = operation.Locals;

            if (isObjectLoop)
            {
                locals = locals.Insert(0, loopObject);
            }

            bool haveLocals = !locals.IsEmpty;

            Compilation compilation = ((Operation)operation).SemanticModel.Compilation;
            ITypeSymbol booleanType = compilation.GetSpecialType(SpecialType.System_Boolean);
            BasicBlock @continue = GetLabeledOrNewBlock(operation.ContinueLabel);
            BasicBlock @break = GetLabeledOrNewBlock(operation.ExitLabel);
            BasicBlock checkConditionBlock = new BasicBlock(BasicBlockKind.Block);
            BasicBlock bodyBlock = new BasicBlock(BasicBlockKind.Block);

            if (haveLocals)
            {
                EnterRegion(new RegionBuilder(ControlFlowGraph.RegionKind.Locals, locals: locals));
            }

            // Handle loop initialization
            int limitValueId = -1;
            int stepValueId = -1;
            IFlowCaptureReferenceOperation positiveFlag = null;
            ITypeSymbol stepEnumUnderlyingTypeOrSelf = ITypeSymbolHelpers.GetEnumUnderlyingTypeOrSelf(operation.StepValue.Type);

            initializeLoop();

            // Now check condition
            AppendNewBlock(checkConditionBlock);
            checkLoopCondition();

            // Handle body
            AppendNewBlock(bodyBlock);
            VisitStatement(operation.Body);

            // Increment
            AppendNewBlock(@continue);
            incrementLoopControlVariable();

            LinkBlocks(CurrentBasicBlock, checkConditionBlock);
            _currentBasicBlock = null;

            if (haveLocals)
            {
                LeaveRegion();
            }

            AppendNewBlock(@break);
            return null;

            IOperation tryCallObjectForLoopControlHelper(SyntaxNode syntax, WellKnownMember helper)
            {
                bool isInitialization = (helper == WellKnownMember.Microsoft_VisualBasic_CompilerServices_ObjectFlowControl_ForLoopControl__ForLoopInitObj);
                var loopObjectReference = new LocalReferenceExpression(loopObject, 
                                                                       isDeclaration: isInitialization, 
                                                                       semanticModel: null,
                                                                       operation.LoopControlVariable.Syntax, loopObject.Type,
                                                                       constantValue: default, isImplicit: true);

                var method = (IMethodSymbol)compilation.CommonGetWellKnownTypeMember(helper);
                int parametersCount = WellKnownMembers.GetDescriptor(helper).ParametersCount;

                if (method is null)
                {
                    var builder = ArrayBuilder<IOperation>.GetInstance(--parametersCount, fillWithValue: null);
                    builder[--parametersCount] = loopObjectReference;
                    do
                    {
                        builder[--parametersCount] = _evalStack.Pop();
                    }
                    while (parametersCount != 0);

                    return MakeInvalidOperation(operation.LimitValue.Syntax, booleanType, builder.ToImmutableAndFree());
                }
                else
                {

                    var builder = ArrayBuilder<IArgumentOperation>.GetInstance(parametersCount, fillWithValue: null);

                    builder[--parametersCount] = new ArgumentOperation(getLoopControlVariableReference(forceImplicit: true), // Yes we are going to evaluate it again
                                                                       ArgumentKind.Explicit, method.Parameters[parametersCount],
                                                                       inConversionOpt: null, outConversionOpt: null,
                                                                       semanticModel: null, syntax, isImplicit: true);

                    builder[--parametersCount] = new ArgumentOperation(loopObjectReference,
                                                                       ArgumentKind.Explicit, method.Parameters[parametersCount],
                                                                       inConversionOpt: null, outConversionOpt: null,
                                                                       semanticModel: null, syntax, isImplicit: true);

                    do
                    {
                        IOperation value = _evalStack.Pop();
                        builder[--parametersCount] = new ArgumentOperation(value,
                                                                           ArgumentKind.Explicit, method.Parameters[parametersCount],
                                                                           inConversionOpt: null, outConversionOpt: null,
                                                                           semanticModel: null, isInitialization ? value.Syntax : syntax, isImplicit: true);
                    }
                    while (parametersCount != 0);

                    return new InvocationExpression(method, instance: null, isVirtual: false, builder.ToImmutableAndFree(),
                                                    semanticModel: null, operation.LimitValue.Syntax, method.ReturnType,
                                                    constantValue: default, isImplicit: true);
                }
            }

            void initializeLoop()
            {
                if (isObjectLoop)
                {
                    // For i as Object = 3 To 6 step 2
                    //    body
                    // Next
                    //
                    // becomes ==>
                    //
                    // {
                    //   Dim loopObj        ' mysterious object that holds the loop state
                    //
                    //   ' helper does internal initialization and tells if we need to do any iterations
                    //   if Not ObjectFlowControl.ForLoopControl.ForLoopInitObj(ctrl, init, limit, step, ref loopObj, ref ctrl) 
                    //                               goto exit:
                    //   start:
                    //       body
                    //
                    //   continue:
                    //       ' helper updates loop state and tells if we need to do another iteration.
                    //       if ObjectFlowControl.ForLoopControl.ForNextCheckObj(ctrl, loopObj, ref ctrl) 
                    //                               GoTo start
                    // }
                    // exit:

#if DEBUG
                    int stackSize = _evalStack.Count;
#endif
                    _evalStack.Push(getLoopControlVariableReference(forceImplicit: false));
                    _evalStack.Push(Visit(operation.InitialValue));
                    _evalStack.Push(Visit(operation.LimitValue));
                    _evalStack.Push(Visit(operation.StepValue));

                    IOperation condition = tryCallObjectForLoopControlHelper(operation.LoopControlVariable.Syntax,
                                                                             WellKnownMember.Microsoft_VisualBasic_CompilerServices_ObjectFlowControl_ForLoopControl__ForLoopInitObj);
                    // PROTOTYPE(dataflow): The scenario with missing ObjectFlowControl.ForLoopControl.ForLoopInitObj is not covered by unit-tests.
#if DEBUG
                    Debug.Assert(stackSize == _evalStack.Count);
#endif
                    LinkBlocks(CurrentBasicBlock, (Operation.SetParentOperation(condition, null), JumpIfTrue: false, RegularBranch(@break)));
                    LinkBlocks(CurrentBasicBlock, bodyBlock);
                    _currentBasicBlock = null;
                }
                else
                {
                    int captureId = _availableCaptureId++;
                    IOperation controlVarReferenceForInitialization = getLoopControlVariableReference(forceImplicit: false, captureId);
                    CaptureResultIfNotAlready(controlVarReferenceForInitialization.Syntax, captureId, controlVarReferenceForInitialization);

                    int initialValueId = VisitAndCapture(operation.InitialValue);
                    limitValueId = VisitAndCapture(operation.LimitValue);
                    stepValueId = VisitAndCapture(operation.StepValue);
                    IOperation stepValue = getCaptureReference(stepValueId, operation.StepValue);

                    if (userDefinedInfo != null)
                    {
                        Debug.Assert(_forToLoopBinaryOperatorLeftOperand == null);
                        Debug.Assert(_forToLoopBinaryOperatorRightOperand == null);

                        // calculate and cache result of a positive check := step >= (step - step).
                        _forToLoopBinaryOperatorLeftOperand = getCaptureReference(stepValueId, operation.StepValue);
                        _forToLoopBinaryOperatorRightOperand = getCaptureReference(stepValueId, operation.StepValue);

                        IOperation subtraction = Visit(userDefinedInfo.Subtraction.Value);

                        _forToLoopBinaryOperatorLeftOperand = stepValue;
                        _forToLoopBinaryOperatorRightOperand = subtraction;

                        IOperation greaterThanOrEqual = Visit(userDefinedInfo.GreaterThanOrEqual.Value);

                        int positiveFlagId = _availableCaptureId++;
                        AddStatement(new FlowCapture(positiveFlagId, greaterThanOrEqual.Syntax, greaterThanOrEqual));
                        positiveFlag = new FlowCaptureReference(positiveFlagId, greaterThanOrEqual.Syntax, greaterThanOrEqual.Type, constantValue: default);

                        _forToLoopBinaryOperatorLeftOperand = null;
                        _forToLoopBinaryOperatorRightOperand = null;
                    }
                    else if (!operation.StepValue.ConstantValue.HasValue &&
                             !ITypeSymbolHelpers.IsSignedIntegralType(stepEnumUnderlyingTypeOrSelf) &&
                             !ITypeSymbolHelpers.IsUnsignedIntegralType(stepEnumUnderlyingTypeOrSelf))
                    {
                        IOperation stepValueIsNull = null;

                        if (ITypeSymbolHelpers.IsNullableType(stepValue.Type))
                        {
                            stepValueIsNull = MakeIsNullOperation(getCaptureReference(stepValueId, operation.StepValue), booleanType);
                            stepValue = TryUnwrapNullableValue(stepValue, compilation) ??
                                            MakeInvalidOperation(((INamedTypeSymbol)stepValue.Type).TypeArguments[0], stepValue);
                            // PROTOTYPE(dataflow): The scenario with missing GetValueOrDefault is not covered by unit-tests.
                        }

                        ITypeSymbol stepValueEnumUnderlyingTypeOrSelf = ITypeSymbolHelpers.GetEnumUnderlyingTypeOrSelf(stepValue.Type);

                        if (ITypeSymbolHelpers.IsNumericType(stepValueEnumUnderlyingTypeOrSelf))
                        {
                            // this one is tricky.
                            // step value is not used directly in the loop condition
                            // however its value determines the iteration direction
                            // isUp = IsTrue(step >= step - step)
                            // which implies that "step = null" ==> "isUp = false"

                            IOperation isUp;
                            int positiveFlagId = _availableCaptureId++;
                            var afterPositiveCheck = new BasicBlock(BasicBlockKind.Block);

                            if (stepValueIsNull != null)
                            {
                                var whenNotNull = new BasicBlock(BasicBlockKind.Block);

                                LinkBlocks(CurrentBasicBlock, (Operation.SetParentOperation(stepValueIsNull, null), JumpIfTrue: false, RegularBranch(whenNotNull)));
                                _currentBasicBlock = null;

                                // "isUp = false"
                                isUp = new LiteralExpression(semanticModel: null, stepValue.Syntax, booleanType, constantValue: false, isImplicit: true);

                                AddStatement(new FlowCapture(positiveFlagId, isUp.Syntax, isUp));

                                LinkBlocks(CurrentBasicBlock, afterPositiveCheck);
                                AppendNewBlock(whenNotNull);
                            }

                            IOperation literal = new LiteralExpression(semanticModel: null, stepValue.Syntax, stepValue.Type,
                                                                       constantValue: ConstantValue.Default(stepValueEnumUnderlyingTypeOrSelf.SpecialType).Value, 
                                                                       isImplicit: true);

                            isUp = new BinaryOperatorExpression(BinaryOperatorKind.GreaterThanOrEqual,
                                                                stepValue,
                                                                literal,
                                                                isLifted: false,
                                                                isChecked: false,
                                                                isCompareText: false,
                                                                operatorMethod: null,
                                                                semanticModel: null,
                                                                stepValue.Syntax,
                                                                booleanType,
                                                                constantValue: default,
                                                                isImplicit: true);

                            AddStatement(new FlowCapture(positiveFlagId, isUp.Syntax, isUp));

                            AppendNewBlock(afterPositiveCheck);

                            positiveFlag = new FlowCaptureReference(positiveFlagId, isUp.Syntax, isUp.Type, constantValue: default);
                        }
                        else
                        {
                            // This must be an error case.
                            // It is fine to do nothing in this case, we are in recovery mode. 
                        }
                    }

                    AddStatement(new SimpleAssignmentExpression(getCaptureReference(captureId, controlVarReferenceForInitialization),
                                                                isRef: false,
                                                                getCaptureReference(initialValueId, operation.InitialValue),
                                                                semanticModel: null, operation.InitialValue.Syntax, type: null,
                                                                constantValue: default, isImplicit: true));
                }
            }

            void checkLoopCondition()
            {
                if (isObjectLoop)
                {
                    // For i as Object = 3 To 6 step 2
                    //    body
                    // Next
                    //
                    // becomes ==>
                    //
                    // {
                    //   Dim loopObj        ' mysterious object that holds the loop state
                    //
                    //   ' helper does internal initialization and tells if we need to do any iterations
                    //   if Not ObjectFlowControl.ForLoopControl.ForLoopInitObj(ctrl, init, limit, step, ref loopObj, ref ctrl) 
                    //                               goto exit:
                    //   start:
                    //       body
                    //
                    //   continue:
                    //       ' helper updates loop state and tells if we need to do another iteration.
                    //       if ObjectFlowControl.ForLoopControl.ForNextCheckObj(ctrl, loopObj, ref ctrl) 
                    //                               GoTo start
                    // }
                    // exit:

#if DEBUG
                    int stackSize = _evalStack.Count;
#endif
                    _evalStack.Push(getLoopControlVariableReference(forceImplicit: true));

                    IOperation condition = tryCallObjectForLoopControlHelper(operation.LimitValue.Syntax,
                                                                             WellKnownMember.Microsoft_VisualBasic_CompilerServices_ObjectFlowControl_ForLoopControl__ForNextCheckObj);
                    // PROTOTYPE(dataflow): The scenario with missing ObjectFlowControl.ForLoopControl.ForNextCheckObj is not covered by unit-tests.
#if DEBUG
                    Debug.Assert(stackSize == _evalStack.Count);
#endif
                    LinkBlocks(CurrentBasicBlock, (Operation.SetParentOperation(condition, null), JumpIfTrue: false, RegularBranch(@break)));
                    LinkBlocks(CurrentBasicBlock, bodyBlock);
                    _currentBasicBlock = null;
                    return;
                }
                else if (userDefinedInfo != null)
                {
                    Debug.Assert(_forToLoopBinaryOperatorLeftOperand == null);
                    Debug.Assert(_forToLoopBinaryOperatorRightOperand == null);

                    // Generate If(positiveFlag, controlVariable <= limit, controlVariable >= limit)

                    // Spill control variable reference, we are going to have branches here.
                    int captureId = _availableCaptureId++;
                    IOperation controlVariableReferenceForCondition = getLoopControlVariableReference(forceImplicit: true, captureId); // Yes we are going to evaluate it again
                    CaptureResultIfNotAlready(controlVariableReferenceForCondition.Syntax, captureId, controlVariableReferenceForCondition);
                    controlVariableReferenceForCondition = getCaptureReference(captureId, controlVariableReferenceForCondition);

                    var notPositive = new BasicBlock(BasicBlockKind.Block);
                    LinkBlocks(CurrentBasicBlock, (Operation.SetParentOperation(positiveFlag, null), JumpIfTrue: false, RegularBranch(notPositive)));
                    _currentBasicBlock = null;

                    _forToLoopBinaryOperatorLeftOperand = controlVariableReferenceForCondition;
                    _forToLoopBinaryOperatorRightOperand = getCaptureReference(limitValueId, operation.LimitValue);

                    VisitConditionalBranch(userDefinedInfo.LessThanOrEqual.Value, ref @break, sense: false);
                    LinkBlocks(CurrentBasicBlock, bodyBlock);

                    AppendNewBlock(notPositive);

                    _forToLoopBinaryOperatorLeftOperand = OperationCloner.CloneOperation(_forToLoopBinaryOperatorLeftOperand);
                    _forToLoopBinaryOperatorRightOperand = OperationCloner.CloneOperation(_forToLoopBinaryOperatorRightOperand);

                    VisitConditionalBranch(userDefinedInfo.GreaterThanOrEqual.Value, ref @break, sense: false);
                    LinkBlocks(CurrentBasicBlock, bodyBlock);
                    _currentBasicBlock = null;

                    _forToLoopBinaryOperatorLeftOperand = null;
                    _forToLoopBinaryOperatorRightOperand = null;
                    return;
                }
                else
                {
                    IOperation controlVariableReferenceforCondition = getLoopControlVariableReference(forceImplicit: true); // Yes we are going to evaluate it again
                    IOperation limitReference = getCaptureReference(limitValueId, operation.LimitValue);
                    var comparisonKind = BinaryOperatorKind.None;

                    // unsigned step is always Up
                    if (ITypeSymbolHelpers.IsUnsignedIntegralType(stepEnumUnderlyingTypeOrSelf))
                    {
                        comparisonKind = BinaryOperatorKind.LessThanOrEqual;
                    }
                    else if (operation.StepValue.ConstantValue.HasValue)
                    {
                        // Up/Down for numeric constants is also simple 
                        object value = operation.StepValue.ConstantValue.Value;
                        ConstantValueTypeDiscriminator discriminator = ConstantValue.GetDiscriminator(stepEnumUnderlyingTypeOrSelf.SpecialType);

                        if (value != null && discriminator != ConstantValueTypeDiscriminator.Bad)
                        {
                            var constStep = ConstantValue.Create(value, discriminator);

                            if (constStep.IsNegativeNumeric)
                            {
                                comparisonKind = BinaryOperatorKind.GreaterThanOrEqual;
                            }
                            else if (constStep.IsNumeric)
                            {
                                comparisonKind = BinaryOperatorKind.LessThanOrEqual;
                            }
                        }
                    }

                    // for signed integral steps not known at compile time
                    // we do    " (val Xor (step >> 31)) <= (limit Xor (step >> 31)) "
                    // where 31 is actually the size-1
                    if (comparisonKind == BinaryOperatorKind.None && ITypeSymbolHelpers.IsSignedIntegralType(stepEnumUnderlyingTypeOrSelf))
                    {
                        comparisonKind = BinaryOperatorKind.LessThanOrEqual;
                        controlVariableReferenceforCondition = negateIfStepNegative(controlVariableReferenceforCondition);
                        limitReference = negateIfStepNegative(limitReference);
                    }

                    IOperation condition;

                    if (comparisonKind != BinaryOperatorKind.None)
                    {
                        condition = new BinaryOperatorExpression(comparisonKind,
                                                                 controlVariableReferenceforCondition,
                                                                 limitReference,
                                                                 isLifted: false,
                                                                 isChecked: false,
                                                                 isCompareText: false,
                                                                 operatorMethod: null,
                                                                 semanticModel: null,
                                                                 operation.LimitValue.Syntax,
                                                                 booleanType,
                                                                 constantValue: default,
                                                                 isImplicit: true);

                        LinkBlocks(CurrentBasicBlock, (Operation.SetParentOperation(condition, null), JumpIfTrue: false, RegularBranch(@break)));
                        LinkBlocks(CurrentBasicBlock, bodyBlock);
                        _currentBasicBlock = null;
                        return;
                    }

                    if (positiveFlag == null)
                    {
                        // Must be an error case.
                        condition = MakeInvalidOperation(operation.LimitValue.Syntax, booleanType, controlVariableReferenceforCondition, limitReference);
                        LinkBlocks(CurrentBasicBlock, (Operation.SetParentOperation(condition, null), JumpIfTrue: false, RegularBranch(@break)));
                        LinkBlocks(CurrentBasicBlock, bodyBlock);
                        _currentBasicBlock = null;
                        return;
                    }

                    IOperation eitherLimitOrControlVariableIsNull = null;

                    if (ITypeSymbolHelpers.IsNullableType(operation.LimitValue.Type))
                    {
                        eitherLimitOrControlVariableIsNull = new BinaryOperatorExpression(BinaryOperatorKind.Or,
                                                                                          MakeIsNullOperation(limitReference, booleanType),
                                                                                          MakeIsNullOperation(controlVariableReferenceforCondition, booleanType),
                                                                                          isLifted: false,
                                                                                          isChecked: false,
                                                                                          isCompareText: false,
                                                                                          operatorMethod: null,
                                                                                          semanticModel: null,
                                                                                          operation.StepValue.Syntax,
                                                                                          compilation.GetSpecialType(SpecialType.System_Boolean),
                                                                                          constantValue: default,
                                                                                          isImplicit: true);

                        // if either limit or control variable is null, we exit the loop
                        var whenBothNotNull = new BasicBlock(BasicBlockKind.Block);

                        LinkBlocks(CurrentBasicBlock, (Operation.SetParentOperation(eitherLimitOrControlVariableIsNull, null), JumpIfTrue: false, RegularBranch(whenBothNotNull)));
                        LinkBlocks(CurrentBasicBlock, @break);
                        AppendNewBlock(whenBothNotNull);

                        controlVariableReferenceforCondition = getLoopControlVariableReference(forceImplicit: true); // Yes we are going to evaluate it again
                        limitReference = getCaptureReference(limitValueId, operation.LimitValue);

                        controlVariableReferenceforCondition = TryUnwrapNullableValue(controlVariableReferenceforCondition, compilation) ??
                                                                    MakeInvalidOperation(((INamedTypeSymbol)operation.LimitValue.Type).TypeArguments[0], controlVariableReferenceforCondition);
                        limitReference = TryUnwrapNullableValue(limitReference, compilation) ??
                                                    MakeInvalidOperation(((INamedTypeSymbol)operation.LimitValue.Type).TypeArguments[0], limitReference);
                        // PROTOTYPE(dataflow): The scenario with missing GetValueOrDefault is not covered by unit-tests.
                    }

                    // If (positiveFlag, ctrl <= limit, ctrl >= limit)

                    if (controlVariableReferenceforCondition.Kind != OperationKind.FlowCaptureReference)
                    {
                        int captureId = _availableCaptureId++;
                        AddStatement(new FlowCapture(captureId, controlVariableReferenceforCondition.Syntax, controlVariableReferenceforCondition));
                        controlVariableReferenceforCondition = new FlowCaptureReference(captureId, controlVariableReferenceforCondition.Syntax, 
                                                                                        controlVariableReferenceforCondition.Type,
                                                                                        controlVariableReferenceforCondition.ConstantValue);
                    }

                    var notPositive = new BasicBlock(BasicBlockKind.Block);
                    LinkBlocks(CurrentBasicBlock, (Operation.SetParentOperation(positiveFlag, null), JumpIfTrue: false, RegularBranch(notPositive)));
                    _currentBasicBlock = null;

                    condition = new BinaryOperatorExpression(BinaryOperatorKind.LessThanOrEqual,
                                                             controlVariableReferenceforCondition,
                                                             limitReference,
                                                             isLifted: false,
                                                             isChecked: false,
                                                             isCompareText: false,
                                                             operatorMethod: null,
                                                             semanticModel: null,
                                                             operation.LimitValue.Syntax,
                                                             booleanType,
                                                             constantValue: default,
                                                             isImplicit: true);

                    LinkBlocks(CurrentBasicBlock, (Operation.SetParentOperation(condition, null), JumpIfTrue: false, RegularBranch(@break)));
                    LinkBlocks(CurrentBasicBlock, bodyBlock);

                    AppendNewBlock(notPositive);

                    condition = new BinaryOperatorExpression(BinaryOperatorKind.GreaterThanOrEqual,
                                                             OperationCloner.CloneOperation(controlVariableReferenceforCondition),
                                                             OperationCloner.CloneOperation(limitReference),
                                                             isLifted: false,
                                                             isChecked: false,
                                                             isCompareText: false,
                                                             operatorMethod: null,
                                                             semanticModel: null,
                                                             operation.LimitValue.Syntax,
                                                             booleanType,
                                                             constantValue: default,
                                                             isImplicit: true);

                    LinkBlocks(CurrentBasicBlock, (Operation.SetParentOperation(condition, null), JumpIfTrue: false, RegularBranch(@break)));
                    LinkBlocks(CurrentBasicBlock, bodyBlock);
                    _currentBasicBlock = null;
                    return;
                }

                throw ExceptionUtilities.Unreachable;
            }

            // Produce "(operand Xor (step >> 31))"
            // where 31 is actually the size-1
            IOperation negateIfStepNegative(IOperation operand)
            {
                int bits = stepEnumUnderlyingTypeOrSelf.SpecialType.VBForToShiftBits();

                var shiftConst = new LiteralExpression(semanticModel: null, operand.Syntax, compilation.GetSpecialType(SpecialType.System_Int32),
                                                       constantValue: bits, isImplicit: true);

                var shiftedStep = new BinaryOperatorExpression(BinaryOperatorKind.RightShift,
                                                               getCaptureReference(stepValueId, operation.StepValue),
                                                               shiftConst,
                                                               isLifted: false,
                                                               isChecked: false,
                                                               isCompareText: false,
                                                               operatorMethod: null,
                                                               semanticModel: null,
                                                               operand.Syntax,
                                                               operation.StepValue.Type,
                                                               constantValue: default,
                                                               isImplicit: true);

                return new BinaryOperatorExpression(BinaryOperatorKind.ExclusiveOr,
                                                    shiftedStep,
                                                    operand,
                                                    isLifted: false,
                                                    isChecked: false,
                                                    isCompareText: false,
                                                    operatorMethod: null,
                                                    semanticModel: null,
                                                    operand.Syntax,
                                                    operand.Type,
                                                    constantValue: default,
                                                    isImplicit: true);
            }

            void incrementLoopControlVariable()
            {
                if (isObjectLoop)
                {
                    // there is nothing interesting to do here, increment is folded into the condition check
                    return;
                }
                else if (userDefinedInfo != null)
                {
                    Debug.Assert(_forToLoopBinaryOperatorLeftOperand == null);
                    Debug.Assert(_forToLoopBinaryOperatorRightOperand == null);

                    IOperation controlVariableReferenceForAssignment = getLoopControlVariableReference(forceImplicit: true); // Yes we are going to evaluate it again

                    // We are going to evaluate control variable again and that might require branches
                    _evalStack.Push(controlVariableReferenceForAssignment);

                    // Generate: controlVariable + stepValue
                    _forToLoopBinaryOperatorLeftOperand = getLoopControlVariableReference(forceImplicit: true); // Yes we are going to evaluate it again
                    _forToLoopBinaryOperatorRightOperand = getCaptureReference(stepValueId, operation.StepValue);

                    IOperation increment = Visit(userDefinedInfo.Addition.Value);

                    _forToLoopBinaryOperatorLeftOperand = null;
                    _forToLoopBinaryOperatorRightOperand = null;

                    controlVariableReferenceForAssignment = _evalStack.Pop();
                    AddStatement(new SimpleAssignmentExpression(controlVariableReferenceForAssignment,
                                                                isRef: false,
                                                                increment,
                                                                semanticModel: null,
                                                                controlVariableReferenceForAssignment.Syntax,
                                                                type: null,
                                                                constantValue: default,
                                                                isImplicit: true));
                }
                else
                {
                    BasicBlock afterIncrement = new BasicBlock(BasicBlockKind.Block);
                    IOperation controlVariableReferenceForAssignment;
                    bool isNullable = ITypeSymbolHelpers.IsNullableType(operation.StepValue.Type);

                    if (isNullable)
                    {
                        // Spill control variable reference, we are going to have branches here.
                        int captureId = _availableCaptureId++;
                        controlVariableReferenceForAssignment = getLoopControlVariableReference(forceImplicit: true, captureId); // Yes we are going to evaluate it again
                        CaptureResultIfNotAlready(controlVariableReferenceForAssignment.Syntax, captureId, controlVariableReferenceForAssignment);
                        controlVariableReferenceForAssignment = getCaptureReference(captureId, controlVariableReferenceForAssignment);

                        BasicBlock whenNotNull = new BasicBlock(BasicBlockKind.Block);

                        IOperation condition = new BinaryOperatorExpression(BinaryOperatorKind.Or,
                                                                            MakeIsNullOperation(getCaptureReference(stepValueId, operation.StepValue), booleanType),
                                                                            MakeIsNullOperation(getLoopControlVariableReference(forceImplicit: true), // Yes we are going to evaluate it again
                                                                                                booleanType),
                                                                            isLifted: false,
                                                                            isChecked: false,
                                                                            isCompareText: false,
                                                                            operatorMethod: null,
                                                                            semanticModel: null,
                                                                            operation.StepValue.Syntax,
                                                                            compilation.GetSpecialType(SpecialType.System_Boolean),
                                                                            constantValue: default,
                                                                            isImplicit: true);

                        condition = Operation.SetParentOperation(condition, null);
                        LinkBlocks(CurrentBasicBlock, (condition, JumpIfTrue: false, RegularBranch(whenNotNull)));
                        _currentBasicBlock = null;

                        AddStatement(new SimpleAssignmentExpression(controlVariableReferenceForAssignment,
                                                                    isRef: false,
                                                                    new DefaultValueExpression(semanticModel: null,
                                                                                               controlVariableReferenceForAssignment.Syntax,
                                                                                               controlVariableReferenceForAssignment.Type, 
                                                                                               constantValue: default,
                                                                                               isImplicit: true), 
                                                                    semanticModel: null,
                                                                    controlVariableReferenceForAssignment.Syntax, 
                                                                    type: null, 
                                                                    constantValue: default, 
                                                                    isImplicit: true));

                        LinkBlocks(CurrentBasicBlock, afterIncrement);

                        AppendNewBlock(whenNotNull);

                        controlVariableReferenceForAssignment = getCaptureReference(captureId, controlVariableReferenceForAssignment);
                    }
                    else
                    {
                        controlVariableReferenceForAssignment = getLoopControlVariableReference(forceImplicit: true); // Yes we are going to evaluate it again
                    }

                    // We are going to evaluate control variable again and that might require branches
                    _evalStack.Push(controlVariableReferenceForAssignment);

                    IOperation controlVariableReferenceForIncrement = getLoopControlVariableReference(forceImplicit: true); // Yes we are going to evaluate it again
                    IOperation stepValueForIncrement = getCaptureReference(stepValueId, operation.StepValue);

                    if (isNullable)
                    {
                        controlVariableReferenceForIncrement = TryUnwrapNullableValue(controlVariableReferenceForIncrement, compilation) ??
                                                                   MakeInvalidOperation(((INamedTypeSymbol)operation.StepValue.Type).TypeArguments[0], controlVariableReferenceForIncrement);
                        stepValueForIncrement = TryUnwrapNullableValue(stepValueForIncrement, compilation) ??
                                                    MakeInvalidOperation(((INamedTypeSymbol)operation.StepValue.Type).TypeArguments[0], stepValueForIncrement);
                        // PROTOTYPE(dataflow): The scenario with missing GetValueOrDefault is not covered by unit-tests.
                    }

                    IOperation increment = new BinaryOperatorExpression(BinaryOperatorKind.Add,
                                                                        controlVariableReferenceForIncrement,
                                                                        stepValueForIncrement,
                                                                        isLifted: false,
                                                                        isChecked: operation.IsChecked,
                                                                        isCompareText: false,
                                                                        operatorMethod: null,
                                                                        semanticModel: null,
                                                                        operation.StepValue.Syntax,
                                                                        controlVariableReferenceForIncrement.Type,
                                                                        constantValue: default,
                                                                        isImplicit: true);

                    if (isNullable)
                    {
                        increment = MakeNullable(increment, controlVariableReferenceForAssignment.Type);
                    }

                    controlVariableReferenceForAssignment = _evalStack.Pop();
                    AddStatement(new SimpleAssignmentExpression(controlVariableReferenceForAssignment,
                                                                isRef: false,
                                                                increment,
                                                                semanticModel: null,
                                                                controlVariableReferenceForAssignment.Syntax,
                                                                type: null,
                                                                constantValue: default,
                                                                isImplicit: true));

                    AppendNewBlock(afterIncrement);
                }
            }

            IOperation getLoopControlVariableReference(bool forceImplicit, int? captureIdForReference = null)
            {
                switch (operation.LoopControlVariable.Kind)
                {
                    case OperationKind.VariableDeclarator:
                        var declarator = (IVariableDeclaratorOperation)operation.LoopControlVariable;
                        ILocalSymbol local = declarator.Symbol;

                        return new LocalReferenceExpression(local, isDeclaration: true, semanticModel: null,
                                                            declarator.Syntax, local.Type, constantValue: default, isImplicit: true);

                    default:
                        Debug.Assert(!_forceImplicit);
                        _forceImplicit = forceImplicit;
                        IOperation result = Visit(operation.LoopControlVariable, captureIdForReference);
                        _forceImplicit = false;
                        return result;
                }
            }

            FlowCaptureReference getCaptureReference(int id, IOperation underlying)
            {
                return new FlowCaptureReference(id, underlying.Syntax, underlying.Type, underlying.ConstantValue);
            }
        }

        public override IOperation VisitSwitch(ISwitchOperation operation, int? captureIdForResult)
        {
            Debug.Assert(_currentStatement == operation);

            INamedTypeSymbol booleanType = ((Operation)operation).SemanticModel.Compilation.GetSpecialType(SpecialType.System_Boolean);
            int expressionCaptureId = VisitAndCapture(operation.Value);

            ImmutableArray<ILocalSymbol> locals = getLocals();
            bool haveLocals = !locals.IsEmpty;
            if (haveLocals)
            {
                EnterRegion(new RegionBuilder(ControlFlowGraph.RegionKind.Locals, locals: locals));
            }

            BasicBlock defaultBody = null; // Adjusted in handleSection
            BasicBlock @break = GetLabeledOrNewBlock(operation.ExitLabel);

            foreach (ISwitchCaseOperation section in operation.Cases)
            {
                handleSection(section);
            }

            if (defaultBody != null)
            {
                LinkBlocks(CurrentBasicBlock, defaultBody); 
            }

            if (haveLocals)
            {
                LeaveRegion();
            }

            AppendNewBlock(@break);

            return null;

            ImmutableArray<ILocalSymbol> getLocals()
            {
                ImmutableArray<ILocalSymbol> l = operation.Locals;
                foreach (ISwitchCaseOperation section in operation.Cases)
                {
                    l = l.Concat(section.Locals);
                }

                return l;
            }

            void handleSection(ISwitchCaseOperation section)
            {
                var body = new BasicBlock(BasicBlockKind.Block);
                var nextSection = new BasicBlock(BasicBlockKind.Block);

                IOperation condition = ((BaseSwitchCase)section).Condition;
                if (condition != null)
                {
                    Debug.Assert(section.Clauses.All(c => c.Label == null));
                    Debug.Assert(_currentSwitchOperationExpression == null);
                    _currentSwitchOperationExpression = getSwitchValue();
                    VisitConditionalBranch(condition, ref nextSection, sense: false);
                    _currentSwitchOperationExpression = null;
                }
                else
                {
                    foreach (ICaseClauseOperation caseClause in section.Clauses)
                    {
                        var nextCase = new BasicBlock(BasicBlockKind.Block);
                        handleCase(caseClause, body, nextCase);
                        AppendNewBlock(nextCase);
                    }

                    LinkBlocks(CurrentBasicBlock, nextSection);
                }

                AppendNewBlock(body);

                VisitStatements(section.Body);

                LinkBlocks(CurrentBasicBlock, @break);

                AppendNewBlock(nextSection);
            }

            void handleCase(ICaseClauseOperation caseClause, BasicBlock body, BasicBlock nextCase)
            {
                IOperation condition;
                BasicBlock labeled = GetLabeledOrNewBlock(caseClause.Label);
                LinkBlocks(labeled, body);

                switch (caseClause.CaseKind)
                {
                    case CaseKind.SingleValue:
                        handleEqualityCheck(((ISingleValueCaseClauseOperation)caseClause).Value);
                        break;

                        void handleEqualityCheck(IOperation compareWith)
                        {
                            bool leftIsNullable = ITypeSymbolHelpers.IsNullableType(operation.Value.Type);
                            bool rightIsNullable = ITypeSymbolHelpers.IsNullableType(compareWith.Type);
                            bool isLifted = leftIsNullable || rightIsNullable;
                            IOperation leftOperand = getSwitchValue();
                            IOperation rightOperand = Visit(compareWith);

                            if (isLifted)
                            {
                                if (!leftIsNullable)
                                {
                                    if (leftOperand.Type != null)
                                    {
                                        leftOperand = MakeNullable(leftOperand, compareWith.Type);
                                    }
                                }
                                else if (!rightIsNullable && rightOperand.Type != null)
                                {
                                    rightOperand = MakeNullable(rightOperand, operation.Value.Type);
                                }
                            }

                            condition = new BinaryOperatorExpression(BinaryOperatorKind.Equals,
                                                                     leftOperand,
                                                                     rightOperand,
                                                                     isLifted,
                                                                     isChecked: false,
                                                                     isCompareText: false,
                                                                     operatorMethod: null,
                                                                     semanticModel: null,
                                                                     compareWith.Syntax,
                                                                     booleanType,
                                                                     constantValue: default,
                                                                     isImplicit: true);

                            condition = Operation.SetParentOperation(condition, null);
                            LinkBlocks(CurrentBasicBlock, (condition, JumpIfTrue: false, RegularBranch(nextCase)));
                            AppendNewBlock(labeled);
                            _currentBasicBlock = null;
                        }

                    case CaseKind.Pattern:
                        var patternClause = (IPatternCaseClauseOperation)caseClause;

                        condition = new IsPatternExpression(getSwitchValue(), Visit(patternClause.Pattern), semanticModel: null, patternClause.Pattern.Syntax, booleanType, constantValue: default, isImplicit: true);
                        condition = Operation.SetParentOperation(condition, null);
                        LinkBlocks(CurrentBasicBlock, (condition, JumpIfTrue: false, RegularBranch(nextCase)));

                        if (patternClause.Guard != null)
                        {
                            AppendNewBlock(new BasicBlock(BasicBlockKind.Block));
                            VisitConditionalBranch(patternClause.Guard, ref nextCase, sense: false);
                        }

                        AppendNewBlock(labeled);
                        _currentBasicBlock = null;
                        break;

                    case CaseKind.Relational:
                        var relationalValueClause = (IRelationalCaseClauseOperation)caseClause;

                        if (relationalValueClause.Relation == BinaryOperatorKind.Equals)
                        {
                            handleEqualityCheck(relationalValueClause.Value);
                            break;
                        }

                        // A switch section with a relational case other than an equality must have 
                        // a condition associated with it. This point should not be reachable.
                        throw ExceptionUtilities.UnexpectedValue(relationalValueClause.Relation);

                    case CaseKind.Default:
                        var defaultClause = (IDefaultCaseClauseOperation)caseClause;
                        if (defaultBody == null)
                        {
                            defaultBody = labeled;
                        }

                        // 'default' clause is never entered from the top, we'll jump back to it after all 
                        // sections are processed.
                        LinkBlocks(CurrentBasicBlock, nextCase);
                        AppendNewBlock(labeled);
                        _currentBasicBlock = null;
                        break;

                    case CaseKind.Range:
                        // A switch section with a range case must have a condition associated with it.
                        // This point should not be reachable.
                    default:
                        throw ExceptionUtilities.UnexpectedValue(caseClause.CaseKind);
                }
            }

            FlowCaptureReference getSwitchValue()
            {
                return new FlowCaptureReference(expressionCaptureId, operation.Value.Syntax, operation.Value.Type, operation.Value.ConstantValue);
            }
        }

        // PROTOTYPE(dataflow): Replace use of TryMakeNullable with this helper
        private static IOperation MakeNullable(IOperation operand, ITypeSymbol type)
        {
            Debug.Assert(ITypeSymbolHelpers.IsNullableType(type));
            Debug.Assert(((INamedTypeSymbol)type).TypeArguments[0].Equals(operand.Type));

            return new ConversionOperation(operand, ConvertibleConversion.Instance, isTryCast: false, isChecked: false,
                                           semanticModel: null, operand.Syntax, type,
                                           constantValue: default, isImplicit: true);
        }

        public override IOperation VisitSwitchCase(ISwitchCaseOperation operation, int? captureIdForResult)
        {
            throw ExceptionUtilities.Unreachable; 
        }

        public override IOperation VisitSingleValueCaseClause(ISingleValueCaseClauseOperation operation, int? captureIdForResult)
        {
            throw ExceptionUtilities.Unreachable;
        }

        public override IOperation VisitDefaultCaseClause(IDefaultCaseClauseOperation operation, int? captureIdForResult)
        {
            throw ExceptionUtilities.Unreachable;
        }

        public override IOperation VisitRelationalCaseClause(IRelationalCaseClauseOperation operation, int? captureIdForResult)
        {
            throw ExceptionUtilities.Unreachable;
        }

        public override IOperation VisitRangeCaseClause(IRangeCaseClauseOperation operation, int? captureIdForResult)
        {
            throw ExceptionUtilities.Unreachable;
        }

        public override IOperation VisitPatternCaseClause(IPatternCaseClauseOperation operation, int? captureIdForResult)
        {
            throw ExceptionUtilities.Unreachable;
        }

        public override IOperation VisitEnd(IEndOperation operation, int? captureIdForResult)
        {
            Debug.Assert(_currentStatement == operation);
            BasicBlock current = CurrentBasicBlock;
            AppendNewBlock(new BasicBlock(BasicBlockKind.Block), linkToPrevious: false);
            Debug.Assert(current.InternalNext.Value == null);
            Debug.Assert(current.InternalNext.Branch.Destination == null);
            Debug.Assert(current.InternalNext.Branch.Kind == BasicBlock.BranchKind.None);
            current.InternalNext.Branch.Kind = BasicBlock.BranchKind.ProgramTermination;
            return null;
        }

        public override IOperation VisitForLoop(IForLoopOperation operation, int? captureIdForResult)
        {
            Debug.Assert(_currentStatement == operation);

            // for (initializer; condition; increment)
            //   body;
            //
            // becomes the following (with block added for locals)
            //
            // {
            //   initializer;
            // start:
            //   {
            //     GotoIfFalse condition break;
            //     body;
            // continue:
            //     increment;
            //     goto start;
            //   }
            // }
            // break:

            bool haveLocals = !operation.Locals.IsEmpty;

            if (haveLocals)
            {
                EnterRegion(new RegionBuilder(ControlFlowGraph.RegionKind.Locals, locals: operation.Locals));
            }

            ImmutableArray<IOperation> initialization = operation.Before;

            if (initialization.Length == 1 && initialization[0].Kind == OperationKind.VariableDeclarationGroup)
            {
                HandleVariableDeclarations((VariableDeclarationGroupOperation)initialization.Single());
            }
            else
            {
                VisitStatements(initialization);
            }

            var start = new BasicBlock(BasicBlockKind.Block);
            AppendNewBlock(start);

            bool haveConditionLocals = !operation.ConditionLocals.IsEmpty;
            if (haveConditionLocals)
            {
                EnterRegion(new RegionBuilder(ControlFlowGraph.RegionKind.Locals, locals: operation.ConditionLocals));
            }

            var @break = GetLabeledOrNewBlock(operation.ExitLabel);
            if (operation.Condition != null)
            {
                VisitConditionalBranch(operation.Condition, ref @break, sense: false);
            }

            VisitStatement(operation.Body);

            var @continue = GetLabeledOrNewBlock(operation.ContinueLabel);
            AppendNewBlock(@continue);

            VisitStatements(operation.AtLoopBottom);

            LinkBlocks(CurrentBasicBlock, start);

            if (haveConditionLocals)
            {
                LeaveRegion();
            }

            if (haveLocals)
            {
                LeaveRegion();
            }

            AppendNewBlock(@break);

            return null;
        }

        internal override IOperation VisitFixed(IFixedOperation operation, int? captureIdForResult)
        {
            Debug.Assert(_currentStatement == operation);
            bool haveLocals = !operation.Locals.IsEmpty;
            if (haveLocals)
            {
                EnterRegion(new RegionBuilder(ControlFlowGraph.RegionKind.Locals, locals: operation.Locals));
            }

            HandleVariableDeclarations(operation.Variables);

            VisitStatement(operation.Body);

            if (haveLocals)
            {
                LeaveRegion();
            }

            return null;
        }

        public override IOperation VisitVariableDeclarationGroup(IVariableDeclarationGroupOperation operation, int? captureIdForResult)
        {
            // Anything that has a declaration group (such as for loops) needs to handle them directly itself,
            // this should only be encountered by the visitor for declaration statements.
            Debug.Assert(_currentStatement == operation);

            HandleVariableDeclarations(operation);
            return null;
        }

        private void HandleVariableDeclarations(IVariableDeclarationGroupOperation operation)
        {
            // We erase variable declarations from the control flow graph, as variable lifetime information is
            // contained in a parallel data structure.
            foreach (var declaration in operation.Declarations)
            {
                HandleVariableDeclaration(declaration);
            }
        }

        private void HandleVariableDeclaration(IVariableDeclarationOperation operation)
        {
            foreach (IVariableDeclaratorOperation declarator in operation.Declarators)
            {
                HandleVariableDeclarator(operation, declarator);
            }
        }

        private void HandleVariableDeclarator(IVariableDeclarationOperation declaration, IVariableDeclaratorOperation declarator)
        {
            ILocalSymbol localSymbol = declarator.Symbol;

            // We skip constants in the control flow graph, as they're not actually involved in any control flow.
            if (localSymbol.IsConst)
            {
                // PROTOTYPE(dataflow): This is not consistent with how we handle fields.
                return;
            }

            // If the local is a static (possible in VB), then we create a semaphore for conditional execution of the initializer.
            BasicBlock afterInitialization = null;
            if (localSymbol.IsStatic && (declarator.Initializer != null || declaration.Initializer != null))
            {
                afterInitialization = new BasicBlock(BasicBlockKind.Block);

                ITypeSymbol booleanType = ((Operation)declaration).SemanticModel.Compilation.GetSpecialType(SpecialType.System_Boolean);
                var initializationSemaphore = new StaticLocalInitializationSemaphoreOperation(localSymbol, declarator.Syntax, booleanType);
                Operation.SetParentOperation(initializationSemaphore, null);

                LinkBlocks(CurrentBasicBlock, (initializationSemaphore, JumpIfTrue: false, RegularBranch(afterInitialization)));

                _currentBasicBlock = null;
                EnterRegion(new RegionBuilder(ControlFlowGraph.RegionKind.StaticLocalInitializer));
            }

            IOperation initializer = null;
            SyntaxNode assignmentSyntax = null;
            if (declarator.Initializer != null)
            {
                initializer = Visit(declarator.Initializer.Value);
                assignmentSyntax = declarator.Syntax;
            }

            if (declaration.Initializer != null)
            {
                IOperation operationInitializer = Visit(declaration.Initializer.Value);
                assignmentSyntax = declaration.Syntax;
                if (initializer != null)
                {
                    initializer = new InvalidOperation(ImmutableArray.Create(initializer, operationInitializer),
                                                        semanticModel: null,
                                                        declaration.Syntax,
                                                        type: localSymbol.Type,
                                                        constantValue: default,
                                                        isImplicit: true);
                }
                else
                {
                    initializer = operationInitializer;
                }
            }

            // If we have an afterInitialization, then we must have static local and an initializer to ensure we don't create empty regions that can't be cleaned up.
            Debug.Assert(afterInitialization == null || (localSymbol.IsStatic && initializer != null));

            if (initializer != null)
            {
                // We can't use the IdentifierToken as the syntax for the local reference, so we use the
                // entire declarator as the node
                var localRef = new LocalReferenceExpression(localSymbol, isDeclaration: true, semanticModel: null, declarator.Syntax, localSymbol.Type, constantValue: default, isImplicit: true);
                var assignment = new SimpleAssignmentExpression(localRef, isRef: localSymbol.IsRef, initializer, semanticModel: null, assignmentSyntax, localRef.Type, constantValue: default, isImplicit: true);
                AddStatement(assignment);

                if (localSymbol.IsStatic)
                {
                    LeaveRegion();
                    AppendNewBlock(afterInitialization);
                }
            }
        }

        public override IOperation VisitVariableDeclaration(IVariableDeclarationOperation operation, int? captureIdForResult)
        {
            // All variable declarators should be handled by VisitVariableDeclarationGroup.
            throw ExceptionUtilities.Unreachable;
        }

        public override IOperation VisitVariableDeclarator(IVariableDeclaratorOperation operation, int? captureIdForResult)
        {
            // All variable declarators should be handled by VisitVariableDeclaration.
            throw ExceptionUtilities.Unreachable;
        }

        public override IOperation VisitVariableInitializer(IVariableInitializerOperation operation, int? captureIdForResult)
        {
            // All variable initializers should be removed from the tree by VisitVariableDeclaration.
            throw ExceptionUtilities.Unreachable;
        }

        public override IOperation VisitFlowCapture(IFlowCaptureOperation operation, int? captureIdForResult)
        {
            throw ExceptionUtilities.Unreachable;
        }

        public override IOperation VisitFlowCaptureReference(IFlowCaptureReferenceOperation operation, int? captureIdForResult)
        {
            throw ExceptionUtilities.Unreachable;
        }

        public override IOperation VisitIsNull(IIsNullOperation operation, int? captureIdForResult)
        {
            throw ExceptionUtilities.Unreachable;
        }

        public override IOperation VisitCaughtException(ICaughtExceptionOperation operation, int? captureIdForResult)
        {
            throw ExceptionUtilities.Unreachable;
        }

        public override IOperation VisitInvocation(IInvocationOperation operation, int? captureIdForResult)
        {
            IOperation instance = operation.TargetMethod.IsStatic ? null : operation.Instance;
            (IOperation visitedInstance, ImmutableArray<IArgumentOperation> visitedArguments) = VisitInstanceWithArguments(instance, operation.Arguments);
            return new InvocationExpression(operation.TargetMethod, visitedInstance, operation.IsVirtual, visitedArguments, semanticModel: null, operation.Syntax,
                                            operation.Type, operation.ConstantValue, IsImplicit(operation));
        }

        private (IOperation visitedInstance, ImmutableArray<IArgumentOperation> visitedArguments) VisitInstanceWithArguments(IOperation instance, ImmutableArray<IArgumentOperation> arguments)
        {
            if (instance != null)
            {
                _evalStack.Push(Visit(instance));
            }

            ImmutableArray<IArgumentOperation> visitedArguments = VisitArguments(arguments);
            IOperation visitedInstance = instance == null ? null : _evalStack.Pop();

            return (visitedInstance, visitedArguments);
        }

        public override IOperation VisitObjectCreation(IObjectCreationOperation operation, int? captureIdForResult)
        {
            ImmutableArray<IArgumentOperation> visitedArgs = VisitArguments(operation.Arguments);

            // Initializer is removed from the tree and turned into a series of statements that assign to the created instance
            IOperation initializedInstance = new ObjectCreationExpression(operation.Constructor, initializer: null, visitedArgs, semanticModel: null, operation.Syntax, operation.Type,
                                                                          operation.ConstantValue, IsImplicit(operation));

            if (operation.Initializer != null)
            {
                SpillEvalStack();

                int initializerCaptureId = _availableCaptureId++;
                AddStatement(new FlowCapture(initializerCaptureId, initializedInstance.Syntax, initializedInstance));

                initializedInstance = new FlowCaptureReference(initializerCaptureId, initializedInstance.Syntax, initializedInstance.Type, initializedInstance.ConstantValue);
                HandleObjectOrCollectionInitializer(operation.Initializer, initializedInstance);
            }

            return initializedInstance;
        }

        private void HandleObjectOrCollectionInitializer(IObjectOrCollectionInitializerOperation initializer, IOperation initializedInstance)
        {
            // PROTOTYPE(dataflow): Handle collection initializers
            IOperation previousInitializedInstance = _currentInitializedInstance;
            _currentInitializedInstance = initializedInstance;

            foreach (IOperation innerInitializer in initializer.Initializers)
            {
                handleInitializer(innerInitializer);
            }

            _currentInitializedInstance = previousInitializedInstance;
            return;

            void handleInitializer(IOperation innerInitializer)
            {
                switch (innerInitializer.Kind)
                {
                    case OperationKind.MemberInitializer:
                        handleMemberInitializer((IMemberInitializerOperation)innerInitializer);
                        return;

                    case OperationKind.SimpleAssignment:
                        AddStatement(handleSimpleAssignment((ISimpleAssignmentOperation)innerInitializer));
                        return;

                    case OperationKind.CollectionElementInitializer:
                        // PROTOTYPE(dataflow): support collection initializers
                        //                      Just drop it for now to enable other test scenarios.
                        return;

                    case OperationKind.Increment:
                        // PROTOTYPE(dataflow): It looks like we can get here with an increment
                        //                      See Microsoft.CodeAnalysis.CSharp.UnitTests.SemanticModelGetSemanticInfoTests.ObjectInitializer_InvalidElementInitializer_IdentifierNameSyntax
                        //                      Just drop it for now to enable other test scenarios.
                        return;

                    case OperationKind.Literal:
                        // PROTOTYPE(dataflow): See Microsoft.CodeAnalysis.VisualBasic.UnitTests.BindingErrorTests.BC30994ERR_AggrInitInvalidForObject
                        return;

                    case OperationKind.Invalid:
                        AddStatement(Visit(innerInitializer));
                        return;

                    default:
                        throw ExceptionUtilities.UnexpectedValue(innerInitializer.Kind);
                }
            }

            IOperation handleSimpleAssignment(ISimpleAssignmentOperation assignmentOperation)
            {
                (bool pushSuccess, ImmutableArray<IOperation> arguments) = tryPushTarget(assignmentOperation.Target);

                if (!pushSuccess)
                {
                    // Error case. We don't try any error recovery here, just return whatever the default visit would.

                    // PROTOTYPE(dataflow): At the moment we can get here in other cases as well, see tryPushTarget
                    // Debug.Assert(assignmentOperation.Target.Kind == OperationKind.Invalid);
                    return Visit(assignmentOperation);
                }

                // We push the target, which effectively pushes individual components of the target (ie the instance, and arguments if present).
                // After that has been pushed, we visit the value of the assignment, to ensure that the instance is captured if
                // needed. Finally, we reassemble the target, which will pull the potentially captured instance from the stack
                // and reassemble the member reference from the parts.
                IOperation right = Visit(assignmentOperation.Value);
                IOperation left = popTarget(assignmentOperation.Target, arguments);

                return new SimpleAssignmentExpression(left, assignmentOperation.IsRef, right, semanticModel: null, assignmentOperation.Syntax,
                                                      assignmentOperation.Type, assignmentOperation.ConstantValue, IsImplicit(assignmentOperation));
            }

            void handleMemberInitializer(IMemberInitializerOperation memberInitializer)
            {
                // We explicitly do not push the initialized member onto the stack here. We visit the initialized member to get the implicit receiver that will be substituted in when an
                // IInstanceReferenceOperation with InstanceReferenceKind.ImplicitReceiver is encountered. If that receiver needs to be pushed onto the stack, its parent will handle it.
                // In member initializers, the code generated will evaluate InitializedMember multiple times. For example, if you have the following:
                //
                // class C1
                // {
                //   public C2 C2 { get; set; } = new C2();
                //   public void M()
                //   {
                //     var x = new C1 { C2 = { P1 = 1, P2 = 2 } };
                //   }
                // }
                // class C2
                // {
                //   public int P1 { get; set; }
                //   public int P2 { get; set; }
                // }
                //
                // We generate the following code for C1.M(). Note the multiple calls to C1::get_C2().
                //   IL_0000: nop
                //   IL_0001: newobj instance void C1::.ctor()
                //   IL_0006: dup
                //   IL_0007: callvirt instance class C2 C1::get_C2()
                //   IL_000c: ldc.i4.1
                //   IL_000d: callvirt instance void C2::set_P1(int32)
                //   IL_0012: nop
                //   IL_0013: dup
                //   IL_0014: callvirt instance class C2 C1::get_C2()
                //   IL_0019: ldc.i4.2
                //   IL_001a: callvirt instance void C2::set_P2(int32)
                //   IL_001f: nop
                //   IL_0020: stloc.0
                //   IL_0021: ret
                //
                // We therefore visit the InitializedMember to get the implicit receiver for the contained initializer, and that implicit receiver will be cloned everywhere it encounters
                // an IInstanceReferenceOperation with ReferenceKind InstanceReferenceKind.ImplicitReceiver

                (bool pushSuccess, ImmutableArray<IOperation> arguments) = tryPushTarget(memberInitializer.InitializedMember);
                IOperation instance = pushSuccess ? popTarget(memberInitializer.InitializedMember, arguments) : Visit(memberInitializer.InitializedMember);
                HandleObjectOrCollectionInitializer(memberInitializer.Initializer, instance);
            }

            (bool success, ImmutableArray<IOperation> arguments) tryPushTarget(IOperation instance)
            {
                switch (instance.Kind)
                {
                    case OperationKind.FieldReference:
                    case OperationKind.EventReference:
                    case OperationKind.PropertyReference:
                        var memberReference = (IMemberReferenceOperation)instance;
                        IPropertyReferenceOperation propertyReference = null;
                        ImmutableArray<IArgumentOperation> propertyArguments = ImmutableArray<IArgumentOperation>.Empty;

                        if (memberReference.Kind == OperationKind.PropertyReference &&
                            !(propertyReference = (IPropertyReferenceOperation)memberReference).Arguments.IsEmpty)
                        {
                            var propertyArgumentsBuilder = ArrayBuilder<IArgumentOperation>.GetInstance(propertyReference.Arguments.Length);
                            foreach (IArgumentOperation arg in propertyReference.Arguments)
                            {
                                // We assume all arguments have side effects and spill them. We only avoid capturing literals, and
                                // recapturing things that have already been captured once.
                                IOperation value = arg.Value;
                                int captureId = VisitAndCapture(value);
                                IOperation capturedValue = new FlowCaptureReference(captureId, value.Syntax, value.Type, value.ConstantValue);
                                BaseArgument baseArgument = (BaseArgument)arg;
                                propertyArgumentsBuilder.Add(new ArgumentOperation(capturedValue, arg.ArgumentKind, arg.Parameter,
                                                                                   baseArgument.InConversionConvertibleOpt,
                                                                                   baseArgument.OutConversionConvertibleOpt,
                                                                                   semanticModel: null, arg.Syntax, IsImplicit(arg)));
                            }

                            propertyArguments = propertyArgumentsBuilder.ToImmutableAndFree();
                        }

                        Debug.Assert((propertyReference == null && propertyArguments.IsEmpty) ||
                                     (propertyArguments.Length == propertyReference.Arguments.Length));

                        // If there is control flow in the value being assigned, we want to make sure that
                        // the instance is captured appropriately, but the setter/field load in the reference will only be evaluated after
                        // the value has been evaluated. So we assemble the reference after visiting the value.

                        _evalStack.Push(Visit(memberReference.Instance));
                        return (success: true, ImmutableArray<IOperation>.CastUp(propertyArguments));

                    case OperationKind.ArrayElementReference:
                        var arrayReference = (IArrayElementReferenceOperation)instance;
                        ImmutableArray<IOperation> indicies = arrayReference.Indices.SelectAsArray(indexExpr =>
                        {
                            int captureId = VisitAndCapture(indexExpr);
                            return (IOperation)new FlowCaptureReference(captureId, indexExpr.Syntax, indexExpr.Type, indexExpr.ConstantValue);
                        });
                        _evalStack.Push(Visit(arrayReference.ArrayReference));
                        return (success: true, indicies);

                    case OperationKind.DynamicIndexerAccess: // PROTOTYPE(dataflow): For now handle as invalid case to enable other test scenarios
                    case OperationKind.None: // PROTOTYPE(dataflow): For now handle as invalid case to enable other test scenarios.
                                             //                      see Microsoft.CodeAnalysis.CSharp.UnitTests.IOperationTests.ObjectCreationWithDynamicMemberInitializer_01
                    case OperationKind.Invalid:
                        return (success: false, arguments: ImmutableArray<IOperation>.Empty);

                    default:
                        // PROTOTYPE(dataflow): Probably it will be more robust to handle all remaining cases as an invalid case.
                        //                      Likely not worth it throwing for some edge error case. Asserting would be good though
                        //                      so that tests could catch the things we though are impossible.
                        throw ExceptionUtilities.UnexpectedValue(instance.Kind);
                }
            }

            IOperation popTarget(IOperation originalTarget, ImmutableArray<IOperation> arguments)
            {
                IOperation instance = _evalStack.Pop();
                switch (originalTarget.Kind)
                {
                    case OperationKind.FieldReference:
                        var fieldReference = (IFieldReferenceOperation)originalTarget;
                        return new FieldReferenceExpression(fieldReference.Field, fieldReference.IsDeclaration, instance, semanticModel: null,
                                                            fieldReference.Syntax, fieldReference.Type, fieldReference.ConstantValue, IsImplicit(fieldReference));
                    case OperationKind.EventReference:
                        var eventReference = (IEventReferenceOperation)originalTarget;
                        return new EventReferenceExpression(eventReference.Event, instance, semanticModel: null, eventReference.Syntax,
                                                            eventReference.Type, eventReference.ConstantValue, IsImplicit(eventReference));
                    case OperationKind.PropertyReference:
                        var propertyReference = (IPropertyReferenceOperation)originalTarget;
                        Debug.Assert(propertyReference.Arguments.Length == arguments.Length);
                        var castArguments = arguments.CastDown<IOperation, IArgumentOperation>();
                        return new PropertyReferenceExpression(propertyReference.Property, instance, castArguments, semanticModel: null, propertyReference.Syntax,
                                                               propertyReference.Type, propertyReference.ConstantValue, IsImplicit(propertyReference));
                    case OperationKind.ArrayElementReference:
                        Debug.Assert(((IArrayElementReferenceOperation)originalTarget).Indices.Length == arguments.Length);
                        return new ArrayElementReferenceExpression(instance, arguments, semanticModel: null, originalTarget.Syntax, originalTarget.Type, originalTarget.ConstantValue, IsImplicit(originalTarget));
                    default:
                        throw ExceptionUtilities.UnexpectedValue(originalTarget.Kind);
                }
            }
        }

        public override IOperation VisitObjectOrCollectionInitializer(IObjectOrCollectionInitializerOperation operation, int? captureIdForResult)
        {
            // PROTOTYPE(dataflow): It looks like we need to handle the standalone case, happens in error scenarios,
            //                      see DefaultValueNonNullForNullableParameterTypeWithMissingNullableReference_IndexerInObjectCreationInitializer unit-test.
            //                      For now will just visit children and recreate the node, should add tests to confirm that this is an appropriate
            //                      rewrite (probably not appropriate, see comment in VisitMemberInitializer).  

            IOperation save = _currentInitializedInstance;
            _currentInitializedInstance = null;
            PushArray(operation.Initializers);
            _currentInitializedInstance = save;
            return new ObjectOrCollectionInitializerExpression(PopArray(operation.Initializers), semanticModel: null, operation.Syntax, operation.Type, operation.ConstantValue, operation.IsImplicit);
        }

        public override IOperation VisitMemberInitializer(IMemberInitializerOperation operation, int? captureIdForResult)
        {
            // PROTOTYPE(dataflow): It looks like this is reachable at the moment for error scenarios.
            //                      See Microsoft.CodeAnalysis.CSharp.UnitTests.CodeGen.CodeGenTupleTests.SimpleTupleNew2
            //                      Going to return invalid operation for now to unblock testing.
            //throw ExceptionUtilities.Unreachable;
            return MakeInvalidOperation(operation.Syntax, operation.Type, ImmutableArray<IOperation>.Empty);
        }

        public override IOperation VisitArrayCreation(IArrayCreationOperation operation, int? captureIdForResult)
        {
            // We have couple of options on how to rewrite an array creation with an initializer:
            //       1) Retain the original tree shape so the visited IArrayCreationOperation still has an IArrayInitializerOperation child node.
            //       2) Lower the IArrayCreationOperation so it always has a null initializer, followed by explicit assignments
            //          of the form "IArrayElementReference = value" for the array initializer values.
            //          There will be no IArrayInitializerOperation in the tree with approach.
            //
            //  We are going ahead with approach #1 for couple of reasons:
            //  1. Simplicity: The implementation is much simpler, and has a lot lower risk associated with it.
            //  2. Lack of array instance access in the initializer: Unlike the object/collection initializer scenario,
            //     where the initializer can access the instance being initialized, array initializer does not have access
            //     to the array instance being initialized, and hence it does not matter if the array allocation is done
            //     before visiting the initializers or not.
            //
            //  In future, based on the customer feedback, we can consider switching to approach #2 and lower the initializer into assignment(s).

            PushArray(operation.DimensionSizes);
            IArrayInitializerOperation visitedInitializer = Visit(operation.Initializer);
            ImmutableArray<IOperation> visitedDimensions = PopArray(operation.DimensionSizes);
            return new ArrayCreationExpression(visitedDimensions, visitedInitializer, semanticModel: null,
                                               operation.Syntax, operation.Type, operation.ConstantValue, IsImplicit(operation));
        }

        public override IOperation VisitArrayInitializer(IArrayInitializerOperation operation, int? captureIdForResult)
        {
            visitAndPushArrayInitializerValues(operation);
            return popAndAssembleArrayInitializerValues(operation);

            void visitAndPushArrayInitializerValues(IArrayInitializerOperation initializer)
            {
                foreach (IOperation elementValue in initializer.ElementValues)
                {
                    // We need to retain the tree shape for nested array initializer.
                    if (elementValue.Kind == OperationKind.ArrayInitializer)
                    {
                        visitAndPushArrayInitializerValues((IArrayInitializerOperation)elementValue);
                    }
                    else
                    {
                        _evalStack.Push(Visit(elementValue));
                    }
                }
            }

            IArrayInitializerOperation popAndAssembleArrayInitializerValues(IArrayInitializerOperation initializer)
            {
                var builder = ArrayBuilder<IOperation>.GetInstance(initializer.ElementValues.Length);
                for (int i = initializer.ElementValues.Length - 1; i >= 0; i--)
                {
                    IOperation elementValue = initializer.ElementValues[i];

                    IOperation visitedElementValue;
                    if (elementValue.Kind == OperationKind.ArrayInitializer)
                    {
                        visitedElementValue = popAndAssembleArrayInitializerValues((IArrayInitializerOperation)elementValue);
                    }
                    else
                    {
                        visitedElementValue = _evalStack.Pop();
                    }

                    builder.Add(visitedElementValue);
                }

                builder.ReverseContents();
                return new ArrayInitializer(builder.ToImmutableAndFree(), semanticModel: null, initializer.Syntax, initializer.ConstantValue, IsImplicit(initializer));
            }
        }

        public override IOperation VisitInstanceReference(IInstanceReferenceOperation operation, int? captureIdForResult)
        {
            if (operation.ReferenceKind == InstanceReferenceKind.ImplicitReceiver)
            {
                // When we're in an object or collection initializer, we need to replace the instance reference with a reference to the object being initialized
                Debug.Assert(operation.IsImplicit);

                if (_currentInitializedInstance != null)
                {
                    return OperationCloner.CloneOperation(_currentInitializedInstance);
                }
                else
                {
                    // PROTOTYPE(dataflow): We can get here in some error scenarios, for example
                    //                      Microsoft.CodeAnalysis.CSharp.UnitTests.IOperationTests.DefaultValueNonNullForNullableParameterTypeWithMissingNullableReference_IndexerInObjectCreationInitializer
                    //                      To enable other test scenarios, I will simply produce an invalid operation, but we need to confirm with specific tests that this is good enough
                    return MakeInvalidOperation(operation.Syntax, operation.Type, ImmutableArray<IOperation>.Empty);
                }
            }
            else
            {
                return new InstanceReferenceExpression(operation.ReferenceKind, semanticModel: null, operation.Syntax, operation.Type, 
                                                       operation.ConstantValue, IsImplicit(operation));
            }
        }

        public override IOperation VisitDynamicInvocation(IDynamicInvocationOperation operation, int? captureIdForResult)
        {
            if (operation.Operation != null)
            {
                if (operation.Operation.Kind == OperationKind.DynamicMemberReference)
                {
                    var instance = ((IDynamicMemberReferenceOperation)operation.Operation).Instance;
                    if (instance != null)
                    {
                        _evalStack.Push(Visit(instance));
                    }
                }
                else
                {
                    _evalStack.Push(Visit(operation.Operation));
                }
            }

            PushArray(operation.Arguments);
            ImmutableArray<IOperation> rewrittenArguments = PopArray(operation.Arguments);

            IOperation rewrittenOperation;
            if (operation.Operation == null)
            {
                rewrittenOperation = null;
            }
            else if (operation.Operation.Kind == OperationKind.DynamicMemberReference)
            {
                var dynamicMemberReference = (IDynamicMemberReferenceOperation)operation.Operation;
                IOperation rewrittenInstance = dynamicMemberReference.Instance != null ? _evalStack.Pop() : null;
                rewrittenOperation = new DynamicMemberReferenceExpression(rewrittenInstance, dynamicMemberReference.MemberName, dynamicMemberReference.TypeArguments,
                    dynamicMemberReference.ContainingType, semanticModel: null, dynamicMemberReference.Syntax, dynamicMemberReference.Type, dynamicMemberReference.ConstantValue, IsImplicit(dynamicMemberReference));
            }
            else
            {
                rewrittenOperation = _evalStack.Pop();
            }

            return new DynamicInvocationExpression(rewrittenOperation, rewrittenArguments, ((HasDynamicArgumentsExpression)operation).ArgumentNames,
                ((HasDynamicArgumentsExpression)operation).ArgumentRefKinds, semanticModel: null, operation.Syntax, operation.Type, operation.ConstantValue, IsImplicit(operation));
        }

        public override IOperation VisitDynamicIndexerAccess(IDynamicIndexerAccessOperation operation, int? captureIdForResult)
        {
            if (operation.Operation != null)
            {
                _evalStack.Push(Visit(operation.Operation));
            }

            PushArray(operation.Arguments);
            ImmutableArray<IOperation> rewrittenArguments = PopArray(operation.Arguments);
            IOperation rewrittenOperation = operation.Operation != null ? _evalStack.Pop() : null;

            return new DynamicIndexerAccessExpression(rewrittenOperation, rewrittenArguments, ((HasDynamicArgumentsExpression)operation).ArgumentNames,
                ((HasDynamicArgumentsExpression)operation).ArgumentRefKinds, semanticModel: null, operation.Syntax, operation.Type, operation.ConstantValue, IsImplicit(operation));
        }

        public override IOperation VisitDynamicMemberReference(IDynamicMemberReferenceOperation operation, int? captureIdForResult)
        {
            return new DynamicMemberReferenceExpression(Visit(operation.Instance), operation.MemberName, operation.TypeArguments,
                operation.ContainingType, semanticModel: null, operation.Syntax, operation.Type, operation.ConstantValue, IsImplicit(operation));
        }

        public override IOperation VisitDeconstructionAssignment(IDeconstructionAssignmentOperation operation, int? captureIdForResult)
        {
            (IOperation visitedTarget, IOperation visitedValue) = VisitPreservingTupleOperations(operation.Target, operation.Value);
            return new DeconstructionAssignmentExpression(visitedTarget, visitedValue, semanticModel: null, operation.Syntax, operation.Type, operation.ConstantValue, IsImplicit(operation));
        }

        /// <summary>
        /// Recursively push nexted values onto the stack for visiting
        /// </summary>
        private void PushTargetAndUnwrapTupleIfNecessary(IOperation value)
        {
            if (value.Kind == OperationKind.Tuple)
            {
                var tuple = (ITupleOperation)value;

                foreach (IOperation element in tuple.Elements)
                {
                    PushTargetAndUnwrapTupleIfNecessary(element);
                }
            }
            else
            {
                _evalStack.Push(Visit(value));
            }
        }

        /// <summary>
        /// Recursively pop nested tuple values off the stack after visiting
        /// </summary>
        private IOperation PopTargetAndWrapTupleIfNecessary(IOperation value)
        {
            if (value.Kind == OperationKind.Tuple)
            {
                var tuple = (ITupleOperation)value;
                var numElements = tuple.Elements.Length;
                var elementBuilder = ArrayBuilder<IOperation>.GetInstance(numElements);
                for (int i = numElements - 1; i >= 0; i--)
                {
                    elementBuilder.Add(PopTargetAndWrapTupleIfNecessary(tuple.Elements[i]));
                }
                elementBuilder.ReverseContents();
                return new TupleExpression(elementBuilder.ToImmutableAndFree(), semanticModel: null, tuple.Syntax, tuple.Type, tuple.NaturalType, tuple.ConstantValue, IsImplicit(tuple));
            }
            else
            {
                return _evalStack.Pop();
            }
        }

        public override IOperation VisitDeclarationExpression(IDeclarationExpressionOperation operation, int? captureIdForResult)
        {
            return new DeclarationExpression(VisitPreservingTupleOperations(operation.Expression), semanticModel: null, operation.Syntax, operation.Type, operation.ConstantValue, IsImplicit(operation));
        }

        private IOperation VisitPreservingTupleOperations(IOperation operation)
        {
            PushTargetAndUnwrapTupleIfNecessary(operation);
            return PopTargetAndWrapTupleIfNecessary(operation);
        }

        private (IOperation visitedLeft, IOperation visitedRight) VisitPreservingTupleOperations(IOperation left, IOperation right)
        {
            Debug.Assert(left != null);
            Debug.Assert(right != null);

            // If the left is a tuple, we want to decompose the tuple and push each element back onto the stack, so that if the right
            // has control flow the individual elements are captured. Then we can recompose the tuple after the right has been visited.
            // We do this to keep the graph sane, so that users don't have to track a tuple captured via flow control when it's not really
            // the tuple that's been captured, it's the operands to the tuple.
            PushTargetAndUnwrapTupleIfNecessary(left);
            IOperation visitedRight = Visit(right);
            IOperation visitedLeft = PopTargetAndWrapTupleIfNecessary(left);
            return (visitedLeft, visitedRight);
        }

        public override IOperation VisitTuple(ITupleOperation operation, int? captureIdForResult)
        {
            return VisitPreservingTupleOperations(operation);
        }

        internal override IOperation VisitNoneOperation(IOperation operation, int? captureIdForResult)
        {
            if (_currentStatement == operation)
            {
                VisitNoneOperationStatement(operation);
                return null;
            }
            else
            {
                return VisitNoneOperationExpression(operation);
            }
        }

        private void VisitNoneOperationStatement(IOperation operation)
        {
            Debug.Assert(_currentStatement == operation);
            VisitStatements(operation.Children);
        }

        private IOperation VisitNoneOperationExpression(IOperation operation)
        {
            int startingStackSize = _evalStack.Count;
            foreach (IOperation child in operation.Children)
            {
                _evalStack.Push(Visit(child));
            }

            int numChildren = _evalStack.Count - startingStackSize;
            Debug.Assert(numChildren == operation.Children.Count());

            if (numChildren == 0)
            {
                return Operation.CreateOperationNone(semanticModel: null, operation.Syntax, operation.ConstantValue, ImmutableArray<IOperation>.Empty, IsImplicit(operation));
            }

            var childrenBuilder = ArrayBuilder<IOperation>.GetInstance(numChildren);
            for (int i = 0; i < numChildren; i++)
            {
                childrenBuilder.Add(_evalStack.Pop());
            }

            childrenBuilder.ReverseContents();

            return Operation.CreateOperationNone(semanticModel: null, operation.Syntax, operation.ConstantValue, childrenBuilder.ToImmutableAndFree(), IsImplicit(operation));
        }

        public override IOperation VisitInterpolatedString(IInterpolatedStringOperation operation, int? captureIdForResult)
        {
            // We visit and rewrite the interpolation parts in two phases:
            //  1. Visit all the non-literal parts of the interpolation and push them onto the eval stack.
            //  2. Traverse the parts in reverse order, popping the non-literal values from the eval stack and visiting the literal values.

            foreach (IInterpolatedStringContentOperation element in operation.Parts)
            {
                if (element.Kind == OperationKind.Interpolation)
                {
                    var interpolation = (IInterpolationOperation)element;
                    _evalStack.Push(Visit(interpolation.Expression));

                    if (interpolation.Alignment != null)
                    {
                        _evalStack.Push(Visit(interpolation.Alignment));
                    }
                }
            }

            var partsBuilder = ArrayBuilder<IInterpolatedStringContentOperation>.GetInstance(operation.Parts.Length);
            for (int i = operation.Parts.Length - 1; i >= 0; i--)
            {
                IInterpolatedStringContentOperation element = operation.Parts[i];
                IInterpolatedStringContentOperation rewrittenElement;
                if (element.Kind == OperationKind.Interpolation)
                {
                    var interpolation = (IInterpolationOperation)element;

                    IOperation rewrittenFormatString;
                    if (interpolation.FormatString != null)
                    {
                        Debug.Assert(interpolation.FormatString.Kind == OperationKind.Literal);
                        rewrittenFormatString = VisitLiteral((ILiteralOperation)interpolation.FormatString, captureIdForResult: null);
                    }
                    else
                    {
                        rewrittenFormatString = null;
                    }

                    var rewrittenAlignment = interpolation.Alignment != null ? _evalStack.Pop() : null;
                    var rewrittenExpression = _evalStack.Pop();
                    rewrittenElement = new Interpolation(rewrittenExpression, rewrittenAlignment, rewrittenFormatString, semanticModel: null, element.Syntax,
                                                         element.Type, element.ConstantValue, IsImplicit(element));
                }
                else
                {
                    var interpolatedStringText = (IInterpolatedStringTextOperation)element;
                    Debug.Assert(interpolatedStringText.Text.Kind == OperationKind.Literal);
                    var rewrittenInterpolationText = VisitLiteral((ILiteralOperation)interpolatedStringText.Text, captureIdForResult: null);
                    rewrittenElement = new InterpolatedStringText(rewrittenInterpolationText, semanticModel: null, element.Syntax, element.Type, element.ConstantValue, IsImplicit(element));
                }

                partsBuilder.Add(rewrittenElement);
            }

            partsBuilder.ReverseContents();
            return new InterpolatedStringExpression(partsBuilder.ToImmutableAndFree(), semanticModel: null, operation.Syntax, operation.Type, operation.ConstantValue, IsImplicit(operation));
        }

        public override IOperation VisitInterpolatedStringText(IInterpolatedStringTextOperation operation, int? captureIdForResult)
        {
            throw ExceptionUtilities.Unreachable;
        }

        public override IOperation VisitInterpolation(IInterpolationOperation operation, int? captureIdForResult)
        {
            throw ExceptionUtilities.Unreachable;
        }

        public override IOperation VisitNameOf(INameOfOperation operation, int? captureIdForResult)
        {
            Debug.Assert(operation.ConstantValue.HasValue);
            return new LiteralExpression(semanticModel: null, operation.Syntax, operation.Type, operation.ConstantValue, IsImplicit(operation));
        }

        public override IOperation VisitLiteral(ILiteralOperation operation, int? captureIdForResult)
        {
            return new LiteralExpression(semanticModel: null, operation.Syntax, operation.Type, operation.ConstantValue, IsImplicit(operation));
        }

        public override IOperation VisitLocalReference(ILocalReferenceOperation operation, int? captureIdForResult)
        {
            return new LocalReferenceExpression(operation.Local, operation.IsDeclaration, semanticModel: null, operation.Syntax,
                                                operation.Type, operation.ConstantValue, IsImplicit(operation));
        }

        public override IOperation VisitParameterReference(IParameterReferenceOperation operation, int? captureIdForResult)
        {
            return new ParameterReferenceExpression(operation.Parameter, semanticModel: null, operation.Syntax,
                                                    operation.Type, operation.ConstantValue, IsImplicit(operation));
        }

        public override IOperation VisitFieldReference(IFieldReferenceOperation operation, int? captureIdForResult)
        {
            IOperation visitedInstance = operation.Field.IsStatic ? null : Visit(operation.Instance);
            return new FieldReferenceExpression(operation.Field, operation.IsDeclaration, visitedInstance, semanticModel: null,
                                                operation.Syntax, operation.Type, operation.ConstantValue, IsImplicit(operation));
        }

        public override IOperation VisitMethodReference(IMethodReferenceOperation operation, int? captureIdForResult)
        {
            IOperation visitedInstance = operation.Method.IsStatic ? null : Visit(operation.Instance);
            return new MethodReferenceExpression(operation.Method, operation.IsVirtual, visitedInstance, semanticModel: null,
                                                 operation.Syntax, operation.Type, operation.ConstantValue, IsImplicit(operation));
        }

        public override IOperation VisitPropertyReference(IPropertyReferenceOperation operation, int? captureIdForResult)
        {
            IOperation instance = operation.Property.IsStatic ? null : operation.Instance;
            (IOperation visitedInstance, ImmutableArray<IArgumentOperation> visitedArguments) = VisitInstanceWithArguments(instance, operation.Arguments);
            return new PropertyReferenceExpression(operation.Property, visitedInstance, visitedArguments, semanticModel: null,
                                                   operation.Syntax, operation.Type, operation.ConstantValue, IsImplicit(operation));
        }

        public override IOperation VisitEventReference(IEventReferenceOperation operation, int? captureIdForResult)
        {
            IOperation visitedInstance = operation.Event.IsStatic ? null : Visit(operation.Instance);
            return new EventReferenceExpression(operation.Event, visitedInstance, semanticModel: null,
                                                operation.Syntax, operation.Type, operation.ConstantValue, IsImplicit(operation));
        }

        public override IOperation VisitTypeOf(ITypeOfOperation operation, int? captureIdForResult)
        {
            return new TypeOfExpression(operation.TypeOperand, semanticModel: null, operation.Syntax, operation.Type, operation.ConstantValue, IsImplicit(operation));
        }

        public override IOperation VisitParenthesized(IParenthesizedOperation operation, int? captureIdForResult)
        {
            return new ParenthesizedExpression(Visit(operation.Operand), semanticModel: null, operation.Syntax, operation.Type, operation.ConstantValue, IsImplicit(operation));
        }

        public override IOperation VisitAwait(IAwaitOperation operation, int? captureIdForResult)
        {
            return new AwaitExpression(Visit(operation.Operation), semanticModel: null, operation.Syntax, operation.Type, operation.ConstantValue, IsImplicit(operation));
        }

        public override IOperation VisitSizeOf(ISizeOfOperation operation, int? captureIdForResult)
        {
            return new SizeOfExpression(operation.TypeOperand, semanticModel: null, operation.Syntax, operation.Type, operation.ConstantValue, IsImplicit(operation));
        }
        
        public override IOperation VisitStop(IStopOperation operation, int? captureIdForResult)
        {
            return new StopStatement(semanticModel: null, operation.Syntax, operation.Type, operation.ConstantValue, IsImplicit(operation));
        }

        public override IOperation VisitIsType(IIsTypeOperation operation, int? captureIdForResult)
        {
            return new IsTypeExpression(Visit(operation.ValueOperand), operation.TypeOperand, operation.IsNegated, semanticModel: null, operation.Syntax, operation.Type, operation.ConstantValue, IsImplicit(operation));
        }

        public override IOperation VisitParameterInitializer(IParameterInitializerOperation operation, int? captureIdForResult)
        {
            Debug.Assert(_currentStatement == operation);

            var parameterRef = new ParameterReferenceExpression(operation.Parameter, semanticModel: null,
                operation.Syntax, operation.Parameter.Type, constantValue: default, isImplicit: true);
            VisitInitializer(rewrittenTarget: parameterRef, initializer: operation);
            return null;
        }

        public override IOperation VisitFieldInitializer(IFieldInitializerOperation operation, int? captureIdForResult)
        {
            Debug.Assert(_currentStatement == operation);

            foreach (IFieldSymbol fieldSymbol in operation.InitializedFields)
            {
                IInstanceReferenceOperation instance = fieldSymbol.IsStatic ?
                    null :
                    new InstanceReferenceExpression(InstanceReferenceKind.ContainingTypeInstance, semanticModel: null,
                        operation.Syntax, fieldSymbol.ContainingType, constantValue: default, isImplicit: true);
                var fieldRef = new FieldReferenceExpression(fieldSymbol, isDeclaration: false, instance, semanticModel: null,
                    operation.Syntax, fieldSymbol.Type, constantValue: default, isImplicit: true);
                VisitInitializer(rewrittenTarget: fieldRef, initializer: operation);
            }

            return null;
        }

        public override IOperation VisitPropertyInitializer(IPropertyInitializerOperation operation, int? captureIdForResult)
        {
            Debug.Assert(_currentStatement == operation);

            foreach (IPropertySymbol propertySymbol in operation.InitializedProperties)
            {
                var instance = propertySymbol.IsStatic ?
                    null :
                    new InstanceReferenceExpression(InstanceReferenceKind.ContainingTypeInstance, semanticModel: null,
                        operation.Syntax, propertySymbol.ContainingType, constantValue: default, isImplicit: true);

                ImmutableArray<IArgumentOperation> arguments;
                if (!propertySymbol.Parameters.IsEmpty)
                {
                    // Must be an error case of initializing a property with parameters.
                    var builder = ArrayBuilder<IArgumentOperation>.GetInstance(propertySymbol.Parameters.Length);
                    foreach (var parameter in propertySymbol.Parameters)
                    {
                        var value = new InvalidOperation(ImmutableArray<IOperation>.Empty, semanticModel: null,
                            operation.Syntax, parameter.Type, constantValue: default, isImplicit: true);
                        var argument = new ArgumentOperation(value, ArgumentKind.Explicit, parameter, inConversionOpt: null,
                            outConversionOpt: null, semanticModel: null, operation.Syntax, isImplicit: true);
                        builder.Add(argument);
                    }

                    arguments = builder.ToImmutableAndFree();
                }
                else
                {
                    arguments = ImmutableArray<IArgumentOperation>.Empty;
                }

                IOperation propertyRef = new PropertyReferenceExpression(propertySymbol, instance, arguments,
                    semanticModel: null, operation.Syntax, propertySymbol.Type, constantValue: default, isImplicit: true);
                VisitInitializer(rewrittenTarget: propertyRef, initializer: operation);
            }

            return null;
        }

        private void VisitInitializer(IOperation rewrittenTarget, ISymbolInitializerOperation initializer)
        {
            bool haveLocals = !initializer.Locals.IsEmpty;
            if (haveLocals)
            {
                EnterRegion(new RegionBuilder(ControlFlowGraph.RegionKind.Locals, locals: initializer.Locals));
            }

            var assignment = new SimpleAssignmentExpression(rewrittenTarget, isRef: false, Visit(initializer.Value), semanticModel: null,
                    initializer.Syntax, rewrittenTarget.Type, constantValue: default, isImplicit: true);
            AddStatement(assignment);

            if (haveLocals)
            {
                LeaveRegion();
            }
    	}

        public override IOperation VisitEventAssignment(IEventAssignmentOperation operation, int? captureIdForResult)
        {
            var instance = operation.EventReference.Event.IsStatic ? null : operation.EventReference.Instance;
            if (instance != null)
            {
                _evalStack.Push(Visit(instance));
            }

            IOperation visitedHandler = Visit(operation.HandlerValue);
            IOperation visitedInstance = instance == null ? null : _evalStack.Pop();
            var visitedEventReference = new EventReferenceExpression(operation.EventReference.Event, visitedInstance,
                semanticModel: null, operation.EventReference.Syntax, operation.EventReference.Type, operation.EventReference.ConstantValue, IsImplicit(operation.EventReference));
            return new EventAssignmentOperation(visitedEventReference, visitedHandler, operation.Adds, semanticModel: null,
                operation.Syntax, operation.Type, operation.ConstantValue, IsImplicit(operation));
        }

        public override IOperation VisitRaiseEvent(IRaiseEventOperation operation, int? captureIdForResult)
        {
            Debug.Assert(_currentStatement == operation);

            var instance = operation.EventReference.Event.IsStatic ? null : operation.EventReference.Instance;
            if (instance != null)
            {
                _evalStack.Push(Visit(instance));
            }

            ImmutableArray<IArgumentOperation> visitedArguments = VisitArguments(operation.Arguments);
            IOperation visitedInstance = instance == null ? null : _evalStack.Pop();
            var visitedEventReference = new EventReferenceExpression(operation.EventReference.Event, visitedInstance,
                semanticModel: null, operation.EventReference.Syntax, operation.EventReference.Type, operation.EventReference.ConstantValue, IsImplicit(operation.EventReference));
            return new RaiseEventStatement(visitedEventReference, visitedArguments, semanticModel: null,
                operation.Syntax, operation.Type, operation.ConstantValue, IsImplicit(operation));
        }

        public override IOperation VisitAddressOf(IAddressOfOperation operation, int? captureIdForResult)
        {
            return new AddressOfExpression(Visit(operation.Reference), semanticModel: null, operation.Syntax, operation.Type, operation.ConstantValue, IsImplicit(operation));
        }

        public override IOperation VisitIsPattern(IIsPatternOperation operation, int? captureIdForResult)
        {
            _evalStack.Push(Visit(operation.Value));
            IPatternOperation visitedPattern = Visit(operation.Pattern);
            IOperation visitedValue = _evalStack.Pop();
            return new IsPatternExpression(visitedValue, visitedPattern, semanticModel: null,
                operation.Syntax, operation.Type, operation.ConstantValue, IsImplicit(operation));
        }

        public override IOperation VisitConstantPattern(IConstantPatternOperation operation, int? captureIdForResult)
        {
            return new ConstantPattern(Visit(operation.Value), semanticModel: null,
                operation.Syntax, operation.Type, operation.ConstantValue, IsImplicit(operation));
        }

        public override IOperation VisitDeclarationPattern(IDeclarationPatternOperation operation, int? captureIdForResult)
        {
            return new DeclarationPattern(operation.DeclaredSymbol, semanticModel: null,
                operation.Syntax, operation.Type, operation.ConstantValue, IsImplicit(operation));
        }

        public override IOperation VisitDelegateCreation(IDelegateCreationOperation operation, int? captureIdForResult)
        {
            return new DelegateCreationExpression(Visit(operation.Target), semanticModel: null,
                operation.Syntax, operation.Type, operation.ConstantValue, IsImplicit(operation));
        }

        private T Visit<T>(T node) where T : IOperation
        {
            return (T)Visit(node, argument: null);
        }

        public IOperation Visit(IOperation operation)
        {
            // We should never be revisiting nodes we've already visited, and we don't set SemanticModel in this builder.
            Debug.Assert(operation == null || ((Operation)operation).SemanticModel != null);
            return Visit(operation, argument: null);
        }

        public override IOperation DefaultVisit(IOperation operation, int? captureIdForResult)
        {
            // this should never reach, otherwise, there is missing override for IOperation type
            throw ExceptionUtilities.Unreachable;
        }

        #region PROTOTYPE(dataflow): Naive implementation that simply clones nodes and erases SemanticModel, likely to change
        private ImmutableArray<T> VisitArray<T>(ImmutableArray<T> nodes) where T : IOperation
        {
            // clone the array
            return nodes.SelectAsArray(n => Visit(n));
        }

        public override IOperation VisitArgument(IArgumentOperation operation, int? captureIdForResult)
        {
            // PROTOTYPE(dataflow): All usages of this should be removed the following line uncommented when support is added for object creation, property reference, and raise events.
            // throw ExceptionUtilities.Unreachable;
            var baseArgument = (BaseArgument)operation;
            return new ArgumentOperation(Visit(operation.Value), operation.ArgumentKind, operation.Parameter, baseArgument.InConversionConvertibleOpt, baseArgument.OutConversionConvertibleOpt, semanticModel: null, operation.Syntax, IsImplicit(operation));
        }

        public override IOperation VisitConversion(IConversionOperation operation, int? captureIdForResult)
        {
            return new ConversionOperation(Visit(operation.Operand), ((BaseConversionExpression)operation).ConvertibleConversion, operation.IsTryCast, operation.IsChecked, semanticModel: null, operation.Syntax, operation.Type, operation.ConstantValue, IsImplicit(operation));
        }

        internal override IOperation VisitWith(IWithOperation operation, int? captureIdForResult)
        {
            Debug.Assert(_currentStatement == operation);
            int captureId = VisitAndCapture(operation.Value);

            // PROTOTYPE(dataflow): Either rename _currentInitializedInstance, or use different field
            IOperation previousInitializedInstance = _currentInitializedInstance;
            _currentInitializedInstance = new FlowCaptureReference(captureId, operation.Value.Syntax, operation.Value.Type, operation.Value.ConstantValue);

            VisitStatement(operation.Body);

            _currentInitializedInstance = previousInitializedInstance;
            return null;
        }

        public override IOperation VisitOmittedArgument(IOmittedArgumentOperation operation, int? captureIdForResult)
        {
            return new OmittedArgumentExpression(semanticModel: null, operation.Syntax, operation.Type, operation.ConstantValue, IsImplicit(operation));
        }

        internal override IOperation VisitPointerIndirectionReference(IPointerIndirectionReferenceOperation operation, int? captureIdForResult)
        {
            return new PointerIndirectionReferenceExpression(Visit(operation.Pointer), semanticModel: null, operation.Syntax, operation.Type, operation.ConstantValue, IsImplicit(operation));
        }

        internal override IOperation VisitPlaceholder(IPlaceholderOperation operation, int? captureIdForResult)
        {
            switch (operation.PlaceholderKind)
            {
                case PlaceholderKind.SwitchOperationExpression:
                    if (_currentSwitchOperationExpression != null)
                    {
                        return OperationCloner.CloneOperation(_currentSwitchOperationExpression);
                    }
                    break;
                case PlaceholderKind.ForToLoopBinaryOperatorLeftOperand:
                    if (_forToLoopBinaryOperatorLeftOperand != null)
                    {
                        return _forToLoopBinaryOperatorLeftOperand;
                    }
                    break;
                case PlaceholderKind.ForToLoopBinaryOperatorRightOperand:
                    if (_forToLoopBinaryOperatorRightOperand != null)
                    {
                        return _forToLoopBinaryOperatorRightOperand;
                    }
                    break;
            }

            return new PlaceholderExpression(operation.PlaceholderKind, semanticModel: null, operation.Syntax, operation.Type, operation.ConstantValue, IsImplicit(operation));
        }

        public override IOperation VisitAnonymousFunction(IAnonymousFunctionOperation operation, int? captureIdForResult)
        {
            // PROTOTYPE(dataflow): When implementing, consider when a lambda inside a VB initializer references the instance being initialized.
            //                      https://github.com/dotnet/roslyn/pull/26389#issuecomment-386459324
            return new AnonymousFunctionExpression(operation.Symbol, 
                                                   // PROTOTYPE(dataflow): Drop lambda's body for now to enable some test scenarios
                                                   new BlockStatement(ImmutableArray<IOperation>.Empty,
                                                                      ImmutableArray<ILocalSymbol>.Empty,
                                                                      semanticModel: null,
                                                                      operation.Body.Syntax, 
                                                                      operation.Body.Type, 
                                                                      operation.Body.ConstantValue,
                                                                      IsImplicit(operation.Body)),
                                                   semanticModel: null, operation.Syntax, operation.Type, operation.ConstantValue, IsImplicit(operation));
        }

        public override IOperation VisitAnonymousObjectCreation(IAnonymousObjectCreationOperation operation, int? captureIdForResult)
        {
            return new AnonymousObjectCreationExpression(VisitArray(operation.Initializers), semanticModel: null, operation.Syntax, operation.Type, operation.ConstantValue, IsImplicit(operation));
        }

        public override IOperation VisitCollectionElementInitializer(ICollectionElementInitializerOperation operation, int? captureIdForResult)
        {
            // PROTOTYPE(dataflow): It looks like there is a bug in IOperation tree generation for non-error scenario in 
            //                      Microsoft.CodeAnalysis.CSharp.UnitTests.SemanticModelGetSemanticInfoTests.ObjectCreation3
            //                      We have ICollectionElementInitializerOperation, but not IObjectCreationOperation.
            return new CollectionElementInitializerExpression(operation.AddMethod, operation.IsDynamic, VisitArray(operation.Arguments), semanticModel: null, operation.Syntax, operation.Type, operation.ConstantValue, IsImplicit(operation));
        }

        public override IOperation VisitIncrementOrDecrement(IIncrementOrDecrementOperation operation, int? captureIdForResult)
        {
            bool isDecrement = operation.Kind == OperationKind.Decrement;
            return new IncrementExpression(isDecrement, operation.IsPostfix, operation.IsLifted, operation.IsChecked, Visit(operation.Target), operation.OperatorMethod, semanticModel: null, operation.Syntax, operation.Type, operation.ConstantValue, IsImplicit(operation));
        }

        public override IOperation VisitDynamicObjectCreation(IDynamicObjectCreationOperation operation, int? captureIdForResult)
        {
            return new DynamicObjectCreationExpression(VisitArray(operation.Arguments), ((HasDynamicArgumentsExpression)operation).ArgumentNames, ((HasDynamicArgumentsExpression)operation).ArgumentRefKinds, Visit(operation.Initializer), semanticModel: null, operation.Syntax, operation.Type, operation.ConstantValue, IsImplicit(operation));
        }

        public override IOperation VisitDefaultValue(IDefaultValueOperation operation, int? captureIdForResult)
        {
            return new DefaultValueExpression(semanticModel: null, operation.Syntax, operation.Type, operation.ConstantValue, IsImplicit(operation));
        }

        public override IOperation VisitTypeParameterObjectCreation(ITypeParameterObjectCreationOperation operation, int? captureIdForResult)
        {
            return new TypeParameterObjectCreationExpression(Visit(operation.Initializer), semanticModel: null, operation.Syntax, operation.Type, operation.ConstantValue, IsImplicit(operation));
        }

        public override IOperation VisitInvalid(IInvalidOperation operation, int? captureIdForResult)
        {
            return new InvalidOperation(VisitArray(operation.Children.ToImmutableArray()), semanticModel: null, operation.Syntax, operation.Type, operation.ConstantValue, IsImplicit(operation));
        }

        public override IOperation VisitLocalFunction(ILocalFunctionOperation operation, int? captureIdForResult)
        {
            // PROTOTYPE(dataflow): Drop bodies for now to enable some test scenarios
            return new LocalFunctionStatement(operation.Symbol,
                                              getBlock(operation.Body),
                                              getBlock(operation.IgnoredBody), 
                                              semanticModel: null, operation.Syntax, operation.Type, operation.ConstantValue, IsImplicit(operation));

            IBlockOperation getBlock(IBlockOperation original)
            {
                if (original == null)
                {
                    return null;
                }

                return new BlockStatement(ImmutableArray<IOperation>.Empty,
                                          ImmutableArray<ILocalSymbol>.Empty,
                                          semanticModel: null,
                                          original.Syntax,
                                          original.Type,
                                          original.ConstantValue,
                                          IsImplicit(original));
            }
        }

        public override IOperation VisitTranslatedQuery(ITranslatedQueryOperation operation, int? captureIdForResult)
        {
            return new TranslatedQueryExpression(Visit(operation.Operation), semanticModel: null, operation.Syntax, operation.Type, operation.ConstantValue, IsImplicit(operation));
        }

<<<<<<< HEAD
        public override IOperation VisitRaiseEvent(IRaiseEventOperation operation, int? captureIdForResult)
        {
            return new RaiseEventStatement(Visit(operation.EventReference), VisitArray(operation.Arguments), semanticModel: null, operation.Syntax, operation.Type, operation.ConstantValue, IsImplicit(operation));
        }

        public override IOperation VisitConstructorBodyOperation(IConstructorBodyOperation operation, int? captureIdForResult)
        {
            return new ConstructorBodyOperation(operation.Locals, semanticModel: null, operation.Syntax, Visit(operation.Initializer), Visit(operation.BlockBody), Visit(operation.ExpressionBody));
        }

        public override IOperation VisitMethodBodyOperation(IMethodBodyOperation operation, int? captureIdForResult)
        {
            return new MethodBodyOperation(semanticModel: null, operation.Syntax, Visit(operation.BlockBody), Visit(operation.ExpressionBody));
=======
        public override IOperation VisitTupleBinaryOperator(ITupleBinaryOperation operation, int? captureIdForResult)
        {
            return new TupleBinaryOperatorExpression(operation.OperatorKind, Visit(operation.LeftOperand), Visit(operation.RightOperand), semanticModel: null, operation.Syntax, operation.Type, operation.ConstantValue, IsImplicit(operation));
>>>>>>> 0116dcd7
        }

        public override IOperation VisitDiscardOperation(IDiscardOperation operation, int? captureIdForResult)
        {
            return new DiscardOperation(operation.DiscardSymbol, semanticModel: null, operation.Syntax, operation.Type, operation.ConstantValue, IsImplicit(operation));
        }
        #endregion
    }
}<|MERGE_RESOLUTION|>--- conflicted
+++ resolved
@@ -5363,27 +5363,6 @@
             return new TranslatedQueryExpression(Visit(operation.Operation), semanticModel: null, operation.Syntax, operation.Type, operation.ConstantValue, IsImplicit(operation));
         }
 
-<<<<<<< HEAD
-        public override IOperation VisitRaiseEvent(IRaiseEventOperation operation, int? captureIdForResult)
-        {
-            return new RaiseEventStatement(Visit(operation.EventReference), VisitArray(operation.Arguments), semanticModel: null, operation.Syntax, operation.Type, operation.ConstantValue, IsImplicit(operation));
-        }
-
-        public override IOperation VisitConstructorBodyOperation(IConstructorBodyOperation operation, int? captureIdForResult)
-        {
-            return new ConstructorBodyOperation(operation.Locals, semanticModel: null, operation.Syntax, Visit(operation.Initializer), Visit(operation.BlockBody), Visit(operation.ExpressionBody));
-        }
-
-        public override IOperation VisitMethodBodyOperation(IMethodBodyOperation operation, int? captureIdForResult)
-        {
-            return new MethodBodyOperation(semanticModel: null, operation.Syntax, Visit(operation.BlockBody), Visit(operation.ExpressionBody));
-=======
-        public override IOperation VisitTupleBinaryOperator(ITupleBinaryOperation operation, int? captureIdForResult)
-        {
-            return new TupleBinaryOperatorExpression(operation.OperatorKind, Visit(operation.LeftOperand), Visit(operation.RightOperand), semanticModel: null, operation.Syntax, operation.Type, operation.ConstantValue, IsImplicit(operation));
->>>>>>> 0116dcd7
-        }
-
         public override IOperation VisitDiscardOperation(IDiscardOperation operation, int? captureIdForResult)
         {
             return new DiscardOperation(operation.DiscardSymbol, semanticModel: null, operation.Syntax, operation.Type, operation.ConstantValue, IsImplicit(operation));
