--- conflicted
+++ resolved
@@ -486,11 +486,12 @@
             DefaultVisit(operation);
         }
 
-<<<<<<< HEAD
+        public virtual void VisitTranslatedQueryExpression(ITranslatedQueryExpression operation)
+        {
+            DefaultVisit(operation);
+        }
+        
         public virtual void VisitRaiseEventExpression(IRaiseEventExpression operation)
-=======
-        public virtual void VisitTranslatedQueryExpression(ITranslatedQueryExpression operation)
->>>>>>> 3c041e65
         {
             DefaultVisit(operation);
         }
@@ -986,13 +987,14 @@
             return DefaultVisit(operation, argument);
         }
 
-<<<<<<< HEAD
+        public virtual TResult VisitTranslatedQueryExpression(ITranslatedQueryExpression operation, TArgument argument)
+        {
+            return DefaultVisit(operation, argument);
+        }
+        
         public virtual TResult VisitRaiseEventExpression(IRaiseEventExpression operation, TArgument argument)
-=======
-        public virtual TResult VisitTranslatedQueryExpression(ITranslatedQueryExpression operation, TArgument argument)
->>>>>>> 3c041e65
-        {
-            return DefaultVisit(operation, argument);
+        {
+            return DefaultVisit(operation, argument); 
         }
     }
 }