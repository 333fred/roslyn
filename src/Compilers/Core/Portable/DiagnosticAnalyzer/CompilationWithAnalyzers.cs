﻿// Licensed to the .NET Foundation under one or more agreements.
// The .NET Foundation licenses this file to you under the MIT license.
// See the LICENSE file in the project root for more information.

#nullable enable

using System;
using System.Collections.Generic;
using System.Collections.Immutable;
using System.Diagnostics;
using System.Linq;
using System.Threading;
using System.Threading.Tasks;
using Microsoft.CodeAnalysis.Diagnostics.Telemetry;
using Microsoft.CodeAnalysis.PooledObjects;
using Microsoft.CodeAnalysis.Text;
using Roslyn.Utilities;
using static Microsoft.CodeAnalysis.Diagnostics.AnalyzerDriver;

namespace Microsoft.CodeAnalysis.Diagnostics
{
    public class CompilationWithAnalyzers
    {
        private readonly Compilation _compilation;
        private readonly CompilationData _compilationData;
        private readonly ImmutableArray<DiagnosticAnalyzer> _analyzers;
        private readonly CompilationWithAnalyzersOptions _analysisOptions;
        private readonly CancellationToken _cancellationToken;
        private readonly AnalyzerManager _analyzerManager;

        /// <summary>
        /// Pool of <see cref="AnalyzerDriver"/>s used for analyzer execution.
        /// </summary>
        private readonly ObjectPool<AnalyzerDriver> _driverPool;

        /// <summary>
        /// Contains the partial analysis state per-analyzer. It tracks:
        /// 1. Global set of pending compilation events. This is used to populate the event queue for analyzer execution.
        /// 2. Per-analyzer set of pending compilation events, symbols, declarations, etc. Each of these pending entities has a <see cref="AnalysisState.AnalyzerStateData"/> state object to track partial analysis.
        /// </summary>
        private readonly AnalysisState _analysisState;

        /// <summary>
        /// Builder for storing current, possibly partial, analysis results:
        /// 1. Diagnostics reported by analyzers.
        /// 2. AnalyzerTelemetryInfo.
        /// </summary>
        private readonly AnalysisResultBuilder _analysisResultBuilder;

        /// <summary>
        /// Set of exception diagnostics reported for exceptions thrown by the analyzers.
        /// </summary>
        private readonly ConcurrentSet<Diagnostic> _exceptionDiagnostics = new ConcurrentSet<Diagnostic>();

        /// <summary>
        /// Lock to track the set of active tasks computing tree diagnostics and task computing compilation diagnostics.
        /// </summary>
        private readonly object _executingTasksLock = new object();
        private readonly Dictionary<SourceOrNonSourceFile, Tuple<Task, CancellationTokenSource>>? _executingConcurrentTreeTasksOpt;
        private Tuple<Task, CancellationTokenSource>? _executingCompilationOrNonConcurrentTreeTask;

        /// <summary>
        /// Used to generate a unique token for each tree diagnostics request.
        /// The token is used to determine the priority of each request.
        /// Each new tree diagnostic request gets an incremented token value and has higher priority over other requests for the same tree.
        /// Compilation diagnostics requests always have the lowest priority.
        /// </summary>
        private int _currentToken = 0;

        /// <summary>
        /// Map from active tasks computing tree diagnostics to their token number.
        /// </summary>
        private readonly Dictionary<Task, int>? _concurrentTreeTaskTokensOpt;

        /// <summary>
        /// Pool of event queues to serve each diagnostics request.
        /// </summary>
        private readonly ObjectPool<AsyncQueue<CompilationEvent>> _eventQueuePool = new ObjectPool<AsyncQueue<CompilationEvent>>(() => new AsyncQueue<CompilationEvent>());
        private static readonly AsyncQueue<CompilationEvent> s_EmptyEventQueue = new AsyncQueue<CompilationEvent>();

        /// <summary>
        /// Underlying <see cref="Compilation"/> with a non-null <see cref="Compilation.EventQueue"/>, used to drive analyzer execution.
        /// </summary>
        public Compilation Compilation => _compilation;

        /// <summary>
        /// Analyzers to execute on the compilation.
        /// </summary>
        public ImmutableArray<DiagnosticAnalyzer> Analyzers => _analyzers;

        /// <summary>
        /// Options to configure analyzer execution.
        /// </summary>
        public CompilationWithAnalyzersOptions AnalysisOptions => _analysisOptions;

        /// <summary>
        /// An optional cancellation token which can be used to cancel analysis.
        /// Note: This token is only used if the API invoked to get diagnostics doesn't provide a cancellation token.
        /// </summary>
        public CancellationToken CancellationToken => _cancellationToken;

        /// <summary>
        /// Creates a new compilation by attaching diagnostic analyzers to an existing compilation.
        /// </summary>
        /// <param name="compilation">The original compilation.</param>
        /// <param name="analyzers">The set of analyzers to include in future analyses.</param>
        /// <param name="options">Options that are passed to analyzers.</param>
        /// <param name="cancellationToken">A cancellation token that can be used to abort analysis.</param>
        public CompilationWithAnalyzers(Compilation compilation, ImmutableArray<DiagnosticAnalyzer> analyzers, AnalyzerOptions? options, CancellationToken cancellationToken)
            : this(compilation, analyzers, new CompilationWithAnalyzersOptions(options, onAnalyzerException: null, analyzerExceptionFilter: null, concurrentAnalysis: true, logAnalyzerExecutionTime: true, reportSuppressedDiagnostics: false), cancellationToken)
        {
        }

        /// <summary>
        /// Creates a new compilation by attaching diagnostic analyzers to an existing compilation.
        /// </summary>
        /// <param name="compilation">The original compilation.</param>
        /// <param name="analyzers">The set of analyzers to include in future analyses.</param>
        /// <param name="analysisOptions">Options to configure analyzer execution.</param>
        public CompilationWithAnalyzers(Compilation compilation, ImmutableArray<DiagnosticAnalyzer> analyzers, CompilationWithAnalyzersOptions analysisOptions)
            : this(compilation, analyzers, analysisOptions, cancellationToken: CancellationToken.None)
        {
        }

        private CompilationWithAnalyzers(Compilation compilation, ImmutableArray<DiagnosticAnalyzer> analyzers, CompilationWithAnalyzersOptions analysisOptions, CancellationToken cancellationToken)
        {
            VerifyArguments(compilation, analyzers, analysisOptions);

            compilation = compilation
                .WithOptions(compilation.Options.WithReportSuppressedDiagnostics(analysisOptions.ReportSuppressedDiagnostics))
                .WithEventQueue(new AsyncQueue<CompilationEvent>());
            _compilation = compilation;
            _analyzers = analyzers;
            _analysisOptions = analysisOptions;
            _cancellationToken = cancellationToken;

            _compilationData = new CompilationData(_compilation);
            _analysisState = new AnalysisState(analyzers, _compilationData, _compilation.Options);
            _analysisResultBuilder = new AnalysisResultBuilder(analysisOptions.LogAnalyzerExecutionTime, analyzers, _analysisOptions.Options?.AdditionalFiles ?? ImmutableArray<AdditionalText>.Empty);
            _analyzerManager = new AnalyzerManager(analyzers);
            _driverPool = new ObjectPool<AnalyzerDriver>(() => _compilation.CreateAnalyzerDriver(analyzers, _analyzerManager, severityFilter: SeverityFilter.None));
            _executingConcurrentTreeTasksOpt = analysisOptions.ConcurrentAnalysis ? new Dictionary<SourceOrNonSourceFile, Tuple<Task, CancellationTokenSource>>() : null;
            _concurrentTreeTaskTokensOpt = analysisOptions.ConcurrentAnalysis ? new Dictionary<Task, int>() : null;
            _executingCompilationOrNonConcurrentTreeTask = null;
        }

        #region Helper methods for public API argument validation

        private static void VerifyArguments(Compilation compilation, ImmutableArray<DiagnosticAnalyzer> analyzers, CompilationWithAnalyzersOptions analysisOptions)
        {
            if (compilation == null)
            {
                throw new ArgumentNullException(nameof(compilation));
            }

            if (analysisOptions == null)
            {
                throw new ArgumentNullException(nameof(analysisOptions));
            }

            VerifyAnalyzersArgumentForStaticApis(analyzers);
        }

        private static void VerifyAnalyzersArgumentForStaticApis(ImmutableArray<DiagnosticAnalyzer> analyzers, bool allowDefaultOrEmpty = false)
        {
            if (analyzers.IsDefaultOrEmpty)
            {
                if (allowDefaultOrEmpty)
                {
                    return;
                }

                throw new ArgumentException(CodeAnalysisResources.ArgumentCannotBeEmpty, nameof(analyzers));
            }

            if (analyzers.Any(a => a == null))
            {
                throw new ArgumentException(CodeAnalysisResources.ArgumentElementCannotBeNull, nameof(analyzers));
            }

            if (analyzers.Distinct().Length != analyzers.Length)
            {
                // Has duplicate analyzer instances.
                throw new ArgumentException(CodeAnalysisResources.DuplicateAnalyzerInstances, nameof(analyzers));
            }
        }

        private void VerifyAnalyzerArgument(DiagnosticAnalyzer analyzer)
        {
            VerifyAnalyzerArgumentForStaticApis(analyzer);

            if (!_analyzers.Contains(analyzer))
            {
                throw new ArgumentException(CodeAnalysisResources.UnsupportedAnalyzerInstance, nameof(analyzer));
            }
        }

        private static void VerifyAnalyzerArgumentForStaticApis(DiagnosticAnalyzer analyzer)
        {
            if (analyzer == null)
            {
                throw new ArgumentException(CodeAnalysisResources.ArgumentCannotBeEmpty, nameof(analyzer));
            }
        }

        private void VerifyExistingAnalyzersArgument(ImmutableArray<DiagnosticAnalyzer> analyzers)
        {
            VerifyAnalyzersArgumentForStaticApis(analyzers);

            if (analyzers.Any(a => !_analyzers.Contains(a)))
            {
                throw new ArgumentException(CodeAnalysisResources.UnsupportedAnalyzerInstance, nameof(_analyzers));
            }

            if (analyzers.Distinct().Length != analyzers.Length)
            {
                // Has duplicate analyzer instances.
                throw new ArgumentException(CodeAnalysisResources.DuplicateAnalyzerInstances, nameof(analyzers));
            }
        }

        private void VerifyModel(SemanticModel model)
        {
            if (model == null)
            {
                throw new ArgumentNullException(nameof(model));
            }

            if (!_compilation.ContainsSyntaxTree(model.SyntaxTree))
            {
                throw new ArgumentException(CodeAnalysisResources.InvalidTree, nameof(model));
            }
        }

        private void VerifyTree(SyntaxTree tree)
        {
            if (tree == null)
            {
                throw new ArgumentNullException(nameof(tree));
            }

            if (!_compilation.ContainsSyntaxTree(tree))
            {
                throw new ArgumentException(CodeAnalysisResources.InvalidTree, nameof(tree));
            }
        }

        private void VerifyAdditionalFile(AdditionalText file)
        {
            if (file == null)
            {
                throw new ArgumentNullException(nameof(file));
            }

            if (_analysisOptions.Options == null || !_analysisOptions.Options.AdditionalFiles.Contains(file))
            {
                throw new ArgumentException(CodeAnalysisResources.InvalidAdditionalFile, nameof(file));
            }
        }

        #endregion

        /// <summary>
        /// Returns diagnostics produced by all <see cref="Analyzers"/>.
        /// </summary>
        public Task<ImmutableArray<Diagnostic>> GetAnalyzerDiagnosticsAsync()
        {
            return GetAnalyzerDiagnosticsAsync(_cancellationToken);
        }

        /// <summary>
        /// Returns diagnostics produced by all <see cref="Analyzers"/>.
        /// </summary>
        public async Task<ImmutableArray<Diagnostic>> GetAnalyzerDiagnosticsAsync(CancellationToken cancellationToken)
        {
            return await GetAnalyzerDiagnosticsWithoutStateTrackingAsync(Analyzers, cancellationToken).ConfigureAwait(false);
        }

        /// <summary>
        /// Returns diagnostics produced by given <paramref name="analyzers"/>.
        /// </summary>
        /// <param name="analyzers">Analyzers whose diagnostics are required. All the given analyzers must be from the analyzers passed into the constructor of <see cref="CompilationWithAnalyzers"/>.</param>
        /// <param name="cancellationToken">Cancellation token.</param>
        public async Task<ImmutableArray<Diagnostic>> GetAnalyzerDiagnosticsAsync(ImmutableArray<DiagnosticAnalyzer> analyzers, CancellationToken cancellationToken)
        {
            VerifyExistingAnalyzersArgument(analyzers);

            return await GetAnalyzerDiagnosticsWithoutStateTrackingAsync(analyzers, cancellationToken).ConfigureAwait(false);
        }

        /// <summary>
        /// Executes all <see cref="Analyzers"/> and returns the corresponding <see cref="AnalysisResult"/> with all diagnostics and telemetry info.
        /// </summary>
        public async Task<AnalysisResult> GetAnalysisResultAsync(CancellationToken cancellationToken)
        {
            return await GetAnalysisResultWithoutStateTrackingAsync(Analyzers, cancellationToken).ConfigureAwait(false);
        }

        /// <summary>
        /// Executes the given <paramref name="analyzers"/> and returns the corresponding <see cref="AnalysisResult"/> with all diagnostics and telemetry info.
        /// </summary>
        /// <param name="analyzers">Analyzers whose analysis results are required. All the given analyzers must be from the analyzers passed into the constructor of <see cref="CompilationWithAnalyzers"/>.</param>
        /// <param name="cancellationToken">Cancellation token.</param>
        public async Task<AnalysisResult> GetAnalysisResultAsync(ImmutableArray<DiagnosticAnalyzer> analyzers, CancellationToken cancellationToken)
        {
            VerifyExistingAnalyzersArgument(analyzers);

            return await GetAnalysisResultWithoutStateTrackingAsync(analyzers, cancellationToken).ConfigureAwait(false);
        }

        /// <summary>
        /// Returns all diagnostics produced by compilation and by all <see cref="Analyzers"/>.
        /// </summary>
        public Task<ImmutableArray<Diagnostic>> GetAllDiagnosticsAsync()
        {
            return GetAllDiagnosticsAsync(_cancellationToken);
        }

        /// <summary>
        /// Returns all diagnostics produced by compilation and by all <see cref="Analyzers"/>.
        /// </summary>
        public async Task<ImmutableArray<Diagnostic>> GetAllDiagnosticsAsync(CancellationToken cancellationToken)
        {
            var diagnostics = await GetAllDiagnosticsWithoutStateTrackingAsync(Analyzers, cancellationToken: cancellationToken).ConfigureAwait(false);
            return diagnostics.AddRange(_exceptionDiagnostics);
        }

        /// <summary>
        /// Returns diagnostics produced by compilation actions of all <see cref="Analyzers"/>.
        /// </summary>
        [Obsolete("This API was found to have performance issues and hence has been deprecated. Instead, invoke the API 'GetAnalysisResultAsync' and access the property 'CompilationDiagnostics' on the returned 'AnalysisResult' to fetch the compilation diagnostics.")]
        public async Task<ImmutableArray<Diagnostic>> GetAnalyzerCompilationDiagnosticsAsync(CancellationToken cancellationToken)
        {
            return await GetAnalyzerCompilationDiagnosticsCoreAsync(Analyzers, cancellationToken).ConfigureAwait(false);
        }

        /// <summary>
        /// Returns diagnostics produced by compilation actions of given <paramref name="analyzers"/>.
        /// </summary>
        /// <param name="analyzers">Analyzers whose diagnostics are required. All the given analyzers must be from the analyzers passed into the constructor of <see cref="CompilationWithAnalyzers"/>.</param>
        /// <param name="cancellationToken">Cancellation token.</param>
        [Obsolete("This API was found to have performance issues and hence has been deprecated. Instead, invoke the API 'GetAnalysisResultAsync' and access the property 'CompilationDiagnostics' on the returned 'AnalysisResult' to fetch the compilation diagnostics.")]
        public async Task<ImmutableArray<Diagnostic>> GetAnalyzerCompilationDiagnosticsAsync(ImmutableArray<DiagnosticAnalyzer> analyzers, CancellationToken cancellationToken)
        {
            VerifyExistingAnalyzersArgument(analyzers);

            return await GetAnalyzerCompilationDiagnosticsCoreAsync(analyzers, cancellationToken).ConfigureAwait(false);
        }

        private async Task<ImmutableArray<Diagnostic>> GetAnalyzerCompilationDiagnosticsCoreAsync(ImmutableArray<DiagnosticAnalyzer> analyzers, CancellationToken cancellationToken)
        {
            // Wait for all active tasks to complete.
            await WaitForActiveAnalysisTasksAsync(waitForTreeTasks: true, waitForCompilationOrNonConcurrentTask: true, cancellationToken: cancellationToken).ConfigureAwait(false);

            var diagnostics = ImmutableArray<Diagnostic>.Empty;
<<<<<<< HEAD
            var analysisScope = new AnalysisScope(_compilation, _analysisOptions.Options, analyzers, _analysisOptions.ConcurrentAnalysis, categorizeDiagnostics: true);
=======
            var hasAllAnalyzers = analyzers.Length == Analyzers.Length;
            var analysisScope = new AnalysisScope(_compilation, analyzers, hasAllAnalyzers, _analysisOptions.ConcurrentAnalysis, categorizeDiagnostics: true);
>>>>>>> 51562f2e
            Func<ImmutableArray<CompilationEvent>> getPendingEvents = () =>
                _analysisState.GetPendingEvents(analyzers, includeSourceEvents: true, includeNonSourceEvents: true, cancellationToken);

            // Compute the analyzer diagnostics for the given analysis scope.
            await ComputeAnalyzerDiagnosticsAsync(analysisScope, getPendingEvents, newTaskToken: 0, cancellationToken: cancellationToken).ConfigureAwait(false);

            // Return computed non-local diagnostics for the given analysis scope.
            return _analysisResultBuilder.GetDiagnostics(analysisScope, getLocalDiagnostics: false, getNonLocalDiagnostics: true);
        }

        private async Task<AnalysisResult> GetAnalysisResultWithoutStateTrackingAsync(ImmutableArray<DiagnosticAnalyzer> analyzers, CancellationToken cancellationToken)
        {
            // PERF: Compute whole compilation diagnostics without doing any partial analysis state tracking.
            await ComputeAnalyzerDiagnosticsWithoutStateTrackingAsync(cancellationToken).ConfigureAwait(false);

            return _analysisResultBuilder.ToAnalysisResult(analyzers, cancellationToken);
        }

        private async Task<ImmutableArray<Diagnostic>> GetAnalyzerDiagnosticsWithoutStateTrackingAsync(ImmutableArray<DiagnosticAnalyzer> analyzers, CancellationToken cancellationToken)
        {
            // PERF: Compute whole compilation diagnostics without doing any partial analysis state tracking.
            await ComputeAnalyzerDiagnosticsWithoutStateTrackingAsync(cancellationToken).ConfigureAwait(false);

            // Get analyzer diagnostics for the given analysis scope.
<<<<<<< HEAD
            var analysisScope = new AnalysisScope(_compilation, _analysisOptions.Options, analyzers, concurrentAnalysis: _analysisOptions.ConcurrentAnalysis, categorizeDiagnostics: true);
=======
            var hasAllAnalyzers = analyzers.Length == Analyzers.Length;
            var analysisScope = new AnalysisScope(_compilation, analyzers, hasAllAnalyzers, concurrentAnalysis: _analysisOptions.ConcurrentAnalysis, categorizeDiagnostics: true);
>>>>>>> 51562f2e
            return _analysisResultBuilder.GetDiagnostics(analysisScope, getLocalDiagnostics: true, getNonLocalDiagnostics: true);
        }

        private async Task ComputeAnalyzerDiagnosticsWithoutStateTrackingAsync(CancellationToken cancellationToken)
        {
            // Exclude analyzers that have fully executed.
            var analyzers = _analysisResultBuilder.GetPendingAnalyzers(this.Analyzers);
            if (analyzers.IsEmpty)
            {
                return;
            }

            AsyncQueue<CompilationEvent> eventQueue = _eventQueuePool.Allocate();
            AnalyzerDriver? driver = null;

            try
            {
                // Clone the compilation with new event queue.
                var compilation = _compilation.WithEventQueue(eventQueue);
                var compilationData = new CompilationData(compilation);

                // Create and attach the driver to compilation.
                var categorizeDiagnostics = true;
                driver = compilation.CreateAnalyzerDriver(analyzers, _analyzerManager, severityFilter: SeverityFilter.None);
                driver.Initialize(compilation, _analysisOptions, compilationData, categorizeDiagnostics, cancellationToken);
<<<<<<< HEAD
                var analysisScope = new AnalysisScope(compilation, _analysisOptions.Options, analyzers, concurrentAnalysis: _analysisOptions.ConcurrentAnalysis, categorizeDiagnostics: categorizeDiagnostics);
=======
                var hasAllAnalyzers = analyzers.Length == Analyzers.Length;
                var analysisScope = new AnalysisScope(compilation, analyzers, hasAllAnalyzers, concurrentAnalysis: _analysisOptions.ConcurrentAnalysis, categorizeDiagnostics: categorizeDiagnostics);
>>>>>>> 51562f2e
                driver.AttachQueueAndStartProcessingEvents(compilation.EventQueue, analysisScope, cancellationToken);

                // Force compilation diagnostics and wait for analyzer execution to complete.
                var compDiags = compilation.GetDiagnostics(cancellationToken);
                await driver.WhenCompletedTask.ConfigureAwait(false);

                // Get analyzer action counts.
                var analyzerActionCounts = new Dictionary<DiagnosticAnalyzer, AnalyzerActionCounts>(analyzers.Length);
                foreach (var analyzer in analyzers)
                {
                    var actionCounts = await driver.GetAnalyzerActionCountsAsync(analyzer, compilation.Options, cancellationToken).ConfigureAwait(false);
                    analyzerActionCounts.Add(analyzer, actionCounts);
                }
                Func<DiagnosticAnalyzer, AnalyzerActionCounts> getAnalyzerActionCounts = analyzer => analyzerActionCounts[analyzer];

                _analysisResultBuilder.ApplySuppressionsAndStoreAnalysisResult(analysisScope, driver, compilation, getAnalyzerActionCounts, fullAnalysisResultForAnalyzersInScope: true);
            }
            finally
            {
                driver?.Dispose();
                FreeEventQueue(eventQueue, _eventQueuePool);
            }
        }

        private async Task<ImmutableArray<Diagnostic>> GetAllDiagnosticsWithoutStateTrackingAsync(ImmutableArray<DiagnosticAnalyzer> analyzers, CancellationToken cancellationToken)
        {
            AsyncQueue<CompilationEvent> eventQueue = _eventQueuePool.Allocate();
            AnalyzerDriver? driver = null;

            try
            {
                // Clone the compilation with new event queue.
                var compilation = _compilation.WithEventQueue(eventQueue);
                var compilationData = new CompilationData(compilation);

                // Create and attach the driver to compilation.
                var categorizeDiagnostics = false;
                driver = compilation.CreateAnalyzerDriver(analyzers, _analyzerManager, severityFilter: SeverityFilter.None);
                driver.Initialize(compilation, _analysisOptions, compilationData, categorizeDiagnostics, cancellationToken);
<<<<<<< HEAD
                var analysisScope = new AnalysisScope(compilation, _analysisOptions.Options, analyzers, concurrentAnalysis: _analysisOptions.ConcurrentAnalysis, categorizeDiagnostics: categorizeDiagnostics);
=======
                var hasAllAnalyzers = analyzers.Length == Analyzers.Length;
                var analysisScope = new AnalysisScope(compilation, analyzers, hasAllAnalyzers, concurrentAnalysis: _analysisOptions.ConcurrentAnalysis, categorizeDiagnostics: categorizeDiagnostics);
>>>>>>> 51562f2e
                driver.AttachQueueAndStartProcessingEvents(compilation.EventQueue, analysisScope, cancellationToken);

                // Force compilation diagnostics and wait for analyzer execution to complete.
                var compDiags = compilation.GetDiagnostics(cancellationToken);
                var analyzerDiags = await driver.GetDiagnosticsAsync(compilation).ConfigureAwait(false);
                var reportedDiagnostics = compDiags.AddRange(analyzerDiags);
                return driver.ApplyProgrammaticSuppressions(reportedDiagnostics, compilation);
            }
            finally
            {
                driver?.Dispose();
                FreeEventQueue(eventQueue, _eventQueuePool);
            }
        }

        /// <summary>
        /// Returns syntax diagnostics produced by all <see cref="Analyzers"/> from analyzing the given <paramref name="tree"/>.
        /// Depending on analyzers' behavior, returned diagnostics can have locations outside the tree,
        /// and some diagnostics that would be reported for the tree by an analysis of the complete compilation
        /// can be absent.
        /// </summary>
        /// <param name="tree">Syntax tree to analyze.</param>
        /// <param name="cancellationToken">Cancellation token.</param>
        public async Task<ImmutableArray<Diagnostic>> GetAnalyzerSyntaxDiagnosticsAsync(SyntaxTree tree, CancellationToken cancellationToken)
        {
            VerifyTree(tree);

            return await GetAnalyzerSyntaxDiagnosticsCoreAsync(tree, Analyzers, cancellationToken).ConfigureAwait(false);
        }

        /// <summary>
        /// Returns syntax diagnostics produced by given <paramref name="analyzers"/> from analyzing the given <paramref name="tree"/>.
        /// Depending on analyzers' behavior, returned diagnostics can have locations outside the tree,
        /// and some diagnostics that would be reported for the tree by an analysis of the complete compilation
        /// can be absent.
        /// </summary>
        /// <param name="tree">Syntax tree to analyze.</param>
        /// <param name="analyzers">Analyzers whose diagnostics are required. All the given analyzers must be from the analyzers passed into the constructor of <see cref="CompilationWithAnalyzers"/>.</param>
        /// <param name="cancellationToken">Cancellation token.</param>
        public async Task<ImmutableArray<Diagnostic>> GetAnalyzerSyntaxDiagnosticsAsync(SyntaxTree tree, ImmutableArray<DiagnosticAnalyzer> analyzers, CancellationToken cancellationToken)
        {
            VerifyTree(tree);
            VerifyExistingAnalyzersArgument(analyzers);

            return await GetAnalyzerSyntaxDiagnosticsCoreAsync(tree, analyzers, cancellationToken).ConfigureAwait(false);
        }

        /// <summary>
        /// Returns an <see cref="AnalysisResult"/> populated with <see cref="AnalysisResult.SyntaxDiagnostics"/> produced by all <see cref="Analyzers"/> from analyzing the given <paramref name="tree"/>.
        /// Depending on analyzers' behavior, some diagnostics that would be reported for the tree by an analysis of the complete compilation can be absent.
        /// </summary>
        /// <param name="tree">Syntax tree to analyze.</param>
        /// <param name="cancellationToken">Cancellation token.</param>
        public Task<AnalysisResult> GetAnalysisResultAsync(SyntaxTree tree, CancellationToken cancellationToken)
        {
            VerifyTree(tree);

            return GetAnalysisResultCoreAsync(SourceOrNonSourceFile.Create(tree), Analyzers, cancellationToken);
        }

        /// <summary>
        /// Returns an <see cref="AnalysisResult"/> populated with <see cref="AnalysisResult.SyntaxDiagnostics"/> produced by given <paramref name="analyzers"/> from analyzing the given <paramref name="tree"/>.
        /// Depending on analyzers' behavior, some diagnostics that would be reported for the tree by an analysis of the complete compilation can be absent.
        /// </summary>
        /// <param name="tree">Syntax tree to analyze.</param>
        /// <param name="analyzers">Analyzers whose diagnostics are required. All the given analyzers must be from the analyzers passed into the constructor of <see cref="CompilationWithAnalyzers"/>.</param>
        /// <param name="cancellationToken">Cancellation token.</param>
        public Task<AnalysisResult> GetAnalysisResultAsync(SyntaxTree tree, ImmutableArray<DiagnosticAnalyzer> analyzers, CancellationToken cancellationToken)
        {
            VerifyTree(tree);
            VerifyExistingAnalyzersArgument(analyzers);

            return GetAnalysisResultCoreAsync(SourceOrNonSourceFile.Create(tree), analyzers, cancellationToken);
        }

        /// <summary>
        /// Returns an <see cref="AnalysisResult"/> populated with <see cref="AnalysisResult.AdditionalFileDiagnostics"/> produced by all <see cref="Analyzers"/> from analyzing the given additional <paramref name="file"/>.
        /// The given <paramref name="file"/> must be part of <see cref="AnalyzerOptions.AdditionalFiles"/> for the <see cref="AnalysisOptions"/> for this CompilationWithAnalyzers instance.
        /// Depending on analyzers' behavior, some diagnostics that would be reported for the file by an analysis of the complete compilation can be absent.
        /// </summary>
        /// <param name="file">Additional file to analyze.</param>
        /// <param name="cancellationToken">Cancellation token.</param>
        public async Task<AnalysisResult> GetAnalysisResultAsync(AdditionalText file, CancellationToken cancellationToken)
        {
            VerifyAdditionalFile(file);

            return await GetAnalysisResultCoreAsync(SourceOrNonSourceFile.Create(file), Analyzers, cancellationToken).ConfigureAwait(false);
        }

        /// <summary>
        /// Returns an <see cref="AnalysisResult"/> populated with <see cref="AnalysisResult.AdditionalFileDiagnostics"/> produced by given <paramref name="analyzers"/> from analyzing the given additional <paramref name="file"/>.
        /// The given <paramref name="file"/> must be part of <see cref="AnalyzerOptions.AdditionalFiles"/> for the <see cref="AnalysisOptions"/> for this CompilationWithAnalyzers instance.
        /// Depending on analyzers' behavior, some diagnostics that would be reported for the file by an analysis of the complete compilation can be absent.
        /// </summary>
        /// <param name="file">Additional file to analyze.</param>
        /// <param name="analyzers">Analyzers whose diagnostics are required. All the given analyzers must be from the analyzers passed into the constructor of <see cref="CompilationWithAnalyzers"/>.</param>
        /// <param name="cancellationToken">Cancellation token.</param>
        public async Task<AnalysisResult> GetAnalysisResultAsync(AdditionalText file, ImmutableArray<DiagnosticAnalyzer> analyzers, CancellationToken cancellationToken)
        {
            VerifyAdditionalFile(file);
            VerifyExistingAnalyzersArgument(analyzers);

            return await GetAnalysisResultCoreAsync(SourceOrNonSourceFile.Create(file), analyzers, cancellationToken).ConfigureAwait(false);
        }

        private async Task<AnalysisResult> GetAnalysisResultCoreAsync(SourceOrNonSourceFile file, ImmutableArray<DiagnosticAnalyzer> analyzers, CancellationToken cancellationToken)
        {
            var analysisScope = new AnalysisScope(analyzers, file, filterSpan: null, syntaxAnalysis: true, concurrentAnalysis: _analysisOptions.ConcurrentAnalysis, categorizeDiagnostics: true);
            await ComputeAnalyzerSyntaxDiagnosticsAsync(analysisScope, cancellationToken).ConfigureAwait(false);
            return _analysisResultBuilder.ToAnalysisResult(analyzers, cancellationToken);
        }

        private async Task<ImmutableArray<Diagnostic>> GetAnalyzerSyntaxDiagnosticsCoreAsync(SyntaxTree tree, ImmutableArray<DiagnosticAnalyzer> analyzers, CancellationToken cancellationToken)
        {
            var analysisScope = new AnalysisScope(analyzers, SourceOrNonSourceFile.Create(tree), filterSpan: null, syntaxAnalysis: true, concurrentAnalysis: _analysisOptions.ConcurrentAnalysis, categorizeDiagnostics: true);
            await ComputeAnalyzerSyntaxDiagnosticsAsync(analysisScope, cancellationToken).ConfigureAwait(false);
            return _analysisResultBuilder.GetDiagnostics(analysisScope, getLocalDiagnostics: true, getNonLocalDiagnostics: false);
        }

        private async Task ComputeAnalyzerSyntaxDiagnosticsAsync(AnalysisScope analysisScope, CancellationToken cancellationToken)
        {
            try
            {
                var taskToken = Interlocked.Increment(ref _currentToken);

                var pendingAnalyzers = _analysisResultBuilder.GetPendingAnalyzers(analysisScope.Analyzers);
                if (pendingAnalyzers.Length > 0)
                {
                    var pendingAnalysisScope = pendingAnalyzers.Length < analysisScope.Analyzers.Length ? analysisScope.WithAnalyzers(pendingAnalyzers, hasAllAnalyzers: false) : analysisScope;

                    // Compute the analyzer diagnostics for the pending analysis scope.
                    await ComputeAnalyzerDiagnosticsAsync(pendingAnalysisScope, getPendingEventsOpt: null, taskToken, cancellationToken).ConfigureAwait(false);
                }
            }
            catch (Exception e) when (FatalError.ReportUnlessCanceled(e))
            {
                throw ExceptionUtilities.Unreachable;
            }
        }

        /// <summary>
        /// Returns semantic diagnostics produced by all <see cref="Analyzers"/> from analyzing the given <paramref name="model"/>, optionally scoped to a <paramref name="filterSpan"/>.
        /// Depending on analyzers' behavior, some diagnostics that would be reported for the tree by an analysis of the complete compilation can be absent.
        /// </summary>
        /// <param name="model">Semantic model representing the syntax tree to analyze.</param>
        /// <param name="filterSpan">An optional span within the tree to scope analysis.</param>
        /// <param name="cancellationToken">Cancellation token.</param>
        public async Task<ImmutableArray<Diagnostic>> GetAnalyzerSemanticDiagnosticsAsync(SemanticModel model, TextSpan? filterSpan, CancellationToken cancellationToken)
        {
            VerifyModel(model);

            return await GetAnalyzerSemanticDiagnosticsCoreAsync(model, filterSpan, Analyzers, cancellationToken).ConfigureAwait(false);
        }

        /// <summary>
        /// Returns semantic diagnostics produced by the given <paramref name="analyzers"/> from analyzing the given <paramref name="model"/>, optionally scoped to a <paramref name="filterSpan"/>.
        /// Depending on analyzers' behavior, some diagnostics that would be reported for the tree by an analysis of the complete compilation can be absent.
        /// </summary>
        /// <param name="model">Semantic model representing the syntax tree to analyze.</param>
        /// <param name="filterSpan">An optional span within the tree to scope analysis.</param>
        /// <param name="analyzers">Analyzers whose diagnostics are required. All the given analyzers must be from the analyzers passed into the constructor of <see cref="CompilationWithAnalyzers"/>.</param>
        /// <param name="cancellationToken">Cancellation token.</param>
        public async Task<ImmutableArray<Diagnostic>> GetAnalyzerSemanticDiagnosticsAsync(SemanticModel model, TextSpan? filterSpan, ImmutableArray<DiagnosticAnalyzer> analyzers, CancellationToken cancellationToken)
        {
            VerifyModel(model);
            VerifyExistingAnalyzersArgument(analyzers);

            return await GetAnalyzerSemanticDiagnosticsCoreAsync(model, filterSpan, analyzers, cancellationToken).ConfigureAwait(false);
        }

        /// <summary>
        /// Returns an <see cref="AnalysisResult"/> populated with <see cref="AnalysisResult.SemanticDiagnostics"/> produced by all <see cref="Analyzers"/> from analyzing the given <paramref name="model"/>, optionally scoped to a <paramref name="filterSpan"/>.
        /// Depending on analyzers' behavior, some diagnostics that would be reported for the tree by an analysis of the complete compilation can be absent.
        /// </summary>
        /// <param name="model">Semantic model representing the syntax tree to analyze.</param>
        /// <param name="filterSpan">An optional span within the tree to scope analysis.</param>
        /// <param name="cancellationToken">Cancellation token.</param>
        public Task<AnalysisResult> GetAnalysisResultAsync(SemanticModel model, TextSpan? filterSpan, CancellationToken cancellationToken)
        {
            VerifyModel(model);

            return GetAnalysisResultCoreAsync(model, filterSpan, this.Analyzers, cancellationToken);
        }

        /// <summary>
        /// Returns an <see cref="AnalysisResult"/> populated with <see cref="AnalysisResult.SemanticDiagnostics"/> produced by the given <paramref name="analyzers"/> from analyzing the given <paramref name="model"/>, optionally scoped to a <paramref name="filterSpan"/>.
        /// Depending on analyzers' behavior, some diagnostics that would be reported for the tree by an analysis of the complete compilation can be absent.
        /// </summary>
        /// <param name="model">Semantic model representing the syntax tree to analyze.</param>
        /// <param name="filterSpan">An optional span within the tree to scope analysis.</param>
        /// <param name="analyzers">Analyzers whose diagnostics are required. All the given analyzers must be from the analyzers passed into the constructor of <see cref="CompilationWithAnalyzers"/>.</param>
        /// <param name="cancellationToken">Cancellation token.</param>
        public Task<AnalysisResult> GetAnalysisResultAsync(SemanticModel model, TextSpan? filterSpan, ImmutableArray<DiagnosticAnalyzer> analyzers, CancellationToken cancellationToken)
        {
            VerifyModel(model);
            VerifyExistingAnalyzersArgument(analyzers);

            return GetAnalysisResultCoreAsync(model, filterSpan, analyzers, cancellationToken);
        }

        private async Task<AnalysisResult> GetAnalysisResultCoreAsync(SemanticModel model, TextSpan? filterSpan, ImmutableArray<DiagnosticAnalyzer> analyzers, CancellationToken cancellationToken)
        {
            var analysisScope = new AnalysisScope(analyzers, SourceOrNonSourceFile.Create(model.SyntaxTree), filterSpan, syntaxAnalysis: false, concurrentAnalysis: _analysisOptions.ConcurrentAnalysis, categorizeDiagnostics: true);
            await ComputeAnalyzerSemanticDiagnosticsAsync(model, analysisScope, cancellationToken).ConfigureAwait(false);
            return _analysisResultBuilder.ToAnalysisResult(analyzers, cancellationToken);
        }

        private async Task<ImmutableArray<Diagnostic>> GetAnalyzerSemanticDiagnosticsCoreAsync(SemanticModel model, TextSpan? filterSpan, ImmutableArray<DiagnosticAnalyzer> analyzers, CancellationToken cancellationToken)
        {
            var analysisScope = new AnalysisScope(analyzers, SourceOrNonSourceFile.Create(model.SyntaxTree), filterSpan, syntaxAnalysis: false, concurrentAnalysis: _analysisOptions.ConcurrentAnalysis, categorizeDiagnostics: true);
            await ComputeAnalyzerSemanticDiagnosticsAsync(model, analysisScope, cancellationToken).ConfigureAwait(false);
            return _analysisResultBuilder.GetDiagnostics(analysisScope, getLocalDiagnostics: true, getNonLocalDiagnostics: false);
        }

        private async Task ComputeAnalyzerSemanticDiagnosticsAsync(SemanticModel model, AnalysisScope analysisScope, CancellationToken cancellationToken, bool forceCompletePartialTrees = true)
        {
            try
            {
                var taskToken = Interlocked.Increment(ref _currentToken);

                var pendingAnalyzers = _analysisResultBuilder.GetPendingAnalyzers(analysisScope.Analyzers);
                if (pendingAnalyzers.Length > 0)
                {
                    var pendingAnalysisScope = pendingAnalyzers.Length < analysisScope.Analyzers.Length ? analysisScope.WithAnalyzers(pendingAnalyzers, hasAllAnalyzers: false) : analysisScope;

                    Func<ImmutableArray<CompilationEvent>> getPendingEvents = () => _analysisState.GetPendingEvents(analysisScope.Analyzers, model.SyntaxTree, cancellationToken);

                    // Compute the analyzer diagnostics for the given analysis scope.
                    // We need to loop till symbol analysis is complete for any partial symbols being processed for other tree diagnostic requests.
                    do
                    {
                        cancellationToken.ThrowIfCancellationRequested();

                        (ImmutableArray<CompilationEvent> compilationEvents, bool hasSymbolStartActions) = await ComputeAnalyzerDiagnosticsAsync(pendingAnalysisScope, getPendingEvents, taskToken, cancellationToken).ConfigureAwait(false);
                        if (hasSymbolStartActions && forceCompletePartialTrees)
                        {
                            await processPartialSymbolLocationsAsync(compilationEvents, analysisScope).ConfigureAwait(false);
                        }
                    } while (_analysisOptions.ConcurrentAnalysis && _analysisState.HasPendingSymbolAnalysis(pendingAnalysisScope, cancellationToken));

                    if (_analysisOptions.ConcurrentAnalysis)
                    {
                        // Wait for all active tree tasks as they might still be reporting diagnostics for partial symbols defined in this tree.
                        await WaitForActiveAnalysisTasksAsync(waitForTreeTasks: true, waitForCompilationOrNonConcurrentTask: false, cancellationToken: cancellationToken).ConfigureAwait(false);
                    }
                }
            }
            catch (Exception e) when (FatalError.ReportUnlessCanceled(e))
            {
                throw ExceptionUtilities.Unreachable;
            }

            async Task processPartialSymbolLocationsAsync(ImmutableArray<CompilationEvent> compilationEvents, AnalysisScope analysisScope)
            {
                if (compilationEvents.IsDefaultOrEmpty)
                {
                    return;
                }

                if (analysisScope.FilterSpanOpt.HasValue && !analysisScope.ContainsSpan(model.SyntaxTree.GetRoot(cancellationToken).Span))
                {
                    // Analyzing part of the tree.
                    return;
                }

                HashSet<SyntaxTree>? partialTrees = null;
                foreach (var compilationEvent in compilationEvents)
                {
                    // Force complete partial declarations, except namespace declarations.
                    if (compilationEvent is SymbolDeclaredCompilationEvent symbolDeclaredEvent &&
                        symbolDeclaredEvent.Symbol.Kind != SymbolKind.Namespace &&
                        symbolDeclaredEvent.Symbol.Locations.Length > 1)
                    {
                        foreach (var location in symbolDeclaredEvent.Symbol.Locations)
                        {
                            if (location.SourceTree != null && location.SourceTree != model.SyntaxTree)
                            {
                                partialTrees = partialTrees ?? new HashSet<SyntaxTree>();
                                partialTrees.Add(location.SourceTree);
                            }
                        }
                    }
                }

                if (partialTrees != null)
                {
                    if (AnalysisOptions.ConcurrentAnalysis)
                    {
                        await Task.WhenAll(partialTrees.Select(tree =>
                            Task.Run(() =>
                            {
                                var treeModel = _compilationData.GetOrCreateCachedSemanticModel(tree, _compilation, cancellationToken);
                                analysisScope = new AnalysisScope(analysisScope.Analyzers, SourceOrNonSourceFile.Create(tree), filterSpan: null, syntaxAnalysis: false, analysisScope.ConcurrentAnalysis, analysisScope.CategorizeDiagnostics);
                                return ComputeAnalyzerSemanticDiagnosticsAsync(treeModel, analysisScope, cancellationToken, forceCompletePartialTrees: false);
                            }, cancellationToken))).ConfigureAwait(false);
                    }
                    else
                    {
                        foreach (var tree in partialTrees)
                        {
                            cancellationToken.ThrowIfCancellationRequested();
                            var treeModel = _compilationData.GetOrCreateCachedSemanticModel(tree, _compilation, cancellationToken);
                            analysisScope = new AnalysisScope(analysisScope.Analyzers, SourceOrNonSourceFile.Create(tree), filterSpan: null, syntaxAnalysis: false, analysisScope.ConcurrentAnalysis, analysisScope.CategorizeDiagnostics);
                            await ComputeAnalyzerSemanticDiagnosticsAsync(treeModel, analysisScope, cancellationToken, forceCompletePartialTrees: false).ConfigureAwait(false);
                        }
                    }
                }
            }
        }

        private async Task<(ImmutableArray<CompilationEvent> events, bool hasSymbolStartActions)> ComputeAnalyzerDiagnosticsAsync(AnalysisScope analysisScope, Func<ImmutableArray<CompilationEvent>>? getPendingEventsOpt, int newTaskToken, CancellationToken cancellationToken)
        {
            try
            {
                AnalyzerDriver? driver = null;
                Task? computeTask = null;
                CancellationTokenSource cancellationSource;

                try
                {
                    // Get the analyzer driver to execute analysis.
                    driver = await GetAnalyzerDriverAsync(cancellationToken).ConfigureAwait(false);

                    // Driver must have been initialized.
                    Debug.Assert(driver.WhenInitializedTask != null);
                    Debug.Assert(!driver.WhenInitializedTask.IsCanceled);

                    cancellationToken.ThrowIfCancellationRequested();

                    GenerateCompilationEvents(analysisScope, cancellationToken);

                    await PopulateEventsCacheAsync(cancellationToken).ConfigureAwait(false);

                    // Track if this task was suspended by another tree diagnostics request for the same tree.
                    // If so, we wait for the high priority requests to complete before restarting analysis.
                    bool suspended;
                    var pendingEvents = ImmutableArray<CompilationEvent>.Empty;
                    do
                    {
                        suspended = false;

                        // Create a new cancellation source to allow higher priority requests to suspend our analysis.
                        using (cancellationSource = new CancellationTokenSource())
                        {
                            // Link the cancellation source with client supplied cancellation source, so the public API callee can also cancel analysis.
                            using var linkedCancellationSource = CancellationTokenSource.CreateLinkedTokenSource(cancellationSource.Token, cancellationToken);

                            try
                            {
                                // Fetch the cancellation token here to avoid capturing linkedCts in the getComputeTask lambda as the task may run after linkedCts has been disposed due to cancellation.
                                var linkedCancellationToken = linkedCancellationSource.Token;

                                // Core task to compute analyzer diagnostics.
                                Func<Tuple<Task, CancellationTokenSource>> getComputeTask = () => Tuple.Create(
                                    Task.Run(async () =>
                                    {
                                        try
                                        {
                                            AsyncQueue<CompilationEvent> eventQueue = s_EmptyEventQueue;
                                            try
                                            {
                                                // Get event queue with pending events to analyze.
                                                if (getPendingEventsOpt != null)
                                                {
                                                    pendingEvents = getPendingEventsOpt();
                                                    eventQueue = CreateEventsQueue(pendingEvents);
                                                }

                                                linkedCancellationToken.ThrowIfCancellationRequested();

                                                // Execute analyzer driver on the given analysis scope with the given event queue.
                                                await ComputeAnalyzerDiagnosticsCoreAsync(driver, eventQueue, analysisScope, cancellationToken: linkedCancellationToken).ConfigureAwait(false);
                                            }
                                            finally
                                            {
                                                FreeEventQueue(eventQueue, _eventQueuePool);
                                            }
                                        }
                                        catch (Exception e) when (FatalError.ReportUnlessCanceled(e))
                                        {
                                            throw ExceptionUtilities.Unreachable;
                                        }
                                    }, linkedCancellationToken),
                                    cancellationSource);

                                // Wait for higher priority tree document tasks to complete.
                                computeTask = await SetActiveAnalysisTaskAsync(getComputeTask, analysisScope.FilterFileOpt, newTaskToken, cancellationToken).ConfigureAwait(false);

                                cancellationToken.ThrowIfCancellationRequested();

                                await computeTask.ConfigureAwait(false);
                            }
                            catch (OperationCanceledException)
                            {
                                cancellationToken.ThrowIfCancellationRequested();
                                if (!cancellationSource.IsCancellationRequested)
                                {
                                    throw;
                                }

                                suspended = true;
                            }
                            finally
                            {
                                ClearExecutingTask(computeTask, analysisScope.FilterFileOpt);
                                computeTask = null;
                            }
                        }
                    } while (suspended);

                    return (pendingEvents, hasSymbolStartActions: driver?.HasSymbolStartedActions(analysisScope) ?? false);
                }
                finally
                {
                    FreeDriver(driver);
                }
            }
            catch (Exception e) when (FatalError.ReportUnlessCanceled(e))
            {
                throw ExceptionUtilities.Unreachable;
            }
        }

        private void GenerateCompilationEvents(AnalysisScope analysisScope, CancellationToken cancellationToken)
        {
            // Invoke GetDiagnostics to populate CompilationEvent queue for the given analysis scope.
            // Discard the returned diagnostics.
            if (analysisScope.FilterFileOpt == null)
            {
                _ = _compilation.GetDiagnostics(cancellationToken);
            }
            else if (!analysisScope.IsSyntaxOnlyTreeAnalysis)
            {
                var mappedModel = _compilationData.GetOrCreateCachedSemanticModel(analysisScope.FilterFileOpt!.SourceTree!, _compilation, cancellationToken);
                _ = mappedModel.GetDiagnostics(cancellationToken: cancellationToken);
            }
        }

        private async Task PopulateEventsCacheAsync(CancellationToken cancellationToken)
        {
            if (_compilation.EventQueue?.Count > 0)
            {
                AnalyzerDriver? driver = null;
                try
                {
                    driver = await GetAnalyzerDriverAsync(cancellationToken).ConfigureAwait(false);
                    cancellationToken.ThrowIfCancellationRequested();

                    var compilationEvents = dequeueGeneratedCompilationEvents();
                    await _analysisState.OnCompilationEventsGeneratedAsync(compilationEvents, driver, cancellationToken).ConfigureAwait(false);
                }
                finally
                {
                    FreeDriver(driver);
                }
            }

            ImmutableArray<CompilationEvent> dequeueGeneratedCompilationEvents()
            {
                var builder = ImmutableArray.CreateBuilder<CompilationEvent>();

                while (_compilation.EventQueue.TryDequeue(out CompilationEvent compilationEvent))
                {
                    if (compilationEvent is CompilationStartedEvent compilationStartedEvent &&
                        _analysisOptions.Options?.AdditionalFiles.Length > 0)
                    {
                        compilationEvent = compilationStartedEvent.WithAdditionalFiles(_analysisOptions.Options.AdditionalFiles);
                    }

                    builder.Add(compilationEvent);
                }

                return builder.ToImmutable();
            }
        }

        private async Task<AnalyzerDriver> GetAnalyzerDriverAsync(CancellationToken cancellationToken)
        {
            try
            {
                cancellationToken.ThrowIfCancellationRequested();

                // Get instance of analyzer driver from the driver pool.
                AnalyzerDriver driver = _driverPool.Allocate();

                bool success = false;
                try
                {
                    // Start the initialization task, if required.
                    if (driver.WhenInitializedTask == null)
                    {
                        driver.Initialize(_compilation, _analysisOptions, _compilationData, categorizeDiagnostics: true, cancellationToken: cancellationToken);
                    }

                    // Use MemberNotNull when available https://github.com/dotnet/roslyn/issues/41964
                    // Wait for driver initialization to complete: this executes the Initialize and CompilationStartActions to compute all registered actions per-analyzer.
                    await driver.WhenInitializedTask!.ConfigureAwait(false);

                    success = true;
                    return driver;
                }
                finally
                {
                    if (!success)
                    {
                        FreeDriver(driver);
                    }
                }
            }
            catch (Exception e) when (FatalError.ReportUnlessCanceled(e))
            {
                throw ExceptionUtilities.Unreachable;
            }
        }

        private void FreeDriver(AnalyzerDriver? driver)
        {
            if (driver != null)
            {
                // Throw away the driver instance if the initialization didn't succeed.
                if (driver.WhenInitializedTask == null || driver.WhenInitializedTask.IsCanceled)
                {
                    _driverPool.ForgetTrackedObject(driver);
                }
                else
                {
                    _driverPool.Free(driver);
                }
            }
        }

        /// <summary>
        /// Core method for executing analyzers.
        /// </summary>
        private async Task ComputeAnalyzerDiagnosticsCoreAsync(AnalyzerDriver driver, AsyncQueue<CompilationEvent> eventQueue, AnalysisScope analysisScope, CancellationToken cancellationToken)
        {
            try
            {
                Debug.Assert(!driver.WhenInitializedTask.IsCanceled);

                if (eventQueue.Count > 0 || _analysisState.HasPendingSyntaxAnalysis(analysisScope))
                {
                    try
                    {
                        // Perform analysis to compute new diagnostics.
                        Debug.Assert(!eventQueue.IsCompleted);
                        await driver.AttachQueueAndProcessAllEventsAsync(eventQueue, analysisScope, _analysisState, cancellationToken: cancellationToken).ConfigureAwait(false);
                    }
                    finally
                    {
                        // Update the diagnostic results based on the diagnostics reported on the driver.
                        _analysisResultBuilder.ApplySuppressionsAndStoreAnalysisResult(analysisScope, driver, _compilation, _analysisState.GetAnalyzerActionCounts, fullAnalysisResultForAnalyzersInScope: false);
                    }
                }
            }
            catch (Exception e) when (FatalError.ReportUnlessCanceled(e))
            {
                throw ExceptionUtilities.Unreachable;
            }
        }

        private Task<Task> SetActiveAnalysisTaskAsync(Func<Tuple<Task, CancellationTokenSource>> getNewAnalysisTask, SourceOrNonSourceFile? treeOpt, int newTaskToken, CancellationToken cancellationToken)
        {
            if (treeOpt != null)
            {
                return SetActiveTreeAnalysisTaskAsync(getNewAnalysisTask, treeOpt, newTaskToken, cancellationToken);
            }
            else
            {
                return SetActiveCompilationAnalysisTaskAsync(getNewAnalysisTask, cancellationToken);
            }
        }

        private async Task<Task> SetActiveCompilationAnalysisTaskAsync(Func<Tuple<Task, CancellationTokenSource>> getNewCompilationTask, CancellationToken cancellationToken)
        {
            while (true)
            {
                // Wait for all active tasks, compilation analysis tasks have lowest priority.
                await WaitForActiveAnalysisTasksAsync(waitForTreeTasks: true, waitForCompilationOrNonConcurrentTask: true, cancellationToken: cancellationToken).ConfigureAwait(false);

                lock (_executingTasksLock)
                {
                    if ((_executingConcurrentTreeTasksOpt == null || _executingConcurrentTreeTasksOpt.Count == 0) &&
                        _executingCompilationOrNonConcurrentTreeTask == null)
                    {
                        _executingCompilationOrNonConcurrentTreeTask = getNewCompilationTask();
                        return _executingCompilationOrNonConcurrentTreeTask.Item1;
                    }
                }
            }
        }

        private async Task WaitForActiveAnalysisTasksAsync(bool waitForTreeTasks, bool waitForCompilationOrNonConcurrentTask, CancellationToken cancellationToken)
        {
            Debug.Assert(waitForTreeTasks || waitForCompilationOrNonConcurrentTask);

            var executingTasks = ArrayBuilder<Tuple<Task, CancellationTokenSource>>.GetInstance();

            while (true)
            {
                cancellationToken.ThrowIfCancellationRequested();

                lock (_executingTasksLock)
                {
                    if (waitForTreeTasks && _executingConcurrentTreeTasksOpt?.Count > 0)
                    {
                        executingTasks.AddRange(_executingConcurrentTreeTasksOpt.Values);
                    }

                    if (waitForCompilationOrNonConcurrentTask && _executingCompilationOrNonConcurrentTreeTask != null)
                    {
                        executingTasks.Add(_executingCompilationOrNonConcurrentTreeTask);
                    }
                }

                if (executingTasks.Count == 0)
                {
                    executingTasks.Free();
                    return;
                }

                foreach (var task in executingTasks)
                {
                    cancellationToken.ThrowIfCancellationRequested();
                    await task.Item1.ConfigureAwait(false);
                }

                executingTasks.Clear();
            }
        }

        private async Task<Task> SetActiveTreeAnalysisTaskAsync(Func<Tuple<Task, CancellationTokenSource>> getNewTreeAnalysisTask, SourceOrNonSourceFile tree, int newTaskToken, CancellationToken cancellationToken)
        {
            try
            {
                while (true)
                {
                    // For concurrent analysis, we must wait for any executing tree task with higher tokens.
                    Tuple<Task, CancellationTokenSource>? executingTreeTask = null;

                    lock (_executingTasksLock)
                    {
                        if (!_analysisOptions.ConcurrentAnalysis)
                        {
                            // For non-concurrent analysis, just suspend the executing task, if any.
                            if (_executingCompilationOrNonConcurrentTreeTask != null)
                            {
                                SuspendAnalysis_NoLock(_executingCompilationOrNonConcurrentTreeTask.Item1, _executingCompilationOrNonConcurrentTreeTask.Item2);
                                _executingCompilationOrNonConcurrentTreeTask = null;
                            }

                            var newTask = getNewTreeAnalysisTask();
                            _executingCompilationOrNonConcurrentTreeTask = newTask;
                            return newTask.Item1;
                        }

                        Debug.Assert(_executingConcurrentTreeTasksOpt != null);
                        Debug.Assert(_concurrentTreeTaskTokensOpt != null);

                        if (!_executingConcurrentTreeTasksOpt.TryGetValue(tree, out executingTreeTask) ||
                            _concurrentTreeTaskTokensOpt[executingTreeTask.Item1] < newTaskToken)
                        {
                            if (executingTreeTask != null)
                            {
                                SuspendAnalysis_NoLock(executingTreeTask.Item1, executingTreeTask.Item2);
                            }

                            if (_executingCompilationOrNonConcurrentTreeTask != null)
                            {
                                SuspendAnalysis_NoLock(_executingCompilationOrNonConcurrentTreeTask.Item1, _executingCompilationOrNonConcurrentTreeTask.Item2);
                                _executingCompilationOrNonConcurrentTreeTask = null;
                            }

                            var newTask = getNewTreeAnalysisTask();
                            _concurrentTreeTaskTokensOpt[newTask.Item1] = newTaskToken;
                            _executingConcurrentTreeTasksOpt[tree] = newTask;
                            return newTask.Item1;
                        }
                    }

                    await executingTreeTask.Item1.ConfigureAwait(false);
                }
            }
            catch (Exception e) when (FatalError.ReportUnlessCanceled(e))
            {
                throw ExceptionUtilities.Unreachable;
            }
        }

        private void SuspendAnalysis_NoLock(Task computeTask, CancellationTokenSource cts)
        {
            if (!computeTask.IsCompleted)
            {
                // Suspend analysis.
                cts.Cancel();
            }
        }

        private void ClearExecutingTask(Task? computeTask, SourceOrNonSourceFile? treeOpt)
        {
            if (computeTask != null)
            {
                lock (_executingTasksLock)
                {
                    Tuple<Task, CancellationTokenSource>? executingTask;
                    if (treeOpt != null && _analysisOptions.ConcurrentAnalysis)
                    {
                        Debug.Assert(_executingConcurrentTreeTasksOpt != null);
                        Debug.Assert(_concurrentTreeTaskTokensOpt != null);

                        if (_executingConcurrentTreeTasksOpt.TryGetValue(treeOpt, out executingTask) &&
                            executingTask.Item1 == computeTask)
                        {
                            _executingConcurrentTreeTasksOpt.Remove(treeOpt);
                        }

                        if (_concurrentTreeTaskTokensOpt.ContainsKey(computeTask))
                        {
                            _concurrentTreeTaskTokensOpt.Remove(computeTask);
                        }
                    }
                    else if (_executingCompilationOrNonConcurrentTreeTask?.Item1 == computeTask)
                    {
                        _executingCompilationOrNonConcurrentTreeTask = null;
                    }
                }
            }
        }

        private AsyncQueue<CompilationEvent> CreateEventsQueue(ImmutableArray<CompilationEvent> compilationEvents)
        {
            if (compilationEvents.IsEmpty)
            {
                return s_EmptyEventQueue;
            }

            var eventQueue = _eventQueuePool.Allocate();
            Debug.Assert(!eventQueue.IsCompleted);
            Debug.Assert(eventQueue.Count == 0);

            foreach (var compilationEvent in compilationEvents)
            {
                eventQueue.TryEnqueue(compilationEvent);
            }

            return eventQueue;
        }

        private static void FreeEventQueue(AsyncQueue<CompilationEvent> eventQueue, ObjectPool<AsyncQueue<CompilationEvent>> eventQueuePool)
        {
            if (eventQueue == null || ReferenceEquals(eventQueue, s_EmptyEventQueue))
            {
                return;
            }

            if (eventQueue.Count > 0)
            {
                while (eventQueue.TryDequeue(out _)) ;
            }

            if (!eventQueue.IsCompleted)
            {
                eventQueuePool.Free(eventQueue);
            }
            else
            {
                eventQueuePool.ForgetTrackedObject(eventQueue);
            }
        }

        /// <summary>
        /// Given a set of compiler or <see cref="DiagnosticAnalyzer"/> generated <paramref name="diagnostics"/>, returns the effective diagnostics after applying the below filters:
        /// 1) <see cref="CompilationOptions.SpecificDiagnosticOptions"/> specified for the given <paramref name="compilation"/>.
        /// 2) <see cref="CompilationOptions.GeneralDiagnosticOption"/> specified for the given <paramref name="compilation"/>.
        /// 3) Diagnostic suppression through applied <see cref="System.Diagnostics.CodeAnalysis.SuppressMessageAttribute"/>.
        /// 4) Pragma directives for the given <paramref name="compilation"/>.
        /// </summary>
        public static IEnumerable<Diagnostic> GetEffectiveDiagnostics(IEnumerable<Diagnostic> diagnostics, Compilation compilation)
            => GetEffectiveDiagnostics(diagnostics.AsImmutableOrNull(), compilation);

        /// <summary>
        /// Given a set of compiler or <see cref="DiagnosticAnalyzer"/> generated <paramref name="diagnostics"/>, returns the effective diagnostics after applying the below filters:
        /// 1) <see cref="CompilationOptions.SpecificDiagnosticOptions"/> specified for the given <paramref name="compilation"/>.
        /// 2) <see cref="CompilationOptions.GeneralDiagnosticOption"/> specified for the given <paramref name="compilation"/>.
        /// 3) Diagnostic suppression through applied <see cref="System.Diagnostics.CodeAnalysis.SuppressMessageAttribute"/>.
        /// 4) Pragma directives for the given <paramref name="compilation"/>.
        /// </summary>
        public static IEnumerable<Diagnostic> GetEffectiveDiagnostics(ImmutableArray<Diagnostic> diagnostics, Compilation compilation)
        {
            if (diagnostics.IsDefault)
            {
                throw new ArgumentNullException(nameof(diagnostics));
            }

            if (compilation == null)
            {
                throw new ArgumentNullException(nameof(compilation));
            }

            return GetEffectiveDiagnosticsImpl(diagnostics, compilation);
        }

        private static IEnumerable<Diagnostic> GetEffectiveDiagnosticsImpl(ImmutableArray<Diagnostic> diagnostics, Compilation compilation)
        {
            if (diagnostics.IsEmpty)
            {
                yield break;
            }

            var suppressMessageState = new SuppressMessageAttributeState(compilation);
            var semanticModelsByTree = new Dictionary<SyntaxTree, SemanticModel>();
            foreach (var diagnostic in diagnostics)
            {
                if (diagnostic != null)
                {
                    var effectiveDiagnostic = compilation.Options.FilterDiagnostic(diagnostic);
                    if (effectiveDiagnostic != null)
                    {
                        yield return suppressMessageState.ApplySourceSuppressions(effectiveDiagnostic, getSemanticModel);
                    }
                }
            }

            SemanticModel getSemanticModel(Compilation compilation, SyntaxTree tree)
            {
                if (!semanticModelsByTree.TryGetValue(tree, out var model))
                {
                    model = compilation.GetSemanticModel(tree);
                    semanticModelsByTree.Add(tree, model);
                }

                return model;
            }
        }

        /// <summary>
        /// Returns true if all the diagnostics that can be produced by this analyzer are suppressed through options.
        /// <param name="analyzer">Analyzer to be checked for suppression.</param>
        /// <param name="options">Compilation options.</param>
        /// <param name="onAnalyzerException">
        /// Optional delegate which is invoked when an analyzer throws an exception.
        /// Delegate can do custom tasks such as report the given analyzer exception diagnostic, report a non-fatal watson for the exception, etc.
        /// </param>
        /// </summary>
        public static bool IsDiagnosticAnalyzerSuppressed(
            DiagnosticAnalyzer analyzer,
            CompilationOptions options,
            Action<Exception, DiagnosticAnalyzer, Diagnostic>? onAnalyzerException = null)
        {
            VerifyAnalyzerArgumentForStaticApis(analyzer);

            if (options == null)
            {
                throw new ArgumentNullException(nameof(options));
            }

            var analyzerManager = new AnalyzerManager(analyzer);
            var analyzerExecutor = AnalyzerExecutor.CreateForSupportedDiagnostics(onAnalyzerException, analyzerManager);
            return AnalyzerDriver.IsDiagnosticAnalyzerSuppressed(analyzer, options, analyzerManager, analyzerExecutor, severityFilter: SeverityFilter.None);
        }

        /// <summary>
        /// This method should be invoked when the analyzer host is disposing off the given <paramref name="analyzers"/>.
        /// It clears the cached internal state (supported descriptors, registered actions, exception handlers, etc.) for analyzers.
        /// </summary>
        /// <param name="analyzers">Analyzers whose state needs to be cleared.</param>
        [Obsolete("This API is no longer required to be invoked. Analyzer state is automatically cleaned up when CompilationWithAnalyzers instance is released.")]
        public static void ClearAnalyzerState(ImmutableArray<DiagnosticAnalyzer> analyzers)
        {
        }

        /// <summary>
        /// Gets telemetry info for the given analyzer, such as count of registered actions, the total execution time (if <see cref="CompilationWithAnalyzersOptions.LogAnalyzerExecutionTime"/> is true), etc.
        /// </summary>
        public async Task<AnalyzerTelemetryInfo> GetAnalyzerTelemetryInfoAsync(DiagnosticAnalyzer analyzer, CancellationToken cancellationToken)
        {
            VerifyAnalyzerArgument(analyzer);

            try
            {
                var actionCounts = await GetAnalyzerActionCountsAsync(analyzer, cancellationToken).ConfigureAwait(false);
                var suppressionActionCounts = analyzer is DiagnosticSuppressor ? 1 : 0;
                var executionTime = GetAnalyzerExecutionTime(analyzer);
                return new AnalyzerTelemetryInfo(actionCounts, suppressionActionCounts, executionTime);
            }
            catch (Exception e) when (FatalError.ReportUnlessCanceled(e))
            {
                throw ExceptionUtilities.Unreachable;
            }
        }

        /// <summary>
        /// Gets the count of registered actions for the analyzer.
        /// </summary>
        private async Task<AnalyzerActionCounts> GetAnalyzerActionCountsAsync(DiagnosticAnalyzer analyzer, CancellationToken cancellationToken)
        {
            AnalyzerDriver? driver = null;
            try
            {
                driver = await GetAnalyzerDriverAsync(cancellationToken).ConfigureAwait(false);
                cancellationToken.ThrowIfCancellationRequested();
                return await _analysisState.GetOrComputeAnalyzerActionCountsAsync(analyzer, driver, cancellationToken).ConfigureAwait(false);
            }
            finally
            {
                FreeDriver(driver);
            }
        }

        /// <summary>
        /// Gets the execution time for the given analyzer.
        /// </summary>
        private TimeSpan GetAnalyzerExecutionTime(DiagnosticAnalyzer analyzer)
        {
            if (!_analysisOptions.LogAnalyzerExecutionTime)
            {
                return default;
            }

            return _analysisResultBuilder.GetAnalyzerExecutionTime(analyzer);
        }
    }
}<|MERGE_RESOLUTION|>--- conflicted
+++ resolved
@@ -353,12 +353,8 @@
             await WaitForActiveAnalysisTasksAsync(waitForTreeTasks: true, waitForCompilationOrNonConcurrentTask: true, cancellationToken: cancellationToken).ConfigureAwait(false);
 
             var diagnostics = ImmutableArray<Diagnostic>.Empty;
-<<<<<<< HEAD
-            var analysisScope = new AnalysisScope(_compilation, _analysisOptions.Options, analyzers, _analysisOptions.ConcurrentAnalysis, categorizeDiagnostics: true);
-=======
             var hasAllAnalyzers = analyzers.Length == Analyzers.Length;
-            var analysisScope = new AnalysisScope(_compilation, analyzers, hasAllAnalyzers, _analysisOptions.ConcurrentAnalysis, categorizeDiagnostics: true);
->>>>>>> 51562f2e
+            var analysisScope = new AnalysisScope(_compilation, _analysisOptions.Options, analyzers, hasAllAnalyzers, _analysisOptions.ConcurrentAnalysis, categorizeDiagnostics: true);
             Func<ImmutableArray<CompilationEvent>> getPendingEvents = () =>
                 _analysisState.GetPendingEvents(analyzers, includeSourceEvents: true, includeNonSourceEvents: true, cancellationToken);
 
@@ -383,12 +379,8 @@
             await ComputeAnalyzerDiagnosticsWithoutStateTrackingAsync(cancellationToken).ConfigureAwait(false);
 
             // Get analyzer diagnostics for the given analysis scope.
-<<<<<<< HEAD
-            var analysisScope = new AnalysisScope(_compilation, _analysisOptions.Options, analyzers, concurrentAnalysis: _analysisOptions.ConcurrentAnalysis, categorizeDiagnostics: true);
-=======
             var hasAllAnalyzers = analyzers.Length == Analyzers.Length;
-            var analysisScope = new AnalysisScope(_compilation, analyzers, hasAllAnalyzers, concurrentAnalysis: _analysisOptions.ConcurrentAnalysis, categorizeDiagnostics: true);
->>>>>>> 51562f2e
+            var analysisScope = new AnalysisScope(_compilation, _analysisOptions.Options, analyzers, hasAllAnalyzers, concurrentAnalysis: _analysisOptions.ConcurrentAnalysis, categorizeDiagnostics: true);
             return _analysisResultBuilder.GetDiagnostics(analysisScope, getLocalDiagnostics: true, getNonLocalDiagnostics: true);
         }
 
@@ -414,12 +406,8 @@
                 var categorizeDiagnostics = true;
                 driver = compilation.CreateAnalyzerDriver(analyzers, _analyzerManager, severityFilter: SeverityFilter.None);
                 driver.Initialize(compilation, _analysisOptions, compilationData, categorizeDiagnostics, cancellationToken);
-<<<<<<< HEAD
-                var analysisScope = new AnalysisScope(compilation, _analysisOptions.Options, analyzers, concurrentAnalysis: _analysisOptions.ConcurrentAnalysis, categorizeDiagnostics: categorizeDiagnostics);
-=======
                 var hasAllAnalyzers = analyzers.Length == Analyzers.Length;
-                var analysisScope = new AnalysisScope(compilation, analyzers, hasAllAnalyzers, concurrentAnalysis: _analysisOptions.ConcurrentAnalysis, categorizeDiagnostics: categorizeDiagnostics);
->>>>>>> 51562f2e
+                var analysisScope = new AnalysisScope(compilation, _analysisOptions.Options, analyzers, hasAllAnalyzers, concurrentAnalysis: _analysisOptions.ConcurrentAnalysis, categorizeDiagnostics: categorizeDiagnostics);
                 driver.AttachQueueAndStartProcessingEvents(compilation.EventQueue, analysisScope, cancellationToken);
 
                 // Force compilation diagnostics and wait for analyzer execution to complete.
@@ -459,12 +447,8 @@
                 var categorizeDiagnostics = false;
                 driver = compilation.CreateAnalyzerDriver(analyzers, _analyzerManager, severityFilter: SeverityFilter.None);
                 driver.Initialize(compilation, _analysisOptions, compilationData, categorizeDiagnostics, cancellationToken);
-<<<<<<< HEAD
-                var analysisScope = new AnalysisScope(compilation, _analysisOptions.Options, analyzers, concurrentAnalysis: _analysisOptions.ConcurrentAnalysis, categorizeDiagnostics: categorizeDiagnostics);
-=======
                 var hasAllAnalyzers = analyzers.Length == Analyzers.Length;
-                var analysisScope = new AnalysisScope(compilation, analyzers, hasAllAnalyzers, concurrentAnalysis: _analysisOptions.ConcurrentAnalysis, categorizeDiagnostics: categorizeDiagnostics);
->>>>>>> 51562f2e
+                var analysisScope = new AnalysisScope(compilation, _analysisOptions.Options, analyzers, hasAllAnalyzers, concurrentAnalysis: _analysisOptions.ConcurrentAnalysis, categorizeDiagnostics: categorizeDiagnostics);
                 driver.AttachQueueAndStartProcessingEvents(compilation.EventQueue, analysisScope, cancellationToken);
 
                 // Force compilation diagnostics and wait for analyzer execution to complete.
