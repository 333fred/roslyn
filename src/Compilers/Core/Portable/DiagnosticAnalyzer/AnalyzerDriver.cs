--- conflicted
+++ resolved
@@ -655,11 +655,7 @@
         /// <param name="usingPrePopulatedEventQueue">Boolean flag indicating whether we should only process the already populated events or wait for <see cref="CompilationCompletedEvent"/>.</param>
         /// <param name="cancellationToken">Cancellation token to abort analysis.</param>
         /// <remarks>Driver must be initialized before invoking this method, i.e. <see cref="Initialize(AnalyzerExecutor, DiagnosticQueue, CompilationData, ConcurrentSet{string}, CancellationToken)"/> method must have been invoked and <see cref="WhenInitializedTask"/> must be non-null.</remarks>
-<<<<<<< HEAD
-        internal void AttachQueueAndStartProcessingEvents(AsyncQueue<CompilationEvent> eventQueue, AnalysisScope analysisScope, CancellationToken cancellationToken)
-=======
         internal void AttachQueueAndStartProcessingEvents(AsyncQueue<CompilationEvent> eventQueue, AnalysisScope analysisScope, bool usingPrePopulatedEventQueue, CancellationToken cancellationToken)
->>>>>>> 4b579bbe
         {
             try
             {
