--- conflicted
+++ resolved
@@ -95,17 +95,12 @@
             }
         }
 
-<<<<<<< HEAD
-#nullable enable
-=======
->>>>>>> 67d940c4
         protected override string GetPathToLoad(string fullPath)
         {
             string assemblyDirectory = CreateUniqueDirectoryForAssembly();
             string shadowCopyPath = CopyFileAndResources(fullPath, assemblyDirectory);
             return shadowCopyPath;
         }
-#nullable disable
 
         private static string CopyFileAndResources(string fullPath, string assemblyDirectory)
         {
