﻿// Copyright (c) Microsoft.  All Rights Reserved.  Licensed under the Apache License, Version 2.0.  See License.txt in the project root for license information.

using System;
using System.Collections.Generic;
using System.Collections.Immutable;
using System.Diagnostics;
using System.Globalization;
using System.IO;
using System.Linq;
using System.Reflection;
using System.Reflection.Emit;
using System.Reflection.Metadata;
using System.Reflection.Metadata.Ecma335;
using System.Reflection.PortableExecutable;
using System.Runtime.InteropServices;
using System.Text;
using System.Threading;
using Microsoft.CodeAnalysis;
using Microsoft.CodeAnalysis.CodeGen;
using Microsoft.CodeAnalysis.Collections;
using Microsoft.CodeAnalysis.Emit;
using Roslyn.Utilities;
using EmitContext = Microsoft.CodeAnalysis.Emit.EmitContext;
using ILOpCode = Microsoft.CodeAnalysis.CodeGen.ILOpCode;

namespace Microsoft.Cci
{
    using Roslyn.Reflection;
    using Roslyn.Reflection.Metadata;
    using Roslyn.Reflection.Metadata.Ecma335;
    using Roslyn.Reflection.Metadata.Ecma335.Blobs;
    using Roslyn.Reflection.PortableExecutable;

    internal abstract partial class MetadataWriter
    {
        internal static readonly Encoding s_utf8Encoding = Encoding.UTF8;

        /// <summary>
        /// This is the maximum length of a type or member name in metadata, assuming
        /// the name is in UTF-8 format and not (yet) null-terminated.
        /// </summary>
        /// <remarks>
        /// Source names may have to be shorter still to accommodate mangling.
        /// Used for event names, field names, property names, field names, method def names,
        /// member ref names, type def (full) names, type ref (full) names, exported type
        /// (full) names, parameter names, manifest resource names, and unmanaged method names
        /// (ImplMap table).
        /// 
        /// See CLI Part II, section 22.
        /// </remarks>
        internal const int NameLengthLimit = 1024 - 1; //MAX_CLASS_NAME = 1024 in dev11

        /// <summary>
        /// This is the maximum length of a path in metadata, assuming the path is in UTF-8
        /// format and not (yet) null-terminated.
        /// </summary>
        /// <remarks>
        /// Used for file names, module names, and module ref names.
        /// 
        /// See CLI Part II, section 22.
        /// </remarks>
        internal const int PathLengthLimit = 260 - 1; //MAX_PATH = 1024 in dev11

        /// <summary>
        /// This is the maximum length of a string in the PDB, assuming it is in UTF-8 format 
        /// and not (yet) null-terminated.
        /// </summary>
        /// <remarks>
        /// Used for import strings, locals, and local constants.
        /// </remarks>
        internal const int PdbLengthLimit = 2046; // Empirical, based on when ISymUnmanagedWriter2 methods start throwing.

        private readonly int _numTypeDefsEstimate;
        private readonly bool _deterministic;

        // If true, it is allowed to have methods not have bodies (for emitting metadata-only assembly)
        internal readonly bool allowMissingMethodBodies;

        // A map of method body before token translation to RVA. Used for deduplication of small bodies.
        private readonly Dictionary<ImmutableArray<byte>, int> _smallMethodBodies;

        protected MetadataWriter(
<<<<<<< HEAD
            MetadataBuilder metadata,
            MetadataBuilder debugMetadataOpt,
=======
            MetadataHeapsBuilder heaps,
            MetadataHeapsBuilder debugHeapsOpt,
            DynamicAnalysisDataWriter dynamicAnalysisDataWriterOpt,
>>>>>>> 77968506
            EmitContext context,
            CommonMessageProvider messageProvider,
            bool allowMissingMethodBodies,
            bool deterministic,
            CancellationToken cancellationToken)
        {
            this.module = context.Module;
            _deterministic = deterministic;
            this.allowMissingMethodBodies = allowMissingMethodBodies;

            // EDMAURER provide some reasonable size estimates for these that will avoid
            // much of the reallocation that would occur when growing these from empty.
            _signatureIndex = new Dictionary<ISignature, KeyValuePair<BlobHandle, ImmutableArray<byte>>>(module.HintNumberOfMethodDefinitions); //ignores field signatures

            _numTypeDefsEstimate = module.HintNumberOfMethodDefinitions / 6;
            _exportedTypeIndex = new Dictionary<ITypeReference, int>(_numTypeDefsEstimate);
            _exportedTypeList = new List<ITypeReference>(_numTypeDefsEstimate);

            this.Context = context;
            this.messageProvider = messageProvider;
            _cancellationToken = cancellationToken;

<<<<<<< HEAD
            this.metadata = metadata;
            _debugMetadataOpt = debugMetadataOpt;

=======
            this.heaps = heaps;
            _debugHeapsOpt = debugHeapsOpt;
            _dynamicAnalysisDataWriterOpt = dynamicAnalysisDataWriterOpt;
>>>>>>> 77968506
            _smallMethodBodies = new Dictionary<ImmutableArray<byte>, int>(ByteSequenceComparer.Instance);
        }

        private int NumberOfTypeDefsEstimate { get { return _numTypeDefsEstimate; } }

        /// <summary>
        /// Returns true if writing full metadata, false if writing delta.
        /// </summary>
        internal bool IsFullMetadata
        {
            get { return this.Generation == 0; }
        }

        /// <summary>
        /// True if writing delta metadata in a minimal format.
        /// </summary>
        private bool IsMinimalDelta
        {
            get { return !IsFullMetadata; }
        }

        /// <summary>
        /// NetModules and EnC deltas don't have AssemblyDef record.
        /// We don't emit it for EnC deltas since assembly identity has to be preserved across generations (CLR/debugger get confused otherwise).
        /// </summary>
        private bool EmitAssemblyDefinition => module.AsAssembly != null && !IsMinimalDelta;

        /// <summary>
        /// Returns metadata generation ordinal. Zero for
        /// full metadata and non-zero for delta.
        /// </summary>
        protected abstract ushort Generation { get; }

        /// <summary>
        /// Returns unique Guid for this delta, or default(Guid)
        /// if full metadata.
        /// </summary>
        protected abstract Guid EncId { get; }

        /// <summary>
        /// Returns Guid of previous delta, or default(Guid)
        /// if full metadata or generation 1 delta.
        /// </summary>
        protected abstract Guid EncBaseId { get; }

        /// <summary>
        /// Returns true and full metadata handle of the type definition
        /// if the type definition is recognized. Otherwise returns false.
        /// </summary>
        protected abstract bool TryGetTypeDefinitionHandle(ITypeDefinition def, out TypeDefinitionHandle handle);

        /// <summary>
        /// Get full metadata handle of the type definition.
        /// </summary>
        protected abstract TypeDefinitionHandle GetTypeDefinitionHandle(ITypeDefinition def);

        /// <summary>
        /// The type definition corresponding to full metadata type handle.
        /// Deltas are only required to support indexing into current generation.
        /// </summary>
        protected abstract ITypeDefinition GetTypeDef(TypeDefinitionHandle handle);

        /// <summary>
        /// The type definitions to be emitted, in row order. These
        /// are just the type definitions from the current generation.
        /// </summary>
        protected abstract IReadOnlyList<ITypeDefinition> GetTypeDefs();

        /// <summary>
        /// Get full metadata handle of the event definition.
        /// </summary>
        protected abstract EventDefinitionHandle GetEventDefinitionHandle(IEventDefinition def);

        /// <summary>
        /// The event definitions to be emitted, in row order. These
        /// are just the event definitions from the current generation.
        /// </summary>
        protected abstract IReadOnlyList<IEventDefinition> GetEventDefs();

        /// <summary>
        /// Get full metadata handle of the field definition.
        /// </summary>
        protected abstract FieldDefinitionHandle GetFieldDefinitionHandle(IFieldDefinition def);

        /// <summary>
        /// The field definitions to be emitted, in row order. These
        /// are just the field definitions from the current generation.
        /// </summary>
        protected abstract IReadOnlyList<IFieldDefinition> GetFieldDefs();

        /// <summary>
        /// Returns true and handle of the method definition
        /// if the method definition is recognized. Otherwise returns false.
        /// The index is into the full metadata.
        /// </summary>
        protected abstract bool TryGetMethodDefinitionHandle(IMethodDefinition def, out MethodDefinitionHandle handle);

        /// <summary>
        /// Get full metadata handle of the method definition.
        /// </summary>
        protected abstract MethodDefinitionHandle GetMethodDefinitionHandle(IMethodDefinition def);

        /// <summary>
        /// The method definition corresponding to full metadata method handle. 
        /// Deltas are only required to support indexing into current generation.
        /// </summary>
        protected abstract IMethodDefinition GetMethodDef(MethodDefinitionHandle handle);

        /// <summary>
        /// The method definitions to be emitted, in row order. These
        /// are just the method definitions from the current generation.
        /// </summary>
        protected abstract IReadOnlyList<IMethodDefinition> GetMethodDefs();

        /// <summary>
        /// Get full metadata handle of the property definition.
        /// </summary>
        protected abstract PropertyDefinitionHandle GetPropertyDefIndex(IPropertyDefinition def);

        /// <summary>
        /// The property definitions to be emitted, in row order. These
        /// are just the property definitions from the current generation.
        /// </summary>
        protected abstract IReadOnlyList<IPropertyDefinition> GetPropertyDefs();

        /// <summary>
        /// The full metadata handle of the parameter definition.
        /// </summary>
        protected abstract ParameterHandle GetParameterHandle(IParameterDefinition def);

        /// <summary>
        /// The parameter definitions to be emitted, in row order. These
        /// are just the parameter definitions from the current generation.
        /// </summary>
        protected abstract IReadOnlyList<IParameterDefinition> GetParameterDefs();

        /// <summary>
        /// The generic parameter definitions to be emitted, in row order. These
        /// are just the generic parameter definitions from the current generation.
        /// </summary>
        protected abstract IReadOnlyList<IGenericParameter> GetGenericParameters();

        /// <summary>
        /// The handle of the first field of the type.
        /// </summary>
        protected abstract FieldDefinitionHandle GetFirstFieldDefinitionHandle(INamedTypeDefinition typeDef);

        /// <summary>
        /// The handle of the first method of the type.
        /// </summary>
        protected abstract MethodDefinitionHandle GetFirstMethodDefinitionHandle(INamedTypeDefinition typeDef);

        /// <summary>
        /// The handle of the first parameter of the method.
        /// </summary>
        protected abstract ParameterHandle GetFirstParameterHandle(IMethodDefinition methodDef);

        /// <summary>
        /// Return full metadata handle of the assembly reference, adding
        /// the reference to the index for this generation if missing.
        /// Deltas are not required to return rows from previous generations.
        /// </summary>
        protected abstract AssemblyReferenceHandle GetOrAddAssemblyReferenceHandle(IAssemblyReference reference);

        /// <summary>
        /// The assembly references to be emitted, in row order. These
        /// are just the assembly references from the current generation.
        /// </summary>
        protected abstract IReadOnlyList<AssemblyIdentity> GetAssemblyRefs();

        // ModuleRef table contains module names for TypeRefs that target types in netmodules (represented by IModuleReference),
        // and module names specified by P/Invokes (plain strings). Names in the table must be unique and are case sensitive.
        //
        // Spec 22.31 (ModuleRef : 0x1A)
        // "Name should match an entry in the Name column of the File table. Moreover, that entry shall enable the 
        // CLI to locate the target module (typically it might name the file used to hold the module)"
        // 
        // This is not how the Dev10 compilers and ILASM work. An entry is added to File table only for resources and netmodules.
        // Entries aren't added for P/Invoked modules.

        /// <summary>
        /// Return full metadata handle of the module reference, adding
        /// the reference to the index for this generation if missing.
        /// Deltas are not required to return rows from previous generations.
        /// </summary>
        protected abstract ModuleReferenceHandle GetOrAddModuleReferenceHandle(string reference);

        /// <summary>
        /// The module references to be emitted, in row order. These
        /// are just the module references from the current generation.
        /// </summary>
        protected abstract IReadOnlyList<string> GetModuleRefs();

        /// <summary>
        /// Return full metadata handle of the member reference, adding
        /// the reference to the index for this generation if missing.
        /// Deltas are not required to return rows from previous generations.
        /// </summary>
        protected abstract MemberReferenceHandle GetOrAddMemberReferenceHandle(ITypeMemberReference reference);

        /// <summary>
        /// The member references to be emitted, in row order. These
        /// are just the member references from the current generation.
        /// </summary>
        protected abstract IReadOnlyList<ITypeMemberReference> GetMemberRefs();

        /// <summary>
        /// Return full metadata handle of the method spec, adding
        /// the spec to the index for this generation if missing.
        /// Deltas are not required to return rows from previous generations.
        /// </summary>
        protected abstract MethodSpecificationHandle GetOrAddMethodSpecificationHandle(IGenericMethodInstanceReference reference);

        /// <summary>
        /// The method specs to be emitted, in row order. These
        /// are just the method specs from the current generation.
        /// </summary>
        protected abstract IReadOnlyList<IGenericMethodInstanceReference> GetMethodSpecs();

        /// <summary>
<<<<<<< HEAD
        /// Return true and full metadata handle of the type reference
=======
        /// The greatest index given to any method definition.
        /// </summary>
        protected abstract int GreatestMethodDefIndex { get; }

        /// <summary>
        /// Return true and the 1-based index of the type reference
>>>>>>> 77968506
        /// if the reference is available in the current generation.
        /// Deltas are not required to return rows from previous generations.
        /// </summary>
        protected abstract bool TryGetTypeRefeferenceHandle(ITypeReference reference, out TypeReferenceHandle handle);

        /// <summary>
        /// Return full metadata handle of the type reference, adding
        /// the reference to the index for this generation if missing.
        /// Deltas are not required to return rows from previous generations.
        /// </summary>
        protected abstract TypeReferenceHandle GetOrAddTypeReferenceHandle(ITypeReference reference);

        /// <summary>
        /// The type references to be emitted, in row order. These
        /// are just the type references from the current generation.
        /// </summary>
        protected abstract IReadOnlyList<ITypeReference> GetTypeRefs();

        /// <summary>
        /// Returns full metadata handle of the type spec, adding
        /// the spec to the index for this generation if missing.
        /// Deltas are not required to return rows from previous generations.
        /// </summary>
        protected abstract TypeSpecificationHandle GetOrAddTypeSpecificationHandle(ITypeReference reference);

        /// <summary>
        /// The type specs to be emitted, in row order. These
        /// are just the type specs from the current generation.
        /// </summary>
        protected abstract IReadOnlyList<ITypeReference> GetTypeSpecs();

        /// <summary>
        /// Returns full metadata handle the stanadlone signature, adding
        /// the signature to the index for this generation if missing.
        /// Deltas are not required to return rows from previous generations.
        /// </summary>
        protected abstract StandaloneSignatureHandle GetOrAddStandaloneSignatureHandle(BlobHandle handle);

        /// <summary>
        /// The signature blob handles to be emitted, in row order. These
        /// are just the signature indices from the current generation.
        /// </summary>
        protected abstract IReadOnlyList<BlobHandle> GetStandaloneSignatureBlobHandles();

        protected abstract IEnumerable<INamespaceTypeDefinition> GetTopLevelTypes(IModule module);

        protected abstract void CreateIndicesForNonTypeMembers(ITypeDefinition typeDef);

        /// <summary>
        /// Return a visitor for traversing all references to be emitted.
        /// </summary>
        protected abstract ReferenceIndexer CreateReferenceVisitor();

        /// <summary>
        /// Populate EventMap table.
        /// </summary>
        protected abstract void PopulateEventMapTableRows();

        /// <summary>
        /// Populate PropertyMap table.
        /// </summary>
        protected abstract void PopulatePropertyMapTableRows();

        /// <summary>
        /// Populate EncLog table.
        /// </summary>
        protected abstract void PopulateEncLogTableRows(ImmutableArray<int> rowCounts);

        /// <summary>
        /// Populate EncMap table.
        /// </summary>
        protected abstract void PopulateEncMapTableRows(ImmutableArray<int> rowCounts);

        protected abstract void ReportReferencesToAddedSymbols();

        // If true, it is allowed to have methods not have bodies (for emitting metadata-only
        // assembly)
        private readonly CancellationToken _cancellationToken;
        protected readonly IModule module;
        public readonly EmitContext Context;
        protected readonly CommonMessageProvider messageProvider;

        // progress:
        private bool _tableIndicesAreComplete;

        private EntityHandle[] _pseudoSymbolTokenToTokenMap;
        private IReference[] _pseudoSymbolTokenToReferenceMap;
        private UserStringHandle[] _pseudoStringTokenToTokenMap;
        private bool _userStringTokenOverflow;
        private List<string> _pseudoStringTokenToStringMap;
        private ReferenceIndexer _referenceVisitor;

        protected readonly MetadataBuilder metadata;

        // A builder distinct from type-system metadata builder if we are emitting debug information into a separate Portable PDB stream.
        // Shared builder (reference equals heaps) if we are embedding Portable PDB into the metadata stream.
        // Null otherwise.
        private readonly MetadataBuilder _debugMetadataOpt;

<<<<<<< HEAD
        internal bool EmitStandaloneDebugMetadata => _debugMetadataOpt != null && metadata != _debugMetadataOpt;
=======
        private readonly DynamicAnalysisDataWriter _dynamicAnalysisDataWriterOpt;

        private bool EmitStandaloneDebugMetadata => _debugHeapsOpt != null && heaps != _debugHeapsOpt;
>>>>>>> 77968506

        private readonly Dictionary<ICustomAttribute, BlobHandle> _customAttributeSignatureIndex = new Dictionary<ICustomAttribute, BlobHandle>();
        private readonly Dictionary<ITypeReference, BlobHandle> _typeSpecSignatureIndex = new Dictionary<ITypeReference, BlobHandle>();
        private readonly Dictionary<ITypeReference, int> _exportedTypeIndex; // value is a RowId
        private readonly List<ITypeReference> _exportedTypeList;
        private readonly Dictionary<string, int> _fileRefIndex = new Dictionary<string, int>(32);  // more than enough in most cases, value is a RowId
        private readonly List<IFileReference> _fileRefList = new List<IFileReference>(32);
        private readonly Dictionary<IFieldReference, BlobHandle> _fieldSignatureIndex = new Dictionary<IFieldReference, BlobHandle>();

        // We need to keep track of both the index of the signature and the actual blob to support VB static local naming scheme.
        private readonly Dictionary<ISignature, KeyValuePair<BlobHandle, ImmutableArray<byte>>> _signatureIndex;

        private readonly Dictionary<IMarshallingInformation, BlobHandle> _marshallingDescriptorIndex = new Dictionary<IMarshallingInformation, BlobHandle>();
        protected readonly List<MethodImplementation> methodImplList = new List<MethodImplementation>();
        private readonly Dictionary<IGenericMethodInstanceReference, BlobHandle> _methodInstanceSignatureIndex = new Dictionary<IGenericMethodInstanceReference, BlobHandle>();

        // Well known dummy cor library types whose refs are used for attaching assembly attributes off within net modules
        // There is no guarantee the types actually exist in a cor library
        internal static readonly string dummyAssemblyAttributeParentNamespace = "System.Runtime.CompilerServices";
        internal static readonly string dummyAssemblyAttributeParentName = "AssemblyAttributesGoHere";
        internal static readonly string[,] dummyAssemblyAttributeParentQualifier = { { "", "M" }, { "S", "SM" } };
        private readonly TypeReferenceHandle[,] _dummyAssemblyAttributeParent = { { default(TypeReferenceHandle), default(TypeReferenceHandle) }, { default(TypeReferenceHandle), default(TypeReferenceHandle) } };

        internal IModule Module => module;

        private void CreateMethodBodyReferenceIndex()
        {
            int count;
            var referencesInIL = module.ReferencesInIL(out count);

            _pseudoSymbolTokenToTokenMap = new EntityHandle[count];
            _pseudoSymbolTokenToReferenceMap = new IReference[count];

            int cur = 0;
            foreach (IReference o in referencesInIL)
            {
                _pseudoSymbolTokenToReferenceMap[cur] = o;
                cur++;
            }
        }

        private void CreateIndices()
        {
            _cancellationToken.ThrowIfCancellationRequested();

            this.CreateUserStringIndices();
            this.CreateInitialAssemblyRefIndex();
            this.CreateInitialFileRefIndex();
            this.CreateIndicesForModule();
            this.CreateInitialExportedTypeIndex();

            // Find all references and assign tokens.
            _referenceVisitor = this.CreateReferenceVisitor();
            this.module.Dispatch(_referenceVisitor);

            this.CreateMethodBodyReferenceIndex();

            this.OnIndicesCreated();
        }

        private void CreateUserStringIndices()
        {
            _pseudoStringTokenToStringMap = new List<string>();

            foreach (string str in this.module.GetStrings())
            {
                _pseudoStringTokenToStringMap.Add(str);
            }

            _pseudoStringTokenToTokenMap = new UserStringHandle[_pseudoStringTokenToStringMap.Count];
        }

        private void CreateIndicesForModule()
        {
            var nestedTypes = new Queue<ITypeDefinition>();

            foreach (INamespaceTypeDefinition typeDef in this.GetTopLevelTypes(this.module))
            {
                this.CreateIndicesFor(typeDef, nestedTypes);
            }

            while (nestedTypes.Count > 0)
            {
                this.CreateIndicesFor(nestedTypes.Dequeue(), nestedTypes);
            }
        }

        protected virtual void OnIndicesCreated()
        {
        }

        private void CreateIndicesFor(ITypeDefinition typeDef, Queue<ITypeDefinition> nestedTypes)
        {
            _cancellationToken.ThrowIfCancellationRequested();

            this.CreateIndicesForNonTypeMembers(typeDef);

            // Metadata spec:
            // The TypeDef table has a special ordering constraint:
            // the definition of an enclosing class shall precede the definition of all classes it encloses.
            foreach (var nestedType in typeDef.GetNestedTypes(Context))
            {
                nestedTypes.Enqueue(nestedType);
            }
        }

        protected IEnumerable<IGenericTypeParameter> GetConsolidatedTypeParameters(ITypeDefinition typeDef)
        {
            INestedTypeDefinition nestedTypeDef = typeDef.AsNestedTypeDefinition(Context);
            if (nestedTypeDef == null)
            {
                if (typeDef.IsGeneric)
                {
                    return typeDef.GenericParameters;
                }

                return null;
            }

            return this.GetConsolidatedTypeParameters(typeDef, typeDef);
        }

        private List<IGenericTypeParameter> GetConsolidatedTypeParameters(ITypeDefinition typeDef, ITypeDefinition owner)
        {
            List<IGenericTypeParameter> result = null;
            INestedTypeDefinition nestedTypeDef = typeDef.AsNestedTypeDefinition(Context);
            if (nestedTypeDef != null)
            {
                result = this.GetConsolidatedTypeParameters(nestedTypeDef.ContainingTypeDefinition, owner);
            }

            if (typeDef.GenericParameterCount > 0)
            {
                ushort index = 0;
                if (result == null)
                {
                    result = new List<IGenericTypeParameter>();
                }
                else
                {
                    index = (ushort)result.Count;
                }

                if (typeDef == owner && index == 0)
                {
                    result.AddRange(typeDef.GenericParameters);
                }
                else
                {
                    foreach (IGenericTypeParameter genericParameter in typeDef.GenericParameters)
                    {
                        result.Add(new InheritedTypeParameter(index++, owner, genericParameter));
                    }
                }
            }

            return result;
        }

        protected ImmutableArray<IParameterDefinition> GetParametersToEmit(IMethodDefinition methodDef)
        {
            if (methodDef.ParameterCount == 0 && !(methodDef.ReturnValueIsMarshalledExplicitly || IteratorHelper.EnumerableIsNotEmpty(methodDef.ReturnValueAttributes)))
            {
                return ImmutableArray<IParameterDefinition>.Empty;
            }

            return GetParametersToEmitCore(methodDef);
        }

        private ImmutableArray<IParameterDefinition> GetParametersToEmitCore(IMethodDefinition methodDef)
        {
            ArrayBuilder<IParameterDefinition> builder = null;
            var parameters = methodDef.Parameters;

            if (methodDef.ReturnValueIsMarshalledExplicitly || IteratorHelper.EnumerableIsNotEmpty(methodDef.ReturnValueAttributes))
            {
                builder = ArrayBuilder<IParameterDefinition>.GetInstance(parameters.Length + 1);
                builder.Add(new ReturnValueParameter(methodDef));
            }

            for (int i = 0; i < parameters.Length; i++)
            {
                IParameterDefinition parDef = parameters[i];

                // No explicit param row is needed if param has no flags (other than optionally IN),
                // no name and no references to the param row, such as CustomAttribute, Constant, or FieldMarshal
                if (parDef.Name != String.Empty || 
                    parDef.HasDefaultValue || parDef.IsOptional || parDef.IsOut || parDef.IsMarshalledExplicitly ||                   
                    IteratorHelper.EnumerableIsNotEmpty(parDef.GetAttributes(Context)))
                {
                    if (builder != null)
                    {
                        builder.Add(parDef);
                    }
                }
                else
                {
                    // we have a parameter that does not need to be emitted (not common)
                    if (builder == null)
                    {
                        builder = ArrayBuilder<IParameterDefinition>.GetInstance(parameters.Length);
                        builder.AddRange(parameters, i);
                    }
                }
            }

            return builder?.ToImmutableAndFree() ?? parameters;
        }

        /// <summary>
        /// Returns a reference to the unit that defines the given referenced type. If the referenced type is a structural type, such as a pointer or a generic type instance,
        /// then the result is null.
        /// </summary>
        public static IUnitReference GetDefiningUnitReference(ITypeReference typeReference, EmitContext context)
        {
            INestedTypeReference nestedTypeReference = typeReference.AsNestedTypeReference;
            while (nestedTypeReference != null)
            {
                if (nestedTypeReference.AsGenericTypeInstanceReference != null)
                {
                    return null;
                }

                typeReference = nestedTypeReference.GetContainingType(context);
                nestedTypeReference = typeReference.AsNestedTypeReference;
            }

            INamespaceTypeReference namespaceTypeReference = typeReference.AsNamespaceTypeReference;
            if (namespaceTypeReference == null)
            {
                return null;
            }

            Debug.Assert(namespaceTypeReference.AsGenericTypeInstanceReference == null);

            return namespaceTypeReference.GetUnit(context);
        }

        private void CreateInitialAssemblyRefIndex()
        {
            Debug.Assert(!_tableIndicesAreComplete);
            foreach (IAssemblyReference assemblyRef in this.module.GetAssemblyReferences(Context))
            {
                this.GetOrAddAssemblyReferenceHandle(assemblyRef);
            }
        }

        private void CreateInitialExportedTypeIndex()
        {
            Debug.Assert(!_tableIndicesAreComplete);

            if (this.IsFullMetadata)
            {
                foreach (ITypeReference exportedType in this.module.GetExportedTypes(Context))
                {
                    if (!_exportedTypeIndex.ContainsKey(exportedType))
                    {
                        _exportedTypeList.Add(exportedType);
                        _exportedTypeIndex.Add(exportedType, _exportedTypeList.Count);
                    }
                }
            }
        }

        private void CreateInitialFileRefIndex()
        {
            Debug.Assert(!_tableIndicesAreComplete);
            IAssembly assembly = this.module.AsAssembly;
            if (assembly == null)
            {
                return;
            }

            foreach (IFileReference fileRef in assembly.GetFiles(Context))
            {
                string key = fileRef.FileName;
                if (!_fileRefIndex.ContainsKey(key))
                {
                    _fileRefList.Add(fileRef);
                    _fileRefIndex.Add(key, _fileRefList.Count);
                }
            }
        }

        internal AssemblyReferenceHandle GetAssemblyReferenceHandle(IAssemblyReference assemblyReference)
        {
            var containingAssembly = this.module.GetContainingAssembly(Context);

            if (containingAssembly != null && ReferenceEquals(assemblyReference, containingAssembly))
            {
                return default(AssemblyReferenceHandle);
            }

            return this.GetOrAddAssemblyReferenceHandle(assemblyReference);
        }

        internal ModuleReferenceHandle GetModuleReferenceHandle(string moduleName)
        {
            return this.GetOrAddModuleReferenceHandle(moduleName);
        }

        private BlobHandle GetCustomAttributeSignatureIndex(ICustomAttribute customAttribute)
        {
            BlobHandle result;
            if (_customAttributeSignatureIndex.TryGetValue(customAttribute, out result))
            {
                return result;
            }

            var writer = PooledBlobBuilder.GetInstance();
            this.SerializeCustomAttributeSignature(customAttribute, writer);
            result = metadata.GetOrAddBlob(writer);
            _customAttributeSignatureIndex.Add(customAttribute, result);
            writer.Free();
            return result;
        }

        private EntityHandle GetCustomAttributeTypeCodedIndex(IMethodReference methodReference)
        {
            IMethodDefinition methodDef = null;
            IUnitReference definingUnit = GetDefiningUnitReference(methodReference.GetContainingType(Context), Context);
            if (definingUnit != null && ReferenceEquals(definingUnit, this.module))
            {
                methodDef = methodReference.GetResolvedMethod(Context);
            }

            return methodDef != null
                ? (EntityHandle)GetMethodDefinitionHandle(methodDef)
                : GetMemberReferenceHandle(methodReference);
        }

        public static EventAttributes GetEventAttributes(IEventDefinition eventDef)
        {
            EventAttributes result = 0;
            if (eventDef.IsSpecialName)
            {
                result |= EventAttributes.SpecialName;
            }

            if (eventDef.IsRuntimeSpecial)
            {
                result |= EventAttributes.RTSpecialName;
            }

            return result;
        }

        public static FieldAttributes GetFieldAttributes(IFieldDefinition fieldDef)
        {
            var result = (FieldAttributes)fieldDef.Visibility;
            if (fieldDef.IsStatic)
            {
                result |= FieldAttributes.Static;
            }

            if (fieldDef.IsReadOnly)
            {
                result |= FieldAttributes.InitOnly;
            }

            if (fieldDef.IsCompileTimeConstant)
            {
                result |= FieldAttributes.Literal;
            }

            if (fieldDef.IsNotSerialized)
            {
                result |= FieldAttributes.NotSerialized;
            }

            if (!fieldDef.MappedData.IsDefault)
            {
                result |= FieldAttributes.HasFieldRVA;
            }

            if (fieldDef.IsSpecialName)
            {
                result |= FieldAttributes.SpecialName;
            }

            if (fieldDef.IsRuntimeSpecial)
            {
                result |= FieldAttributes.RTSpecialName;
            }

            if (fieldDef.IsMarshalledExplicitly)
            {
                result |= FieldAttributes.HasFieldMarshal;
            }

            if (fieldDef.IsCompileTimeConstant)
            {
                result |= FieldAttributes.HasDefault;
            }

            return result;
        }

        internal BlobHandle GetFieldSignatureIndex(IFieldReference fieldReference)
        {
            BlobHandle result;
            ISpecializedFieldReference specializedFieldReference = fieldReference.AsSpecializedFieldReference;
            if (specializedFieldReference != null)
            {
                fieldReference = specializedFieldReference.UnspecializedVersion;
            }

            if (_fieldSignatureIndex.TryGetValue(fieldReference, out result))
            {
                return result;
            }

            var writer = PooledBlobBuilder.GetInstance();
            this.SerializeFieldSignature(fieldReference, writer);
            result = metadata.GetOrAddBlob(writer);
            _fieldSignatureIndex.Add(fieldReference, result);
            writer.Free();
            return result;
        }

        internal EntityHandle GetFieldHandle(IFieldReference fieldReference)
        {
            IFieldDefinition fieldDef = null;
            IUnitReference definingUnit = GetDefiningUnitReference(fieldReference.GetContainingType(Context), Context);
            if (definingUnit != null && ReferenceEquals(definingUnit, this.module))
            {
                fieldDef = fieldReference.GetResolvedField(Context);
            }

            return fieldDef != null
                ? (EntityHandle)GetFieldDefinitionHandle(fieldDef)
                : GetMemberReferenceHandle(fieldReference);
        }

        internal AssemblyFileHandle GetAssemblyFileHandle(IFileReference fileReference)
        {
            string key = fileReference.FileName;
            int index;
            if (!_fileRefIndex.TryGetValue(key, out index))
            {
                Debug.Assert(!_tableIndicesAreComplete);
                _fileRefList.Add(fileReference);
                _fileRefIndex.Add(key, index = _fileRefList.Count);
            }

            return MetadataTokens.AssemblyFileHandle(index);
        }

        private AssemblyFileHandle GetAssemblyFileHandle(IModuleReference mref)
        {
            return MetadataTokens.AssemblyFileHandle(_fileRefIndex[mref.Name]);
        }

        private static GenericParameterAttributes GetGenericParameterAttributes(IGenericParameter genPar)
        {
            GenericParameterAttributes result = 0;
            switch (genPar.Variance)
            {
                case TypeParameterVariance.Covariant:
                    result |= GenericParameterAttributes.Covariant;
                    break;
                case TypeParameterVariance.Contravariant:
                    result |= GenericParameterAttributes.Contravariant;
                    break;
            }

            if (genPar.MustBeReferenceType)
            {
                result |= GenericParameterAttributes.ReferenceTypeConstraint;
            }

            if (genPar.MustBeValueType)
            {
                result |= GenericParameterAttributes.NotNullableValueTypeConstraint;
            }

            if (genPar.MustHaveDefaultConstructor)
            {
                result |= GenericParameterAttributes.DefaultConstructorConstraint;
            }

            return result;
        }

        private EntityHandle GetExportedTypeImplementation(INamespaceTypeReference namespaceRef)
        {
            IUnitReference uref = namespaceRef.GetUnit(Context);
            var aref = uref as IAssemblyReference;
            if (aref != null)
            {
                return GetAssemblyReferenceHandle(aref);
            }

            var mref = (IModuleReference)uref;
            aref = mref.GetContainingAssembly(Context);
            return aref == null || ReferenceEquals(aref, this.module.GetContainingAssembly(Context))
                ? (EntityHandle)GetAssemblyFileHandle(mref)
                : GetAssemblyReferenceHandle(aref);
        }

        private static uint GetManagedResourceOffset(ManagedResource resource, BlobBuilder resourceWriter)
        {
            if (resource.ExternalFile != null)
            {
                return resource.Offset;
            }

            int result = resourceWriter.Position;
            resource.WriteData(resourceWriter);
            return (uint)result;
        }

        private static uint GetManagedResourceOffset(BlobBuilder resource, BlobBuilder resourceWriter)
        {
            int result = resourceWriter.Position;
            resourceWriter.WriteInt32(resource.Count);
            resource.WriteContentTo(resourceWriter);
            resourceWriter.Align(8);
            return (uint)result;
        }

        public static string GetMangledName(INamedTypeReference namedType)
        {
            string unmangledName = namedType.Name;

            return namedType.MangleName
                ? MetadataHelpers.ComposeAritySuffixedMetadataName(unmangledName, namedType.GenericParameterCount)
                : unmangledName;
        }

        internal MemberReferenceHandle GetMemberReferenceHandle(ITypeMemberReference memberRef)
        {
            return this.GetOrAddMemberReferenceHandle(memberRef);
        }

        internal EntityHandle GetMemberReferenceParent(ITypeMemberReference memberRef)
        {
            ITypeDefinition parentTypeDef = memberRef.GetContainingType(Context).AsTypeDefinition(Context);
            if (parentTypeDef != null)
            {
                TypeDefinitionHandle parentTypeDefHandle;
                TryGetTypeDefinitionHandle(parentTypeDef, out parentTypeDefHandle);

                if (!parentTypeDefHandle.IsNil)
                {
                    if (memberRef is IFieldReference)
                    {
                        return parentTypeDefHandle;
                    }

                    IMethodReference methodRef = memberRef as IMethodReference;
                    if (methodRef != null)
                    {
                        if (methodRef.AcceptsExtraArguments)
                        {
                            MethodDefinitionHandle methodHandle;
                            if (this.TryGetMethodDefinitionHandle(methodRef.GetResolvedMethod(Context), out methodHandle))
                            {
                                return methodHandle;
                            }
                        }

                        return parentTypeDefHandle;
                    }
                    // TODO: error
                }
            }

            // TODO: special treatment for global fields and methods. Object model support would be nice.
            var containingType = memberRef.GetContainingType(Context);
            return containingType.IsTypeSpecification()
                ? (EntityHandle)GetTypeSpecificationHandle(containingType)
                : GetTypeReferenceHandle(containingType);
        }

        internal EntityHandle GetMethodDefinitionOrReferenceHandle(IMethodReference methodReference)
        {
            IMethodDefinition methodDef = null;
            IUnitReference definingUnit = GetDefiningUnitReference(methodReference.GetContainingType(Context), Context);
            if (definingUnit != null && ReferenceEquals(definingUnit, this.module))
            {
                methodDef = methodReference.GetResolvedMethod(Context);
            }

            return methodDef != null
                ? (EntityHandle)GetMethodDefinitionHandle(methodDef)
                : GetMemberReferenceHandle(methodReference);
        }

        public static MethodAttributes GetMethodAttributes(IMethodDefinition methodDef)
        {
            var result = (MethodAttributes)methodDef.Visibility;
            if (methodDef.IsStatic)
            {
                result |= MethodAttributes.Static;
            }

            if (methodDef.IsSealed)
            {
                result |= MethodAttributes.Final;
            }

            if (methodDef.IsVirtual)
            {
                result |= MethodAttributes.Virtual;
            }

            if (methodDef.IsHiddenBySignature)
            {
                result |= MethodAttributes.HideBySig;
            }

            if (methodDef.IsNewSlot)
            {
                result |= MethodAttributes.NewSlot;
            }

            if (methodDef.IsAccessCheckedOnOverride)
            {
                result |= MethodAttributes.CheckAccessOnOverride;
            }

            if (methodDef.IsAbstract)
            {
                result |= MethodAttributes.Abstract;
            }

            if (methodDef.IsSpecialName)
            {
                result |= MethodAttributes.SpecialName;
            }

            if (methodDef.IsRuntimeSpecial)
            {
                result |= MethodAttributes.RTSpecialName;
            }

            if (methodDef.IsPlatformInvoke)
            {
                result |= MethodAttributes.PinvokeImpl;
            }

            if (methodDef.HasDeclarativeSecurity)
            {
                result |= MethodAttributes.HasSecurity;
            }

            if (methodDef.RequiresSecurityObject)
            {
                result |= MethodAttributes.RequireSecObject;
            }

            return result;
        }

        internal BlobHandle GetMethodSpecificationSignatureHandle(IGenericMethodInstanceReference methodInstanceReference)
        {
            BlobHandle result;
            if (_methodInstanceSignatureIndex.TryGetValue(methodInstanceReference, out result))
            {
                return result;
            }

            var builder = PooledBlobBuilder.GetInstance();
            var encoder = new BlobEncoder(builder).MethodSpecificationSignature(methodInstanceReference.GetGenericMethod(Context).GenericParameterCount);

            foreach (ITypeReference typeReference in methodInstanceReference.GetGenericArguments(Context))
            {
                var typeRef = typeReference;
                SerializeTypeReference(encoder.AddArgument(), typeRef);
            }

            encoder.EndArguments();

            result = metadata.GetOrAddBlob(builder);
            _methodInstanceSignatureIndex.Add(methodInstanceReference, result);
            builder.Free();
            return result;
        }

        private BlobHandle GetMarshallingDescriptorHandle(IMarshallingInformation marshallingInformation)
        {
            BlobHandle result;
            if (_marshallingDescriptorIndex.TryGetValue(marshallingInformation, out result))
            {
                return result;
            }

            var writer = PooledBlobBuilder.GetInstance();
            this.SerializeMarshallingDescriptor(marshallingInformation, writer);
            result = metadata.GetOrAddBlob(writer);
            _marshallingDescriptorIndex.Add(marshallingInformation, result);
            writer.Free();
            return result;
        }

        private BlobHandle GetMarshallingDescriptorHandle(ImmutableArray<byte> descriptor)
        {
            return metadata.GetOrAddBlob(descriptor);
        }

        private BlobHandle GetMemberReferenceSignatureHandle(ITypeMemberReference memberRef)
        {
            IFieldReference fieldReference = memberRef as IFieldReference;
            if (fieldReference != null)
            {
                return this.GetFieldSignatureIndex(fieldReference);
            }

            IMethodReference methodReference = memberRef as IMethodReference;
            if (methodReference != null)
            {
                return this.GetMethodSignatureHandle(methodReference);
            }

            throw ExceptionUtilities.Unreachable;
        }

        internal BlobHandle GetMethodSignatureHandle(IMethodReference methodReference)
        {
            ImmutableArray<byte> signatureBlob;
            return GetMethodSignatureHandleAndBlob(methodReference, out signatureBlob);
        }

        internal byte[] GetMethodSignature(IMethodReference methodReference)
        {
            ImmutableArray<byte> signatureBlob;
            GetMethodSignatureHandleAndBlob(methodReference, out signatureBlob);
            return signatureBlob.ToArray();
        }

        private BlobHandle GetMethodSignatureHandleAndBlob(IMethodReference methodReference, out ImmutableArray<byte> signatureBlob)
        {
            BlobHandle result;
            ISpecializedMethodReference specializedMethodReference = methodReference.AsSpecializedMethodReference;
            if (specializedMethodReference != null)
            {
                methodReference = specializedMethodReference.UnspecializedVersion;
            }

            KeyValuePair<BlobHandle, ImmutableArray<byte>> existing;
            if (_signatureIndex.TryGetValue(methodReference, out existing))
            {
                signatureBlob = existing.Value;
                return existing.Key;
            }

            Debug.Assert((methodReference.CallingConvention & CallingConvention.Generic) != 0 == (methodReference.GenericParameterCount > 0));

            var builder = PooledBlobBuilder.GetInstance();

            var encoder = new BlobEncoder(builder).MethodSignature(
                new SignatureHeader((byte)methodReference.CallingConvention).CallingConvention, 
                methodReference.GenericParameterCount,
                isInstanceMethod: (methodReference.CallingConvention & CallingConvention.HasThis) != 0);

            SerializeReturnValueAndParameters(encoder, methodReference, methodReference.ExtraParameters);


            signatureBlob = builder.ToImmutableArray();
            result = metadata.GetOrAddBlob(signatureBlob);
            _signatureIndex.Add(methodReference, KeyValuePair.Create(result, signatureBlob));
            builder.Free();
            return result;
        }

        private BlobHandle GetMethodSpecificationBlobHandle(IGenericMethodInstanceReference genericMethodInstanceReference)
        {
            var writer = PooledBlobBuilder.GetInstance();
            SerializeMethodSpecificationSignature(writer, genericMethodInstanceReference);
            BlobHandle result = metadata.GetOrAddBlob(writer);
            writer.Free();
            return result;
        }

        private MethodSpecificationHandle GetMethodSpecificationHandle(IGenericMethodInstanceReference methodSpec)
        {
            return this.GetOrAddMethodSpecificationHandle(methodSpec);
        }

        internal EntityHandle GetMethodHandle(IMethodReference methodReference)
        {
            MethodDefinitionHandle methodDefHandle;
            IMethodDefinition methodDef = null;
            IUnitReference definingUnit = GetDefiningUnitReference(methodReference.GetContainingType(Context), Context);
            if (definingUnit != null && ReferenceEquals(definingUnit, this.module))
            {
                methodDef = methodReference.GetResolvedMethod(Context);
            }

            if (methodDef != null && (methodReference == methodDef || !methodReference.AcceptsExtraArguments) && this.TryGetMethodDefinitionHandle(methodDef, out methodDefHandle))
            {
                return methodDefHandle;
            }

            IGenericMethodInstanceReference methodSpec = methodReference.AsGenericMethodInstanceReference;
            return methodSpec != null
                ? (EntityHandle)GetMethodSpecificationHandle(methodSpec)
                : GetMemberReferenceHandle(methodReference);
        }

        public static ParameterAttributes GetParameterAttributes(IParameterDefinition parDef)
        {
            ParameterAttributes result = 0;
            if (parDef.IsIn)
            {
                result |= ParameterAttributes.In;
            }

            if (parDef.IsOut)
            {
                result |= ParameterAttributes.Out;
            }

            if (parDef.IsOptional)
            {
                result |= ParameterAttributes.Optional;
            }

            if (parDef.HasDefaultValue)
            {
                result |= ParameterAttributes.HasDefault;
            }

            if (parDef.IsMarshalledExplicitly)
            {
                result |= ParameterAttributes.HasFieldMarshal;
            }

            return result;
        }

        internal PrimitiveTypeCode GetConstantTypeCode(ILocalDefinition constant)
        {
            return constant.CompileTimeValue.Type.TypeCode(Context);
        }

        private BlobHandle GetPermissionSetBlobHandle(ImmutableArray<ICustomAttribute> permissionSet)
        {
            var writer = PooledBlobBuilder.GetInstance();
            BlobHandle result;
            try
            {
                writer.WriteByte((byte)'.');
                writer.WriteCompressedInteger(permissionSet.Length);
                this.SerializePermissionSet(permissionSet, writer);
                result = metadata.GetOrAddBlob(writer);
            }
            finally
            {
                writer.Free();
            }

            return result;
        }

        public static PropertyAttributes GetPropertyAttributes(IPropertyDefinition propertyDef)
        {
            PropertyAttributes result = 0;
            if (propertyDef.IsSpecialName)
            {
                result |= PropertyAttributes.SpecialName;
            }

            if (propertyDef.IsRuntimeSpecial)
            {
                result |= PropertyAttributes.RTSpecialName;
            }

            if (propertyDef.HasDefaultValue)
            {
                result |= PropertyAttributes.HasDefault;
            }

            return result;
        }

        private BlobHandle GetPropertySignatureHandle(IPropertyDefinition propertyDef)
        {
            KeyValuePair<BlobHandle, ImmutableArray<byte>> existing;
            if (_signatureIndex.TryGetValue(propertyDef, out existing))
            {
                return existing.Key;
            }

            var builder = PooledBlobBuilder.GetInstance();

            var encoder = new BlobEncoder(builder).PropertySignature(
                isInstanceProperty: (propertyDef.CallingConvention & CallingConvention.HasThis) != 0);

            SerializeReturnValueAndParameters(encoder, propertyDef, ImmutableArray<IParameterTypeInformation>.Empty);

            var blob = builder.ToImmutableArray();
            var result = metadata.GetOrAddBlob(blob);

            _signatureIndex.Add(propertyDef, KeyValuePair.Create(result, blob));
            builder.Free();
            return result;
        }

        private EntityHandle GetResolutionScopeHandle(IUnitReference unitReference)
        {
            var aref = unitReference as IAssemblyReference;
            if (aref != null)
            {
                return GetAssemblyReferenceHandle(aref);
            }

            // If this is a module from a referenced multi-module assembly,
            // the assembly should be used as the resolution scope.
            var mref = (IModuleReference)unitReference;
            aref = mref.GetContainingAssembly(Context);

            if (aref != null && aref != module.AsAssembly)
            {
                return GetAssemblyReferenceHandle(aref);
            }

            return GetModuleReferenceHandle(mref.Name);
        }

        private StringHandle GetStringHandleForPathAndCheckLength(string path, INamedEntity errorEntity = null)
        {
            CheckPathLength(path, errorEntity);
            return metadata.GetOrAddString(path);
        }

        private StringHandle GetStringHandleForNameAndCheckLength(string name, INamedEntity errorEntity = null)
        {
            CheckNameLength(name, errorEntity);
            return metadata.GetOrAddString(name);
        }

        /// <summary>
        /// The Microsoft CLR requires that {namespace} + "." + {name} fit in MAX_CLASS_NAME 
        /// (even though the name and namespace are stored separately in the Microsoft
        /// implementation).  Note that the namespace name of a nested type is always blank
        /// (since comes from the container).
        /// </summary>
        /// <param name="namespaceType">We're trying to add the containing namespace of this type to the string heap.</param>
        /// <param name="mangledTypeName">Namespace names are never used on their own - this is the type that is adding the namespace name.
        /// Used only for length checking.</param>
        private StringHandle GetStringHandleForNamespaceAndCheckLength(INamespaceTypeReference namespaceType, string mangledTypeName)
        {
            string namespaceName = namespaceType.NamespaceName;
            if (namespaceName.Length == 0) // Optimization: CheckNamespaceLength is relatively expensive.
            {
                return default(StringHandle);
            }

            CheckNamespaceLength(namespaceName, mangledTypeName, namespaceType);
            return metadata.GetOrAddString(namespaceName);
        }

        private void CheckNameLength(string name, INamedEntity errorEntity)
        {
            // NOTE: ildasm shows quotes around some names (e.g. explicit implementations of members of generic interfaces)
            // but that seems to be tool-specific - they don't seem to and up in the string heap (so they don't count against
            // the length limit).

            if (IsTooLongInternal(name, NameLengthLimit))
            {
                Location location = GetNamedEntityLocation(errorEntity);
                this.Context.Diagnostics.Add(this.messageProvider.CreateDiagnostic(this.messageProvider.ERR_MetadataNameTooLong, location, name));
            }
        }

        private void CheckPathLength(string path, INamedEntity errorEntity = null)
        {
            if (IsTooLongInternal(path, PathLengthLimit))
            {
                Location location = GetNamedEntityLocation(errorEntity);
                this.Context.Diagnostics.Add(this.messageProvider.CreateDiagnostic(this.messageProvider.ERR_MetadataNameTooLong, location, path));
            }
        }

        private void CheckNamespaceLength(string namespaceName, string mangledTypeName, INamespaceTypeReference errorEntity)
        {
            // It's never useful to report that the namespace name is too long.
            // If it's too long, then the full name is too long and that string is
            // more helpful.

            // PERF: We expect to check this A LOT, so we'll aggressively inline some
            // of the helpers (esp IsTooLongInternal) in a way that allows us to forego
            // string concatenation (unless a diagnostic is actually reported).

            if (namespaceName.Length + 1 + mangledTypeName.Length > NameLengthLimit / 3)
            {
                int utf8Length =
                    s_utf8Encoding.GetByteCount(namespaceName) +
                    1 + // dot
                    s_utf8Encoding.GetByteCount(mangledTypeName);

                if (utf8Length > NameLengthLimit)
                {
                    Location location = GetNamedEntityLocation(errorEntity);
                    this.Context.Diagnostics.Add(this.messageProvider.CreateDiagnostic(this.messageProvider.ERR_MetadataNameTooLong, location, namespaceName + "." + mangledTypeName));
                }
            }
        }

        internal bool IsUsingStringTooLong(string usingString, INamedEntity errorEntity = null)
        {
            if (IsTooLongInternal(usingString, PdbLengthLimit))
            {
                Location location = GetNamedEntityLocation(errorEntity);
                this.Context.Diagnostics.Add(this.messageProvider.CreateDiagnostic(this.messageProvider.WRN_PdbUsingNameTooLong, location, usingString));
                return true;
            }

            return false;
        }

        internal bool IsLocalNameTooLong(ILocalDefinition localDefinition)
        {
            string name = localDefinition.Name;
            if (IsTooLongInternal(name, PdbLengthLimit))
            {
                this.Context.Diagnostics.Add(this.messageProvider.CreateDiagnostic(this.messageProvider.WRN_PdbLocalNameTooLong, localDefinition.Location, name));
                return true;
            }

            return false;
        }

        /// <summary>
        /// Test the given name to see if it fits in metadata.
        /// </summary>
        /// <param name="str">String to test (non-null).</param>
        /// <param name="maxLength">Max length for name.  (Expected to be at least 5.)</param>
        /// <returns>True if the name is too long.</returns>
        /// <remarks>Internal for test purposes.</remarks>
        internal static bool IsTooLongInternal(string str, int maxLength)
        {
            Debug.Assert(str != null); // No need to handle in an internal utility.

            if (str.Length < maxLength / 3) //UTF-8 uses at most 3 bytes per char
            {
                return false;
            }

            int utf8Length = s_utf8Encoding.GetByteCount(str);
            return utf8Length > maxLength;
        }

        private static Location GetNamedEntityLocation(INamedEntity errorEntity)
        {
            return GetSymbolLocation(errorEntity as ISymbol);
        }

        protected static Location GetSymbolLocation(ISymbol symbolOpt)
        {
            return symbolOpt != null && !symbolOpt.Locations.IsDefaultOrEmpty ? symbolOpt.Locations[0] : Location.None;
        }

        internal TypeAttributes GetTypeAttributes(ITypeDefinition typeDef)
        {
            return GetTypeAttributes(typeDef, Context);
        }

        public static TypeAttributes GetTypeAttributes(ITypeDefinition typeDef, EmitContext context)
        {
            TypeAttributes result = 0;

            switch (typeDef.Layout)
            {
                case LayoutKind.Sequential:
                    result |= TypeAttributes.SequentialLayout;
                    break;

                case LayoutKind.Explicit:
                    result |= TypeAttributes.ExplicitLayout;
                    break;
            }

            if (typeDef.IsInterface)
            {
                result |= TypeAttributes.Interface;
            }

            if (typeDef.IsAbstract)
            {
                result |= TypeAttributes.Abstract;
            }

            if (typeDef.IsSealed)
            {
                result |= TypeAttributes.Sealed;
            }

            if (typeDef.IsSpecialName)
            {
                result |= TypeAttributes.SpecialName;
            }

            if (typeDef.IsRuntimeSpecial)
            {
                result |= TypeAttributes.RTSpecialName;
            }

            if (typeDef.IsComObject)
            {
                result |= TypeAttributes.Import;
            }

            if (typeDef.IsSerializable)
            {
                result |= TypeAttributes.Serializable;
            }

            if (typeDef.IsWindowsRuntimeImport)
            {
                result |= TypeAttributes.WindowsRuntime;
            }

            switch (typeDef.StringFormat)
            {
                case CharSet.Unicode:
                    result |= TypeAttributes.UnicodeClass;
                    break;

                case Constants.CharSet_Auto:
                    result |= TypeAttributes.AutoClass;
                    break;
            }

            if (typeDef.HasDeclarativeSecurity)
            {
                result |= TypeAttributes.HasSecurity;
            }

            if (typeDef.IsBeforeFieldInit)
            {
                result |= TypeAttributes.BeforeFieldInit;
            }

            INestedTypeDefinition nestedTypeDef = typeDef.AsNestedTypeDefinition(context);
            if (nestedTypeDef != null)
            {
                switch (((ITypeDefinitionMember)typeDef).Visibility)
                {
                    case TypeMemberVisibility.Public:
                        result |= TypeAttributes.NestedPublic;
                        break;
                    case TypeMemberVisibility.Private:
                        result |= TypeAttributes.NestedPrivate;
                        break;
                    case TypeMemberVisibility.Family:
                        result |= TypeAttributes.NestedFamily;
                        break;
                    case TypeMemberVisibility.Assembly:
                        result |= TypeAttributes.NestedAssembly;
                        break;
                    case TypeMemberVisibility.FamilyAndAssembly:
                        result |= TypeAttributes.NestedFamANDAssem;
                        break;
                    case TypeMemberVisibility.FamilyOrAssembly:
                        result |= TypeAttributes.NestedFamORAssem;
                        break;
                }

                return result;
            }

            INamespaceTypeDefinition namespaceTypeDef = typeDef.AsNamespaceTypeDefinition(context);
            if (namespaceTypeDef != null && namespaceTypeDef.IsPublic)
            {
                result |= TypeAttributes.Public;
            }

            return result;
        }

        private EntityHandle GetDeclaringTypeOrMethodHandle(IGenericParameter genPar)
        {
            IGenericTypeParameter genTypePar = genPar.AsGenericTypeParameter;
            if (genTypePar != null)
            {
                return GetTypeDefinitionHandle(genTypePar.DefiningType);
            }

            IGenericMethodParameter genMethPar = genPar.AsGenericMethodParameter;
            if (genMethPar != null)
            {
                return GetMethodDefinitionHandle(genMethPar.DefiningMethod);
            }

            throw ExceptionUtilities.Unreachable;
        }

        private TypeReferenceHandle GetTypeReferenceHandle(ITypeReference typeReference)
        {
            TypeReferenceHandle result;
            if (this.TryGetTypeRefeferenceHandle(typeReference, out result))
            {
                return result;
            }

            // NOTE: Even though CLR documentation does not explicitly specify any requirements 
            // NOTE: to the order of records in TypeRef table, some tools and/or APIs (e.g. 
            // NOTE: IMetaDataEmit::MergeEnd) assume that the containing type referenced as 
            // NOTE: ResolutionScope for its nested types should appear in TypeRef table
            // NOTE: *before* any of its nested types.
            // SEE ALSO: bug#570975 and test Bug570975()
            INestedTypeReference nestedTypeRef = typeReference.AsNestedTypeReference;
            if (nestedTypeRef != null)
            {
                GetTypeReferenceHandle(nestedTypeRef.GetContainingType(this.Context));
            }

            return this.GetOrAddTypeReferenceHandle(typeReference);
        }

        private TypeSpecificationHandle GetTypeSpecificationHandle(ITypeReference typeReference)
        {
            return this.GetOrAddTypeSpecificationHandle(typeReference);
        }

        internal ITypeDefinition GetTypeDefinition(uint token)
        {
            // The token must refer to a TypeDef row since we are
            // only handling indexes into the full metadata (in EnC)
            // for def tables. Other tables contain deltas only.
            return GetTypeDef(MetadataTokens.TypeDefinitionHandle((int)token));
        }

        internal IMethodDefinition GetMethodDefinition(uint token)
        {
            // Must be a def table. (See comment in GetTypeDefinition.)
            return GetMethodDef(MetadataTokens.MethodDefinitionHandle((int)token));
        }

        internal INestedTypeReference GetNestedTypeReference(uint token)
        {
            // Must be a def table. (See comment in GetTypeDefinition.)
            return GetTypeDef(MetadataTokens.TypeDefinitionHandle((int)token)).AsNestedTypeReference;
        }

        internal BlobHandle GetTypeSpecSignatureIndex(ITypeReference typeReference)
        {
            BlobHandle result;
            if (_typeSpecSignatureIndex.TryGetValue(typeReference, out result))
            {
                return result;
            }

            var builder = PooledBlobBuilder.GetInstance();
            this.SerializeTypeReference(new BlobEncoder(builder).TypeSpecificationSignature(), typeReference);
            result = metadata.GetOrAddBlob(builder);

            _typeSpecSignatureIndex.Add(typeReference, result);
            builder.Free();
            return result;
        }

        internal EntityHandle GetTypeHandle(ITypeReference typeReference, bool treatRefAsPotentialTypeSpec = true)
        {
            TypeDefinitionHandle handle;
            var typeDefinition = typeReference.AsTypeDefinition(this.Context);
            if (typeDefinition != null && this.TryGetTypeDefinitionHandle(typeDefinition, out handle))
            {
                return handle;
            }

            return treatRefAsPotentialTypeSpec && typeReference.IsTypeSpecification()
                ? (EntityHandle)GetTypeSpecificationHandle(typeReference)
                : GetTypeReferenceHandle(typeReference);
        }

        internal EntityHandle GetDefinitionHandle(IDefinition definition)
        {
            ITypeDefinition typeDef = definition as ITypeDefinition;
            if (typeDef != null)
            {
                return GetTypeDefinitionHandle(typeDef);
            }

            IMethodDefinition methodDef = definition as IMethodDefinition;
            if (methodDef != null)
            {
                return GetMethodDefinitionHandle(methodDef);
            }

            IFieldDefinition fieldDef = definition as IFieldDefinition;
            if (fieldDef != null)
            {
                return GetFieldDefinitionHandle(fieldDef);
            }

            IEventDefinition eventDef = definition as IEventDefinition;
            if (eventDef != null)
            {
                return GetEventDefinitionHandle(eventDef);
            }

            IPropertyDefinition propertyDef = definition as IPropertyDefinition;
            if (propertyDef != null)
            {
                return GetPropertyDefIndex(propertyDef);
            }

            throw ExceptionUtilities.Unreachable;
        }

        public void WriteMetadataAndIL(PdbWriter pdbWriterOpt, Stream metadataStream, Stream ilStream, out MetadataSizes metadataSizes)
        {
            pdbWriterOpt?.SetMetadataEmitter(this);

            // TODO: we can precalculate the exact size of IL stream
            var ilBuilder = new BlobBuilder(1024);
            var metadataBuilder = new BlobBuilder(4 * 1024);
            var mappedFieldDataBuilder = new BlobBuilder(0);
            var managedResourceDataBuilder = new BlobBuilder(0);

            // Add 4B of padding to the start of the separated IL stream, 
            // so that method RVAs, which are offsets to this stream, are never 0.
            ilBuilder.WriteUInt32(0);

            // this is used to handle edit-and-continue emit, so we should have a module
            // version ID that is imposed by the caller (the same as the previous module version ID).
            // Therefore we do not have to fill in a new module version ID in the generated metadata
            // stream.
            Debug.Assert(this.module.Properties.PersistentIdentifier != default(Guid));
            Blob mvidFixup;

            BuildMetadataAndIL(pdbWriterOpt, ilBuilder, mappedFieldDataBuilder, managedResourceDataBuilder, out mvidFixup);

            Debug.Assert(mappedFieldDataBuilder.Count == 0);
            Debug.Assert(managedResourceDataBuilder.Count == 0);

            var serializer = new TypeSystemMetadataSerializer(metadata, module.Properties.TargetRuntimeVersion, IsMinimalDelta);
            serializer.SerializeMetadata(metadataBuilder, methodBodyStreamRva: 0, mappedFieldDataStreamRva: 0);
            metadataSizes = serializer.MetadataSizes;

            ilBuilder.WriteContentTo(ilStream);
            metadataBuilder.WriteContentTo(metadataStream);
        }

        public void BuildMetadataAndIL(
            PdbWriter nativePdbWriterOpt,
            BlobBuilder ilBuilder,
            BlobBuilder mappedFieldDataBuilder,
            BlobBuilder managedResourceDataBuilder,
            out Blob mvidFixup)
        {
            // Extract information from object model into tables, indices and streams
            CreateIndices();

            if (_debugMetadataOpt != null)
            {
                DefineModuleImportScope();
            }

            int[] methodBodyOffsets = SerializeMethodBodies(ilBuilder, nativePdbWriterOpt);

            _cancellationToken.ThrowIfCancellationRequested();

            // method body serialization adds Stand Alone Signatures
            _tableIndicesAreComplete = true;

            ReportReferencesToAddedSymbols();

<<<<<<< HEAD
            PopulateTables(methodBodyOffsets, mappedFieldDataBuilder, managedResourceDataBuilder, out mvidFixup);
        }

        public TypeSystemMetadataSerializer GetTypeSystemMetadataSerializer()
        {
            return new TypeSystemMetadataSerializer(metadata, module.Properties.TargetRuntimeVersion, IsMinimalDelta);
        }

        public StandaloneDebugMetadataSerializer GetStandaloneDebugMetadataSerializer(MetadataSizes metadataSizes, MethodDefinitionHandle debugEntryPoint)
        {
            return new StandaloneDebugMetadataSerializer(_debugMetadataOpt, metadataSizes.RowCounts, debugEntryPoint, IsMinimalDelta);
        }
=======
            BlobBuilder dynamicAnalysisDataOpt = null;
            if (_dynamicAnalysisDataWriterOpt != null)
            {
                dynamicAnalysisDataOpt = new BlobBuilder();
                _dynamicAnalysisDataWriterOpt.SerializeMetadataTables(dynamicAnalysisDataOpt);
            }

            PopulateTables(methodBodyRvas, mappedFieldDataWriter, managedResourceDataWriter, dynamicAnalysisDataOpt);
>>>>>>> 77968506

        internal void GetEntryPoints(out MethodDefinitionHandle entryPointHandle, out MethodDefinitionHandle debugEntryPointHandle)
        {
            if (IsFullMetadata)
            {
                // PE entry point is set for executable programs
                IMethodReference entryPoint = module.PEEntryPoint;
                entryPointHandle = entryPoint != null ? (MethodDefinitionHandle)GetMethodHandle((IMethodDefinition)entryPoint.AsDefinition(Context)) : default(MethodDefinitionHandle);

                // debug entry point may be different from PE entry point, it may also be set for libraries
                IMethodReference debugEntryPoint = module.DebugEntryPoint;
                if (debugEntryPoint != null && debugEntryPoint != entryPoint)
                {
                    debugEntryPointHandle = (MethodDefinitionHandle)GetMethodHandle((IMethodDefinition)debugEntryPoint.AsDefinition(Context));
                }
                else
                {
                    debugEntryPointHandle = entryPointHandle;
                }
            }
            else
            {
                entryPointHandle = debugEntryPointHandle = default(MethodDefinitionHandle);
            }
        }

        private ImmutableArray<IGenericParameter> GetSortedGenericParameters()
        {
            return GetGenericParameters().OrderBy((x, y) =>
            {
                // Spec: GenericParam table is sorted by Owner and then by Number.
                int result = (int)CodedIndex.ToTypeOrMethodDef(GetDeclaringTypeOrMethodHandle(x)) - (int)CodedIndex.ToTypeOrMethodDef(GetDeclaringTypeOrMethodHandle(y));
                if (result != 0)
                {
                    return result;
                }

                return x.Index - y.Index;
            }).ToImmutableArray();
        }

        private void PopulateTables(int[] methodBodyOffsets, BlobBuilder mappedFieldDataWriter, BlobBuilder resourceWriter, out Blob mvidFixup)
        {
            var sortedGenericParameters = GetSortedGenericParameters();

<<<<<<< HEAD
=======
            return guidHeapOffsetInMetadataStream + moduleVersionOffsetInGuidTable;
        }

        private void SerializeMetadataTables(
            BlobBuilder writer,
            MetadataSizes metadataSizes,
            int methodBodyStreamRva,
            int mappedFieldDataStreamRva)
        {
            int startPosition = writer.Position;

            this.SerializeTablesHeader(writer, metadataSizes);

            if (metadataSizes.IsPresent(TableIndex.Module))
            {
                SerializeModuleTable(writer, metadataSizes, heaps);
            }

            if (metadataSizes.IsPresent(TableIndex.TypeRef))
            {
                this.SerializeTypeRefTable(writer, metadataSizes);
            }

            if (metadataSizes.IsPresent(TableIndex.TypeDef))
            {
                this.SerializeTypeDefTable(writer, metadataSizes);
            }

            if (metadataSizes.IsPresent(TableIndex.Field))
            {
                this.SerializeFieldTable(writer, metadataSizes);
            }

            if (metadataSizes.IsPresent(TableIndex.MethodDef))
            {
                this.SerializeMethodDefTable(writer, metadataSizes, methodBodyStreamRva);
            }

            if (metadataSizes.IsPresent(TableIndex.Param))
            {
                this.SerializeParamTable(writer, metadataSizes);
            }

            if (metadataSizes.IsPresent(TableIndex.InterfaceImpl))
            {
                this.SerializeInterfaceImplTable(writer, metadataSizes);
            }

            if (metadataSizes.IsPresent(TableIndex.MemberRef))
            {
                this.SerializeMemberRefTable(writer, metadataSizes);
            }

            if (metadataSizes.IsPresent(TableIndex.Constant))
            {
                this.SerializeConstantTable(writer, metadataSizes);
            }

            if (metadataSizes.IsPresent(TableIndex.CustomAttribute))
            {
                this.SerializeCustomAttributeTable(writer, metadataSizes);
            }

            if (metadataSizes.IsPresent(TableIndex.FieldMarshal))
            {
                this.SerializeFieldMarshalTable(writer, metadataSizes);
            }

            if (metadataSizes.IsPresent(TableIndex.DeclSecurity))
            {
                this.SerializeDeclSecurityTable(writer, metadataSizes);
            }

            if (metadataSizes.IsPresent(TableIndex.ClassLayout))
            {
                this.SerializeClassLayoutTable(writer, metadataSizes);
            }

            if (metadataSizes.IsPresent(TableIndex.FieldLayout))
            {
                this.SerializeFieldLayoutTable(writer, metadataSizes);
            }

            if (metadataSizes.IsPresent(TableIndex.StandAloneSig))
            {
                this.SerializeStandAloneSigTable(writer, metadataSizes);
            }

            if (metadataSizes.IsPresent(TableIndex.EventMap))
            {
                this.SerializeEventMapTable(writer, metadataSizes);
            }

            if (metadataSizes.IsPresent(TableIndex.Event))
            {
                this.SerializeEventTable(writer, metadataSizes);
            }

            if (metadataSizes.IsPresent(TableIndex.PropertyMap))
            {
                this.SerializePropertyMapTable(writer, metadataSizes);
            }

            if (metadataSizes.IsPresent(TableIndex.Property))
            {
                this.SerializePropertyTable(writer, metadataSizes);
            }

            if (metadataSizes.IsPresent(TableIndex.MethodSemantics))
            {
                this.SerializeMethodSemanticsTable(writer, metadataSizes);
            }

            if (metadataSizes.IsPresent(TableIndex.MethodImpl))
            {
                this.SerializeMethodImplTable(writer, metadataSizes);
            }

            if (metadataSizes.IsPresent(TableIndex.ModuleRef))
            {
                this.SerializeModuleRefTable(writer, metadataSizes);
            }

            if (metadataSizes.IsPresent(TableIndex.TypeSpec))
            {
                this.SerializeTypeSpecTable(writer, metadataSizes);
            }

            if (metadataSizes.IsPresent(TableIndex.ImplMap))
            {
                this.SerializeImplMapTable(writer, metadataSizes);
            }

            if (metadataSizes.IsPresent(TableIndex.FieldRva))
            {
                this.SerializeFieldRvaTable(writer, metadataSizes, mappedFieldDataStreamRva);
            }

            if (metadataSizes.IsPresent(TableIndex.EncLog))
            {
                this.SerializeEncLogTable(writer);
            }

            if (metadataSizes.IsPresent(TableIndex.EncMap))
            {
                this.SerializeEncMapTable(writer);
            }

            if (metadataSizes.IsPresent(TableIndex.Assembly))
            {
                this.SerializeAssemblyTable(writer, metadataSizes);
            }

            if (metadataSizes.IsPresent(TableIndex.AssemblyRef))
            {
                this.SerializeAssemblyRefTable(writer, metadataSizes);
            }

            if (metadataSizes.IsPresent(TableIndex.File))
            {
                this.SerializeFileTable(writer, metadataSizes);
            }

            if (metadataSizes.IsPresent(TableIndex.ExportedType))
            {
                this.SerializeExportedTypeTable(writer, metadataSizes);
            }

            if (metadataSizes.IsPresent(TableIndex.ManifestResource))
            {
                this.SerializeManifestResourceTable(writer, metadataSizes);
            }

            if (metadataSizes.IsPresent(TableIndex.NestedClass))
            {
                this.SerializeNestedClassTable(writer, metadataSizes);
            }

            if (metadataSizes.IsPresent(TableIndex.GenericParam))
            {
                this.SerializeGenericParamTable(writer, metadataSizes);
            }

            if (metadataSizes.IsPresent(TableIndex.MethodSpec))
            {
                this.SerializeMethodSpecTable(writer, metadataSizes);
            }

            if (metadataSizes.IsPresent(TableIndex.GenericParamConstraint))
            {
                this.SerializeGenericParamConstraintTable(writer, metadataSizes);
            }

            // debug tables
            if (metadataSizes.IsPresent(TableIndex.Document))
            {
                this.SerializeDocumentTable(writer, metadataSizes);
            }

            if (metadataSizes.IsPresent(TableIndex.MethodDebugInformation))
            {
                this.SerializeMethodDebugInformationTable(writer, metadataSizes);
            }

            if (metadataSizes.IsPresent(TableIndex.LocalScope))
            {
                this.SerializeLocalScopeTable(writer, metadataSizes);
            }

            if (metadataSizes.IsPresent(TableIndex.LocalVariable))
            {
                this.SerializeLocalVariableTable(writer, metadataSizes);
            }

            if (metadataSizes.IsPresent(TableIndex.LocalConstant))
            {
                this.SerializeLocalConstantTable(writer, metadataSizes);
            }

            if (metadataSizes.IsPresent(TableIndex.ImportScope))
            {
                this.SerializeImportScopeTable(writer, metadataSizes);
            }

            if (metadataSizes.IsPresent(TableIndex.StateMachineMethod))
            {
                this.SerializeStateMachineMethodTable(writer, metadataSizes);
            }

            if (metadataSizes.IsPresent(TableIndex.CustomDebugInformation))
            {
                this.SerializeCustomDebugInformationTable(writer, metadataSizes);
            }

            writer.WriteByte(0);
            writer.Align(4);

            int endPosition = writer.Position;
            Debug.Assert(metadataSizes.MetadataTableStreamSize == endPosition - startPosition);
        }

        private void PopulateTables(int[] methodBodyRvas, BlobBuilder mappedFieldDataWriter, BlobBuilder resourceWriter, BlobBuilder dynamicAnalysisDataOpt)
        {
>>>>>>> 77968506
            this.PopulateAssemblyRefTableRows();
            this.PopulateAssemblyTableRows();
            this.PopulateClassLayoutTableRows();
            this.PopulateConstantTableRows();
            this.PopulateDeclSecurityTableRows();
            this.PopulateEventMapTableRows();
            this.PopulateEventTableRows();
            this.PopulateExportedTypeTableRows();
            this.PopulateFieldLayoutTableRows();
            this.PopulateFieldMarshalTableRows();
            this.PopulateFieldRvaTableRows(mappedFieldDataWriter);
            this.PopulateFieldTableRows();
            this.PopulateFileTableRows();
            this.PopulateGenericParameters(sortedGenericParameters);
            this.PopulateImplMapTableRows();
            this.PopulateInterfaceImplTableRows();
            this.PopulateManifestResourceTableRows(resourceWriter, dynamicAnalysisDataOpt);
            this.PopulateMemberRefTableRows();
            this.PopulateMethodImplTableRows();
            this.PopulateMethodTableRows(methodBodyOffsets);
            this.PopulateMethodSemanticsTableRows();
            this.PopulateMethodSpecTableRows();
            this.PopulateModuleRefTableRows();
            this.PopulateModuleTableRow(out mvidFixup);
            this.PopulateNestedClassTableRows();
            this.PopulateParamTableRows();
            this.PopulatePropertyMapTableRows();
            this.PopulatePropertyTableRows();
            this.PopulateTypeDefTableRows();
            this.PopulateTypeRefTableRows();
            this.PopulateTypeSpecTableRows();
            this.PopulateStandaloneSignatures();

            // This table is populated after the others because it depends on the order of the entries of the generic parameter table.
            this.PopulateCustomAttributeTableRows(sortedGenericParameters);

            ImmutableArray<int> rowCounts = metadata.GetRowCounts();
            Debug.Assert(rowCounts[(int)TableIndex.EncLog] == 0 && rowCounts[(int)TableIndex.EncMap] == 0);

            this.PopulateEncLogTableRows(rowCounts);
            this.PopulateEncMapTableRows(rowCounts);
        }

        private void PopulateAssemblyRefTableRows()
        {
            var assemblyRefs = this.GetAssemblyRefs();
            metadata.SetCapacity(TableIndex.AssemblyRef, assemblyRefs.Count);

            foreach (var identity in assemblyRefs)
            {
                // reference has token, not full public key
                metadata.AddAssemblyReference(
                    name: GetStringHandleForPathAndCheckLength(identity.Name),
                    version: identity.Version,
                    culture: metadata.GetOrAddString(identity.CultureName),
                    publicKeyOrToken: metadata.GetOrAddBlob(identity.PublicKeyToken),
                    flags: (AssemblyFlags)((int)identity.ContentType << 9) | (identity.IsRetargetable ? AssemblyFlags.Retargetable : 0),
                    hashValue: default(BlobHandle));
            }
        }

        private void PopulateAssemblyTableRows()
        {
            if (!EmitAssemblyDefinition)
            {
                return;
            }

            IAssembly assembly = this.module.AsAssembly;

            metadata.AddAssembly(
                flags: assembly.Flags,
                hashAlgorithm: assembly.HashAlgorithm,
                version: assembly.Identity.Version,
                publicKey: metadata.GetOrAddBlob(assembly.PublicKey),
                name: GetStringHandleForPathAndCheckLength(assembly.Name, assembly),
                culture: metadata.GetOrAddString(assembly.Identity.CultureName));
        }
        
        private void PopulateCustomAttributeTableRows(ImmutableArray<IGenericParameter> sortedGenericParameters)
        {
            if (this.IsFullMetadata)
            {
                this.AddAssemblyAttributesToTable();
            }

            this.AddCustomAttributesToTable(GetMethodDefs(), def => GetMethodDefinitionHandle(def));
            this.AddCustomAttributesToTable(GetFieldDefs(), def => GetFieldDefinitionHandle(def));

            // this.AddCustomAttributesToTable(this.typeRefList, 2);
            this.AddCustomAttributesToTable(GetTypeDefs(), def => GetTypeDefinitionHandle(def));
            this.AddCustomAttributesToTable(GetParameterDefs(), def => GetParameterHandle(def));

            // TODO: attributes on interface implementation entries 5
            // TODO: attributes on member reference entries 6
            if (this.IsFullMetadata)
            {
                this.AddModuleAttributesToTable(module);
            }

            // TODO: declarative security entries 8
            this.AddCustomAttributesToTable(GetPropertyDefs(), def => GetPropertyDefIndex(def));
            this.AddCustomAttributesToTable(GetEventDefs(), def => GetEventDefinitionHandle(def));

            // TODO: standalone signature entries 11
            if (this.IsFullMetadata)
            {
                this.AddCustomAttributesToTable(module.ModuleReferences, TableIndex.ModuleRef);
            }

            // TODO: type spec entries 13
            // this.AddCustomAttributesToTable(this.module.AssemblyReferences, 15);
            // TODO: this.AddCustomAttributesToTable(assembly.Files, 16);
            // TODO: exported types 17
            // TODO: this.AddCustomAttributesToTable(assembly.Resources, 18);

            this.AddCustomAttributesToTable(sortedGenericParameters, TableIndex.GenericParam);
        }

        private void AddAssemblyAttributesToTable()
        {
            bool writingNetModule = (null == this.module.AsAssembly);
            if (writingNetModule)
            {
                // When writing netmodules, assembly security attributes are not emitted by PopulateDeclSecurityTableRows().
                // Instead, here we make sure they are emitted as regular attributes, attached off the appropriate placeholder
                // System.Runtime.CompilerServices.AssemblyAttributesGoHere* type refs.  This is the contract for publishing
                // assembly attributes in netmodules so they may be migrated to containing/referencing multi-module assemblies,
                // at multi-module assembly build time.
                AddAssemblyAttributesToTable(
                    this.module.AssemblySecurityAttributes.Select(sa => sa.Attribute),
                    needsDummyParent: true,
                    isSecurity: true);
            }

            AddAssemblyAttributesToTable(
                this.module.AssemblyAttributes,
                needsDummyParent: writingNetModule,
                isSecurity: false);
        }

        private void AddAssemblyAttributesToTable(IEnumerable<ICustomAttribute> assemblyAttributes, bool needsDummyParent, bool isSecurity)
        {
            Debug.Assert(this.IsFullMetadata); // parentToken is not relative
            EntityHandle parentHandle = Handle.AssemblyDefinition;
            foreach (ICustomAttribute customAttribute in assemblyAttributes)
            {
                if (needsDummyParent)
                {
                    // When writing netmodules, assembly attributes are attached off the appropriate placeholder
                    // System.Runtime.CompilerServices.AssemblyAttributesGoHere* type refs.  This is the contract for publishing
                    // assembly attributes in netmodules so they may be migrated to containing/referencing multi-module assemblies,
                    // at multi-module assembly build time.
                    parentHandle = GetDummyAssemblyAttributeParent(isSecurity, customAttribute.AllowMultiple);
                }

                AddCustomAttributeToTable(parentHandle, customAttribute);
            }
        }

        private TypeReferenceHandle GetDummyAssemblyAttributeParent(bool isSecurity, bool allowMultiple)
        {
            // Lazily get or create placeholder assembly attribute parent type ref for the given combination of
            // whether isSecurity and allowMultiple.  Convert type ref row id to corresponding attribute parent tag.
            // Note that according to the defacto contract, although the placeholder type refs have CorLibrary as their
            // resolution scope, the types backing the placeholder type refs need not actually exist.
            int iS = isSecurity ? 1 : 0;
            int iM = allowMultiple ? 1 : 0;
            if (_dummyAssemblyAttributeParent[iS, iM].IsNil)
            {
                _dummyAssemblyAttributeParent[iS, iM] = metadata.AddTypeReference(
                    resolutionScope: GetResolutionScopeHandle(module.GetCorLibrary(Context)),
                    @namespace: metadata.GetOrAddString(dummyAssemblyAttributeParentNamespace),
                    name: metadata.GetOrAddString(dummyAssemblyAttributeParentName + dummyAssemblyAttributeParentQualifier[iS, iM]));
            }

            return _dummyAssemblyAttributeParent[iS, iM];
        }

        private void AddModuleAttributesToTable(IModule module)
        {
            Debug.Assert(this.IsFullMetadata);
            foreach (ICustomAttribute customAttribute in module.ModuleAttributes)
            {
                AddCustomAttributeToTable(EntityHandle.ModuleDefinition, customAttribute);
            }
        }

        private void AddCustomAttributesToTable<T>(IEnumerable<T> parentList, TableIndex tableIndex)
            where T : IReference
        {
            int parentRowId = 1;
            foreach (var parent in parentList)
            {
                var parentHandle = MetadataTokens.Handle(tableIndex, parentRowId++);
                foreach (ICustomAttribute customAttribute in parent.GetAttributes(Context))
                {
                    AddCustomAttributeToTable(parentHandle, customAttribute);
                }
            }
        }

        private void AddCustomAttributesToTable<T>(IEnumerable<T> parentList, Func<T, EntityHandle> getDefinitionHandle)
            where T : IReference
        {
            foreach (var parent in parentList)
            {
                EntityHandle parentHandle = getDefinitionHandle(parent);
                foreach (ICustomAttribute customAttribute in parent.GetAttributes(Context))
                {
                    AddCustomAttributeToTable(parentHandle, customAttribute);
                }
            }
        }

        private void AddCustomAttributeToTable(EntityHandle parentHandle, ICustomAttribute customAttribute)
        {
            metadata.AddCustomAttribute(
                parent: parentHandle,
                constructor: GetCustomAttributeTypeCodedIndex(customAttribute.Constructor(Context)),
                value: GetCustomAttributeSignatureIndex(customAttribute));
        }

        private void PopulateDeclSecurityTableRows()
        {
            IAssembly assembly = this.module.AsAssembly;
            if (assembly != null)
            {
                this.PopulateDeclSecurityTableRowsFor(EntityHandle.AssemblyDefinition, assembly.AssemblySecurityAttributes);
            }

            foreach (ITypeDefinition typeDef in this.GetTypeDefs())
            {
                if (!typeDef.HasDeclarativeSecurity)
                {
                    continue;
                }

                this.PopulateDeclSecurityTableRowsFor(GetTypeDefinitionHandle(typeDef), typeDef.SecurityAttributes);
            }

            foreach (IMethodDefinition methodDef in this.GetMethodDefs())
            {
                if (!methodDef.HasDeclarativeSecurity)
                {
                    continue;
                }

                this.PopulateDeclSecurityTableRowsFor(GetMethodDefinitionHandle(methodDef), methodDef.SecurityAttributes);
            }
        }

        private void PopulateDeclSecurityTableRowsFor(EntityHandle parentHandle, IEnumerable<SecurityAttribute> attributes)
        {
            OrderPreservingMultiDictionary<DeclarativeSecurityAction, ICustomAttribute> groupedSecurityAttributes = null;

            foreach (SecurityAttribute securityAttribute in attributes)
            {
                groupedSecurityAttributes = groupedSecurityAttributes ?? OrderPreservingMultiDictionary<DeclarativeSecurityAction, ICustomAttribute>.GetInstance();
                groupedSecurityAttributes.Add(securityAttribute.Action, securityAttribute.Attribute);
            }

            if (groupedSecurityAttributes == null)
            {
                return;
            }

            foreach (DeclarativeSecurityAction securityAction in groupedSecurityAttributes.Keys)
            {
                metadata.AddDeclarativeSecurityAttribute(
                    parent: parentHandle,
                    action: securityAction,
                    permissionSet: GetPermissionSetBlobHandle(groupedSecurityAttributes[securityAction]));
            }

            groupedSecurityAttributes.Free();
        }

        private void PopulateEventTableRows()
        {
            var eventDefs = this.GetEventDefs();
            metadata.SetCapacity(TableIndex.Event, eventDefs.Count);

            foreach (IEventDefinition eventDef in eventDefs)
            {
                metadata.AddEvent(
                    attributes: GetEventAttributes(eventDef),
                    name: GetStringHandleForNameAndCheckLength(eventDef.Name, eventDef),
                    type: GetTypeHandle(eventDef.GetType(Context)));
            }
        }

        private void PopulateExportedTypeTableRows()
        {
            if (this.IsFullMetadata)
            {
                metadata.SetCapacity(TableIndex.ExportedType, NumberOfTypeDefsEstimate);

                foreach (ITypeReference exportedType in this.module.GetExportedTypes(Context))
                {
                    INestedTypeReference nestedRef;
                    INamespaceTypeReference namespaceTypeRef;

                    TypeFlags flags;
                    int typeDefinitionId = MetadataTokens.GetToken(exportedType.TypeDef);
                    StringHandle typeName;
                    StringHandle typeNamespace;
                    EntityHandle implementation;

                    if ((namespaceTypeRef = exportedType.AsNamespaceTypeReference) != null)
                    {
                        flags = TypeFlags.PublicAccess;

                        string mangledTypeName = GetMangledName(namespaceTypeRef);
                        typeName = this.GetStringHandleForNameAndCheckLength(mangledTypeName, namespaceTypeRef);
                        typeNamespace = this.GetStringHandleForNamespaceAndCheckLength(namespaceTypeRef, mangledTypeName);
                        implementation = GetExportedTypeImplementation(namespaceTypeRef);

                        if (implementation.Kind == HandleKind.AssemblyReference)
                        {
                            flags = TypeFlags.PrivateAccess | TypeFlags.ForwarderImplementation;
                            typeDefinitionId = 0; // Must be cleared for type forwarders.
                        }
                    }
                    else if ((nestedRef = exportedType.AsNestedTypeReference) != null)
                    {
                        flags = TypeFlags.NestedPublicAccess;
                        typeName = this.GetStringHandleForNameAndCheckLength(GetMangledName(nestedRef), nestedRef);
                        typeNamespace = default(StringHandle);

                        ITypeReference containingType = nestedRef.GetContainingType(Context);

                        int exportedTypeIndex = _exportedTypeIndex[containingType];
                        implementation = MetadataTokens.ExportedTypeHandle(exportedTypeIndex);

                        var parentFlags = (TypeFlags)metadata.GetExportedTypeFlags(exportedTypeIndex - 1);
                        if (parentFlags == TypeFlags.PrivateAccess)
                        {
                            flags = TypeFlags.PrivateAccess;
                        }

                        ITypeReference topLevelType = containingType;
                        INestedTypeReference tmp;
                        while ((tmp = topLevelType.AsNestedTypeReference) != null)
                        {
                            topLevelType = tmp.GetContainingType(Context);
                        }

                        var topLevelFlags = (TypeFlags)metadata.GetExportedTypeFlags(_exportedTypeIndex[topLevelType] - 1);
                        if ((topLevelFlags & TypeFlags.ForwarderImplementation) != 0)
                        {
                            flags = TypeFlags.PrivateAccess;
                            typeDefinitionId = 0; // Must be cleared for type forwarders and types they contain.
                        }
                    }
                    else
                    {
                        throw ExceptionUtilities.UnexpectedValue(exportedType);
                    }

                    metadata.AddExportedType(
                        attributes: (TypeAttributes)flags,
                        @namespace: typeNamespace,
                        name: typeName,
                        implementation: implementation,
                        typeDefinitionId: typeDefinitionId);
                }
            }
        }

        private void PopulateFieldLayoutTableRows()
        {
            foreach (IFieldDefinition fieldDef in this.GetFieldDefs())
            {
                if (fieldDef.ContainingTypeDefinition.Layout != LayoutKind.Explicit || fieldDef.IsStatic)
                {
                    continue;
                }

                metadata.AddFieldLayout(
                    field: GetFieldDefinitionHandle(fieldDef),
                    offset: fieldDef.Offset);
            }
        }

        private void PopulateFieldMarshalTableRows()
        {
            foreach (IFieldDefinition fieldDef in this.GetFieldDefs())
            {
                if (!fieldDef.IsMarshalledExplicitly)
                {
                    continue;
                }

                var marshallingInformation = fieldDef.MarshallingInformation;

                BlobHandle descriptor = (marshallingInformation != null)
                    ? GetMarshallingDescriptorHandle(marshallingInformation)
                    : GetMarshallingDescriptorHandle(fieldDef.MarshallingDescriptor);

                metadata.AddMarshallingDescriptor(
                    parent: GetFieldDefinitionHandle(fieldDef),
                    descriptor: descriptor);
            }

            foreach (IParameterDefinition parDef in this.GetParameterDefs())
            {
                if (!parDef.IsMarshalledExplicitly)
                {
                    continue;
                }

                var marshallingInformation = parDef.MarshallingInformation;

               BlobHandle descriptor = (marshallingInformation != null)
                    ? GetMarshallingDescriptorHandle(marshallingInformation)
                    : GetMarshallingDescriptorHandle(parDef.MarshallingDescriptor);

                metadata.AddMarshallingDescriptor(
                    parent: GetParameterHandle(parDef),
                    descriptor: descriptor);
            }
        }

        private void PopulateFieldRvaTableRows(BlobBuilder mappedFieldDataWriter)
        {
            foreach (IFieldDefinition fieldDef in this.GetFieldDefs())
            {
                if (fieldDef.MappedData.IsDefault)
                {
                    continue;
                }

                int rva = mappedFieldDataWriter.Position;
                mappedFieldDataWriter.WriteBytes(fieldDef.MappedData);
                mappedFieldDataWriter.Align(ManagedTextSection.MappedFieldDataAlignment);

                metadata.AddFieldRelativeVirtualAddress(
                    field: GetFieldDefinitionHandle(fieldDef),
                    relativeVirtualAddress: rva);
            }
        }

        private void PopulateFieldTableRows()
        {
            var fieldDefs = this.GetFieldDefs();
            metadata.SetCapacity(TableIndex.Field, fieldDefs.Count);

            foreach (IFieldDefinition fieldDef in fieldDefs)
            {
                if (fieldDef.IsContextualNamedEntity)
                {
                    ((IContextualNamedEntity)fieldDef).AssociateWithMetadataWriter(this);
                }

                metadata.AddFieldDefinition(
                    attributes: GetFieldAttributes(fieldDef),
                    name: GetStringHandleForNameAndCheckLength(fieldDef.Name, fieldDef),
                    signature: GetFieldSignatureIndex(fieldDef));
            }
        }

        private void PopulateConstantTableRows()
        {
            foreach (IFieldDefinition fieldDef in this.GetFieldDefs())
            {
                var constant = fieldDef.GetCompileTimeValue(Context);
                if (constant == null)
                {
                    continue;
                }

                metadata.AddConstant(
                    parent: GetFieldDefinitionHandle(fieldDef),
                    value: constant.Value);
            }

            foreach (IParameterDefinition parDef in this.GetParameterDefs())
            {
                var defaultValue = parDef.GetDefaultValue(Context);
                if (defaultValue == null)
                {
                    continue;
                }

                metadata.AddConstant(
                    parent: GetParameterHandle(parDef),
                    value: defaultValue.Value);
            }

            foreach (IPropertyDefinition propDef in this.GetPropertyDefs())
            {
                if (!propDef.HasDefaultValue)
                {
                    continue;
                }

                metadata.AddConstant(
                    parent: GetPropertyDefIndex(propDef),
                    value: propDef.DefaultValue.Value);
            }
        }

        private void PopulateFileTableRows()
        {
            IAssembly assembly = this.module.AsAssembly;
            if (assembly == null)
            {
                return;
            }

            var hashAlgorithm = assembly.HashAlgorithm;
            metadata.SetCapacity(TableIndex.File, _fileRefList.Count);

            foreach (IFileReference fileReference in _fileRefList)
            {
                metadata.AddAssemblyFile(
                    name: GetStringHandleForPathAndCheckLength(fileReference.FileName),
                    hashValue: metadata.GetOrAddBlob(fileReference.GetHashValue(hashAlgorithm)),
                    containsMetadata: fileReference.HasMetadata);
            }
        }

        private void PopulateGenericParameters(ImmutableArray<IGenericParameter> sortedGenericParameters)
        {
            foreach (IGenericParameter genericParameter in sortedGenericParameters)
            {
                // CONSIDER: The CLI spec doesn't mention a restriction on the Name column of the GenericParam table,
                // but they go in the same string heap as all the other declaration names, so it stands to reason that
                // they should be restricted in the same way.
                var genericParameterHandle = metadata.AddGenericParameter(
                    parent: GetDeclaringTypeOrMethodHandle(genericParameter),
                    attributes: GetGenericParameterAttributes(genericParameter),
                    name: GetStringHandleForNameAndCheckLength(genericParameter.Name, genericParameter),
                    index: genericParameter.Index);

                foreach (ITypeReference constraint in genericParameter.GetConstraints(Context))
                {
                    metadata.AddGenericParameterConstraint(
                        genericParameter: genericParameterHandle,
                        constraint: GetTypeHandle(constraint));
                }
            }
        }

        private void PopulateImplMapTableRows()
        {
            foreach (IMethodDefinition methodDef in this.GetMethodDefs())
            {
                if (!methodDef.IsPlatformInvoke)
                {
                    continue;
                }

                var data = methodDef.PlatformInvokeData;
                string entryPointName = data.EntryPointName;

                StringHandle importName = (entryPointName != null)
                    ? GetStringHandleForNameAndCheckLength(entryPointName, methodDef)
                    : metadata.GetOrAddString(methodDef.Name); // Length checked while populating the method def table.

                metadata.AddMethodImport(
                    member: GetMethodDefinitionHandle(methodDef),
                    attributes: data.Flags,
                    name: importName,
                    module: GetModuleReferenceHandle(data.ModuleName));
            }
        }

        private void PopulateInterfaceImplTableRows()
        {
            foreach (ITypeDefinition typeDef in this.GetTypeDefs())
            {
                var typeDefHandle = GetTypeDefinitionHandle(typeDef);
                foreach (ITypeReference interfaceRef in typeDef.Interfaces(Context))
                {
                    metadata.AddInterfaceImplementation(
                        type: typeDefHandle,
                        implementedInterface: GetTypeHandle(interfaceRef));
                }
            }
        }
<<<<<<< HEAD
        
        private void PopulateManifestResourceTableRows(BlobBuilder resourceDataWriter)
=======

        private struct InterfaceImplRow { public uint Class; public uint Interface; }

        private readonly List<InterfaceImplRow> _interfaceImplTable = new List<InterfaceImplRow>();

        private void PopulateManifestResourceTableRows(BlobBuilder resourceDataWriter, BlobBuilder dynamicAnalysisDataOpt)
>>>>>>> 77968506
        {
            if (dynamicAnalysisDataOpt != null)
            {
                _manifestResourceTable.Add(new ManifestResourceRow()
                {
                    Offset = GetManagedResourceOffset(dynamicAnalysisDataOpt, resourceDataWriter),
                    Flags = (uint)ManifestResourceAttributes.Private,
                    Name = heaps.GetStringIndex("<DynamicAnalysisData>"),
                });
            }
            
            foreach (var resource in this.module.GetResources(Context))
            {
                EntityHandle implementation;
                if (resource.ExternalFile != null)
                {
                    // Length checked on insertion into the file table.
                    implementation = GetAssemblyFileHandle(resource.ExternalFile);
                }
                else
                {
                    // This is an embedded resource, we don't support references to resources from referenced assemblies.
                    implementation = default(EntityHandle);
                }

                metadata.AddManifestResource(
                    attributes: resource.IsPublic ? ManifestResourceAttributes.Public : ManifestResourceAttributes.Private,
                    name: GetStringHandleForNameAndCheckLength(resource.Name),
                    implementation: implementation,
                    offset: GetManagedResourceOffset(resource, resourceDataWriter));
            }

            // the stream should be aligned:
            Debug.Assert((resourceDataWriter.Count % ManagedTextSection.ManagedResourcesDataAlignment) == 0);
        }

        private void PopulateMemberRefTableRows()
        {
            var memberRefs = this.GetMemberRefs();
            metadata.SetCapacity(TableIndex.MemberRef, memberRefs.Count);

            foreach (ITypeMemberReference memberRef in memberRefs)
            {
                metadata.AddMemberReference(
                    parent: GetMemberReferenceParent(memberRef),
                    name: GetStringHandleForNameAndCheckLength(memberRef.Name, memberRef), 
                    signature: GetMemberReferenceSignatureHandle(memberRef));
            }
        }
        
        private void PopulateMethodImplTableRows()
        {
            metadata.SetCapacity(TableIndex.MethodImpl, methodImplList.Count);

            foreach (MethodImplementation methodImplementation in this.methodImplList)
            {
                metadata.AddMethodImplementation(
                    type: GetTypeDefinitionHandle(methodImplementation.ContainingType),
                    methodBody: GetMethodDefinitionOrReferenceHandle(methodImplementation.ImplementingMethod),
                    methodDeclaration: GetMethodDefinitionOrReferenceHandle(methodImplementation.ImplementedMethod));
            }
        }
        
        private void PopulateMethodSpecTableRows()
        {
            var methodSpecs = this.GetMethodSpecs();
            metadata.SetCapacity(TableIndex.MethodSpec, methodSpecs.Count);

            foreach (IGenericMethodInstanceReference genericMethodInstanceReference in methodSpecs)
            {
                metadata.AddMethodSpecification(
                    method: GetMethodDefinitionOrReferenceHandle(genericMethodInstanceReference.GetGenericMethod(Context)),
                    instantiation: GetMethodSpecificationBlobHandle(genericMethodInstanceReference));
            }
        }

        private void PopulateMethodTableRows(int[] methodBodyOffsets)
        {
            var methodDefs = this.GetMethodDefs();
            metadata.SetCapacity(TableIndex.MethodDef, methodDefs.Count);

            int i = 0;
            foreach (IMethodDefinition methodDef in methodDefs)
            {
                metadata.AddMethodDefinition(
                    attributes: GetMethodAttributes(methodDef),
                    implAttributes: methodDef.GetImplementationAttributes(Context),
                    name: GetStringHandleForNameAndCheckLength(methodDef.Name, methodDef),
                    signature: GetMethodSignatureHandle(methodDef),
                    bodyOffset: methodBodyOffsets[i],
                    paramList: GetFirstParameterHandle(methodDef));

                i++;
            }
        }

        private void PopulateMethodSemanticsTableRows()
        {
            var propertyDefs = this.GetPropertyDefs();
            var eventDefs = this.GetEventDefs();

            // an estimate, not necessarily accurate.
            metadata.SetCapacity(TableIndex.MethodSemantics, propertyDefs.Count * 2 + eventDefs.Count * 2);

            foreach (IPropertyDefinition propertyDef in this.GetPropertyDefs())
            {
                var association = GetPropertyDefIndex(propertyDef);
                foreach (IMethodReference accessorMethod in propertyDef.Accessors)
                {
                    ushort semantics;
                    if (accessorMethod == propertyDef.Setter)
                    {
                        semantics = 0x0001;
                    }
                    else if (accessorMethod == propertyDef.Getter)
                    {
                        semantics = 0x0002;
                    }
                    else
                    {
                        semantics = 0x0004;
                    }

                    metadata.AddMethodSemantics(
                        association: association,
                        semantics: semantics,
                        methodDefinition: GetMethodDefinitionHandle(accessorMethod.GetResolvedMethod(Context)));
                }
            }

            foreach (IEventDefinition eventDef in this.GetEventDefs())
            {
                var association = GetEventDefinitionHandle(eventDef);
                foreach (IMethodReference accessorMethod in eventDef.Accessors)
                {
                    ushort semantics;
                    if (accessorMethod == eventDef.Adder)
                    {
                        semantics = 0x0008;
                    }
                    else if (accessorMethod == eventDef.Remover)
                    {
                        semantics = 0x0010;
                    }
                    else if (accessorMethod == eventDef.Caller)
                    {
                        semantics = 0x0020;
                    }
                    else
                    {
                        semantics = 0x0004;
                    }

                    metadata.AddMethodSemantics(
                        association: association,
                        semantics: semantics,
                        methodDefinition: GetMethodDefinitionHandle(accessorMethod.GetResolvedMethod(Context)));
                }
            }
        }

        private void PopulateModuleRefTableRows()
        {
            var moduleRefs = this.GetModuleRefs();
            metadata.SetCapacity(TableIndex.ModuleRef, moduleRefs.Count);

            foreach (string moduleName in moduleRefs)
            {
                metadata.AddModuleReference(GetStringHandleForPathAndCheckLength(moduleName));
            }
        }

        private void PopulateModuleTableRow(out Blob mvidFixup)
        {
            CheckPathLength(this.module.ModuleName);

            GuidHandle mvidIdx;
            Guid mvid = this.module.Properties.PersistentIdentifier;
            if (mvid != default(Guid))
            {
                // MVID is specified upfront when emitting EnC delta:
                mvidIdx = metadata.GetOrAddGuid(mvid);
                mvidFixup = default(Blob);
            }
            else if (_deterministic)
            {
                // The guid will be filled in later based on hash of the file content:
                mvidIdx = metadata.ReserveGuid(out mvidFixup);
            }
            else
            {
                // If we are being nondeterministic generate random:
                mvidIdx = metadata.GetOrAddGuid(Guid.NewGuid());
                mvidFixup = default(Blob);
            }

            metadata.AddModule(
                generation: this.Generation,
                moduleName: metadata.GetOrAddString(this.module.ModuleName),
                mvid: mvidIdx,
                encId: metadata.GetOrAddGuid(EncId),
                encBaseId: metadata.GetOrAddGuid(EncBaseId));
        }
        
        private void PopulateParamTableRows()
        {
            var parameterDefs = this.GetParameterDefs();
            metadata.SetCapacity(TableIndex.Param, parameterDefs.Count);

            foreach (IParameterDefinition parDef in parameterDefs)
            {
                metadata.AddParameter(
                    attributes: GetParameterAttributes(parDef),
                    sequenceNumber: (parDef is ReturnValueParameter) ? 0 : parDef.Index + 1,
                    name: GetStringHandleForNameAndCheckLength(parDef.Name, parDef));
            }
        }

        private void PopulatePropertyTableRows()
        {
            var propertyDefs = this.GetPropertyDefs();
            metadata.SetCapacity(TableIndex.Property, propertyDefs.Count);

            foreach (IPropertyDefinition propertyDef in propertyDefs)
            {
                metadata.AddProperty(
                    attributes: GetPropertyAttributes(propertyDef),
                    name: GetStringHandleForNameAndCheckLength(propertyDef.Name, propertyDef),
                    signature: GetPropertySignatureHandle(propertyDef));
            }
        }
        
        private void PopulateTypeDefTableRows()
        {
            var typeDefs = this.GetTypeDefs();
            metadata.SetCapacity(TableIndex.TypeDef, typeDefs.Count);

            foreach (INamedTypeDefinition typeDef in typeDefs)
            {
                INamespaceTypeDefinition namespaceType = typeDef.AsNamespaceTypeDefinition(Context);
                string mangledTypeName = GetMangledName(typeDef);
                ITypeReference baseType = typeDef.GetBaseClass(Context);

                metadata.AddTypeDefinition(
                    attributes: GetTypeAttributes(typeDef),
                    @namespace: (namespaceType != null) ? GetStringHandleForNamespaceAndCheckLength(namespaceType, mangledTypeName) : default(StringHandle),
                    name: GetStringHandleForNameAndCheckLength(mangledTypeName, typeDef),
                    baseType: (baseType != null) ? GetTypeHandle(baseType) : default(EntityHandle),
                    fieldList: GetFirstFieldDefinitionHandle(typeDef),
                    methodList: GetFirstMethodDefinitionHandle(typeDef));
            }
        }

        private void PopulateNestedClassTableRows()
        {
            foreach (ITypeDefinition typeDef in this.GetTypeDefs())
            {
                INestedTypeDefinition nestedTypeDef = typeDef.AsNestedTypeDefinition(Context);
                if (nestedTypeDef == null)
                {
                    continue;
                }

                metadata.AddNestedType(
                    type: GetTypeDefinitionHandle(typeDef),
                    enclosingType: GetTypeDefinitionHandle(nestedTypeDef.ContainingTypeDefinition));
            }
        }

        private void PopulateClassLayoutTableRows()
        {
            foreach (ITypeDefinition typeDef in this.GetTypeDefs())
            {
                if (typeDef.Alignment == 0 && typeDef.SizeOf == 0)
                {
                    continue;
                }

                metadata.AddTypeLayout(
                    type: GetTypeDefinitionHandle(typeDef),
                    packingSize: typeDef.Alignment,
                    size: typeDef.SizeOf);
            }
        }

        private void PopulateTypeRefTableRows()
        {
            var typeRefs = this.GetTypeRefs();
            metadata.SetCapacity(TableIndex.TypeRef, typeRefs.Count);

            foreach (ITypeReference typeRef in typeRefs)
            {
                EntityHandle resolutionScope;
                StringHandle name;
                StringHandle @namespace;

                INestedTypeReference nestedTypeRef = typeRef.AsNestedTypeReference;
                if (nestedTypeRef != null)
                {
                    ITypeReference scopeTypeRef;

                    ISpecializedNestedTypeReference sneTypeRef = nestedTypeRef.AsSpecializedNestedTypeReference;
                    if (sneTypeRef != null)
                    {
                        scopeTypeRef = sneTypeRef.UnspecializedVersion.GetContainingType(Context);
                    }
                    else
                    {
                        scopeTypeRef = nestedTypeRef.GetContainingType(Context);
                    }

                    resolutionScope = GetTypeReferenceHandle(scopeTypeRef);
                    name = this.GetStringHandleForNameAndCheckLength(GetMangledName(nestedTypeRef), nestedTypeRef);
                    @namespace = default(StringHandle);
                }
                else
                {
                    INamespaceTypeReference namespaceTypeRef = typeRef.AsNamespaceTypeReference;
                    if (namespaceTypeRef == null)
                    {
                        throw ExceptionUtilities.UnexpectedValue(typeRef);
                    }

                    resolutionScope = this.GetResolutionScopeHandle(namespaceTypeRef.GetUnit(Context));
                    string mangledTypeName = GetMangledName(namespaceTypeRef);
                    name = this.GetStringHandleForNameAndCheckLength(mangledTypeName, namespaceTypeRef);
                    @namespace = this.GetStringHandleForNamespaceAndCheckLength(namespaceTypeRef, mangledTypeName);
                }

                metadata.AddTypeReference(
                    resolutionScope: resolutionScope,
                    @namespace: @namespace,
                    name: name);
            }
        }

        private void PopulateTypeSpecTableRows()
        {
            var typeSpecs = this.GetTypeSpecs();
            metadata.SetCapacity(TableIndex.TypeSpec, typeSpecs.Count);

            foreach (ITypeReference typeSpec in typeSpecs)
            {
                metadata.AddTypeSpecification(GetTypeSpecSignatureIndex(typeSpec));
            }
        }

        private void PopulateStandaloneSignatures()
        {
            var signatures = GetStandaloneSignatureBlobHandles();

            foreach (BlobHandle signature in signatures)
            {
                metadata.AddStandaloneSignature(signature);
            }
        }

        private int[] SerializeMethodBodies(BlobBuilder ilBuilder, PdbWriter pdbWriterOpt)
        {
            CustomDebugInfoWriter customDebugInfoWriter = (pdbWriterOpt != null) ? new CustomDebugInfoWriter(pdbWriterOpt) : null;

            var methods = this.GetMethodDefs();
            int[] bodyOffsets = new int[methods.Count];

            var lastLocalVariableHandle = default(LocalVariableHandle);
            var lastLocalConstantHandle = default(LocalConstantHandle);

            var encoder = new MethodBodiesEncoder(ilBuilder);

            int methodRid = 1;
            foreach (IMethodDefinition method in methods)
            {
                _cancellationToken.ThrowIfCancellationRequested();
                int bodyOffset;
                IMethodBody body;
                StandaloneSignatureHandle localSignatureHandleOpt;

                if (method.HasBody())
                {
                    body = method.GetBody(Context);
                    Debug.Assert(body != null || allowMissingMethodBodies);

                    if (body != null)
                    {
                        localSignatureHandleOpt = this.SerializeLocalVariablesSignature(body);

                        // TODO: consider parallelizing these (local signature tokens can be piped into IL serialization & debug info generation)
                        bodyOffset = SerializeMethodBody(encoder, body, localSignatureHandleOpt);

                        pdbWriterOpt?.SerializeDebugInfo(body, localSignatureHandleOpt, customDebugInfoWriter);
                    }
                    else
                    {
                        bodyOffset = 0;
                        localSignatureHandleOpt = default(StandaloneSignatureHandle);
                    }
                }
                else
                {
                    // 0 is actually written to metadata when the row is serialized
                    bodyOffset = -1;
                    body = null;
                    localSignatureHandleOpt = default(StandaloneSignatureHandle);
                }

                if (_debugMetadataOpt != null)
                {
                    SerializeMethodDebugInfo(body, methodRid, localSignatureHandleOpt, ref lastLocalVariableHandle, ref lastLocalConstantHandle);
                }

<<<<<<< HEAD
                bodyOffsets[methodRid - 1] = bodyOffset;
=======
                _dynamicAnalysisDataWriterOpt?.SerializeMethodDynamicAnalysisData(body);

                rvas[methodRid - 1] = rva;
>>>>>>> 77968506

                methodRid++;
            }

            return bodyOffsets;
        }

        private int SerializeMethodBody(MethodBodiesEncoder encoder, IMethodBody methodBody, StandaloneSignatureHandle localSignatureHandleOpt)
        {
            int ilLength = methodBody.IL.Length;
            var exceptionRegions = methodBody.ExceptionRegions;
            bool isSmallBody = ilLength < 64 && methodBody.MaxStack <= 8 && localSignatureHandleOpt.IsNil && exceptionRegions.Length == 0;

            // Check if an identical method body has already been serialized. 
            // If so, use the RVA of the already serialized one.
            // Note that we don't need to rewrite the fake tokens in the body before looking it up.
            int bodyOffset;

            // Don't do small body method caching during deterministic builds until this issue is fixed
            // https://github.com/dotnet/roslyn/issues/7595
            if (!_deterministic && isSmallBody && _smallMethodBodies.TryGetValue(methodBody.IL, out bodyOffset))
            {
                return bodyOffset;
            }

            MethodBodyAttributes attributes =
                (methodBody.LocalsAreZeroed ? MethodBodyAttributes.InitLocals : 0) |
                (MayUseSmallExceptionHeaders(exceptionRegions) ? 0 : MethodBodyAttributes.LargeExceptionRegions);

            var bodyEncoder = encoder.AddMethodBody(methodBody.MaxStack, exceptionRegions.Length, localSignatureHandleOpt, attributes);

            Blob ilBlob;
            var ehEncoder = bodyEncoder.WriteInstructions(methodBody.IL, out bodyOffset, out ilBlob);

            // Don't do small body method caching during deterministic builds until this issue is fixed
            // https://github.com/dotnet/roslyn/issues/7595
            if (isSmallBody && !_deterministic)
            {
                _smallMethodBodies.Add(methodBody.IL, bodyOffset);
            }

            SubstituteFakeTokens(ilBlob, methodBody.IL);
            SerializeMethodBodyExceptionHandlerTable(ehEncoder, exceptionRegions);

            return bodyOffset;
        }

        /// <summary>
        /// Serialize the method local signature to the blob.
        /// </summary>
        /// <returns>Standalone signature token</returns>
        protected virtual StandaloneSignatureHandle SerializeLocalVariablesSignature(IMethodBody body)
        {
            Debug.Assert(!_tableIndicesAreComplete);

            var localVariables = body.LocalVariables;
            if (localVariables.Length == 0)
            {
                return default(StandaloneSignatureHandle);
            }

            var builder = PooledBlobBuilder.GetInstance();

            var encoder = new BlobEncoder(builder).LocalVariableSignature(localVariables.Length);
            foreach (ILocalDefinition local in localVariables)
            {
                SerializeLocalVariableType(encoder.AddVariable(), local);
            }

            encoder.EndVariables();

            BlobHandle blobIndex = metadata.GetOrAddBlob(builder);

            var handle = GetOrAddStandaloneSignatureHandle(blobIndex);
            builder.Free();

            return handle;
        }

        protected void SerializeLocalVariableType(LocalVariableTypeEncoder encoder, ILocalDefinition local)
        {
            if (local.CustomModifiers.Length > 0)
            {
                SerializeCustomModifiers(encoder.CustomModifiers(), local.CustomModifiers);
            }

            if (module.IsPlatformType(local.Type, PlatformType.SystemTypedReference))
            {
                encoder.TypedReference();
                return;
            }

            SerializeTypeReference(encoder.Type(local.IsReference, local.IsPinned), local.Type);
        }

        internal StandaloneSignatureHandle SerializeLocalConstantStandAloneSignature(ILocalDefinition localConstant)
        {
            var builder = PooledBlobBuilder.GetInstance();
            var typeEncoder = new BlobEncoder(builder).FieldSignature();

            if (localConstant.CustomModifiers.Length > 0)
            {
                SerializeCustomModifiers(typeEncoder.CustomModifiers(), localConstant.CustomModifiers);
            }

            SerializeTypeReference(typeEncoder, localConstant.Type);

            BlobHandle blobIndex = metadata.GetOrAddBlob(builder);
            var signatureHandle = GetOrAddStandaloneSignatureHandle(blobIndex);
            builder.Free();

            return signatureHandle;
        }

        private static byte ReadByte(ImmutableArray<byte> buffer, int pos)
        {
            return buffer[pos];
        }

        private static int ReadInt32(ImmutableArray<byte> buffer, int pos)
        {
            return buffer[pos] | buffer[pos + 1] << 8 | buffer[pos + 2] << 16 | buffer[pos + 3] << 24;
        }

        private EntityHandle GetHandle(IReference reference)
        {
            var typeReference = reference as ITypeReference;
            if (typeReference != null)
            {
                return GetTypeHandle(typeReference);
            }

            var fieldReference = reference as IFieldReference;
            if (fieldReference != null)
            {
                return GetFieldHandle(fieldReference);
            }

            var methodReference = reference as IMethodReference;
            if (methodReference != null)
            {
                return GetMethodHandle(methodReference);
            }

            throw ExceptionUtilities.UnexpectedValue(reference);
        }

        private EntityHandle ResolveEntityHandleFromPseudoToken(int pseudoSymbolToken)
        {
            int index = pseudoSymbolToken;
            var reference = _pseudoSymbolTokenToReferenceMap[index];
            if (reference != null)
            {
                // EDMAURER since method bodies are not visited as they are in CCI, the operations
                // that would have been done on them are done here.
                _referenceVisitor.VisitMethodBodyReference(reference);

                EntityHandle handle = GetHandle(reference);
                _pseudoSymbolTokenToTokenMap[index] = handle;
                _pseudoSymbolTokenToReferenceMap[index] = null; // Set to null to bypass next lookup
                return handle;
            }

            return _pseudoSymbolTokenToTokenMap[index];
        }

        private UserStringHandle ResolveUserStringHandleFromPseudoToken(int pseudoStringToken)
        {
            int index = pseudoStringToken;
            var str = _pseudoStringTokenToStringMap[index];
            if (str != null)
            {
                UserStringHandle handle;
                if (!_userStringTokenOverflow)
                {
                    try
                    {
                        handle = metadata.GetOrAddUserString(str);
                    }
                    catch (ImageFormatLimitationException)
                    {
                        this.Context.Diagnostics.Add(this.messageProvider.CreateDiagnostic(this.messageProvider.ERR_TooManyUserStrings, NoLocation.Singleton));
                        _userStringTokenOverflow = true;
                        handle = default(UserStringHandle);
                    }
                }
                else
                {
                    handle = default(UserStringHandle);
                }

                _pseudoStringTokenToTokenMap[index] = handle;
                _pseudoStringTokenToStringMap[index] = null; // Set to null to bypass next lookup
                return handle;
            }

            return _pseudoStringTokenToTokenMap[index];
        }

<<<<<<< HEAD
        private void SubstituteFakeTokens(Blob blob, ImmutableArray<byte> methodBodyIL)
=======
        internal const uint LiteralMethodDefinitionToken = 0x80000000;
        internal const uint LiteralGreatestMethodDefinitionToken = 0x40000000;

        private void WriteMethodBodyIL(BlobBuilder builder, IMethodBody methodBody)
>>>>>>> 77968506
        {
            // write the raw body first and then patch tokens:
            var writer = new BlobWriter(blob);

            int offset = 0;
            while (offset < methodBodyIL.Length)
            {
                var operandType = InstructionOperandTypes.ReadOperandType(methodBodyIL, ref offset);
                switch (operandType)
                {
                    case OperandType.InlineField:
                    case OperandType.InlineMethod:
                    case OperandType.InlineTok:
                    case OperandType.InlineType:
<<<<<<< HEAD
                        writer.Offset = offset;
                        writer.WriteInt32(MetadataTokens.GetToken(ResolveEntityHandleFromPseudoToken(ReadInt32(methodBodyIL, offset))));
                        offset += 4;
                        break;

=======
                        {
                            int pseudoToken = ReadInt32(methodBodyIL, offset);
                            int token = 0;
                            // If any bits in the high-order byte of the pseudotoken are nonzero, replace the opcode with Ldc_i4
                            // and either clear the high-order byte in the pseudotoken or ignore the pseudotoken.
                            // This is a trick to enable loading raw metadata token indices as integers.
                            if (operandType == OperandType.InlineTok)
                            {
                                int tokenMask = pseudoToken & unchecked((int)0xff000000);
                                if (tokenMask != 0 && (uint)pseudoToken != 0xffffffff)
                                {
                                    Debug.Assert(ReadByte(methodBodyIL, offset - 1) == (byte)ILOpCode.Ldtoken);
                                    writer.Offset = offset - 1;
                                    writer.WriteByte((byte)ILOpCode.Ldc_i4);
                                    switch ((uint)tokenMask)
                                    {
                                        case LiteralMethodDefinitionToken:
                                            token = ResolveSymbolTokenFromPseudoSymbolToken(pseudoToken & 0x00ffffff) & 0x00ffffff;
                                            break;
                                        case LiteralGreatestMethodDefinitionToken:
                                            token = GreatestMethodDefIndex;
                                            break;
                                        default:
                                            throw ExceptionUtilities.UnexpectedValue(tokenMask);
                                    }
                                }
                            }
                            writer.Offset = offset;
                            writer.WriteInt32(token == 0 ? ResolveSymbolTokenFromPseudoSymbolToken(pseudoToken) : token);
                            offset += 4;
                            break;
                        }
>>>>>>> 77968506
                    case OperandType.InlineString:
                        writer.Offset = offset;
                        writer.WriteInt32(MetadataTokens.GetToken(ResolveUserStringHandleFromPseudoToken(ReadInt32(methodBodyIL, offset))));
                        offset += 4;
                        break;

                    case OperandType.InlineSig: // calli
                    case OperandType.InlineBrTarget:
                    case OperandType.InlineI:
                    case OperandType.ShortInlineR:
                        offset += 4;
                        break;

                    case OperandType.InlineSwitch:
                        int argCount = ReadInt32(methodBodyIL, offset);
                        // skip switch arguments count and arguments
                        offset += (argCount + 1) * 4;
                        break;

                    case OperandType.InlineI8:
                    case OperandType.InlineR:
                        offset += 8;
                        break;

                    case OperandType.InlineNone:
                        break;

                    case OperandType.InlineVar:
                        offset += 2;
                        break;

                    case OperandType.ShortInlineBrTarget:
                    case OperandType.ShortInlineI:
                    case OperandType.ShortInlineVar:
                        offset += 1;
                        break;

                    default:
                        throw ExceptionUtilities.UnexpectedValue(operandType);
                }
            }
        }

        private void SerializeMethodBodyExceptionHandlerTable(ExceptionRegionEncoder encoder, ImmutableArray<ExceptionHandlerRegion> regions)
        {
            encoder.StartRegions();

            foreach (var region in regions)
            {
                var exceptionType = region.ExceptionType;

                encoder.AddRegion(
                    region.HandlerKind,
                    region.TryStartOffset,
                    region.TryLength,
                    region.HandlerStartOffset,
                    region.HandlerLength,
                    (exceptionType != null) ? GetTypeHandle(exceptionType) : default(EntityHandle), 
                    region.FilterDecisionStartOffset);
            }

            encoder.EndRegions();
        }

        private static bool MayUseSmallExceptionHeaders(ImmutableArray<ExceptionHandlerRegion> exceptionRegions)
        {
            if (!ExceptionRegionEncoder.IsSmallRegionCount(exceptionRegions.Length))
            {
                return false;
            }

            foreach (var region in exceptionRegions)
            {
                if (!ExceptionRegionEncoder.IsSmallExceptionRegion(region.TryStartOffset, region.TryLength) ||
                    !ExceptionRegionEncoder.IsSmallExceptionRegion(region.HandlerStartOffset, region.HandlerLength))
                {
                    return false;
                }
            }

            return true;
        }

        private void SerializeParameterInformation(ParameterTypeEncoder encoder, IParameterTypeInformation parameterTypeInformation)
        {
            var modifiers = parameterTypeInformation.CustomModifiers;
            ushort numberOfModifiersPrecedingByRef = parameterTypeInformation.CountOfCustomModifiersPrecedingByRef;
            int numberOfRemainingModifiers = modifiers.Length - numberOfModifiersPrecedingByRef;

            Debug.Assert(numberOfModifiersPrecedingByRef == 0 || parameterTypeInformation.IsByReference);

            if (numberOfModifiersPrecedingByRef > 0)
            {
                SerializeCustomModifiers(encoder.CustomModifiers(), modifiers, 0, numberOfModifiersPrecedingByRef);
            }

            var type = parameterTypeInformation.GetType(Context);
            if (module.IsPlatformType(type, PlatformType.SystemTypedReference))
            {
                encoder.TypedReference();
                return;
            }

            var typeEncoder = encoder.Type(parameterTypeInformation.IsByReference);

            if (numberOfRemainingModifiers > 0)
            {
                SerializeCustomModifiers(typeEncoder.CustomModifiers(), modifiers, numberOfModifiersPrecedingByRef, numberOfRemainingModifiers);
            }

            SerializeTypeReference(typeEncoder, type);
        }

        private void SerializeFieldSignature(IFieldReference fieldReference, BlobBuilder builder)
        {
            var typeEncoder = new BlobEncoder(builder).FieldSignature();
            SerializeTypeReference(typeEncoder, fieldReference.GetType(Context));
        }

        private void SerializeMethodSpecificationSignature(BlobBuilder builder, IGenericMethodInstanceReference genericMethodInstanceReference)
        {
            var argsEncoder = new BlobEncoder(builder).MethodSpecificationSignature(genericMethodInstanceReference.GetGenericMethod(Context).GenericParameterCount);
            foreach (ITypeReference genericArgument in genericMethodInstanceReference.GetGenericArguments(Context))
            {
                ITypeReference typeRef = genericArgument;
                SerializeTypeReference(argsEncoder.AddArgument(), typeRef);
            }

            argsEncoder.EndArguments();
        }

        private void SerializeCustomAttributeSignature(ICustomAttribute customAttribute, BlobBuilder builder)
        {
            var parameters = customAttribute.Constructor(Context).GetParameters(Context);
            var arguments = customAttribute.GetArguments(Context);
            Debug.Assert(parameters.Length == arguments.Length);

            FixedArgumentsEncoder fixedArgsEncoder;
            CustomAttributeNamedArgumentsEncoder namedArgsEncoder;
            new BlobEncoder(builder).CustomAttributeSignature(out fixedArgsEncoder, out namedArgsEncoder);

            for (int i = 0; i < parameters.Length; i++)
            {
                SerializeMetadataExpression(fixedArgsEncoder.AddArgument(), arguments[i], parameters[i].GetType(Context));
            }

            fixedArgsEncoder.EndArguments();

            SerializeCustomAttributeNamedArguments(namedArgsEncoder.Count(customAttribute.NamedArgumentCount), customAttribute);
        }

        private void SerializeCustomAttributeNamedArguments(NamedArgumentsEncoder encoder, ICustomAttribute customAttribute)
        {
            foreach (IMetadataNamedArgument namedArgument in customAttribute.GetNamedArguments(Context))
            {
                NamedArgumentTypeEncoder typeEncoder;
                NameEncoder nameEncoder;
                LiteralEncoder literalEncoder;
                encoder.AddArgument(namedArgument.IsField, out typeEncoder, out nameEncoder, out literalEncoder);

                SerializeNamedArgumentType(typeEncoder, namedArgument.Type);
                nameEncoder.Name(namedArgument.ArgumentName);
                SerializeMetadataExpression(literalEncoder, namedArgument.ArgumentValue, namedArgument.Type);
            }

            encoder.EndArguments();
        }

        private void SerializeNamedArgumentType(NamedArgumentTypeEncoder encoder, ITypeReference type)
        {
            var arrayType = type as IArrayTypeReference;
            if (arrayType != null)
            {
                SerializeCustomAttributeArrayType(encoder.SZArray(), arrayType);
            }
            else if (module.IsPlatformType(type, PlatformType.SystemObject))
            {
                encoder.Object();
            }
            else
            {
                SerializeCustomAttributeElementType(encoder.ScalarType(), type);
            }
        }

        private void SerializeMetadataExpression(LiteralEncoder encoder, IMetadataExpression expression, ITypeReference targetType)
        {
            IMetadataCreateArray a = expression as IMetadataCreateArray;
            if (a != null)
            {
                ITypeReference targetElementType;
                var targetArrayType = targetType as IArrayTypeReference;

                VectorEncoder vectorEncoder;
                if (targetArrayType == null)
                {
                    // implicit conversion from array to object
                    Debug.Assert(this.module.IsPlatformType(targetType, PlatformType.SystemObject));

                    CustomAttributeArrayTypeEncoder arrayTypeEncoder;
                    encoder.TaggedVector(out arrayTypeEncoder, out vectorEncoder);
                    SerializeCustomAttributeArrayType(arrayTypeEncoder, (IArrayTypeReference)a.Type);

                    targetElementType = a.ElementType;
                }
                else
                {
                    vectorEncoder = encoder.Vector();

                    // In FixedArg the element type of the parameter array has to match the element type of the argument array,
                    // but in NamedArg T[] can be assigned to object[]. In that case we need to encode the arguments using 
                    // the parameter element type not the argument element type.
                    targetElementType = targetArrayType.GetElementType(this.Context);
                }

                var literalsEncoder = vectorEncoder.Count((int)a.ElementCount);

                foreach (IMetadataExpression elemValue in a.Elements)
                {
                    SerializeMetadataExpression(literalsEncoder.AddLiteral(), elemValue, targetElementType);
                }

                literalsEncoder.EndLiterals();
            }
            else
            {
                ScalarEncoder scalarEncoder;
                IMetadataConstant c = expression as IMetadataConstant;

                if (this.module.IsPlatformType(targetType, PlatformType.SystemObject))
                {
                    CustomAttributeElementTypeEncoder typeEncoder;
                    encoder.TaggedScalar(out typeEncoder, out scalarEncoder);
                    
                    // special case null argument assigned to Object parameter - treat as null string
                    if (c != null &&
                        c.Value == null &&
                        this.module.IsPlatformType(c.Type, PlatformType.SystemObject))
                    {
                        typeEncoder.String();
                    }
                    else
                    {
                        SerializeCustomAttributeElementType(typeEncoder, expression.Type);
                    }
                }
                else
                {
                    scalarEncoder = encoder.Scalar();
                }

                if (c != null)
                {
                    if (c.Type is IArrayTypeReference)
                    {
                        scalarEncoder.NullArray();
                        return;
                    }
                 
                    Debug.Assert(!module.IsPlatformType(c.Type, PlatformType.SystemType) || c.Value == null);
                    scalarEncoder.Constant(c.Value);
                }
                else
                {
                    scalarEncoder.SystemType(((IMetadataTypeOf)expression).TypeToGet.GetSerializedTypeName(Context));
                }
            }
        }

        private void SerializeMarshallingDescriptor(IMarshallingInformation marshallingInformation, BlobBuilder writer)
        {
            writer.WriteCompressedInteger((int)marshallingInformation.UnmanagedType);
            switch (marshallingInformation.UnmanagedType)
            {
                case UnmanagedType.ByValArray: // NATIVE_TYPE_FIXEDARRAY
                    Debug.Assert(marshallingInformation.NumberOfElements >= 0);
                    writer.WriteCompressedInteger(marshallingInformation.NumberOfElements);
                    if (marshallingInformation.ElementType >= 0)
                    {
                        writer.WriteCompressedInteger((int)marshallingInformation.ElementType);
                    }

                    break;

                case Constants.UnmanagedType_CustomMarshaler:
                    writer.WriteUInt16(0); // padding

                    object marshaller = marshallingInformation.GetCustomMarshaller(Context);
                    ITypeReference marshallerTypeRef = marshaller as ITypeReference;
                    if (marshallerTypeRef != null)
                    {
                        this.SerializeTypeName(marshallerTypeRef, writer);
                    }
                    else if (marshaller != null)
                    {
                        writer.WriteSerializedString((string)marshaller);
                    }
                    else
                    {
                        writer.WriteByte(0);
                    }

                    var arg = marshallingInformation.CustomMarshallerRuntimeArgument;
                    if (arg != null)
                    {
                        writer.WriteSerializedString(arg);
                    }
                    else
                    {
                        writer.WriteByte(0);
                    }

                    break;

                case UnmanagedType.LPArray: // NATIVE_TYPE_ARRAY
                    Debug.Assert(marshallingInformation.ElementType >= 0);
                    writer.WriteCompressedInteger((int)marshallingInformation.ElementType);
                    if (marshallingInformation.ParamIndex >= 0)
                    {
                        writer.WriteCompressedInteger(marshallingInformation.ParamIndex);
                        if (marshallingInformation.NumberOfElements >= 0)
                        {
                            writer.WriteCompressedInteger(marshallingInformation.NumberOfElements);
                            writer.WriteByte(1); // The parameter number is valid
                        }
                    }
                    else if (marshallingInformation.NumberOfElements >= 0)
                    {
                        writer.WriteByte(0); // Dummy parameter value emitted so that NumberOfElements can be in a known position
                        writer.WriteCompressedInteger(marshallingInformation.NumberOfElements);
                        writer.WriteByte(0); // The parameter number is not valid
                    }

                    break;

                case Constants.UnmanagedType_SafeArray:
                    if (marshallingInformation.SafeArrayElementSubtype >= 0)
                    {
                        writer.WriteCompressedInteger((int)marshallingInformation.SafeArrayElementSubtype);
                        var elementType = marshallingInformation.GetSafeArrayElementUserDefinedSubtype(Context);
                        if (elementType != null)
                        {
                            this.SerializeTypeName(elementType, writer);
                        }
                    }

                    break;

                case UnmanagedType.ByValTStr: // NATIVE_TYPE_FIXEDSYSSTRING
                    writer.WriteCompressedInteger(marshallingInformation.NumberOfElements);
                    break;

                case UnmanagedType.Interface:
                case Constants.UnmanagedType_IDispatch:
                case UnmanagedType.IUnknown:
                    if (marshallingInformation.IidParameterIndex >= 0)
                    {
                        writer.WriteCompressedInteger(marshallingInformation.IidParameterIndex);
                    }

                    break;
            }
        }

        private void SerializeTypeName(ITypeReference typeReference, BlobBuilder writer)
        {
            writer.WriteSerializedString(typeReference.GetSerializedTypeName(this.Context));
        }

        /// <summary>
        /// Computes the string representing the strong name of the given assembly reference.
        /// </summary>
        internal static string StrongName(IAssemblyReference assemblyReference)
        {
            var identity = assemblyReference.Identity;

            var pooled = PooledStringBuilder.GetInstance();
            StringBuilder sb = pooled.Builder;
            sb.Append(identity.Name);
            sb.AppendFormat(CultureInfo.InvariantCulture, ", Version={0}.{1}.{2}.{3}", identity.Version.Major, identity.Version.Minor, identity.Version.Build, identity.Version.Revision);
            if (!string.IsNullOrEmpty(identity.CultureName))
            {
                sb.AppendFormat(CultureInfo.InvariantCulture, ", Culture={0}", identity.CultureName);
            }
            else
            {
                sb.Append(", Culture=neutral");
            }

            sb.Append(", PublicKeyToken=");
            if (identity.PublicKeyToken.Length > 0)
            {
                foreach (byte b in identity.PublicKeyToken)
                {
                    sb.Append(b.ToString("x2"));
                }
            }
            else
            {
                sb.Append("null");
            }

            if (identity.IsRetargetable)
            {
                sb.Append(", Retargetable=Yes");
            }

            if (identity.ContentType == AssemblyContentType.WindowsRuntime)
            {
                sb.Append(", ContentType=WindowsRuntime");
            }
            else
            {
                Debug.Assert(identity.ContentType == AssemblyContentType.Default);
            }

            return pooled.ToStringAndFree();
        }

        private void SerializePermissionSet(IEnumerable<ICustomAttribute> permissionSet, BlobBuilder writer)
        {
            EmitContext context = this.Context;
            foreach (ICustomAttribute customAttribute in permissionSet)
            {
                bool isAssemblyQualified = true;
                string typeName = customAttribute.GetType(context).GetSerializedTypeName(context, ref isAssemblyQualified);
                if (!isAssemblyQualified)
                {
                    INamespaceTypeReference namespaceType = customAttribute.GetType(context).AsNamespaceTypeReference;
                    var referencedAssembly = namespaceType?.GetUnit(context) as IAssemblyReference;
                    if (referencedAssembly != null)
                    {
                        typeName = typeName + ", " + StrongName(referencedAssembly);
                    }
                }

                writer.WriteSerializedString(typeName);

                var customAttributeArgsBuilder = PooledBlobBuilder.GetInstance();
                var namedArgsEncoder = new BlobEncoder(customAttributeArgsBuilder).PermissionSetArguments(customAttribute.NamedArgumentCount);
                SerializeCustomAttributeNamedArguments(namedArgsEncoder, customAttribute);
                writer.WriteCompressedInteger(customAttributeArgsBuilder.Count);

                customAttributeArgsBuilder.WriteContentTo(writer);
                customAttributeArgsBuilder.Free();
            }
            // TODO: xml for older platforms
        }

        private void SerializeReturnValueAndParameters(MethodSignatureEncoder encoder, ISignature signature, ImmutableArray<IParameterTypeInformation> varargParameters)
        {
            var declaredParameters = signature.GetParameters(Context);
			var returnType = signature.GetType(Context);

            ReturnTypeEncoder returnTypeEncoder;
            ParametersEncoder parametersEncoder;

            encoder.Parameters(declaredParameters.Length + varargParameters.Length, out returnTypeEncoder, out parametersEncoder);
            if (signature.ReturnValueCustomModifiers.Length > 0)
            {
                SerializeCustomModifiers(returnTypeEncoder.CustomModifiers(), signature.ReturnValueCustomModifiers);
            }

            if (module.IsPlatformType(returnType, PlatformType.SystemTypedReference))
            {
                returnTypeEncoder.TypedReference();
            }
            else if (module.IsPlatformType(returnType, PlatformType.SystemVoid))
            {
                returnTypeEncoder.Void();
            }
            else
            {
                SerializeTypeReference(returnTypeEncoder.Type(signature.ReturnValueIsByRef), returnType);
            }

            foreach (IParameterTypeInformation parameter in declaredParameters)
            {
                SerializeParameterInformation(parametersEncoder.AddParameter(), parameter);
            }

            if (varargParameters.Length > 0)
            {
                parametersEncoder = parametersEncoder.StartVarArgs();
                foreach (IParameterTypeInformation parameter in varargParameters)
                {
                    SerializeParameterInformation(parametersEncoder.AddParameter(), parameter);
                }
            }

            parametersEncoder.EndParameters();
        }

        private void SerializeTypeReference(SignatureTypeEncoder encoder, ITypeReference typeReference)
        {
            while (true)
            {
                // BYREF is specified directly in RetType, Param, LocalVarSig signatures
                Debug.Assert(!(typeReference is IManagedPointerTypeReference));

                // TYPEDREF is only allowed in RetType, Param, LocalVarSig signatures
                Debug.Assert(!module.IsPlatformType(typeReference, PlatformType.SystemTypedReference));
				
                var modifiedTypeReference = typeReference as IModifiedTypeReference;
                if (modifiedTypeReference != null)
                {
                    SerializeCustomModifiers(encoder.CustomModifiers(), modifiedTypeReference.CustomModifiers);
                    typeReference = modifiedTypeReference.UnmodifiedType;
                    continue;
                }

                var primitiveType = typeReference.TypeCode(Context);
                if (primitiveType != PrimitiveTypeCode.Pointer && primitiveType != PrimitiveTypeCode.NotPrimitive)
                {
                    encoder.PrimitiveType(primitiveType);
                    return;
                }

                var pointerTypeReference = typeReference as IPointerTypeReference;
                if (pointerTypeReference != null)
                {
                    typeReference = pointerTypeReference.GetTargetType(Context);
                    if (module.IsPlatformType(typeReference, PlatformType.SystemVoid))
                    {
                        encoder.VoidPointer();
                        return;
                    }
                    else
                    {
                        encoder = encoder.Pointer();
                        continue;
                    }
                }

                IGenericTypeParameterReference genericTypeParameterReference = typeReference.AsGenericTypeParameterReference;
                if (genericTypeParameterReference != null)
                {
                    encoder.GenericTypeParameter(
                        GetNumberOfInheritedTypeParameters(genericTypeParameterReference.DefiningType) +
                        genericTypeParameterReference.Index);
                    return;
                }

                var arrayTypeReference = typeReference as IArrayTypeReference;
                if (arrayTypeReference != null)
                {
                    typeReference = arrayTypeReference.GetElementType(Context);

                    if (arrayTypeReference.IsSZArray)
                    {
                        encoder = encoder.SZArray();
                        continue;
                    }
                    else
                    {
                        SignatureTypeEncoder elementType;
                        ArrayShapeEncoder arrayShape;
                        encoder.Array(out elementType, out arrayShape);
                        SerializeTypeReference(elementType, typeReference);
                        arrayShape.Shape(arrayTypeReference.Rank, arrayTypeReference.Sizes, arrayTypeReference.LowerBounds);
                        return;
                    }
                }

                if (module.IsPlatformType(typeReference, PlatformType.SystemObject))
                {
                    encoder.Object();
                    return;
                }

                IGenericMethodParameterReference genericMethodParameterReference = typeReference.AsGenericMethodParameterReference;
                if (genericMethodParameterReference != null)
                {
                    encoder.GenericMethodTypeParameter(genericMethodParameterReference.Index);
                    return;
                }

                if (typeReference.IsTypeSpecification())
                {
                    ITypeReference uninstantiatedTypeReference = typeReference.GetUninstantiatedGenericType();

                    // Roslyn's uninstantiated type is the same object as the instantiated type for
                    // types closed over their type parameters, so to speak.

                    var consolidatedTypeArguments = ArrayBuilder<ITypeReference>.GetInstance();
                    typeReference.GetConsolidatedTypeArguments(consolidatedTypeArguments, this.Context);

                    var genericArgsEncoder = encoder.GenericInstantiation(
                        typeReference.IsValueType,
                        GetTypeHandle(uninstantiatedTypeReference, treatRefAsPotentialTypeSpec: false),
                        consolidatedTypeArguments.Count);

                    foreach (ITypeReference typeArgument in consolidatedTypeArguments)
                    {
                        SerializeTypeReference(genericArgsEncoder.AddArgument(), typeArgument);
                    }

                    consolidatedTypeArguments.Free();
                    genericArgsEncoder.EndArguments();
                    return;
                }

                encoder.TypeDefOrRefOrSpec(typeReference.IsValueType, GetTypeHandle(typeReference));
                return;
            }
        }

        private void SerializeCustomAttributeArrayType(CustomAttributeArrayTypeEncoder encoder, IArrayTypeReference arrayTypeReference)
        {
            // A single-dimensional, zero-based array is specified as a single byte 0x1D followed by the FieldOrPropType of the element type. 

            // only non-jagged SZ arrays are allowed in attributes 
            // (need to encode the type of the SZ array if the parameter type is Object):
            Debug.Assert(arrayTypeReference.IsSZArray);

            var elementType = arrayTypeReference.GetElementType(Context);
            Debug.Assert(!(elementType is IModifiedTypeReference));

            if (module.IsPlatformType(elementType, PlatformType.SystemObject))
            {
                encoder.ObjectArray();
            }
            else
            {
                SerializeCustomAttributeElementType(encoder.ElementType(), elementType);
            }
        }

        private void SerializeCustomAttributeElementType(CustomAttributeElementTypeEncoder encoder, ITypeReference typeReference)
        {
            // Spec:
            // The FieldOrPropType shall be exactly one of:
            // ELEMENT_TYPE_BOOLEAN, ELEMENT_TYPE_CHAR, ELEMENT_TYPE_I1, ELEMENT_TYPE_U1, ELEMENT_TYPE_I2, ELEMENT_TYPE_U2, ELEMENT_TYPE_I4, 
            // ELEMENT_TYPE_U4, ELEMENT_TYPE_I8, ELEMENT_TYPE_U8, ELEMENT_TYPE_R4, ELEMENT_TYPE_R8, ELEMENT_TYPE_STRING.
            // An enum is specified as a single byte 0x55 followed by a SerString.

            var primitiveType = typeReference.TypeCode(Context);
            if (primitiveType != PrimitiveTypeCode.NotPrimitive)
            {
                encoder.PrimitiveType(primitiveType);
            }
            else if (module.IsPlatformType(typeReference, PlatformType.SystemType))
            {
                encoder.SystemType();
            }
            else
            {
                Debug.Assert(typeReference.IsEnum);
                encoder.Enum(typeReference.GetSerializedTypeName(this.Context));
            }
        }

        private void SerializeCustomModifiers(CustomModifiersEncoder encoder, ImmutableArray<ICustomModifier> modifiers)
        {
            SerializeCustomModifiers(encoder, modifiers, 0, modifiers.Length);
        }

        private void SerializeCustomModifiers(CustomModifiersEncoder encoder, ImmutableArray<ICustomModifier> modifiers, int start, int count)
        {
            for (int i = 0; i < count; i++)
            {
                var modifier = modifiers[start + i];
                encoder = encoder.AddModifier(modifier.IsOptional, GetTypeHandle(modifier.GetModifier(Context)));
            }

            encoder.EndModifiers();
        }

        private int GetNumberOfInheritedTypeParameters(ITypeReference type)
        {
            INestedTypeReference nestedType = type.AsNestedTypeReference;
            if (nestedType == null)
            {
                return 0;
            }

            ISpecializedNestedTypeReference specializedNestedType = nestedType.AsSpecializedNestedTypeReference;
            if (specializedNestedType != null)
            {
                nestedType = specializedNestedType.UnspecializedVersion;
            }

            int result = 0;
            type = nestedType.GetContainingType(Context);
            nestedType = type.AsNestedTypeReference;
            while (nestedType != null)
            {
                result += nestedType.GenericParameterCount;
                type = nestedType.GetContainingType(Context);
                nestedType = type.AsNestedTypeReference;
            }

            result += type.AsNamespaceTypeReference.GenericParameterCount;
            return result;
        }

        internal static EditAndContinueMethodDebugInformation GetEncMethodDebugInfo(IMethodBody methodBody)
        {
            ImmutableArray<LocalSlotDebugInfo> encLocalSlots;

            // Kickoff method of a state machine (async/iterator method) doesn't have any interesting locals,
            // so we use its EnC method debug info to store information about locals hoisted to the state machine.
            var encSlotInfo = methodBody.StateMachineHoistedLocalSlots;
            if (encSlotInfo.IsDefault)
            {
                encLocalSlots = GetLocalSlotDebugInfos(methodBody.LocalVariables);
            }
            else
            {
                encLocalSlots = GetLocalSlotDebugInfos(encSlotInfo);
            }

            return new EditAndContinueMethodDebugInformation(methodBody.MethodId.Ordinal, encLocalSlots, methodBody.ClosureDebugInfo, methodBody.LambdaDebugInfo);
        }

        internal static ImmutableArray<LocalSlotDebugInfo> GetLocalSlotDebugInfos(ImmutableArray<ILocalDefinition> locals)
        {
            if (!locals.Any(variable => !variable.SlotInfo.Id.IsNone))
            {
                return ImmutableArray<LocalSlotDebugInfo>.Empty;
            }

            return locals.SelectAsArray(variable => variable.SlotInfo);
        }

        internal static ImmutableArray<LocalSlotDebugInfo> GetLocalSlotDebugInfos(ImmutableArray<EncHoistedLocalInfo> locals)
        {
            if (!locals.Any(variable => !variable.SlotInfo.Id.IsNone))
            {
                return ImmutableArray<LocalSlotDebugInfo>.Empty;
            }

            return locals.SelectAsArray(variable => variable.SlotInfo);
        }

        protected abstract class HeapOrReferenceIndexBase<T>
        {
            private readonly MetadataWriter _writer;
            private readonly List<T> _rows;
            private readonly int _firstRowId;

            protected HeapOrReferenceIndexBase(MetadataWriter writer, int lastRowId)
            {
                _writer = writer;
                _rows = new List<T>();
                _firstRowId = lastRowId + 1;
            }

            public abstract bool TryGetValue(T item, out int index);

            public int GetOrAdd(T item)
            {
                int index;
                if (!this.TryGetValue(item, out index))
                {
                    index = Add(item);
                }

                return index;
            }

            public IReadOnlyList<T> Rows
            {
                get { return _rows; }
            }

            public int Add(T item)
            {
                Debug.Assert(!_writer._tableIndicesAreComplete);
#if DEBUG
                int i;
                Debug.Assert(!this.TryGetValue(item, out i));
#endif
                int index = _firstRowId + _rows.Count;
                this.AddItem(item, index);
                _rows.Add(item);
                return index;
            }

            protected abstract void AddItem(T item, int index);
        }

        protected sealed class HeapOrReferenceIndex<T> : HeapOrReferenceIndexBase<T>
        {
            private readonly Dictionary<T, int> _index;

            public HeapOrReferenceIndex(MetadataWriter writer, int lastRowId = 0)
                : this(writer, new Dictionary<T, int>(), lastRowId)
            {
            }

            private HeapOrReferenceIndex(MetadataWriter writer, Dictionary<T, int> index, int lastRowId)
                : base(writer, lastRowId)
            {
                Debug.Assert(index.Count == 0);
                _index = index;
            }

            public override bool TryGetValue(T item, out int index)
            {
                return _index.TryGetValue(item, out index);
            }

            protected override void AddItem(T item, int index)
            {
                _index.Add(item, index);
            }
        }

        protected sealed class InstanceAndStructuralReferenceIndex<T> : HeapOrReferenceIndexBase<T> where T : IReference
        {
            private readonly Dictionary<T, int> _instanceIndex;
            private readonly Dictionary<T, int> _structuralIndex;

            public InstanceAndStructuralReferenceIndex(MetadataWriter writer, IEqualityComparer<T> structuralComparer, int lastRowId = 0)
                : base(writer, lastRowId)
            {
                _instanceIndex = new Dictionary<T, int>();
                _structuralIndex = new Dictionary<T, int>(structuralComparer);
            }

            public override bool TryGetValue(T item, out int index)
            {
                if (_instanceIndex.TryGetValue(item, out index))
                {
                    return true;
                }
                if (_structuralIndex.TryGetValue(item, out index))
                {
                    _instanceIndex.Add(item, index);
                    return true;
                }
                return false;
            }

            protected override void AddItem(T item, int index)
            {
                _instanceIndex.Add(item, index);
                _structuralIndex.Add(item, index);
            }
        }
    }
}<|MERGE_RESOLUTION|>--- conflicted
+++ resolved
@@ -80,14 +80,9 @@
         private readonly Dictionary<ImmutableArray<byte>, int> _smallMethodBodies;
 
         protected MetadataWriter(
-<<<<<<< HEAD
             MetadataBuilder metadata,
             MetadataBuilder debugMetadataOpt,
-=======
-            MetadataHeapsBuilder heaps,
-            MetadataHeapsBuilder debugHeapsOpt,
             DynamicAnalysisDataWriter dynamicAnalysisDataWriterOpt,
->>>>>>> 77968506
             EmitContext context,
             CommonMessageProvider messageProvider,
             bool allowMissingMethodBodies,
@@ -109,16 +104,10 @@
             this.Context = context;
             this.messageProvider = messageProvider;
             _cancellationToken = cancellationToken;
-
-<<<<<<< HEAD
+            
             this.metadata = metadata;
             _debugMetadataOpt = debugMetadataOpt;
-
-=======
-            this.heaps = heaps;
-            _debugHeapsOpt = debugHeapsOpt;
             _dynamicAnalysisDataWriterOpt = dynamicAnalysisDataWriterOpt;
->>>>>>> 77968506
             _smallMethodBodies = new Dictionary<ImmutableArray<byte>, int>(ByteSequenceComparer.Instance);
         }
 
@@ -339,16 +328,12 @@
         protected abstract IReadOnlyList<IGenericMethodInstanceReference> GetMethodSpecs();
 
         /// <summary>
-<<<<<<< HEAD
+        /// The greatest index given to any method definition.
+        /// </summary>
+        protected abstract int GreatestMethodDefIndex { get; }
+        
+        /// <summary>
         /// Return true and full metadata handle of the type reference
-=======
-        /// The greatest index given to any method definition.
-        /// </summary>
-        protected abstract int GreatestMethodDefIndex { get; }
-
-        /// <summary>
-        /// Return true and the 1-based index of the type reference
->>>>>>> 77968506
         /// if the reference is available in the current generation.
         /// Deltas are not required to return rows from previous generations.
         /// </summary>
@@ -447,14 +432,10 @@
         // Shared builder (reference equals heaps) if we are embedding Portable PDB into the metadata stream.
         // Null otherwise.
         private readonly MetadataBuilder _debugMetadataOpt;
-
-<<<<<<< HEAD
+        
         internal bool EmitStandaloneDebugMetadata => _debugMetadataOpt != null && metadata != _debugMetadataOpt;
-=======
+        
         private readonly DynamicAnalysisDataWriter _dynamicAnalysisDataWriterOpt;
-
-        private bool EmitStandaloneDebugMetadata => _debugHeapsOpt != null && heaps != _debugHeapsOpt;
->>>>>>> 77968506
 
         private readonly Dictionary<ICustomAttribute, BlobHandle> _customAttributeSignatureIndex = new Dictionary<ICustomAttribute, BlobHandle>();
         private readonly Dictionary<ITypeReference, BlobHandle> _typeSpecSignatureIndex = new Dictionary<ITypeReference, BlobHandle>();
@@ -1816,30 +1797,26 @@
             _tableIndicesAreComplete = true;
 
             ReportReferencesToAddedSymbols();
-
-<<<<<<< HEAD
-            PopulateTables(methodBodyOffsets, mappedFieldDataBuilder, managedResourceDataBuilder, out mvidFixup);
-        }
-
-        public TypeSystemMetadataSerializer GetTypeSystemMetadataSerializer()
-        {
-            return new TypeSystemMetadataSerializer(metadata, module.Properties.TargetRuntimeVersion, IsMinimalDelta);
-        }
-
-        public StandaloneDebugMetadataSerializer GetStandaloneDebugMetadataSerializer(MetadataSizes metadataSizes, MethodDefinitionHandle debugEntryPoint)
-        {
-            return new StandaloneDebugMetadataSerializer(_debugMetadataOpt, metadataSizes.RowCounts, debugEntryPoint, IsMinimalDelta);
-        }
-=======
+            
             BlobBuilder dynamicAnalysisDataOpt = null;
             if (_dynamicAnalysisDataWriterOpt != null)
             {
                 dynamicAnalysisDataOpt = new BlobBuilder();
                 _dynamicAnalysisDataWriterOpt.SerializeMetadataTables(dynamicAnalysisDataOpt);
             }
-
-            PopulateTables(methodBodyRvas, mappedFieldDataWriter, managedResourceDataWriter, dynamicAnalysisDataOpt);
->>>>>>> 77968506
+            
+            PopulateTables(methodBodyOffsets, mappedFieldDataBuilder, managedResourceDataBuilder, dynamicAnalysisDataOpt, out mvidFixup);
+        }
+
+        public TypeSystemMetadataSerializer GetTypeSystemMetadataSerializer()
+        {
+            return new TypeSystemMetadataSerializer(metadata, module.Properties.TargetRuntimeVersion, IsMinimalDelta);
+        }
+
+        public StandaloneDebugMetadataSerializer GetStandaloneDebugMetadataSerializer(MetadataSizes metadataSizes, MethodDefinitionHandle debugEntryPoint)
+        {
+            return new StandaloneDebugMetadataSerializer(_debugMetadataOpt, metadataSizes.RowCounts, debugEntryPoint, IsMinimalDelta);
+        }
 
         internal void GetEntryPoints(out MethodDefinitionHandle entryPointHandle, out MethodDefinitionHandle debugEntryPointHandle)
         {
@@ -1881,256 +1858,10 @@
             }).ToImmutableArray();
         }
 
-        private void PopulateTables(int[] methodBodyOffsets, BlobBuilder mappedFieldDataWriter, BlobBuilder resourceWriter, out Blob mvidFixup)
+        private void PopulateTables(int[] methodBodyOffsets, BlobBuilder mappedFieldDataWriter, BlobBuilder resourceWriter, BlobBuilder dynamicAnalysisDataOpt, out Blob mvidFixup)
         {
             var sortedGenericParameters = GetSortedGenericParameters();
 
-<<<<<<< HEAD
-=======
-            return guidHeapOffsetInMetadataStream + moduleVersionOffsetInGuidTable;
-        }
-
-        private void SerializeMetadataTables(
-            BlobBuilder writer,
-            MetadataSizes metadataSizes,
-            int methodBodyStreamRva,
-            int mappedFieldDataStreamRva)
-        {
-            int startPosition = writer.Position;
-
-            this.SerializeTablesHeader(writer, metadataSizes);
-
-            if (metadataSizes.IsPresent(TableIndex.Module))
-            {
-                SerializeModuleTable(writer, metadataSizes, heaps);
-            }
-
-            if (metadataSizes.IsPresent(TableIndex.TypeRef))
-            {
-                this.SerializeTypeRefTable(writer, metadataSizes);
-            }
-
-            if (metadataSizes.IsPresent(TableIndex.TypeDef))
-            {
-                this.SerializeTypeDefTable(writer, metadataSizes);
-            }
-
-            if (metadataSizes.IsPresent(TableIndex.Field))
-            {
-                this.SerializeFieldTable(writer, metadataSizes);
-            }
-
-            if (metadataSizes.IsPresent(TableIndex.MethodDef))
-            {
-                this.SerializeMethodDefTable(writer, metadataSizes, methodBodyStreamRva);
-            }
-
-            if (metadataSizes.IsPresent(TableIndex.Param))
-            {
-                this.SerializeParamTable(writer, metadataSizes);
-            }
-
-            if (metadataSizes.IsPresent(TableIndex.InterfaceImpl))
-            {
-                this.SerializeInterfaceImplTable(writer, metadataSizes);
-            }
-
-            if (metadataSizes.IsPresent(TableIndex.MemberRef))
-            {
-                this.SerializeMemberRefTable(writer, metadataSizes);
-            }
-
-            if (metadataSizes.IsPresent(TableIndex.Constant))
-            {
-                this.SerializeConstantTable(writer, metadataSizes);
-            }
-
-            if (metadataSizes.IsPresent(TableIndex.CustomAttribute))
-            {
-                this.SerializeCustomAttributeTable(writer, metadataSizes);
-            }
-
-            if (metadataSizes.IsPresent(TableIndex.FieldMarshal))
-            {
-                this.SerializeFieldMarshalTable(writer, metadataSizes);
-            }
-
-            if (metadataSizes.IsPresent(TableIndex.DeclSecurity))
-            {
-                this.SerializeDeclSecurityTable(writer, metadataSizes);
-            }
-
-            if (metadataSizes.IsPresent(TableIndex.ClassLayout))
-            {
-                this.SerializeClassLayoutTable(writer, metadataSizes);
-            }
-
-            if (metadataSizes.IsPresent(TableIndex.FieldLayout))
-            {
-                this.SerializeFieldLayoutTable(writer, metadataSizes);
-            }
-
-            if (metadataSizes.IsPresent(TableIndex.StandAloneSig))
-            {
-                this.SerializeStandAloneSigTable(writer, metadataSizes);
-            }
-
-            if (metadataSizes.IsPresent(TableIndex.EventMap))
-            {
-                this.SerializeEventMapTable(writer, metadataSizes);
-            }
-
-            if (metadataSizes.IsPresent(TableIndex.Event))
-            {
-                this.SerializeEventTable(writer, metadataSizes);
-            }
-
-            if (metadataSizes.IsPresent(TableIndex.PropertyMap))
-            {
-                this.SerializePropertyMapTable(writer, metadataSizes);
-            }
-
-            if (metadataSizes.IsPresent(TableIndex.Property))
-            {
-                this.SerializePropertyTable(writer, metadataSizes);
-            }
-
-            if (metadataSizes.IsPresent(TableIndex.MethodSemantics))
-            {
-                this.SerializeMethodSemanticsTable(writer, metadataSizes);
-            }
-
-            if (metadataSizes.IsPresent(TableIndex.MethodImpl))
-            {
-                this.SerializeMethodImplTable(writer, metadataSizes);
-            }
-
-            if (metadataSizes.IsPresent(TableIndex.ModuleRef))
-            {
-                this.SerializeModuleRefTable(writer, metadataSizes);
-            }
-
-            if (metadataSizes.IsPresent(TableIndex.TypeSpec))
-            {
-                this.SerializeTypeSpecTable(writer, metadataSizes);
-            }
-
-            if (metadataSizes.IsPresent(TableIndex.ImplMap))
-            {
-                this.SerializeImplMapTable(writer, metadataSizes);
-            }
-
-            if (metadataSizes.IsPresent(TableIndex.FieldRva))
-            {
-                this.SerializeFieldRvaTable(writer, metadataSizes, mappedFieldDataStreamRva);
-            }
-
-            if (metadataSizes.IsPresent(TableIndex.EncLog))
-            {
-                this.SerializeEncLogTable(writer);
-            }
-
-            if (metadataSizes.IsPresent(TableIndex.EncMap))
-            {
-                this.SerializeEncMapTable(writer);
-            }
-
-            if (metadataSizes.IsPresent(TableIndex.Assembly))
-            {
-                this.SerializeAssemblyTable(writer, metadataSizes);
-            }
-
-            if (metadataSizes.IsPresent(TableIndex.AssemblyRef))
-            {
-                this.SerializeAssemblyRefTable(writer, metadataSizes);
-            }
-
-            if (metadataSizes.IsPresent(TableIndex.File))
-            {
-                this.SerializeFileTable(writer, metadataSizes);
-            }
-
-            if (metadataSizes.IsPresent(TableIndex.ExportedType))
-            {
-                this.SerializeExportedTypeTable(writer, metadataSizes);
-            }
-
-            if (metadataSizes.IsPresent(TableIndex.ManifestResource))
-            {
-                this.SerializeManifestResourceTable(writer, metadataSizes);
-            }
-
-            if (metadataSizes.IsPresent(TableIndex.NestedClass))
-            {
-                this.SerializeNestedClassTable(writer, metadataSizes);
-            }
-
-            if (metadataSizes.IsPresent(TableIndex.GenericParam))
-            {
-                this.SerializeGenericParamTable(writer, metadataSizes);
-            }
-
-            if (metadataSizes.IsPresent(TableIndex.MethodSpec))
-            {
-                this.SerializeMethodSpecTable(writer, metadataSizes);
-            }
-
-            if (metadataSizes.IsPresent(TableIndex.GenericParamConstraint))
-            {
-                this.SerializeGenericParamConstraintTable(writer, metadataSizes);
-            }
-
-            // debug tables
-            if (metadataSizes.IsPresent(TableIndex.Document))
-            {
-                this.SerializeDocumentTable(writer, metadataSizes);
-            }
-
-            if (metadataSizes.IsPresent(TableIndex.MethodDebugInformation))
-            {
-                this.SerializeMethodDebugInformationTable(writer, metadataSizes);
-            }
-
-            if (metadataSizes.IsPresent(TableIndex.LocalScope))
-            {
-                this.SerializeLocalScopeTable(writer, metadataSizes);
-            }
-
-            if (metadataSizes.IsPresent(TableIndex.LocalVariable))
-            {
-                this.SerializeLocalVariableTable(writer, metadataSizes);
-            }
-
-            if (metadataSizes.IsPresent(TableIndex.LocalConstant))
-            {
-                this.SerializeLocalConstantTable(writer, metadataSizes);
-            }
-
-            if (metadataSizes.IsPresent(TableIndex.ImportScope))
-            {
-                this.SerializeImportScopeTable(writer, metadataSizes);
-            }
-
-            if (metadataSizes.IsPresent(TableIndex.StateMachineMethod))
-            {
-                this.SerializeStateMachineMethodTable(writer, metadataSizes);
-            }
-
-            if (metadataSizes.IsPresent(TableIndex.CustomDebugInformation))
-            {
-                this.SerializeCustomDebugInformationTable(writer, metadataSizes);
-            }
-
-            writer.WriteByte(0);
-            writer.Align(4);
-
-            int endPosition = writer.Position;
-            Debug.Assert(metadataSizes.MetadataTableStreamSize == endPosition - startPosition);
-        }
-
-        private void PopulateTables(int[] methodBodyRvas, BlobBuilder mappedFieldDataWriter, BlobBuilder resourceWriter, BlobBuilder dynamicAnalysisDataOpt)
-        {
->>>>>>> 77968506
             this.PopulateAssemblyRefTableRows();
             this.PopulateAssemblyTableRows();
             this.PopulateClassLayoutTableRows();
@@ -2713,17 +2444,8 @@
                 }
             }
         }
-<<<<<<< HEAD
         
-        private void PopulateManifestResourceTableRows(BlobBuilder resourceDataWriter)
-=======
-
-        private struct InterfaceImplRow { public uint Class; public uint Interface; }
-
-        private readonly List<InterfaceImplRow> _interfaceImplTable = new List<InterfaceImplRow>();
-
         private void PopulateManifestResourceTableRows(BlobBuilder resourceDataWriter, BlobBuilder dynamicAnalysisDataOpt)
->>>>>>> 77968506
         {
             if (dynamicAnalysisDataOpt != null)
             {
@@ -3134,13 +2856,9 @@
                     SerializeMethodDebugInfo(body, methodRid, localSignatureHandleOpt, ref lastLocalVariableHandle, ref lastLocalConstantHandle);
                 }
 
-<<<<<<< HEAD
+                _dynamicAnalysisDataWriterOpt?.SerializeMethodDynamicAnalysisData(body);
+                
                 bodyOffsets[methodRid - 1] = bodyOffset;
-=======
-                _dynamicAnalysisDataWriterOpt?.SerializeMethodDynamicAnalysisData(body);
-
-                rvas[methodRid - 1] = rva;
->>>>>>> 77968506
 
                 methodRid++;
             }
@@ -3340,14 +3058,10 @@
             return _pseudoStringTokenToTokenMap[index];
         }
 
-<<<<<<< HEAD
-        private void SubstituteFakeTokens(Blob blob, ImmutableArray<byte> methodBodyIL)
-=======
         internal const uint LiteralMethodDefinitionToken = 0x80000000;
         internal const uint LiteralGreatestMethodDefinitionToken = 0x40000000;
-
-        private void WriteMethodBodyIL(BlobBuilder builder, IMethodBody methodBody)
->>>>>>> 77968506
+        
+        private void SubstituteFakeTokens(Blob blob, ImmutableArray<byte> methodBodyIL)
         {
             // write the raw body first and then patch tokens:
             var writer = new BlobWriter(blob);
@@ -3362,13 +3076,6 @@
                     case OperandType.InlineMethod:
                     case OperandType.InlineTok:
                     case OperandType.InlineType:
-<<<<<<< HEAD
-                        writer.Offset = offset;
-                        writer.WriteInt32(MetadataTokens.GetToken(ResolveEntityHandleFromPseudoToken(ReadInt32(methodBodyIL, offset))));
-                        offset += 4;
-                        break;
-
-=======
                         {
                             int pseudoToken = ReadInt32(methodBodyIL, offset);
                             int token = 0;
@@ -3386,7 +3093,7 @@
                                     switch ((uint)tokenMask)
                                     {
                                         case LiteralMethodDefinitionToken:
-                                            token = ResolveSymbolTokenFromPseudoSymbolToken(pseudoToken & 0x00ffffff) & 0x00ffffff;
+                                            token = MetadataTokens.GetToken(ResolveSymbolTokenFromPseudoSymbolToken(pseudoToken & 0x00ffffff)) & 0x00ffffff;
                                             break;
                                         case LiteralGreatestMethodDefinitionToken:
                                             token = GreatestMethodDefIndex;
@@ -3397,11 +3104,11 @@
                                 }
                             }
                             writer.Offset = offset;
-                            writer.WriteInt32(token == 0 ? ResolveSymbolTokenFromPseudoSymbolToken(pseudoToken) : token);
+                            writer.WriteInt32(token == 0 ? MetadataTokens.GetToken(ResolveSymbolTokenFromPseudoSymbolToken(pseudoToken)) : token);
                             offset += 4;
                             break;
                         }
->>>>>>> 77968506
+                        
                     case OperandType.InlineString:
                         writer.Offset = offset;
                         writer.WriteInt32(MetadataTokens.GetToken(ResolveUserStringHandleFromPseudoToken(ReadInt32(methodBodyIL, offset))));
