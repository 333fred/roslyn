﻿// Copyright (c) Microsoft.  All Rights Reserved.  Licensed under the Apache License, Version 2.0.  See License.txt in the project root for license information.

using System.Collections.Generic;
using System.Diagnostics;
using Microsoft.CodeAnalysis.Text;

namespace Microsoft.CodeAnalysis
{
    /// <summary>
    /// Ids of well known runtime types.
    /// Values should not intersect with SpecialType enum!
    /// </summary>
    /// <remarks></remarks>
    internal enum WellKnownType
    {
        // Value 0 represents an unknown type
        Unknown = SpecialType.None,

        First = SpecialType.Count + 1,

        // The following type ids should be in sync with names in WellKnownTypes.metadataNames array.
        System_Math = First,
        System_Array,
        System_Attribute,
        System_CLSCompliantAttribute,
        System_Convert,
        System_Exception,
        System_FlagsAttribute,
        System_FormattableString,
        System_Guid,
        System_IFormattable,
        System_RuntimeTypeHandle,
        System_RuntimeFieldHandle,
        System_RuntimeMethodHandle,
        System_MarshalByRefObject,
        System_Type,
        System_Reflection_AssemblyKeyFileAttribute,
        System_Reflection_AssemblyKeyNameAttribute,
        System_Reflection_MethodInfo,
        System_Reflection_ConstructorInfo,
        System_Reflection_MethodBase,
        System_Reflection_FieldInfo,
        System_Reflection_MemberInfo,
        System_Reflection_Missing,
        System_Runtime_CompilerServices_FormattableStringFactory,
        System_Runtime_CompilerServices_RuntimeHelpers,
        System_Runtime_ExceptionServices_ExceptionDispatchInfo,
        System_Runtime_InteropServices_StructLayoutAttribute,
        System_Runtime_InteropServices_UnknownWrapper,
        System_Runtime_InteropServices_DispatchWrapper,
        System_Runtime_InteropServices_CallingConvention,
        System_Runtime_InteropServices_ClassInterfaceAttribute,
        System_Runtime_InteropServices_ClassInterfaceType,
        System_Runtime_InteropServices_CoClassAttribute,
        System_Runtime_InteropServices_ComAwareEventInfo,
        System_Runtime_InteropServices_ComEventInterfaceAttribute,
        System_Runtime_InteropServices_ComInterfaceType,
        System_Runtime_InteropServices_ComSourceInterfacesAttribute,
        System_Runtime_InteropServices_ComVisibleAttribute,
        System_Runtime_InteropServices_DispIdAttribute,
        System_Runtime_InteropServices_GuidAttribute,
        System_Runtime_InteropServices_InterfaceTypeAttribute,
        System_Runtime_InteropServices_Marshal,
        System_Runtime_InteropServices_TypeIdentifierAttribute,
        System_Runtime_InteropServices_BestFitMappingAttribute,
        System_Runtime_InteropServices_DefaultParameterValueAttribute,
        System_Runtime_InteropServices_LCIDConversionAttribute,
        System_Runtime_InteropServices_UnmanagedFunctionPointerAttribute,
        System_Activator,
        System_Threading_Tasks_Task,
        System_Threading_Tasks_Task_T,
        System_Threading_Interlocked,
        System_Threading_Monitor,
        System_Threading_Thread,
        Microsoft_CSharp_RuntimeBinder_Binder,
        Microsoft_CSharp_RuntimeBinder_CSharpArgumentInfo,
        Microsoft_CSharp_RuntimeBinder_CSharpArgumentInfoFlags,
        Microsoft_CSharp_RuntimeBinder_CSharpBinderFlags,
        Microsoft_VisualBasic_CallType,
        Microsoft_VisualBasic_Embedded,
        Microsoft_VisualBasic_CompilerServices_Conversions,
        Microsoft_VisualBasic_CompilerServices_Operators,
        Microsoft_VisualBasic_CompilerServices_NewLateBinding,
        Microsoft_VisualBasic_CompilerServices_EmbeddedOperators,
        Microsoft_VisualBasic_CompilerServices_StandardModuleAttribute,
        Microsoft_VisualBasic_CompilerServices_Utils,
        Microsoft_VisualBasic_CompilerServices_LikeOperator,
        Microsoft_VisualBasic_CompilerServices_ProjectData,
        Microsoft_VisualBasic_CompilerServices_ObjectFlowControl,
        Microsoft_VisualBasic_CompilerServices_ObjectFlowControl_ForLoopControl,
        Microsoft_VisualBasic_CompilerServices_StaticLocalInitFlag,
        Microsoft_VisualBasic_CompilerServices_StringType,
        Microsoft_VisualBasic_CompilerServices_IncompleteInitialization,
        Microsoft_VisualBasic_CompilerServices_Versioned,
        Microsoft_VisualBasic_CompareMethod,
        Microsoft_VisualBasic_Strings,
        Microsoft_VisualBasic_ErrObject,
        Microsoft_VisualBasic_FileSystem,
        Microsoft_VisualBasic_ApplicationServices_ApplicationBase,
        Microsoft_VisualBasic_ApplicationServices_WindowsFormsApplicationBase,
        Microsoft_VisualBasic_Information,
        Microsoft_VisualBasic_Interaction,

        // standard Func delegates - must be ordered by arity
        System_Func_T,
        System_Func_T2,
        System_Func_T3,
        System_Func_T4,
        System_Func_T5,
        System_Func_T6,
        System_Func_T7,
        System_Func_T8,
        System_Func_T9,
        System_Func_T10,
        System_Func_T11,
        System_Func_T12,
        System_Func_T13,
        System_Func_T14,
        System_Func_T15,
        System_Func_T16,
        System_Func_T17,
        System_Func_TMax = System_Func_T17,

        // standard Action delegates - must be ordered by arity
        System_Action,
        System_Action_T,
        System_Action_T2,
        System_Action_T3,
        System_Action_T4,
        System_Action_T5,
        System_Action_T6,
        System_Action_T7,
        System_Action_T8,
        System_Action_T9,
        System_Action_T10,
        System_Action_T11,
        System_Action_T12,
        System_Action_T13,
        System_Action_T14,
        System_Action_T15,
        System_Action_T16,
        System_Action_TMax = System_Action_T16,

        System_AttributeUsageAttribute,
        System_ParamArrayAttribute,
        System_NonSerializedAttribute,
        System_STAThreadAttribute,
        System_Reflection_DefaultMemberAttribute,
        System_Runtime_CompilerServices_DateTimeConstantAttribute,
        System_Runtime_CompilerServices_DecimalConstantAttribute,
        System_Runtime_CompilerServices_IUnknownConstantAttribute,
        System_Runtime_CompilerServices_IDispatchConstantAttribute,
        System_Runtime_CompilerServices_ExtensionAttribute,
        System_Runtime_CompilerServices_INotifyCompletion,
        System_Runtime_CompilerServices_InternalsVisibleToAttribute,
        System_Runtime_CompilerServices_CompilerGeneratedAttribute,
        System_Runtime_CompilerServices_AccessedThroughPropertyAttribute,
        System_Runtime_CompilerServices_CompilationRelaxationsAttribute,
        System_Runtime_CompilerServices_RuntimeCompatibilityAttribute,
        System_Runtime_CompilerServices_UnsafeValueTypeAttribute,
        System_Runtime_CompilerServices_FixedBufferAttribute,
        System_Runtime_CompilerServices_DynamicAttribute,
        System_Runtime_CompilerServices_CallSiteBinder,
        System_Runtime_CompilerServices_CallSite,
        System_Runtime_CompilerServices_CallSite_T,

        System_Runtime_InteropServices_WindowsRuntime_EventRegistrationToken,
        System_Runtime_InteropServices_WindowsRuntime_EventRegistrationTokenTable_T,
        System_Runtime_InteropServices_WindowsRuntime_WindowsRuntimeMarshal,

        Windows_Foundation_IAsyncAction,
        Windows_Foundation_IAsyncActionWithProgress_T,
        Windows_Foundation_IAsyncOperation_T,
        Windows_Foundation_IAsyncOperationWithProgress_T2,

        System_Diagnostics_Debugger,
        System_Diagnostics_DebuggerDisplayAttribute,
        System_Diagnostics_DebuggerNonUserCodeAttribute,
        System_Diagnostics_DebuggerHiddenAttribute,
        System_Diagnostics_DebuggerBrowsableAttribute,
        System_Diagnostics_DebuggerStepThroughAttribute,
        System_Diagnostics_DebuggerBrowsableState,
        System_Diagnostics_DebuggableAttribute,
        System_Diagnostics_DebuggableAttribute__DebuggingModes,

        System_ComponentModel_DesignerSerializationVisibilityAttribute,

        System_IEquatable_T,

        System_Collections_IList,
        System_Collections_ICollection,
        System_Collections_Generic_EqualityComparer_T,
        System_Collections_Generic_List_T,
        System_Collections_Generic_IDictionary_KV,
        System_Collections_Generic_IReadOnlyDictionary_KV,
        System_Collections_ObjectModel_Collection_T,
        System_Collections_ObjectModel_ReadOnlyCollection_T,
        System_Collections_Specialized_INotifyCollectionChanged,
        System_ComponentModel_INotifyPropertyChanged,
        System_ComponentModel_EditorBrowsableAttribute,
        System_ComponentModel_EditorBrowsableState,

        System_Linq_Enumerable,
        System_Linq_Expressions_Expression,
        System_Linq_Expressions_Expression_T,
        System_Linq_Expressions_ParameterExpression,
        System_Linq_Expressions_ElementInit,
        System_Linq_Expressions_MemberBinding,
        System_Linq_Expressions_ExpressionType,
        System_Linq_IQueryable,
        System_Linq_IQueryable_T,

        System_Xml_Linq_Extensions,
        System_Xml_Linq_XAttribute,
        System_Xml_Linq_XCData,
        System_Xml_Linq_XComment,
        System_Xml_Linq_XContainer,
        System_Xml_Linq_XDeclaration,
        System_Xml_Linq_XDocument,
        System_Xml_Linq_XElement,
        System_Xml_Linq_XName,
        System_Xml_Linq_XNamespace,
        System_Xml_Linq_XObject,
        System_Xml_Linq_XProcessingInstruction,

        System_Security_UnverifiableCodeAttribute,
        System_Security_Permissions_SecurityAction,
        System_Security_Permissions_SecurityAttribute,
        System_Security_Permissions_SecurityPermissionAttribute,

        System_NotSupportedException,

        System_Runtime_CompilerServices_ICriticalNotifyCompletion,
        System_Runtime_CompilerServices_IAsyncStateMachine,
        System_Runtime_CompilerServices_AsyncVoidMethodBuilder,
        System_Runtime_CompilerServices_AsyncTaskMethodBuilder,
        System_Runtime_CompilerServices_AsyncTaskMethodBuilder_T,
        System_Runtime_CompilerServices_AsyncStateMachineAttribute,
        System_Runtime_CompilerServices_IteratorStateMachineAttribute,

        System_Windows_Forms_Form,
        System_Windows_Forms_Application,

        System_Environment,

        System_Runtime_GCLatencyMode,
        System_IFormatProvider,

        CSharp7Sentinel = System_IFormatProvider, // all types that were known before CSharp7 should remain above this sentinel

        System_ValueTuple_T1,
        System_ValueTuple_T2,
        System_ValueTuple_T3,
        System_ValueTuple_T4,
        System_ValueTuple_T5,
        System_ValueTuple_T6,

        ExtSentinel, // Not a real type, just a marker for types above 255 and strictly below 512

        System_ValueTuple_T7,
        System_ValueTuple_TRest,

        System_Runtime_CompilerServices_TupleElementNamesAttribute,

        Microsoft_CodeAnalysis_Runtime_Instrumentation,
        System_Runtime_CompilerServices_ReferenceAssemblyAttribute,

        System_Runtime_CompilerServices_IsReadOnlyAttribute,
        System_Runtime_CompilerServices_IsByRefLikeAttribute,
        System_Runtime_InteropServices_InAttribute,
        System_ObsoleteAttribute,
        System_Span_T,
        System_ReadOnlySpan_T,
        System_Runtime_InteropServices_UnmanagedType,
        System_Runtime_CompilerServices_IsUnmanagedAttribute,

<<<<<<< HEAD
        System_IAsyncDisposable,
        System_Collections_Generic_IAsyncEnumerable_T,
        System_Collections_Generic_IAsyncEnumerator_T,
=======
        Microsoft_VisualBasic_Conversion,
>>>>>>> ca2f6ad9

        NextAvailable,
    }

    internal static class WellKnownTypes
    {
        /// <summary>
        /// Number of well known types in WellKnownType enum
        /// </summary>
        internal const int Count = WellKnownType.NextAvailable - WellKnownType.First;

        /// <summary>
        /// Array of names for types.
        /// The names should correspond to ids from WellKnownType enum so
        /// that we could use ids to index into the array
        /// </summary>
        /// <remarks></remarks>
        private static readonly string[] s_metadataNames = new string[]
        {
            "System.Math",
            "System.Array",
            "System.Attribute",
            "System.CLSCompliantAttribute",
            "System.Convert",
            "System.Exception",
            "System.FlagsAttribute",
            "System.FormattableString",
            "System.Guid",
            "System.IFormattable",
            "System.RuntimeTypeHandle",
            "System.RuntimeFieldHandle",
            "System.RuntimeMethodHandle",
            "System.MarshalByRefObject",
            "System.Type",
            "System.Reflection.AssemblyKeyFileAttribute",
            "System.Reflection.AssemblyKeyNameAttribute",
            "System.Reflection.MethodInfo",
            "System.Reflection.ConstructorInfo",
            "System.Reflection.MethodBase",
            "System.Reflection.FieldInfo",
            "System.Reflection.MemberInfo",
            "System.Reflection.Missing",
            "System.Runtime.CompilerServices.FormattableStringFactory",
            "System.Runtime.CompilerServices.RuntimeHelpers",
            "System.Runtime.ExceptionServices.ExceptionDispatchInfo",
            "System.Runtime.InteropServices.StructLayoutAttribute",
            "System.Runtime.InteropServices.UnknownWrapper",
            "System.Runtime.InteropServices.DispatchWrapper",
            "System.Runtime.InteropServices.CallingConvention",
            "System.Runtime.InteropServices.ClassInterfaceAttribute",
            "System.Runtime.InteropServices.ClassInterfaceType",
            "System.Runtime.InteropServices.CoClassAttribute",
            "System.Runtime.InteropServices.ComAwareEventInfo",
            "System.Runtime.InteropServices.ComEventInterfaceAttribute",
            "System.Runtime.InteropServices.ComInterfaceType",
            "System.Runtime.InteropServices.ComSourceInterfacesAttribute",
            "System.Runtime.InteropServices.ComVisibleAttribute",
            "System.Runtime.InteropServices.DispIdAttribute",
            "System.Runtime.InteropServices.GuidAttribute",
            "System.Runtime.InteropServices.InterfaceTypeAttribute",
            "System.Runtime.InteropServices.Marshal",
            "System.Runtime.InteropServices.TypeIdentifierAttribute",
            "System.Runtime.InteropServices.BestFitMappingAttribute",
            "System.Runtime.InteropServices.DefaultParameterValueAttribute",
            "System.Runtime.InteropServices.LCIDConversionAttribute",
            "System.Runtime.InteropServices.UnmanagedFunctionPointerAttribute",
            "System.Activator",
            "System.Threading.Tasks.Task",
            "System.Threading.Tasks.Task`1",
            "System.Threading.Interlocked",
            "System.Threading.Monitor",
            "System.Threading.Thread",
            "Microsoft.CSharp.RuntimeBinder.Binder",
            "Microsoft.CSharp.RuntimeBinder.CSharpArgumentInfo",
            "Microsoft.CSharp.RuntimeBinder.CSharpArgumentInfoFlags",
            "Microsoft.CSharp.RuntimeBinder.CSharpBinderFlags",
            "Microsoft.VisualBasic.CallType",
            "Microsoft.VisualBasic.Embedded",
            "Microsoft.VisualBasic.CompilerServices.Conversions",
            "Microsoft.VisualBasic.CompilerServices.Operators",
            "Microsoft.VisualBasic.CompilerServices.NewLateBinding",
            "Microsoft.VisualBasic.CompilerServices.EmbeddedOperators",
            "Microsoft.VisualBasic.CompilerServices.StandardModuleAttribute",
            "Microsoft.VisualBasic.CompilerServices.Utils",
            "Microsoft.VisualBasic.CompilerServices.LikeOperator",
            "Microsoft.VisualBasic.CompilerServices.ProjectData",
            "Microsoft.VisualBasic.CompilerServices.ObjectFlowControl",
            "Microsoft.VisualBasic.CompilerServices.ObjectFlowControl+ForLoopControl",
            "Microsoft.VisualBasic.CompilerServices.StaticLocalInitFlag",
            "Microsoft.VisualBasic.CompilerServices.StringType",
            "Microsoft.VisualBasic.CompilerServices.IncompleteInitialization",
            "Microsoft.VisualBasic.CompilerServices.Versioned",
            "Microsoft.VisualBasic.CompareMethod",
            "Microsoft.VisualBasic.Strings",
            "Microsoft.VisualBasic.ErrObject",
            "Microsoft.VisualBasic.FileSystem",
            "Microsoft.VisualBasic.ApplicationServices.ApplicationBase",
            "Microsoft.VisualBasic.ApplicationServices.WindowsFormsApplicationBase",
            "Microsoft.VisualBasic.Information",
            "Microsoft.VisualBasic.Interaction",

            "System.Func`1",
            "System.Func`2",
            "System.Func`3",
            "System.Func`4",
            "System.Func`5",
            "System.Func`6",
            "System.Func`7",
            "System.Func`8",
            "System.Func`9",
            "System.Func`10",
            "System.Func`11",
            "System.Func`12",
            "System.Func`13",
            "System.Func`14",
            "System.Func`15",
            "System.Func`16",
            "System.Func`17",
            "System.Action",
            "System.Action`1",
            "System.Action`2",
            "System.Action`3",
            "System.Action`4",
            "System.Action`5",
            "System.Action`6",
            "System.Action`7",
            "System.Action`8",
            "System.Action`9",
            "System.Action`10",
            "System.Action`11",
            "System.Action`12",
            "System.Action`13",
            "System.Action`14",
            "System.Action`15",
            "System.Action`16",

            "System.AttributeUsageAttribute",
            "System.ParamArrayAttribute",
            "System.NonSerializedAttribute",
            "System.STAThreadAttribute",
            "System.Reflection.DefaultMemberAttribute",
            "System.Runtime.CompilerServices.DateTimeConstantAttribute",
            "System.Runtime.CompilerServices.DecimalConstantAttribute",
            "System.Runtime.CompilerServices.IUnknownConstantAttribute",
            "System.Runtime.CompilerServices.IDispatchConstantAttribute",
            "System.Runtime.CompilerServices.ExtensionAttribute",
            "System.Runtime.CompilerServices.INotifyCompletion",
            "System.Runtime.CompilerServices.InternalsVisibleToAttribute",
            "System.Runtime.CompilerServices.CompilerGeneratedAttribute",
            "System.Runtime.CompilerServices.AccessedThroughPropertyAttribute",
            "System.Runtime.CompilerServices.CompilationRelaxationsAttribute",
            "System.Runtime.CompilerServices.RuntimeCompatibilityAttribute",
            "System.Runtime.CompilerServices.UnsafeValueTypeAttribute",
            "System.Runtime.CompilerServices.FixedBufferAttribute",
            "System.Runtime.CompilerServices.DynamicAttribute",
            "System.Runtime.CompilerServices.CallSiteBinder",
            "System.Runtime.CompilerServices.CallSite",
            "System.Runtime.CompilerServices.CallSite`1",

            "System.Runtime.InteropServices.WindowsRuntime.EventRegistrationToken",
            "System.Runtime.InteropServices.WindowsRuntime.EventRegistrationTokenTable`1",
            "System.Runtime.InteropServices.WindowsRuntime.WindowsRuntimeMarshal",

            "Windows.Foundation.IAsyncAction",
            "Windows.Foundation.IAsyncActionWithProgress`1",
            "Windows.Foundation.IAsyncOperation`1",
            "Windows.Foundation.IAsyncOperationWithProgress`2",

            "System.Diagnostics.Debugger",
            "System.Diagnostics.DebuggerDisplayAttribute",
            "System.Diagnostics.DebuggerNonUserCodeAttribute",
            "System.Diagnostics.DebuggerHiddenAttribute",
            "System.Diagnostics.DebuggerBrowsableAttribute",
            "System.Diagnostics.DebuggerStepThroughAttribute",
            "System.Diagnostics.DebuggerBrowsableState",
            "System.Diagnostics.DebuggableAttribute",
            "System.Diagnostics.DebuggableAttribute+DebuggingModes",

            "System.ComponentModel.DesignerSerializationVisibilityAttribute",

            "System.IEquatable`1",

            "System.Collections.IList",
            "System.Collections.ICollection",
            "System.Collections.Generic.EqualityComparer`1",
            "System.Collections.Generic.List`1",
            "System.Collections.Generic.IDictionary`2",
            "System.Collections.Generic.IReadOnlyDictionary`2",
            "System.Collections.ObjectModel.Collection`1",
            "System.Collections.ObjectModel.ReadOnlyCollection`1",
            "System.Collections.Specialized.INotifyCollectionChanged",
            "System.ComponentModel.INotifyPropertyChanged",
            "System.ComponentModel.EditorBrowsableAttribute",
            "System.ComponentModel.EditorBrowsableState",

            "System.Linq.Enumerable",
            "System.Linq.Expressions.Expression",
            "System.Linq.Expressions.Expression`1",
            "System.Linq.Expressions.ParameterExpression",
            "System.Linq.Expressions.ElementInit",
            "System.Linq.Expressions.MemberBinding",
            "System.Linq.Expressions.ExpressionType",
            "System.Linq.IQueryable",
            "System.Linq.IQueryable`1",

            "System.Xml.Linq.Extensions",
            "System.Xml.Linq.XAttribute",
            "System.Xml.Linq.XCData",
            "System.Xml.Linq.XComment",
            "System.Xml.Linq.XContainer",
            "System.Xml.Linq.XDeclaration",
            "System.Xml.Linq.XDocument",
            "System.Xml.Linq.XElement",
            "System.Xml.Linq.XName",
            "System.Xml.Linq.XNamespace",
            "System.Xml.Linq.XObject",
            "System.Xml.Linq.XProcessingInstruction",

            "System.Security.UnverifiableCodeAttribute",
            "System.Security.Permissions.SecurityAction",
            "System.Security.Permissions.SecurityAttribute",
            "System.Security.Permissions.SecurityPermissionAttribute",

            "System.NotSupportedException",

            "System.Runtime.CompilerServices.ICriticalNotifyCompletion",
            "System.Runtime.CompilerServices.IAsyncStateMachine",
            "System.Runtime.CompilerServices.AsyncVoidMethodBuilder",
            "System.Runtime.CompilerServices.AsyncTaskMethodBuilder",
            "System.Runtime.CompilerServices.AsyncTaskMethodBuilder`1",
            "System.Runtime.CompilerServices.AsyncStateMachineAttribute",
            "System.Runtime.CompilerServices.IteratorStateMachineAttribute",

            "System.Windows.Forms.Form",
            "System.Windows.Forms.Application",

            "System.Environment",

            "System.Runtime.GCLatencyMode",

            "System.IFormatProvider",

            "System.ValueTuple`1",
            "System.ValueTuple`2",
            "System.ValueTuple`3",
            "System.ValueTuple`4",
            "System.ValueTuple`5",
            "System.ValueTuple`6",

            "", // extension marker

            "System.ValueTuple`7",
            "System.ValueTuple`8",

            "System.Runtime.CompilerServices.TupleElementNamesAttribute",

            "Microsoft.CodeAnalysis.Runtime.Instrumentation",

            "System.Runtime.CompilerServices.ReferenceAssemblyAttribute",

            "System.Runtime.CompilerServices.IsReadOnlyAttribute",
            "System.Runtime.CompilerServices.IsByRefLikeAttribute",
            "System.Runtime.InteropServices.InAttribute",
            "System.ObsoleteAttribute",
            "System.Span`1",
            "System.ReadOnlySpan`1",
            "System.Runtime.InteropServices.UnmanagedType",
            "System.Runtime.CompilerServices.IsUnmanagedAttribute",
<<<<<<< HEAD
            "System.IAsyncDisposable",
            "System.Collections.Generic.IAsyncEnumerable`1",
            "System.Collections.Generic.IAsyncEnumerator`1",
=======
            "Microsoft.VisualBasic.Conversion",
>>>>>>> ca2f6ad9
        };

        private readonly static Dictionary<string, WellKnownType> s_nameToTypeIdMap = new Dictionary<string, WellKnownType>((int)Count);

        static WellKnownTypes()
        {
            AssertEnumAndTableInSync();

            for (int i = 0; i < s_metadataNames.Length; i++)
            {
                var name = s_metadataNames[i];
                var typeId = (WellKnownType)(i + WellKnownType.First);
                s_nameToTypeIdMap.Add(name, typeId);
            }
        }

        [Conditional("DEBUG")]
        private static void AssertEnumAndTableInSync()
        {
            for (int i = 0; i < s_metadataNames.Length; i++)
            {
                var name = s_metadataNames[i];
                var typeId = (WellKnownType)(i + WellKnownType.First);

                string typeIdName;
                switch (typeId)
                {
                    case WellKnownType.First:
                        typeIdName = "System.Math";
                        break;
                    case WellKnownType.Microsoft_VisualBasic_CompilerServices_ObjectFlowControl_ForLoopControl:
                        typeIdName = "Microsoft.VisualBasic.CompilerServices.ObjectFlowControl+ForLoopControl";
                        break;
                    case WellKnownType.CSharp7Sentinel:
                        typeIdName = "System.IFormatProvider";
                        break;
                    case WellKnownType.ExtSentinel:
                        typeIdName = "";
                        continue;
                    case (WellKnownType.NextAvailable - 1):
                        typeIdName = "Microsoft.CodeAnalysis.Runtime.Instrumentation";
                        continue;
                    default:
                        typeIdName = typeId.ToString().Replace("__", "+").Replace('_', '.');
                        break;
                }

                int separator = name.IndexOf('`');
                if (separator >= 0)
                {
                    // Ignore type parameter qualifier for generic types.
                    name = name.Substring(0, separator);
                    typeIdName = typeIdName.Substring(0, separator);
                }

                Debug.Assert(name == typeIdName);
            }

            Debug.Assert((int)WellKnownType.ExtSentinel == 255);
            Debug.Assert((int)WellKnownType.NextAvailable <= 512);
        }

        public static bool IsWellKnownType(this WellKnownType typeId)
        {
            Debug.Assert(typeId != WellKnownType.ExtSentinel);
            return typeId >= WellKnownType.First && typeId < WellKnownType.NextAvailable;
        }

        public static bool IsValueTupleType(this WellKnownType typeId)
        {
            Debug.Assert(typeId != WellKnownType.ExtSentinel);
            return typeId >= WellKnownType.System_ValueTuple_T1 && typeId <= WellKnownType.System_ValueTuple_TRest;
        }

        public static bool IsValid(this WellKnownType typeId)
        {
            return typeId >= WellKnownType.First && typeId < WellKnownType.NextAvailable && typeId != WellKnownType.ExtSentinel;
        }

        public static string GetMetadataName(this WellKnownType id)
        {
            return s_metadataNames[(int)(id - WellKnownType.First)];
        }

        public static WellKnownType GetTypeFromMetadataName(string metadataName)
        {
            WellKnownType id;

            if (s_nameToTypeIdMap.TryGetValue(metadataName, out id))
            {
                return id;
            }

            Debug.Assert(WellKnownType.First != 0);
            return WellKnownType.Unknown;
        }

        // returns WellKnownType.Unknown if given arity isn't available:
        internal static WellKnownType GetWellKnownFunctionDelegate(int invokeArgumentCount)
        {
            Debug.Assert(invokeArgumentCount >= 0);
            return (invokeArgumentCount <= WellKnownType.System_Func_TMax - WellKnownType.System_Func_T) ?
                (WellKnownType)((int)WellKnownType.System_Func_T + invokeArgumentCount) :
                WellKnownType.Unknown;
        }

        // returns WellKnownType.Unknown if given arity isn't available:
        internal static WellKnownType GetWellKnownActionDelegate(int invokeArgumentCount)
        {
            Debug.Assert(invokeArgumentCount >= 0);

            return (invokeArgumentCount <= WellKnownType.System_Action_TMax - WellKnownType.System_Action) ?
                (WellKnownType)((int)WellKnownType.System_Action + invokeArgumentCount) :
                WellKnownType.Unknown;
        }
    }
}<|MERGE_RESOLUTION|>--- conflicted
+++ resolved
@@ -274,13 +274,11 @@
         System_Runtime_InteropServices_UnmanagedType,
         System_Runtime_CompilerServices_IsUnmanagedAttribute,
 
-<<<<<<< HEAD
+        Microsoft_VisualBasic_Conversion,
+
         System_IAsyncDisposable,
         System_Collections_Generic_IAsyncEnumerable_T,
         System_Collections_Generic_IAsyncEnumerator_T,
-=======
-        Microsoft_VisualBasic_Conversion,
->>>>>>> ca2f6ad9
 
         NextAvailable,
     }
@@ -549,13 +547,12 @@
             "System.ReadOnlySpan`1",
             "System.Runtime.InteropServices.UnmanagedType",
             "System.Runtime.CompilerServices.IsUnmanagedAttribute",
-<<<<<<< HEAD
+
+            "Microsoft.VisualBasic.Conversion",
+
             "System.IAsyncDisposable",
             "System.Collections.Generic.IAsyncEnumerable`1",
             "System.Collections.Generic.IAsyncEnumerator`1",
-=======
-            "Microsoft.VisualBasic.Conversion",
->>>>>>> ca2f6ad9
         };
 
         private readonly static Dictionary<string, WellKnownType> s_nameToTypeIdMap = new Dictionary<string, WellKnownType>((int)Count);
