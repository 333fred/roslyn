--- conflicted
+++ resolved
@@ -37,11 +37,7 @@
         internal GeneratorDriver(ParseOptions parseOptions, ImmutableArray<ISourceGenerator> generators, AnalyzerConfigOptionsProvider optionsProvider, ImmutableArray<AdditionalText> additionalTexts, GeneratorDriverOptions driverOptions)
         {
             (var filteredGenerators, var incrementalGenerators) = GetIncrementalGenerators(generators, SourceExtension);
-<<<<<<< HEAD
-            _state = new GeneratorDriverState(parseOptions, optionsProvider, filteredGenerators, incrementalGenerators, additionalTexts, ImmutableArray.Create(new GeneratorState[filteredGenerators.Length]), DriverStateTable.Empty, driverOptions.DisabledOutputs, runtime: TimeSpan.Zero);
-=======
             _state = new GeneratorDriverState(parseOptions, optionsProvider, filteredGenerators, incrementalGenerators, additionalTexts, ImmutableArray.Create(new GeneratorState[filteredGenerators.Length]), DriverStateTable.Empty, driverOptions.DisabledOutputs, runtime: TimeSpan.Zero, driverOptions.TrackIncrementalGeneratorSteps);
->>>>>>> 67d940c4
         }
 
         public GeneratorDriver RunGenerators(Compilation compilation, CancellationToken cancellationToken = default)
@@ -124,11 +120,8 @@
             return FromState(newState);
         }
 
-<<<<<<< HEAD
-=======
         public GeneratorDriver ReplaceAdditionalTexts(ImmutableArray<AdditionalText> newTexts) => FromState(_state.With(additionalTexts: newTexts));
 
->>>>>>> 67d940c4
         public GeneratorDriver WithUpdatedParseOptions(ParseOptions newOptions) => newOptions is object
                                                                                    ? FromState(_state.With(parseOptions: newOptions))
                                                                                    : throw new ArgumentNullException(nameof(newOptions));
@@ -146,13 +139,9 @@
                                                           diagnostics: generatorState.Diagnostics,
                                                           exception: generatorState.Exception,
                                                           generatedSources: getGeneratorSources(generatorState),
-<<<<<<< HEAD
-                                                          elapsedTime: generatorState.ElapsedTime));
-=======
                                                           elapsedTime: generatorState.ElapsedTime,
                                                           namedSteps: generatorState.ExecutedSteps,
                                                           outputSteps: generatorState.OutputSteps));
->>>>>>> 67d940c4
             return new GeneratorDriverRunResult(results, _state.RunTime);
 
             static ImmutableArray<GeneratedSourceResult> getGeneratorSources(GeneratorState generatorState)
@@ -219,11 +208,7 @@
                     {
                         try
                         {
-<<<<<<< HEAD
-                            IncrementalExecutionContext context = UpdateOutputs(outputNodes, IncrementalGeneratorOutputKind.PostInit, cancellationToken);
-=======
                             IncrementalExecutionContext context = UpdateOutputs(outputNodes, IncrementalGeneratorOutputKind.PostInit, new GeneratorRunStateTable.Builder(false), cancellationToken);
->>>>>>> 67d940c4
                             postInitSources = ParseAdditionalSources(sourceGenerator, context.ToImmutableAndFree().sources, cancellationToken);
                         }
                         catch (UserFunctionException e)
@@ -271,20 +256,12 @@
                 using var generatorTimer = CodeAnalysisEventSource.Log.CreateSingleGeneratorRunTimer(state.Generators[i]);
                 try
                 {
-<<<<<<< HEAD
-                    var context = UpdateOutputs(generatorState.OutputNodes, IncrementalGeneratorOutputKind.Source | IncrementalGeneratorOutputKind.Implementation, cancellationToken, driverStateBuilder);
-                    (var sources, var generatorDiagnostics) = context.ToImmutableAndFree();
-                    generatorDiagnostics = FilterDiagnostics(compilation, generatorDiagnostics, driverDiagnostics: diagnosticsBag, cancellationToken);
-
-                    stateBuilder[i] = new GeneratorState(generatorState.Info, generatorState.PostInitTrees, generatorState.InputNodes, generatorState.OutputNodes, ParseAdditionalSources(state.Generators[i], sources, cancellationToken), generatorDiagnostics, generatorTimer.Elapsed);
-=======
                     // We do not support incremental step tracking for v1 generators, as the pipeline is implicitly defined.
                     var context = UpdateOutputs(generatorState.OutputNodes, IncrementalGeneratorOutputKind.Source | IncrementalGeneratorOutputKind.Implementation, new GeneratorRunStateTable.Builder(state.TrackIncrementalSteps), cancellationToken, driverStateBuilder);
                     (var sources, var generatorDiagnostics, var generatorRunStateTable) = context.ToImmutableAndFree();
                     generatorDiagnostics = FilterDiagnostics(compilation, generatorDiagnostics, driverDiagnostics: diagnosticsBag, cancellationToken);
 
                     stateBuilder[i] = new GeneratorState(generatorState.Info, generatorState.PostInitTrees, generatorState.InputNodes, generatorState.OutputNodes, ParseAdditionalSources(state.Generators[i], sources, cancellationToken), generatorDiagnostics, generatorRunStateTable.ExecutedSteps, generatorRunStateTable.OutputSteps, generatorTimer.Elapsed);
->>>>>>> 67d940c4
                 }
                 catch (UserFunctionException ufe)
                 {
@@ -296,17 +273,10 @@
             return state;
         }
 
-<<<<<<< HEAD
-        private IncrementalExecutionContext UpdateOutputs(ImmutableArray<IIncrementalGeneratorOutputNode> outputNodes, IncrementalGeneratorOutputKind outputKind, CancellationToken cancellationToken, DriverStateTable.Builder? driverStateBuilder = null)
-        {
-            Debug.Assert(outputKind != IncrementalGeneratorOutputKind.None);
-            IncrementalExecutionContext context = new IncrementalExecutionContext(driverStateBuilder, new AdditionalSourcesCollection(SourceExtension));
-=======
         private IncrementalExecutionContext UpdateOutputs(ImmutableArray<IIncrementalGeneratorOutputNode> outputNodes, IncrementalGeneratorOutputKind outputKind, GeneratorRunStateTable.Builder generatorRunStateBuilder, CancellationToken cancellationToken, DriverStateTable.Builder? driverStateBuilder = null)
         {
             Debug.Assert(outputKind != IncrementalGeneratorOutputKind.None);
             IncrementalExecutionContext context = new IncrementalExecutionContext(driverStateBuilder, generatorRunStateBuilder, new AdditionalSourcesCollection(SourceExtension));
->>>>>>> 67d940c4
             foreach (var outputNode in outputNodes)
             {
                 // if we're looking for this output kind, and it has not been explicitly disabled
