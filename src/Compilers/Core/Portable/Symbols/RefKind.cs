﻿// Copyright (c) Microsoft.  All Rights Reserved.  Licensed under the Apache License, Version 2.0.  See License.txt in the project root for license information.

using System;
using Roslyn.Utilities;

namespace Microsoft.CodeAnalysis
{
    /// <summary>
    /// Denotes the kind of reference parameter.
    /// </summary>
    public enum RefKind : byte
    {
        /// <summary>
        /// Indicates a "value" parameter.
        /// </summary>
        None = 0,

        /// <summary>
        /// Indicates a "ref" parameter.
        /// </summary>
        Ref = 1,

        /// <summary>
        /// Indicates an "out" parameter.
        /// </summary>
        Out = 2,

        /// <summary>
        /// Indicates a "ref readonly" parameter.
        /// </summary>
        RefReadOnly = 3,
    }

    internal static class RefKindExtensions
    {
        internal static string ToParameterDisplayString(this RefKind kind)
        {
            switch (kind)
            {
                case RefKind.Out: return "out";
                case RefKind.Ref: return "ref";
                case RefKind.RefReadOnly: return "ref readonly";
<<<<<<< HEAD
                default: throw new ArgumentException($"Invalid RefKind for parameters: {kind}");
=======
                default: throw ExceptionUtilities.UnexpectedValue(kind);
>>>>>>> 0d5b2df8
            }
        }

        internal static string ToArgumentDisplayString(this RefKind kind)
        {
            switch (kind)
            {
                case RefKind.Out: return "out";
                case RefKind.Ref: return "ref";
                default: throw ExceptionUtilities.UnexpectedValue(kind);
            }
        }

        internal static string ToPrefix(this RefKind kind)
        {
            switch (kind)
            {
                case RefKind.Out: return "out ";
                case RefKind.Ref: return "ref ";
                case RefKind.RefReadOnly: return "ref readonly ";
                case RefKind.None: return string.Empty;
                default: throw ExceptionUtilities.UnexpectedValue(kind);
            }
        }
    }
}<|MERGE_RESOLUTION|>--- conflicted
+++ resolved
@@ -40,11 +40,7 @@
                 case RefKind.Out: return "out";
                 case RefKind.Ref: return "ref";
                 case RefKind.RefReadOnly: return "ref readonly";
-<<<<<<< HEAD
-                default: throw new ArgumentException($"Invalid RefKind for parameters: {kind}");
-=======
                 default: throw ExceptionUtilities.UnexpectedValue(kind);
->>>>>>> 0d5b2df8
             }
         }
 
