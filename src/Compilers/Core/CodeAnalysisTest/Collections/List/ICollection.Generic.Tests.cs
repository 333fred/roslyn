--- conflicted
+++ resolved
@@ -415,15 +415,10 @@
         public void ICollection_Generic_Contains_DefaultValueOnCollectionNotContainingDefaultValue(int count)
         {
             ICollection<T> collection = GenericICollectionFactory(count);
-<<<<<<< HEAD
-            if (DefaultValueAllowed)
+            if (DefaultValueAllowed && default(T) is null) // it's true only for reference types and for Nullable<T>
+            {
                 Assert.False(collection.Contains(default(T)!));
-=======
-            if (DefaultValueAllowed && default(T) is null) // it's true only for reference types and for Nullable<T>
-            {
-                Assert.False(collection.Contains(default(T)));
-            }
->>>>>>> 65fe974b
+            }
         }
 
         [Theory]
