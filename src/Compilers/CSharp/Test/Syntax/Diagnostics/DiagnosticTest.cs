﻿// Copyright (c) Microsoft.  All Rights Reserved.  Licensed under the Apache License, Version 2.0.  See License.txt in the project root for license information.

using System;
using System.Collections.Generic;
using System.Globalization;
using System.Linq;
using System.Runtime.InteropServices;
using Microsoft.CodeAnalysis.CSharp.Test.Utilities;
using Microsoft.CodeAnalysis.Emit;
using Microsoft.CodeAnalysis.Test.Utilities;
using Microsoft.CodeAnalysis.Text;
using Roslyn.Test.Utilities;
using Roslyn.Utilities;
using Xunit;

namespace Microsoft.CodeAnalysis.CSharp.UnitTests
{
    public partial class DiagnosticTest : CSharpTestBase
    {
        /// <summary>
        /// Ensure string resources are included.
        /// </summary>
        [Fact]
        public void Resources()
        {
            var excludedErrorCodes = new[]
            {
                ErrorCode.Void,
                ErrorCode.Unknown,
                ErrorCode.WRN_ALinkWarn, // Not reported, but retained to allow configuring class of related warnings. See CSharpDiagnosticFilter.Filter.
            };
            foreach (ErrorCode code in Enum.GetValues(typeof(ErrorCode)))
            {
                if (Array.IndexOf(excludedErrorCodes, code) >= 0)
                {
                    continue;
                }

                Assert.False(string.IsNullOrEmpty(ErrorFacts.GetMessage(code, CultureInfo.InvariantCulture)));
            }
        }

        /// <summary>
        /// ErrorCode should not have duplicates.
        /// </summary>
        [Fact]
        public void NoDuplicates()
        {
            var values = Enum.GetValues(typeof(ErrorCode));
            var set = new HashSet<ErrorCode>();
            foreach (ErrorCode value in values)
            {
                Assert.True(set.Add(value));
            }
        }

        [Fact]
        public void TestDiagnostic()
        {
            MockMessageProvider provider = new MockMessageProvider();
            SyntaxTree syntaxTree = new MockSyntaxTree();
            CultureInfo englishCulture = CultureHelpers.EnglishCulture;

            DiagnosticInfo di1 = new DiagnosticInfo(provider, 1);
            Assert.Equal(1, di1.Code);
            Assert.Equal(DiagnosticSeverity.Error, di1.Severity);
            Assert.Equal("MOCK0001", di1.MessageIdentifier);
            Assert.Equal("The first error", di1.GetMessage(englishCulture));

            DiagnosticInfo di2 = new DiagnosticInfo(provider, 1002, "Elvis", "Mort");
            Assert.Equal(1002, di2.Code);
            Assert.Equal(DiagnosticSeverity.Warning, di2.Severity);
            Assert.Equal("MOCK1002", di2.MessageIdentifier);
            Assert.Equal("The second warning about Elvis and Mort", di2.GetMessage(englishCulture));

            Location l1 = new SourceLocation(syntaxTree, new TextSpan(5, 8));
            var d1 = new CSDiagnostic(di2, l1);
            Assert.Equal(l1, d1.Location);
            Assert.Same(syntaxTree, d1.Location.SourceTree);
            Assert.Equal(new TextSpan(5, 8), d1.Location.SourceSpan);
            Assert.Equal(0, d1.AdditionalLocations.Count());
            Assert.Same(di2, d1.Info);
        }

        [Fact]
        public void TestCustomErrorInfo()
        {
            MockMessageProvider provider = new MockMessageProvider();
            SyntaxTree syntaxTree = new MockSyntaxTree();

            DiagnosticInfo di3 = new CustomErrorInfo(provider, "OtherSymbol", new SourceLocation(syntaxTree, new TextSpan(14, 8)));
            var d3 = new CSDiagnostic(di3, new SourceLocation(syntaxTree, new TextSpan(1, 1)));
            Assert.Same(syntaxTree, d3.Location.SourceTree);
            Assert.Equal(new TextSpan(1, 1), d3.Location.SourceSpan);
            Assert.Equal(1, d3.AdditionalLocations.Count());
            Assert.Equal(new TextSpan(14, 8), d3.AdditionalLocations.First().SourceSpan);
            Assert.Equal("OtherSymbol", (d3.Info as CustomErrorInfo).OtherSymbol);
        }

        [WorkItem(537801, "http://vstfdevdiv:8080/DevDiv2/DevDiv/_workitems/edit/537801")]
        [Fact]
        public void MissingNamespaceOpenBracket()
        {
            var text = @"namespace NS

    interface ITest {
        void Method();
    }

End namespace
";

            var comp = CreateCompilation(text);
            var actualErrors = comp.GetDiagnostics();
            Assert.InRange(actualErrors.Count(), 1, int.MaxValue);
        }

        [WorkItem(540086, "http://vstfdevdiv:8080/DevDiv2/DevDiv/_workitems/edit/540086")]
        [Fact]
        public void ErrorApplyIndexingToMethod()
        {
            var text = @"using System;
public class A
{
    static void Main(string[] args)
    {
        Console.WriteLine(goo[0]);
    }

    static int[] goo()
    {
        return new int[0];
    }
}";

            var comp = DiagnosticsUtils.VerifyErrorsAndGetCompilationWithMscorlib(text,
                new ErrorDescription { Code = (int)ErrorCode.ERR_BadIndexLHS, Line = 6, Column = 27 });

            text = @"
public class A
{
    static void Main(string[] args)
    {        
    }

    void goo(object o)
    {
        System.Console.WriteLine(o.GetType().GetMethods[0].Name);
    }
}";
            comp = DiagnosticsUtils.VerifyErrorsAndGetCompilationWithMscorlib(text,
                new ErrorDescription { Code = (int)ErrorCode.ERR_BadIndexLHS, Line = 10, Column = 34 });
        }

        [WorkItem(540329, "http://vstfdevdiv:8080/DevDiv2/DevDiv/_workitems/edit/540329")]
        [Fact]
        public void ErrorMemberAccessOnLiteralToken()
        {
            var text = @"
class X
{
    static void Main()
    {
        // this statement should produce an error
        int x = null.Length;
        // this statement is valid
        string three = 3.ToString();
    }
}";

            CreateCompilation(text).VerifyDiagnostics(
                // (6,17): error CS0023: Operator '.' cannot be applied to operand of type '<null>'
                Diagnostic(ErrorCode.ERR_BadUnaryOp, @"null.Length").WithArguments(".", "<null>"));
        }

        [WorkItem(542911, "http://vstfdevdiv:8080/DevDiv2/DevDiv/_workitems/edit/542911")]
        [Fact]
        public void WarningLevel_1()
        {
            foreach (ErrorCode errorCode in Enum.GetValues(typeof(ErrorCode)))
            {
                string errorCodeName = errorCode.ToString();
                if (errorCodeName.StartsWith("WRN", StringComparison.Ordinal))
                {
                    Assert.True(ErrorFacts.IsWarning(errorCode));
                    Assert.NotEqual(0, ErrorFacts.GetWarningLevel(errorCode));
                }
                else if (errorCodeName.StartsWith("ERR", StringComparison.Ordinal))
                {
                    Assert.False(ErrorFacts.IsWarning(errorCode));
                    Assert.Equal(0, ErrorFacts.GetWarningLevel(errorCode));
                }
            }
        }

        [WorkItem(542911, "http://vstfdevdiv:8080/DevDiv2/DevDiv/_workitems/edit/542911")]
        [Fact]
        public void WarningLevel_2()
        {
            // Check a few warning levels recently added

            Assert.Equal(2, ErrorFacts.GetWarningLevel(ErrorCode.WRN_DeprecatedCollectionInitAddStr));
            Assert.Equal(1, ErrorFacts.GetWarningLevel(ErrorCode.WRN_DefaultValueForUnconsumedLocation));
            Assert.Equal(2, ErrorFacts.GetWarningLevel(ErrorCode.WRN_UnmatchedParamRefTag));
            Assert.Equal(2, ErrorFacts.GetWarningLevel(ErrorCode.WRN_UnmatchedTypeParamRefTag));
            Assert.Equal(1, ErrorFacts.GetWarningLevel(ErrorCode.WRN_ReferencedAssemblyReferencesLinkedPIA));
            Assert.Equal(2, ErrorFacts.GetWarningLevel(ErrorCode.WRN_DynamicDispatchToConditionalMethod));
            Assert.Equal(3, ErrorFacts.GetWarningLevel(ErrorCode.WRN_IsDynamicIsConfusing));
            Assert.Equal(2, ErrorFacts.GetWarningLevel(ErrorCode.WRN_NoSources));

            // If a new warning is added, this test will fail and adding the new case with the expected error level will be required.

            foreach (ErrorCode errorCode in Enum.GetValues(typeof(ErrorCode)))
            {
                if ((int)errorCode < 7000)
                {
                    continue;
                }

                string errorCodeName = errorCode.ToString();
                if (errorCodeName.StartsWith("WRN", StringComparison.Ordinal))
                {
                    Assert.True(ErrorFacts.IsWarning(errorCode));
                    switch (errorCode)
                    {
                        case ErrorCode.WRN_DelaySignButNoKey:
                        case ErrorCode.WRN_AttributeIgnoredWhenPublicSigning:
                        case ErrorCode.WRN_UnimplementedCommandLineSwitch:
                        case ErrorCode.WRN_CallerFilePathPreferredOverCallerMemberName:
                        case ErrorCode.WRN_CallerLineNumberPreferredOverCallerMemberName:
                        case ErrorCode.WRN_CallerLineNumberPreferredOverCallerFilePath:
                        case ErrorCode.WRN_AssemblyAttributeFromModuleIsOverridden:
                        case ErrorCode.WRN_RefCultureMismatch:
                        case ErrorCode.WRN_ConflictingMachineAssembly:
                        case ErrorCode.WRN_FilterIsConstantFalse:
                        case ErrorCode.WRN_FilterIsConstantTrue:
                        case ErrorCode.WRN_FilterIsConstantFalseRedundantTryCatch:
                        case ErrorCode.WRN_AnalyzerCannotBeCreated:
                        case ErrorCode.WRN_NoAnalyzerInAssembly:
                        case ErrorCode.WRN_UnableToLoadAnalyzer:
                        case ErrorCode.WRN_ReferencedAssemblyDoesNotHaveStrongName:
                        case ErrorCode.WRN_AlignmentMagnitude:
                        case ErrorCode.WRN_TupleLiteralNameMismatch:
                        case ErrorCode.WRN_Experimental:
                        case ErrorCode.WRN_AttributesOnBackingFieldsNotAvailable:
                        case ErrorCode.WRN_TupleBinopLiteralNameMismatch:
                        case ErrorCode.WRN_TypeParameterSameAsOuterMethodTypeParameter:
<<<<<<< HEAD
                        case ErrorCode.WRN_InvalidSeverityInAnalyzerConfig:
=======
                        case ErrorCode.WRN_DefaultLiteralConvertedToNullIsNotIntended:
>>>>>>> 6bdc7b1e
                            Assert.Equal(1, ErrorFacts.GetWarningLevel(errorCode));
                            break;
                        case ErrorCode.WRN_MainIgnored:
                        case ErrorCode.WRN_NubExprIsConstBool2:
                        case ErrorCode.WRN_UnqualifiedNestedTypeInCref:
                        case ErrorCode.WRN_NoRuntimeMetadataVersion:
                            Assert.Equal(2, ErrorFacts.GetWarningLevel(errorCode));
                            break;
                        case ErrorCode.WRN_PdbLocalNameTooLong:
                        case ErrorCode.WRN_UnreferencedLocalFunction:
                            Assert.Equal(3, ErrorFacts.GetWarningLevel(errorCode));
                            break;
                        case ErrorCode.WRN_ConvertingNullableToNonNullable:
                        case ErrorCode.WRN_NullReferenceAssignment:
                        case ErrorCode.WRN_NullReferenceReceiver:
                        case ErrorCode.WRN_NullReferenceReturn:
                        case ErrorCode.WRN_NullReferenceArgument:
                        case ErrorCode.WRN_NullabilityMismatchInTypeOnOverride:
                        case ErrorCode.WRN_NullabilityMismatchInReturnTypeOnOverride:
                        case ErrorCode.WRN_NullabilityMismatchInParameterTypeOnOverride:
                        case ErrorCode.WRN_NullabilityMismatchInParameterTypeOnPartial:
                        case ErrorCode.WRN_NullabilityMismatchInTypeOnImplicitImplementation:
                        case ErrorCode.WRN_NullabilityMismatchInReturnTypeOnImplicitImplementation:
                        case ErrorCode.WRN_NullabilityMismatchInParameterTypeOnImplicitImplementation:
                        case ErrorCode.WRN_NullabilityMismatchInTypeOnExplicitImplementation:
                        case ErrorCode.WRN_NullabilityMismatchInReturnTypeOnExplicitImplementation:
                        case ErrorCode.WRN_NullabilityMismatchInParameterTypeOnExplicitImplementation:
                        case ErrorCode.WRN_UninitializedNonNullableField:
                        case ErrorCode.WRN_NullabilityMismatchInAssignment:
                        case ErrorCode.WRN_NullabilityMismatchInArgument:
                        case ErrorCode.WRN_NullabilityMismatchInReturnTypeOfTargetDelegate:
                        case ErrorCode.WRN_NullabilityMismatchInParameterTypeOfTargetDelegate:
                        case ErrorCode.WRN_SuppressionOperatorNotReferenceType:
                        case ErrorCode.WRN_NullAsNonNullable:
                        case ErrorCode.WRN_NoBestNullabilityConditionalExpression:
                        case ErrorCode.WRN_MissingNonNullTypesContext:
                        case ErrorCode.WRN_NullabilityMismatchInTypeParameterConstraint:
                        case ErrorCode.WRN_MissingNonNullTypesContextForAnnotation:
                        case ErrorCode.WRN_NullabilityMismatchInConstraintsOnImplicitImplementation:
                        case ErrorCode.WRN_NullabilityMismatchInTypeParameterReferenceTypeConstraint:
                        case ErrorCode.WRN_CantInferNullabilityOfMethodTypeArgs:
                        case ErrorCode.WRN_NoBestNullabilityArrayElements:
                            Assert.Equal(1, ErrorFacts.GetWarningLevel(errorCode));
                            break;
                        case ErrorCode.WRN_InvalidVersionFormat:
                            Assert.Equal(4, ErrorFacts.GetWarningLevel(errorCode));
                            break;
                        default:
                            // If a new warning is added, this test will fail
                            // and whoever is adding the new warning will have to update it with the expected error level.
                            Assert.True(false, $"Please update this test case with a proper warning level ({ErrorFacts.GetWarningLevel(errorCode)}) for '{errorCodeName}'");
                            break;
                    }
                }
            }
        }

        [Fact]
        public void Warning_1()
        {
            var text = @"


public class C
{
    static private volatile int i;
    static public void Test (ref int i) {}
    public static void Main()
    {
        Test (ref i);
    }	
}
";

            CreateCompilation(text, options: TestOptions.ReleaseExe).VerifyDiagnostics(
                // (10,19): warning CS0420: 'C.i': a reference to a volatile field will not be treated as volatile
                //         Test (ref i);
                Diagnostic(ErrorCode.WRN_VolatileByRef, "i").WithArguments("C.i"));

            IDictionary<string, ReportDiagnostic> warnings = new Dictionary<string, ReportDiagnostic>();
            warnings.Add(MessageProvider.Instance.GetIdForErrorCode(420), ReportDiagnostic.Suppress);
            CSharpCompilationOptions option = TestOptions.ReleaseExe.WithSpecificDiagnosticOptions(warnings);
            CreateCompilation(text, options: option).VerifyDiagnostics();

            option = TestOptions.ReleaseExe.WithGeneralDiagnosticOption(ReportDiagnostic.Error);
            CreateCompilation(text, options: option).VerifyDiagnostics(
                // (10,19): error CS0420: Warning as Error: 'C.i': a reference to a volatile field will not be treated as volatile
                //         Test (ref i);
                Diagnostic(ErrorCode.WRN_VolatileByRef, "i").WithArguments("C.i").WithWarningAsError(true));

            warnings[MessageProvider.Instance.GetIdForErrorCode(420)] = ReportDiagnostic.Error;
            option = TestOptions.ReleaseExe.WithGeneralDiagnosticOption(ReportDiagnostic.Default).WithSpecificDiagnosticOptions(warnings);
            CreateCompilation(text, options: option).VerifyDiagnostics(
                // (10,19): error CS0420: Warning as Error: 'C.i': a reference to a volatile field will not be treated as volatile
                //         Test (ref i);
                Diagnostic(ErrorCode.WRN_VolatileByRef, "i").WithArguments("C.i").WithWarningAsError(true));
        }

        [Fact]
        public void Warning_2()
        {
            var text = @"


public class C
{
    public static void Main()
    {
	int x;
	int j = 0;
    }	
}
";

            CSharpCompilationOptions commonoption = TestOptions.ReleaseExe;
            CreateCompilation(text, options: commonoption).VerifyDiagnostics(
                // (8,6): warning CS0168: The variable 'x' is declared but never used
                // 	int x;
                Diagnostic(ErrorCode.WRN_UnreferencedVar, "x").WithArguments("x"),
                // (9,6): warning CS0219: The variable 'j' is assigned but its value is never used
                // 	int j = 0;
                Diagnostic(ErrorCode.WRN_UnreferencedVarAssg, "j").WithArguments("j"));

            IDictionary<string, ReportDiagnostic> warnings = new Dictionary<string, ReportDiagnostic>();
            warnings.Add(MessageProvider.Instance.GetIdForErrorCode(168), ReportDiagnostic.Suppress);
            CSharpCompilationOptions option = commonoption.WithSpecificDiagnosticOptions(warnings);
            CreateCompilation(text, options: option).VerifyDiagnostics(
                // (9,6): warning CS0219: The variable 'j' is assigned but its value is never used
                // 	int j = 0;
                Diagnostic(ErrorCode.WRN_UnreferencedVarAssg, "j").WithArguments("j"));

            warnings[MessageProvider.Instance.GetIdForErrorCode(168)] = ReportDiagnostic.Error;
            option = commonoption.WithSpecificDiagnosticOptions(warnings);
            CreateCompilation(text, options: option).VerifyDiagnostics(
                // (8,6): error CS0168: Warning as Error: The variable 'x' is declared but never used
                // 	int x;
                Diagnostic(ErrorCode.WRN_UnreferencedVar, "x").WithArguments("x").WithWarningAsError(true),
                // (9,6): warning CS0219: The variable 'j' is assigned but its value is never used
                // 	int j = 0;
                Diagnostic(ErrorCode.WRN_UnreferencedVarAssg, "j").WithArguments("j"));

            option = commonoption.WithWarningLevel(3);
            CreateCompilation(text, options: option).VerifyDiagnostics(
                // (8,6): warning CS0168: The variable 'x' is declared but never used
                // 	int x;
                Diagnostic(ErrorCode.WRN_UnreferencedVar, "x").WithArguments("x"),
                // (9,6): warning CS0219: The variable 'j' is assigned but its value is never used
                // 	int j = 0;
                Diagnostic(ErrorCode.WRN_UnreferencedVarAssg, "j").WithArguments("j"));

            option = commonoption.WithWarningLevel(2);
            CreateCompilation(text, options: option).VerifyDiagnostics();

            option = commonoption.WithWarningLevel(2).WithGeneralDiagnosticOption(ReportDiagnostic.Error);
            CreateCompilation(text, options: option).VerifyDiagnostics();

            option = commonoption.WithWarningLevel(2).WithSpecificDiagnosticOptions(warnings);
            CreateCompilation(text, options: option).VerifyDiagnostics();
        }

        [Fact]
        public void PragmaWarning_NoErrorCodes1()
        {
            var text = @"
public class C
{
    public static void Main()
    {
#pragma warning disable
        int x;      // CS0168
        int y = 0;  // CS0219
#pragma warning restore
        int z;
    }
}
";

            CSharpCompilationOptions commonoption = TestOptions.ReleaseExe;
            CreateCompilation(text, options: commonoption).VerifyDiagnostics(
                // (10,13): warning CS0168: The variable 'z' is declared but never used
                //         int z;
                Diagnostic(ErrorCode.WRN_UnreferencedVar, "z").WithArguments("z"));

            IDictionary<string, ReportDiagnostic> warnings = new Dictionary<string, ReportDiagnostic>();
            warnings.Add(MessageProvider.Instance.GetIdForErrorCode(168), ReportDiagnostic.Error);
            CSharpCompilationOptions option = commonoption.WithSpecificDiagnosticOptions(warnings);
            CreateCompilation(text, options: option).VerifyDiagnostics(
                // (10,13): error CS0168: Warning as Error: The variable 'z' is declared but never used
                //         int z;
                Diagnostic(ErrorCode.WRN_UnreferencedVar, "z").WithArguments("z").WithWarningAsError(true));

            option = commonoption.WithWarningLevel(3);
            CreateCompilation(text, options: option).VerifyDiagnostics(
                // (10,13): warning CS0168: The variable 'z' is declared but never used
                //         int z;
                Diagnostic(ErrorCode.WRN_UnreferencedVar, "z").WithArguments("z"));

            option = commonoption.WithWarningLevel(2);
            CreateCompilation(text, options: option).VerifyDiagnostics();

            option = commonoption.WithWarningLevel(2).WithGeneralDiagnosticOption(ReportDiagnostic.Error);
            CreateCompilation(text, options: option).VerifyDiagnostics();

            option = commonoption.WithWarningLevel(2).WithSpecificDiagnosticOptions(warnings);
            CreateCompilation(text, options: option).VerifyDiagnostics();
        }

        [Fact]
        public void PragmaWarning_NoErrorCodes2()
        {
            var text = @"

public class C
{
    public static void Main()
    {
#pragma warning restore // comment
        int x;      // CS0168
        int y = 0;  // CS0219
#pragma warning disable // comment
        int z;
    }
}
";

            CSharpCompilationOptions commonoption = TestOptions.ReleaseExe;
            CreateCompilation(text, options: commonoption).VerifyDiagnostics(
                // (8,13): warning CS0168: The variable 'x' is declared but never used
                //         int x;      // CS0168
                Diagnostic(ErrorCode.WRN_UnreferencedVar, "x").WithArguments("x"),
                // (9,13): warning CS0219: The variable 'y' is assigned but its value is never used
                //         int y = 0;  // CS0219
                Diagnostic(ErrorCode.WRN_UnreferencedVarAssg, "y").WithArguments("y"));

            IDictionary<string, ReportDiagnostic> warnings = new Dictionary<string, ReportDiagnostic>();
            warnings.Add(MessageProvider.Instance.GetIdForErrorCode(168), ReportDiagnostic.Error);
            CSharpCompilationOptions option = commonoption.WithSpecificDiagnosticOptions(warnings);
            CreateCompilation(text, options: option).VerifyDiagnostics(
                // (8,13): error CS0168: Warning as Error: The variable 'x' is declared but never used
                //         int x;      // CS0168
                Diagnostic(ErrorCode.WRN_UnreferencedVar, "x").WithArguments("x").WithWarningAsError(true),
                // (9,13): warning CS0219: The variable 'y' is assigned but its value is never used
                //         int y = 0;  // CS0219
                Diagnostic(ErrorCode.WRN_UnreferencedVarAssg, "y").WithArguments("y"));

            option = commonoption.WithWarningLevel(3);
            CreateCompilation(text, options: option).VerifyDiagnostics(
                // (8,13): warning CS0168: The variable 'x' is declared but never used
                //         int x;      // CS0168
                Diagnostic(ErrorCode.WRN_UnreferencedVar, "x").WithArguments("x"),
                // (9,13): warning CS0219: The variable 'y' is assigned but its value is never used
                //         int y = 0;  // CS0219
                Diagnostic(ErrorCode.WRN_UnreferencedVarAssg, "y").WithArguments("y"));

            option = commonoption.WithWarningLevel(2);
            CreateCompilation(text, options: option).VerifyDiagnostics();

            option = commonoption.WithWarningLevel(2).WithGeneralDiagnosticOption(ReportDiagnostic.Error);
            CreateCompilation(text, options: option).VerifyDiagnostics();

            option = commonoption.WithWarningLevel(2).WithSpecificDiagnosticOptions(warnings);
            CreateCompilation(text, options: option).VerifyDiagnostics();
        }

        [Fact]
        public void PragmaWarning_NumericErrorCodes1()
        {
            var text = @"
public class C
{
    public static void Main()
    {
#pragma warning disable 168
        int x;      // CS0168
        int y = 0;  // CS0219
#pragma warning restore 168 // comment
        int z;
    }
}
";

            CSharpCompilationOptions commonoption = TestOptions.ReleaseExe;
            CreateCompilation(text, options: commonoption).VerifyDiagnostics(
                // (8,13): warning CS0219: The variable 'y' is assigned but its value is never used
                //         int y = 0;  // CS0219
                Diagnostic(ErrorCode.WRN_UnreferencedVarAssg, "y").WithArguments("y"),
                // (10,13): warning CS0168: The variable 'z' is declared but never used
                //         int z;
                Diagnostic(ErrorCode.WRN_UnreferencedVar, "z").WithArguments("z"));

            IDictionary<string, ReportDiagnostic> warnings = new Dictionary<string, ReportDiagnostic>();
            warnings.Add(MessageProvider.Instance.GetIdForErrorCode(168), ReportDiagnostic.Error);
            CSharpCompilationOptions option = commonoption.WithSpecificDiagnosticOptions(warnings);
            CreateCompilation(text, options: option).VerifyDiagnostics(
                // (8,13): warning CS0219: The variable 'y' is assigned but its value is never used
                //         int y = 0;  // CS0219
                Diagnostic(ErrorCode.WRN_UnreferencedVarAssg, "y").WithArguments("y"),
                // (10,13): error CS0168: Warning as Error: The variable 'z' is declared but never used
                //         int z;
                Diagnostic(ErrorCode.WRN_UnreferencedVar, "z").WithArguments("z").WithWarningAsError(true));

            option = commonoption.WithWarningLevel(3);
            CreateCompilation(text, options: option).VerifyDiagnostics(
                // (8,13): warning CS0219: The variable 'y' is assigned but its value is never used
                //         int y = 0;  // CS0219
                Diagnostic(ErrorCode.WRN_UnreferencedVarAssg, "y").WithArguments("y"),
                // (10,13): warning CS0168: The variable 'z' is declared but never used
                //         int z;
                Diagnostic(ErrorCode.WRN_UnreferencedVar, "z").WithArguments("z"));

            option = commonoption.WithWarningLevel(2);
            CreateCompilation(text, options: option).VerifyDiagnostics();

            option = commonoption.WithWarningLevel(2).WithGeneralDiagnosticOption(ReportDiagnostic.Error);
            CreateCompilation(text, options: option).VerifyDiagnostics();

            option = commonoption.WithWarningLevel(2).WithSpecificDiagnosticOptions(warnings);
            CreateCompilation(text, options: option).VerifyDiagnostics();
        }

        [Fact]
        public void PragmaWarning_IdentifierErrorCodes1()
        {
            var text = @"
public class C
{
    public static void Main()
    {
#pragma warning disable CS0168 // comment
        int x;      // CS0168
        int y = 0;  // CS0219
#pragma warning restore CS0168
        int z;
    }
}
";

            CSharpCompilationOptions commonoption = TestOptions.ReleaseExe;
            CreateCompilation(text, options: commonoption).VerifyDiagnostics(
                // (8,13): warning CS0219: The variable 'y' is assigned but its value is never used
                //         int y = 0;  // CS0219
                Diagnostic(ErrorCode.WRN_UnreferencedVarAssg, "y").WithArguments("y"),
                // (10,13): warning CS0168: The variable 'z' is declared but never used
                //         int z;
                Diagnostic(ErrorCode.WRN_UnreferencedVar, "z").WithArguments("z"));

            IDictionary<string, ReportDiagnostic> warnings = new Dictionary<string, ReportDiagnostic>();
            warnings.Add(MessageProvider.Instance.GetIdForErrorCode(168), ReportDiagnostic.Error);
            CSharpCompilationOptions option = commonoption.WithSpecificDiagnosticOptions(warnings);
            CreateCompilation(text, options: option).VerifyDiagnostics(
                // (8,13): warning CS0219: The variable 'y' is assigned but its value is never used
                //         int y = 0;  // CS0219
                Diagnostic(ErrorCode.WRN_UnreferencedVarAssg, "y").WithArguments("y"),
                // (10,13): error CS0168: Warning as Error: The variable 'z' is declared but never used
                //         int z;
                Diagnostic(ErrorCode.WRN_UnreferencedVar, "z").WithArguments("z").WithWarningAsError(true));

            option = commonoption.WithWarningLevel(3);
            CreateCompilation(text, options: option).VerifyDiagnostics(
                // (8,13): warning CS0219: The variable 'y' is assigned but its value is never used
                //         int y = 0;  // CS0219
                Diagnostic(ErrorCode.WRN_UnreferencedVarAssg, "y").WithArguments("y"),
                // (10,13): warning CS0168: The variable 'z' is declared but never used
                //         int z;
                Diagnostic(ErrorCode.WRN_UnreferencedVar, "z").WithArguments("z"));

            option = commonoption.WithWarningLevel(2);
            CreateCompilation(text, options: option).VerifyDiagnostics();

            option = commonoption.WithWarningLevel(2).WithGeneralDiagnosticOption(ReportDiagnostic.Error);
            CreateCompilation(text, options: option).VerifyDiagnostics();

            option = commonoption.WithWarningLevel(2).WithSpecificDiagnosticOptions(warnings);
            CreateCompilation(text, options: option).VerifyDiagnostics();
        }

        [Fact]
        public void PragmaWarning_NumericErrorCodes2()
        {
            var text = @"


public class C
{
    public static void Main()
    {
#pragma warning restore 168
        int x;      // CS0168
        int y = 0;  // CS0219
#pragma warning disable 168
        int z;
    }
}
";

            CSharpCompilationOptions commonoption = TestOptions.ReleaseExe;
            CreateCompilation(text, options: commonoption).VerifyDiagnostics(
                // (9,13): warning CS0168: The variable 'x' is declared but never used
                //         int x;      // CS0168
                Diagnostic(ErrorCode.WRN_UnreferencedVar, "x").WithArguments("x"),
                // (10,13): warning CS0219: The variable 'y' is assigned but its value is never used
                //         int y = 0;  // CS0219
                Diagnostic(ErrorCode.WRN_UnreferencedVarAssg, "y").WithArguments("y"));

            IDictionary<string, ReportDiagnostic> warnings = new Dictionary<string, ReportDiagnostic>();
            warnings.Add(MessageProvider.Instance.GetIdForErrorCode(168), ReportDiagnostic.Error);
            CSharpCompilationOptions option = commonoption.WithSpecificDiagnosticOptions(warnings);
            CreateCompilation(text, options: option).VerifyDiagnostics(
                // (9,13): error CS0168: Warning as Error: The variable 'x' is declared but never used
                //         int x;      // CS0168
                Diagnostic(ErrorCode.WRN_UnreferencedVar, "x").WithArguments("x").WithWarningAsError(true),
                // (10,13): warning CS0219: The variable 'y' is assigned but its value is never used
                //         int y = 0;  // CS0219
                Diagnostic(ErrorCode.WRN_UnreferencedVarAssg, "y").WithArguments("y"));

            option = commonoption.WithWarningLevel(3);
            CreateCompilation(text, options: option).VerifyDiagnostics(
                // (9,13): warning CS0168: The variable 'x' is declared but never used
                //         int x;      // CS0168
                Diagnostic(ErrorCode.WRN_UnreferencedVar, "x").WithArguments("x"),
                // (10,13): warning CS0219: The variable 'y' is assigned but its value is never used
                //         int y = 0;  // CS0219
                Diagnostic(ErrorCode.WRN_UnreferencedVarAssg, "y").WithArguments("y"));

            option = commonoption.WithWarningLevel(2);
            CreateCompilation(text, options: option).VerifyDiagnostics();

            option = commonoption.WithWarningLevel(2).WithGeneralDiagnosticOption(ReportDiagnostic.Error);
            CreateCompilation(text, options: option).VerifyDiagnostics();

            option = commonoption.WithWarningLevel(2).WithSpecificDiagnosticOptions(warnings);
            CreateCompilation(text, options: option).VerifyDiagnostics();
        }

        [Fact]
        public void PragmaWarning_IdentifierErrorCodes2()
        {
            var text = @"


public class C
{
    public static void Main()
    {
#pragma warning restore CS0168
        int x;      // CS0168
        int y = 0;  // CS0219
#pragma warning disable CS0168
        int z;
    }
}
";

            CSharpCompilationOptions commonoption = TestOptions.ReleaseExe;
            CreateCompilation(text, options: commonoption).VerifyDiagnostics(
                // (9,13): warning CS0168: The variable 'x' is declared but never used
                //         int x;      // CS0168
                Diagnostic(ErrorCode.WRN_UnreferencedVar, "x").WithArguments("x"),
                // (10,13): warning CS0219: The variable 'y' is assigned but its value is never used
                //         int y = 0;  // CS0219
                Diagnostic(ErrorCode.WRN_UnreferencedVarAssg, "y").WithArguments("y"));

            IDictionary<string, ReportDiagnostic> warnings = new Dictionary<string, ReportDiagnostic>();
            warnings.Add(MessageProvider.Instance.GetIdForErrorCode(168), ReportDiagnostic.Error);
            CSharpCompilationOptions option = commonoption.WithSpecificDiagnosticOptions(warnings);
            CreateCompilation(text, options: option).VerifyDiagnostics(
                // (9,13): error CS0168: Warning as Error: The variable 'x' is declared but never used
                //         int x;      // CS0168
                Diagnostic(ErrorCode.WRN_UnreferencedVar, "x").WithArguments("x").WithWarningAsError(true),
                // (10,13): warning CS0219: The variable 'y' is assigned but its value is never used
                //         int y = 0;  // CS0219
                Diagnostic(ErrorCode.WRN_UnreferencedVarAssg, "y").WithArguments("y"));

            option = commonoption.WithWarningLevel(3);
            CreateCompilation(text, options: option).VerifyDiagnostics(
                // (9,13): warning CS0168: The variable 'x' is declared but never used
                //         int x;      // CS0168
                Diagnostic(ErrorCode.WRN_UnreferencedVar, "x").WithArguments("x"),
                // (10,13): warning CS0219: The variable 'y' is assigned but its value is never used
                //         int y = 0;  // CS0219
                Diagnostic(ErrorCode.WRN_UnreferencedVarAssg, "y").WithArguments("y"));

            option = commonoption.WithWarningLevel(2);
            CreateCompilation(text, options: option).VerifyDiagnostics();

            option = commonoption.WithWarningLevel(2).WithGeneralDiagnosticOption(ReportDiagnostic.Error);
            CreateCompilation(text, options: option).VerifyDiagnostics();

            option = commonoption.WithWarningLevel(2).WithSpecificDiagnosticOptions(warnings);
            CreateCompilation(text, options: option).VerifyDiagnostics();
        }

        [Fact]
        public void PragmaWarning_IdentifierErrorCodesAreCaseSensitive()
        {
            var text = @"
public class C
{
    public static void Main()
    {
#pragma warning disable cs0168
        int x;      // CS0168
        int y = 0;  // CS0219
#pragma warning restore cs0168
        int z;
    }
}
";

            CSharpCompilationOptions commonoption = TestOptions.ReleaseExe;
            CreateCompilation(text, options: commonoption).VerifyDiagnostics(
                // (7,13): warning CS0168: The variable 'x' is declared but never used
                //         int x;      // CS0168
                Diagnostic(ErrorCode.WRN_UnreferencedVar, "x").WithArguments("x").WithLocation(7, 13),
                // (8,13): warning CS0219: The variable 'y' is assigned but its value is never used
                //         int y = 0;  // CS0219
                Diagnostic(ErrorCode.WRN_UnreferencedVarAssg, "y").WithArguments("y").WithLocation(8, 13),
                // (10,13): warning CS0168: The variable 'z' is declared but never used
                //         int z;
                Diagnostic(ErrorCode.WRN_UnreferencedVar, "z").WithArguments("z").WithLocation(10, 13));

            IDictionary<string, ReportDiagnostic> warnings = new Dictionary<string, ReportDiagnostic>();
            warnings.Add(MessageProvider.Instance.GetIdForErrorCode(168), ReportDiagnostic.Error);
            CSharpCompilationOptions option = commonoption.WithSpecificDiagnosticOptions(warnings);
            CreateCompilation(text, options: option).VerifyDiagnostics(
                // (7,13): error CS0168: Warning as Error: The variable 'x' is declared but never used
                //         int x;      // CS0168
                Diagnostic(ErrorCode.WRN_UnreferencedVar, "x").WithArguments("x").WithLocation(7, 13).WithWarningAsError(true),
                // (8,13): warning CS0219: The variable 'y' is assigned but its value is never used
                //         int y = 0;  // CS0219
                Diagnostic(ErrorCode.WRN_UnreferencedVarAssg, "y").WithArguments("y").WithLocation(8, 13),
                // (10,13): error CS0168: Warning as Error: The variable 'z' is declared but never used
                //         int z;
                Diagnostic(ErrorCode.WRN_UnreferencedVar, "z").WithArguments("z").WithLocation(10, 13).WithWarningAsError(true));

            option = commonoption.WithWarningLevel(3);
            CreateCompilation(text, options: option).VerifyDiagnostics(
                // (7,13): warning CS0168: The variable 'x' is declared but never used
                //         int x;      // CS0168
                Diagnostic(ErrorCode.WRN_UnreferencedVar, "x").WithArguments("x").WithLocation(7, 13),
                // (8,13): warning CS0219: The variable 'y' is assigned but its value is never used
                //         int y = 0;  // CS0219
                Diagnostic(ErrorCode.WRN_UnreferencedVarAssg, "y").WithArguments("y").WithLocation(8, 13),
                // (10,13): warning CS0168: The variable 'z' is declared but never used
                //         int z;
                Diagnostic(ErrorCode.WRN_UnreferencedVar, "z").WithArguments("z").WithLocation(10, 13));

            option = commonoption.WithWarningLevel(2);
            CreateCompilation(text, options: option).VerifyDiagnostics();

            option = commonoption.WithWarningLevel(2).WithGeneralDiagnosticOption(ReportDiagnostic.Error);
            CreateCompilation(text, options: option).VerifyDiagnostics();

            option = commonoption.WithWarningLevel(2).WithSpecificDiagnosticOptions(warnings);
            CreateCompilation(text, options: option).VerifyDiagnostics();
        }

        [Fact]
        public void PragmaWarning_IdentifierErrorCodesMustMatchExactly1()
        {
            var text = @"
public class C
{
    public static void Main()
    {
#pragma warning disable CS168, CS0219L
        int x;      // CS0168
        int y = 0;  // CS0219
#pragma warning restore CS0219L
        int z;      // CS0168
#pragma warning disable CS00168
        int w;      // CS0168
    }
}
";

            CSharpCompilationOptions commonoption = TestOptions.ReleaseExe;
            CreateCompilation(text, options: commonoption).VerifyDiagnostics(
                // (7,13): warning CS0168: The variable 'x' is declared but never used
                //         int x;      // CS0168
                Diagnostic(ErrorCode.WRN_UnreferencedVar, "x").WithArguments("x").WithLocation(7, 13),
                // (8,13): warning CS0219: The variable 'y' is assigned but its value is never used
                //         int y = 0;  // CS0219
                Diagnostic(ErrorCode.WRN_UnreferencedVarAssg, "y").WithArguments("y").WithLocation(8, 13),
                // (10,13): warning CS0168: The variable 'z' is declared but never used
                //         int z;
                Diagnostic(ErrorCode.WRN_UnreferencedVar, "z").WithArguments("z").WithLocation(10, 13),
                // (12,13): warning CS0168: The variable 'w' is declared but never used
                //         int w;
                Diagnostic(ErrorCode.WRN_UnreferencedVar, "w").WithArguments("w").WithLocation(12, 13));

            IDictionary<string, ReportDiagnostic> warnings = new Dictionary<string, ReportDiagnostic>();
            warnings.Add(MessageProvider.Instance.GetIdForErrorCode(168), ReportDiagnostic.Error);
            CSharpCompilationOptions option = commonoption.WithSpecificDiagnosticOptions(warnings);
            CreateCompilation(text, options: option).VerifyDiagnostics(
                // (7,13): error CS0168: Warning as Error: The variable 'x' is declared but never used
                //         int x;      // CS0168
                Diagnostic(ErrorCode.WRN_UnreferencedVar, "x").WithArguments("x").WithLocation(7, 13).WithWarningAsError(true),
                // (8,13): warning CS0219: The variable 'y' is assigned but its value is never used
                //         int y = 0;  // CS0219
                Diagnostic(ErrorCode.WRN_UnreferencedVarAssg, "y").WithArguments("y").WithLocation(8, 13),
                // (10,13): error CS0168: Warning as Error: The variable 'z' is declared but never used
                //         int z;
                Diagnostic(ErrorCode.WRN_UnreferencedVar, "z").WithArguments("z").WithLocation(10, 13).WithWarningAsError(true),
                // (12,13): error CS0168: Warning as Error: The variable 'w' is declared but never used
                //         int w;
                Diagnostic(ErrorCode.WRN_UnreferencedVar, "w").WithArguments("w").WithLocation(12, 13).WithWarningAsError(true));

            option = commonoption.WithWarningLevel(3);
            CreateCompilation(text, options: option).VerifyDiagnostics(
                // (7,13): warning CS0168: The variable 'x' is declared but never used
                //         int x;      // CS0168
                Diagnostic(ErrorCode.WRN_UnreferencedVar, "x").WithArguments("x").WithLocation(7, 13),
                // (8,13): warning CS0219: The variable 'y' is assigned but its value is never used
                //         int y = 0;  // CS0219
                Diagnostic(ErrorCode.WRN_UnreferencedVarAssg, "y").WithArguments("y").WithLocation(8, 13),
                // (10,13): warning CS0168: The variable 'z' is declared but never used
                //         int z;
                Diagnostic(ErrorCode.WRN_UnreferencedVar, "z").WithArguments("z").WithLocation(10, 13),
                // (12,13): warning CS0168: The variable 'w' is declared but never used
                //         int w;
                Diagnostic(ErrorCode.WRN_UnreferencedVar, "w").WithArguments("w").WithLocation(12, 13));

            option = commonoption.WithWarningLevel(2);
            CreateCompilation(text, options: option).VerifyDiagnostics();

            option = commonoption.WithWarningLevel(2).WithGeneralDiagnosticOption(ReportDiagnostic.Error);
            CreateCompilation(text, options: option).VerifyDiagnostics();

            option = commonoption.WithWarningLevel(2).WithSpecificDiagnosticOptions(warnings);
            CreateCompilation(text, options: option).VerifyDiagnostics();
        }

        [Fact]
        public void PragmaWarning_IdentifierErrorCodesMustMatchExactly2()
        {
            var text = @"
public class C
{
    public static void Main()
    {
#pragma warning disable ＣＳ０１６８
        int x;      // CS0168
        int y = 0;  // CS0219
#pragma warning restore ＣＳ０１６８
        int z;
    }
}
";

            CSharpCompilationOptions commonoption = TestOptions.ReleaseExe;
            CreateCompilation(text, options: commonoption).VerifyDiagnostics(
                // (7,13): warning CS0168: The variable 'x' is declared but never used
                //         int x;      // CS0168
                Diagnostic(ErrorCode.WRN_UnreferencedVar, "x").WithArguments("x").WithLocation(7, 13),
                // (8,13): warning CS0219: The variable 'y' is assigned but its value is never used
                //         int y = 0;  // CS0219
                Diagnostic(ErrorCode.WRN_UnreferencedVarAssg, "y").WithArguments("y").WithLocation(8, 13),
                // (10,13): warning CS0168: The variable 'z' is declared but never used
                //         int z;
                Diagnostic(ErrorCode.WRN_UnreferencedVar, "z").WithArguments("z").WithLocation(10, 13));

            IDictionary<string, ReportDiagnostic> warnings = new Dictionary<string, ReportDiagnostic>();
            warnings.Add(MessageProvider.Instance.GetIdForErrorCode(168), ReportDiagnostic.Error);
            CSharpCompilationOptions option = commonoption.WithSpecificDiagnosticOptions(warnings);
            CreateCompilation(text, options: option).VerifyDiagnostics(
                // (7,13): error CS0168: Warning as Error: The variable 'x' is declared but never used
                //         int x;      // CS0168
                Diagnostic(ErrorCode.WRN_UnreferencedVar, "x").WithArguments("x").WithLocation(7, 13).WithWarningAsError(true),
                // (8,13): warning CS0219: The variable 'y' is assigned but its value is never used
                //         int y = 0;  // CS0219
                Diagnostic(ErrorCode.WRN_UnreferencedVarAssg, "y").WithArguments("y").WithLocation(8, 13),
                // (10,13): error CS0168: Warning as Error: The variable 'z' is declared but never used
                //         int z;
                Diagnostic(ErrorCode.WRN_UnreferencedVar, "z").WithArguments("z").WithLocation(10, 13).WithWarningAsError(true));

            option = commonoption.WithWarningLevel(3);
            CreateCompilation(text, options: option).VerifyDiagnostics(
                // (7,13): warning CS0168: The variable 'x' is declared but never used
                //         int x;      // CS0168
                Diagnostic(ErrorCode.WRN_UnreferencedVar, "x").WithArguments("x").WithLocation(7, 13),
                // (8,13): warning CS0219: The variable 'y' is assigned but its value is never used
                //         int y = 0;  // CS0219
                Diagnostic(ErrorCode.WRN_UnreferencedVarAssg, "y").WithArguments("y").WithLocation(8, 13),
                // (10,13): warning CS0168: The variable 'z' is declared but never used
                //         int z;
                Diagnostic(ErrorCode.WRN_UnreferencedVar, "z").WithArguments("z").WithLocation(10, 13));

            option = commonoption.WithWarningLevel(2);
            CreateCompilation(text, options: option).VerifyDiagnostics();

            option = commonoption.WithWarningLevel(2).WithGeneralDiagnosticOption(ReportDiagnostic.Error);
            CreateCompilation(text, options: option).VerifyDiagnostics();

            option = commonoption.WithWarningLevel(2).WithSpecificDiagnosticOptions(warnings);
            CreateCompilation(text, options: option).VerifyDiagnostics();
        }

        [Fact]
        public void PragmaWarning_BlockScopeIsNotSignificant1()
        {
            var text = @"
public class C
{
    public static void Run()
    {
#pragma warning disable
        int _x; // CS0168
    }

    public static void Main()
    {
        int x;      // CS0168
        int y = 0;  // CS0219
        Run();
#pragma warning restore
        int z;
    }
}
";

            CSharpCompilationOptions commonoption = TestOptions.ReleaseExe;
            CreateCompilation(text, options: commonoption).VerifyDiagnostics(
                // (12,13): warning CS0168: The variable 'z' is declared but never used
                //         int z;
                Diagnostic(ErrorCode.WRN_UnreferencedVar, "z").WithArguments("z"));

            IDictionary<string, ReportDiagnostic> warnings = new Dictionary<string, ReportDiagnostic>();
            warnings.Add(MessageProvider.Instance.GetIdForErrorCode(168), ReportDiagnostic.Error);
            CSharpCompilationOptions option = commonoption.WithSpecificDiagnosticOptions(warnings);
            CreateCompilation(text, options: option).VerifyDiagnostics(
                // (17,13): error CS0168: Warning as Error: The variable 'z' is declared but never used
                //         int z;
                Diagnostic(ErrorCode.WRN_UnreferencedVar, "z").WithArguments("z").WithWarningAsError(true));

            option = commonoption.WithWarningLevel(3);
            CreateCompilation(text, options: option).VerifyDiagnostics(
                // (12,13): warning CS0168: The variable 'z' is declared but never used
                //         int z;
                Diagnostic(ErrorCode.WRN_UnreferencedVar, "z").WithArguments("z"));

            option = commonoption.WithWarningLevel(2);
            CreateCompilation(text, options: option).VerifyDiagnostics();

            option = commonoption.WithWarningLevel(2).WithGeneralDiagnosticOption(ReportDiagnostic.Error);
            CreateCompilation(text, options: option).VerifyDiagnostics();

            option = commonoption.WithWarningLevel(2).WithSpecificDiagnosticOptions(warnings);
            CreateCompilation(text, options: option).VerifyDiagnostics();
        }

        [Fact]
        public void PragmaWarning_BlockScopeIsNotSignificant2()
        {
            var text = @"
#pragma warning disable
public class C
{
    public static void Run()
    {
        int _x; // CS0168
    }

    public static void Main()
    {
        int x;      // CS0168
        int y = 0;  // CS0219
        Run();
#pragma warning restore
        int z;
    }
}
";

            CSharpCompilationOptions commonoption = TestOptions.ReleaseExe;
            CreateCompilation(text, options: commonoption).VerifyDiagnostics(
                // (11,13): warning CS0168: The variable 'z' is declared but never used
                //         int z;
                Diagnostic(ErrorCode.WRN_UnreferencedVar, "z").WithArguments("z"));

            IDictionary<string, ReportDiagnostic> warnings = new Dictionary<string, ReportDiagnostic>();
            warnings.Add(MessageProvider.Instance.GetIdForErrorCode(168), ReportDiagnostic.Error);
            CSharpCompilationOptions option = commonoption.WithSpecificDiagnosticOptions(warnings);
            CreateCompilation(text, options: option).VerifyDiagnostics(
                // (16,13): error CS0168: Warning as Error: The variable 'z' is declared but never used
                //         int z;
                Diagnostic(ErrorCode.WRN_UnreferencedVar, "z").WithArguments("z").WithWarningAsError(true));

            option = commonoption.WithWarningLevel(3);
            CreateCompilation(text, options: option).VerifyDiagnostics(
                // (11,13): warning CS0168: The variable 'z' is declared but never used
                //         int z;
                Diagnostic(ErrorCode.WRN_UnreferencedVar, "z").WithArguments("z"));

            option = commonoption.WithWarningLevel(2);
            CreateCompilation(text, options: option).VerifyDiagnostics();

            option = commonoption.WithWarningLevel(2).WithGeneralDiagnosticOption(ReportDiagnostic.Error);
            CreateCompilation(text, options: option).VerifyDiagnostics();

            option = commonoption.WithWarningLevel(2).WithSpecificDiagnosticOptions(warnings);
            CreateCompilation(text, options: option).VerifyDiagnostics();
        }

        [Fact]
        public void PragmaWarning_NumericAndIdentifierErrorCodes1()
        {
            var text = @"

#pragma warning disable 168, CS0219
public class C
{
    public static void Run()
    {
        int _x; // CS0168
    }

    public static void Main()
    {
        int x;      // CS0168
        int y = 0;  // CS0219
        Run();
#pragma warning restore
        int z;
    }
}
";

            CSharpCompilationOptions commonoption = TestOptions.ReleaseExe;
            CreateCompilation(text, options: commonoption).VerifyDiagnostics(
                // (12,13): warning CS0168: The variable 'z' is declared but never used
                //         int z;
                Diagnostic(ErrorCode.WRN_UnreferencedVar, "z").WithArguments("z"));

            IDictionary<string, ReportDiagnostic> warnings = new Dictionary<string, ReportDiagnostic>();
            warnings.Add(MessageProvider.Instance.GetIdForErrorCode(168), ReportDiagnostic.Error);
            CSharpCompilationOptions option = commonoption.WithSpecificDiagnosticOptions(warnings);
            CreateCompilation(text, options: option).VerifyDiagnostics(
                // (17,13): error CS0168: Warning as Error: The variable 'z' is declared but never used
                //         int z;
                Diagnostic(ErrorCode.WRN_UnreferencedVar, "z").WithArguments("z").WithWarningAsError(true));

            option = commonoption.WithWarningLevel(3);
            CreateCompilation(text, options: option).VerifyDiagnostics(
                // (12,13): warning CS0168: The variable 'z' is declared but never used
                //         int z;
                Diagnostic(ErrorCode.WRN_UnreferencedVar, "z").WithArguments("z"));

            option = commonoption.WithWarningLevel(2);
            CreateCompilation(text, options: option).VerifyDiagnostics();

            option = commonoption.WithWarningLevel(2).WithGeneralDiagnosticOption(ReportDiagnostic.Error);
            CreateCompilation(text, options: option).VerifyDiagnostics();

            option = commonoption.WithWarningLevel(2).WithSpecificDiagnosticOptions(warnings);
            CreateCompilation(text, options: option).VerifyDiagnostics();
        }

        [Fact]
        public void PragmaWarning_NumericAndIdentifierErrorCodes2()
        {
            var text = @"
#pragma warning disable 168, CS0219 // comment
public class C
{
    public static void Run()
    {
        int _x; // CS0168
    }

    public static void Main()
    {
        int x;      // CS0168
        int y = 0;  // CS0219
        Run();
#pragma warning restore CS0219
        int z;
    }
}
";

            CSharpCompilationOptions commonoption = TestOptions.ReleaseExe;
            CreateCompilation(text, options: commonoption).VerifyDiagnostics();

            IDictionary<string, ReportDiagnostic> warnings = new Dictionary<string, ReportDiagnostic>();
            warnings.Add(MessageProvider.Instance.GetIdForErrorCode(168), ReportDiagnostic.Error);
            CSharpCompilationOptions option = commonoption.WithSpecificDiagnosticOptions(warnings);
            CreateCompilation(text, options: option).VerifyDiagnostics();

            option = commonoption.WithWarningLevel(3);
            CreateCompilation(text, options: option).VerifyDiagnostics();

            option = commonoption.WithWarningLevel(2);
            CreateCompilation(text, options: option).VerifyDiagnostics();

            option = commonoption.WithWarningLevel(2).WithGeneralDiagnosticOption(ReportDiagnostic.Error);
            CreateCompilation(text, options: option).VerifyDiagnostics();

            option = commonoption.WithWarningLevel(2).WithSpecificDiagnosticOptions(warnings);
            CreateCompilation(text, options: option).VerifyDiagnostics();
        }

        [Fact]
        public void PragmaWarning_NumericAndIdentifierErrorCodes3()
        {
            var text = @"
#pragma warning disable CS0465, 168, CS0219
public class C
{
    public static void Run()
    {
        int _x; // CS0168
    }

    public virtual void Finalize() // CS0465
    {
    }

    public static void Main()
    {
        int x;      // CS0168
        int y = 0;  // CS0219
        Run();
#pragma warning restore
        int z;
    }
}
";
            // Verify that warnings can be disabled using a mixed list of numeric literals and identifier
            CSharpCompilationOptions commonoption = TestOptions.ReleaseExe;
            CreateCompilation(text, options: commonoption).VerifyDiagnostics(
                // (20,13): warning CS0168: The variable 'z' is declared but never used
                //         int z;
                Diagnostic(ErrorCode.WRN_UnreferencedVar, "z").WithArguments("z"));

            var warnings = new Dictionary<string, ReportDiagnostic>();
            warnings.Add(MessageProvider.Instance.GetIdForErrorCode(168), ReportDiagnostic.Error);
            CSharpCompilationOptions option = commonoption.WithSpecificDiagnosticOptions(warnings);
            CreateCompilation(text, options: option).VerifyDiagnostics(
                // (20,13): error CS0168: Warning as Error: The variable 'z' is declared but never used
                //         int z;
                Diagnostic(ErrorCode.WRN_UnreferencedVar, "z").WithArguments("z").WithWarningAsError(true));

            option = commonoption.WithWarningLevel(3);
            CreateCompilation(text, options: option).VerifyDiagnostics(
                // (20,13): warning CS0168: The variable 'z' is declared but never used
                //         int z;
                Diagnostic(ErrorCode.WRN_UnreferencedVar, "z").WithArguments("z"));

            option = commonoption.WithWarningLevel(2);
            CreateCompilation(text, options: option).VerifyDiagnostics();

            option = commonoption.WithWarningLevel(2).WithGeneralDiagnosticOption(ReportDiagnostic.Error);
            CreateCompilation(text, options: option).VerifyDiagnostics();

            option = commonoption.WithWarningLevel(2).WithSpecificDiagnosticOptions(warnings);
            CreateCompilation(text, options: option).VerifyDiagnostics();
        }

        [Fact]
        public void PragmaWarning_BadSyntax1()
        {
            var text = @"

public class C
{
    public static void Main()
    {
#pragma
        int x;      // CS0168
        int y = 0;  // CS0219
#pragma warning restore
        int z;
    }
}";

            CSharpCompilationOptions commonoption = TestOptions.ReleaseExe;
            CreateCompilation(text, options: commonoption).VerifyDiagnostics(
                // (7,8): warning CS1633: Unrecognized #pragma directive
                // #pragma
                Diagnostic(ErrorCode.WRN_IllegalPragma, ""),
                // (8,17): warning CS0168: The variable 'x' is declared but never used
                //             int x;      // CS0168
                Diagnostic(ErrorCode.WRN_UnreferencedVar, "x").WithArguments("x"),
                // (9,17): warning CS0219: The variable 'y' is assigned but its value is never used
                //             int y = 0;  // CS0219
                Diagnostic(ErrorCode.WRN_UnreferencedVarAssg, "y").WithArguments("y"),
                // (11,17): warning CS0168: The variable 'z' is declared but never used
                //             int z;
                Diagnostic(ErrorCode.WRN_UnreferencedVar, "z").WithArguments("z"));

            IDictionary<string, ReportDiagnostic> warnings = new Dictionary<string, ReportDiagnostic>();
            warnings.Add(MessageProvider.Instance.GetIdForErrorCode(168), ReportDiagnostic.Error);
            CSharpCompilationOptions option = commonoption.WithSpecificDiagnosticOptions(warnings);
            CreateCompilation(text, options: option).VerifyDiagnostics(
                // (7,8): warning CS1633: Unrecognized #pragma directive
                // #pragma
                Diagnostic(ErrorCode.WRN_IllegalPragma, ""),
                // (8,17): error CS0168: Warning as Error: The variable 'x' is declared but never used
                //             int x;      // CS0168
                Diagnostic(ErrorCode.WRN_UnreferencedVar, "x").WithArguments("x").WithWarningAsError(true),
                // (9,17): warning CS0219: The variable 'y' is assigned but its value is never used
                //             int y = 0;  // CS0219
                Diagnostic(ErrorCode.WRN_UnreferencedVarAssg, "y").WithArguments("y"),
                // (11,17): error CS0168: Warning as Error: The variable 'z' is declared but never used
                //             int z;
                Diagnostic(ErrorCode.WRN_UnreferencedVar, "z").WithArguments("z").WithWarningAsError(true));

            warnings = new Dictionary<string, ReportDiagnostic>();
            warnings.Add(MessageProvider.Instance.GetIdForErrorCode(1633), ReportDiagnostic.Suppress);
            option = commonoption.WithSpecificDiagnosticOptions(warnings);
            CreateCompilation(text, options: option).VerifyDiagnostics(
                // (8,17): warning CS0168: The variable 'x' is declared but never used
                //             int x;      // CS0168
                Diagnostic(ErrorCode.WRN_UnreferencedVar, "x").WithArguments("x"),
                // (9,17): warning CS0219: The variable 'y' is assigned but its value is never used
                //             int y = 0;  // CS0219
                Diagnostic(ErrorCode.WRN_UnreferencedVarAssg, "y").WithArguments("y"),
                // (11,17): warning CS0168: The variable 'z' is declared but never used
                //             int z;
                Diagnostic(ErrorCode.WRN_UnreferencedVar, "z").WithArguments("z"));

            option = commonoption.WithWarningLevel(2);
            CreateCompilation(text, options: option).VerifyDiagnostics(
                // (7,8): warning CS1633: Unrecognized #pragma directive
                // #pragma
                Diagnostic(ErrorCode.WRN_IllegalPragma, ""));
        }

        [Fact]
        public void PragmaWarning_BadSyntax2()
        {
            var text = @"
public class C
{
    public static void Main()
    {
#pragma warning disable 1633
#pragma
        int x;      // CS0168
        int y = 0;  // CS0219
#pragma warning restore
        int z;
    }
}";

            CSharpCompilationOptions commonoption = TestOptions.ReleaseExe;
            CreateCompilation(text, options: commonoption).VerifyDiagnostics(
                // (8,13): warning CS0168: The variable 'x' is declared but never used
                //         int x;      // CS0168
                Diagnostic(ErrorCode.WRN_UnreferencedVar, "x").WithArguments("x"),
                // (9,13): warning CS0219: The variable 'y' is assigned but its value is never used
                //         int y = 0;  // CS0219
                Diagnostic(ErrorCode.WRN_UnreferencedVarAssg, "y").WithArguments("y"),
                // (11,13): warning CS0168: The variable 'z' is declared but never used
                //         int z;
                Diagnostic(ErrorCode.WRN_UnreferencedVar, "z").WithArguments("z"));

            IDictionary<string, ReportDiagnostic> warnings = new Dictionary<string, ReportDiagnostic>();
            warnings.Add(MessageProvider.Instance.GetIdForErrorCode(168), ReportDiagnostic.Error);
            CSharpCompilationOptions option = commonoption.WithSpecificDiagnosticOptions(warnings);
            CreateCompilation(text, options: option).VerifyDiagnostics(
                // (8,13): error CS0168: Warning as Error: The variable 'x' is declared but never used
                //         int x;      // CS0168
                Diagnostic(ErrorCode.WRN_UnreferencedVar, "x").WithArguments("x").WithWarningAsError(true),
                // (9,13): warning CS0219: The variable 'y' is assigned but its value is never used
                //         int y = 0;  // CS0219
                Diagnostic(ErrorCode.WRN_UnreferencedVarAssg, "y").WithArguments("y"),
                // (11,13): error CS0168: Warning as Error: The variable 'z' is declared but never used
                //         int z;
                Diagnostic(ErrorCode.WRN_UnreferencedVar, "z").WithArguments("z").WithWarningAsError(true));

            option = commonoption.WithWarningLevel(2);
            CreateCompilation(text, options: option).VerifyDiagnostics();
        }

        [Fact]
        public void PragmaWarning_BadSyntax3()
        {
            var text = @"

public class C
{
    public static void Main()
   {
#pragma warning
        int x;      // CS0168
        int y = 0;  // CS0219
#pragma warning restore
        int z;
    }
}";

            CSharpCompilationOptions commonoption = TestOptions.ReleaseExe;
            CreateCompilation(text, options: commonoption).VerifyDiagnostics(
                // (7,16): warning CS1634: Expected disable or restore
                // #pragma warning
                Diagnostic(ErrorCode.WRN_IllegalPPWarning, ""),
                // (8,13): warning CS0168: The variable 'x' is declared but never used
                //         int x;      // CS0168
                Diagnostic(ErrorCode.WRN_UnreferencedVar, "x").WithArguments("x"),
                // (9,13): warning CS0219: The variable 'y' is assigned but its value is never used
                //         int y = 0;  // CS0219
                Diagnostic(ErrorCode.WRN_UnreferencedVarAssg, "y").WithArguments("y"),
                // (11,13): warning CS0168: The variable 'z' is declared but never used
                //         int z;
                Diagnostic(ErrorCode.WRN_UnreferencedVar, "z").WithArguments("z"));

            IDictionary<string, ReportDiagnostic> warnings = new Dictionary<string, ReportDiagnostic>();
            warnings.Add(MessageProvider.Instance.GetIdForErrorCode(168), ReportDiagnostic.Error);
            CSharpCompilationOptions option = commonoption.WithSpecificDiagnosticOptions(warnings);
            CreateCompilation(text, options: option).VerifyDiagnostics(
                // (7,16): warning CS1634: Expected disable or restore
                // #pragma warning
                Diagnostic(ErrorCode.WRN_IllegalPPWarning, ""),
                // (8,13): error CS0168: Warning as Error: The variable 'x' is declared but never used
                //         int x;      // CS0168
                Diagnostic(ErrorCode.WRN_UnreferencedVar, "x").WithArguments("x").WithWarningAsError(true),
                // (9,13): warning CS0219: The variable 'y' is assigned but its value is never used
                //         int y = 0;  // CS0219
                Diagnostic(ErrorCode.WRN_UnreferencedVarAssg, "y").WithArguments("y"),
                // (11,13): error CS0168: Warning as Error: The variable 'z' is declared but never used
                //         int z;
                Diagnostic(ErrorCode.WRN_UnreferencedVar, "z").WithArguments("z").WithWarningAsError(true));

            option = commonoption.WithWarningLevel(2);
            CreateCompilation(text, options: option).VerifyDiagnostics(
                // (7,16): warning CS1634: Expected disable or restore
                // #pragma warning
                Diagnostic(ErrorCode.WRN_IllegalPPWarning, ""));
        }

        [Fact]
        public void PragmaWarning_NoValidationForErrorCodes1()
        {
            // Previous versions of the compiler used to report a warning (CS1691)
            // whenever an unrecognized warning code was supplied in a #pragma directive.
            // We no longer generate a warning in such cases.
            var text = @"
public class C
{
    public static void Main()
    {
#pragma warning disable 1
#pragma warning disable CS168
        int x;      // CS0168
        int y = 0;  // CS0219
#pragma warning restore all
        int z;
    }
}";

            CSharpCompilationOptions commonoption = TestOptions.ReleaseExe;
            CreateCompilation(text, options: commonoption).VerifyDiagnostics(
                // (7,13): warning CS0168: The variable 'x' is declared but never used
                //         int x;      // CS0168
                Diagnostic(ErrorCode.WRN_UnreferencedVar, "x").WithArguments("x"),
                // (8,13): warning CS0219: The variable 'y' is assigned but its value is never used
                //         int y = 0;  // CS0219
                Diagnostic(ErrorCode.WRN_UnreferencedVarAssg, "y").WithArguments("y"),
                // (10,13): warning CS0168: The variable 'z' is declared but never used
                //         int z;
                Diagnostic(ErrorCode.WRN_UnreferencedVar, "z").WithArguments("z"));

            IDictionary<string, ReportDiagnostic> warnings = new Dictionary<string, ReportDiagnostic>();
            warnings.Add(MessageProvider.Instance.GetIdForErrorCode(168), ReportDiagnostic.Error);
            CSharpCompilationOptions option = commonoption.WithSpecificDiagnosticOptions(warnings);
            CreateCompilation(text, options: option).VerifyDiagnostics(
                // (7,13): error CS0168: Warning as Error: The variable 'x' is declared but never used
                //         int x;      // CS0168
                Diagnostic(ErrorCode.WRN_UnreferencedVar, "x").WithArguments("x").WithWarningAsError(true),
                // (8,13): warning CS0219: The variable 'y' is assigned but its value is never used
                //         int y = 0;  // CS0219
                Diagnostic(ErrorCode.WRN_UnreferencedVarAssg, "y").WithArguments("y"),
                // (10,13): error CS0168: Warning as Error: The variable 'z' is declared but never used
                //         int z;
                Diagnostic(ErrorCode.WRN_UnreferencedVar, "z").WithArguments("z").WithWarningAsError(true));

            option = commonoption.WithWarningLevel(2);
            CreateCompilation(text, options: option).VerifyDiagnostics();
        }

        [Fact]
        public void PragmaWarning_NoValidationForErrorCodes2()
        {
            // Previous versions of the compiler used to report a warning (CS1691)
            // whenever an unrecognized warning code was supplied in a #pragma directive.
            // We no longer generate a warning in such cases.
            var text = @"

public class C
{
    public static void Main()
    {
#pragma warning disable CS0001, 168, all
        int x;      // CS0168
        int y = 0;  // CS0219
#pragma warning restore
        int z;
    }
}";

            CSharpCompilationOptions commonoption = TestOptions.ReleaseExe;
            CreateCompilation(text, options: commonoption).VerifyDiagnostics(
                // (9,13): warning CS0219: The variable 'y' is assigned but its value is never used
                //         int y = 0;  // CS0219
                Diagnostic(ErrorCode.WRN_UnreferencedVarAssg, "y").WithArguments("y"),
                // (11,13): warning CS0168: The variable 'z' is declared but never used
                //         int z;
                Diagnostic(ErrorCode.WRN_UnreferencedVar, "z").WithArguments("z"));

            IDictionary<string, ReportDiagnostic> warnings = new Dictionary<string, ReportDiagnostic>();
            warnings.Add(MessageProvider.Instance.GetIdForErrorCode(168), ReportDiagnostic.Error);
            CSharpCompilationOptions option = commonoption.WithSpecificDiagnosticOptions(warnings);
            CreateCompilation(text, options: option).VerifyDiagnostics(
                // (9,13): warning CS0219: The variable 'y' is assigned but its value is never used
                //         int y = 0;  // CS0219
                Diagnostic(ErrorCode.WRN_UnreferencedVarAssg, "y").WithArguments("y"),
                // (11,13): error CS0168: Warning as Error: The variable 'z' is declared but never used
                //         int z;
                Diagnostic(ErrorCode.WRN_UnreferencedVar, "z").WithArguments("z").WithWarningAsError(true));

            option = commonoption.WithWarningLevel(2);
            CreateCompilation(text, options: option).VerifyDiagnostics();
        }

        [Fact]
        public void PragmaWarning_NoValidationForErrorCodes3()
        {
            // Previous versions of the compiler used to report a warning (CS1691)
            // whenever an unrecognized warning code was supplied in a #pragma directive.
            // We no longer generate a warning in such cases.
            var text = @"
public class C
{
    public static void Main()
    {
#pragma warning disable
        int x;      // CS0168
        int y = 0;  // CS0219
#pragma warning restore 1
        int z;
    }
}";

            CSharpCompilationOptions commonoption = TestOptions.ReleaseExe;
            CreateCompilation(text, options: commonoption).VerifyDiagnostics();

            IDictionary<string, ReportDiagnostic> warnings = new Dictionary<string, ReportDiagnostic>();
            warnings.Add(MessageProvider.Instance.GetIdForErrorCode(168), ReportDiagnostic.Error);
            CSharpCompilationOptions option = commonoption.WithSpecificDiagnosticOptions(warnings);
            CreateCompilation(text, options: option).VerifyDiagnostics();

            option = commonoption.WithWarningLevel(2);
            CreateCompilation(text, options: option).VerifyDiagnostics();
        }

        [Fact]
        public void PragmaWarning_OnlyRestoreWithoutDisableIsNoOp()
        {
            var text = @"

public class C
{
    public static void Main()
    {
#pragma warning restore
        int x;      // CS0168
        int y = 0;  // CS0219
    }
}";

            CSharpCompilationOptions commonoption = TestOptions.ReleaseExe;
            CreateCompilation(text, options: commonoption).VerifyDiagnostics(
                // (8,13): warning CS0168: The variable 'x' is declared but never used
                //         int x;      // CS0168
                Diagnostic(ErrorCode.WRN_UnreferencedVar, "x").WithArguments("x"),
                // (9,13): warning CS0219: The variable 'y' is assigned but its value is never used
                //         int y = 0;  // CS0219
                Diagnostic(ErrorCode.WRN_UnreferencedVarAssg, "y").WithArguments("y"));

            IDictionary<string, ReportDiagnostic> warnings = new Dictionary<string, ReportDiagnostic>();
            warnings.Add(MessageProvider.Instance.GetIdForErrorCode(168), ReportDiagnostic.Error);
            CSharpCompilationOptions option = commonoption.WithSpecificDiagnosticOptions(warnings);
            CreateCompilation(text, options: option).VerifyDiagnostics(
                // (8,13): error CS0168: Warning as Error: The variable 'x' is declared but never used
                //         int x;      // CS0168
                Diagnostic(ErrorCode.WRN_UnreferencedVar, "x").WithArguments("x").WithWarningAsError(true),
                // (9,13): warning CS0219: The variable 'y' is assigned but its value is never used
                //         int y = 0;  // CS0219
                Diagnostic(ErrorCode.WRN_UnreferencedVarAssg, "y").WithArguments("y"));

            warnings[MessageProvider.Instance.GetIdForErrorCode(168)] = ReportDiagnostic.Suppress;
            option = commonoption.WithSpecificDiagnosticOptions(warnings);
            CreateCompilation(text, options: option).VerifyDiagnostics(
                // (9,13): warning CS0219: The variable 'y' is assigned but its value is never used
                //         int y = 0;  // CS0219
                Diagnostic(ErrorCode.WRN_UnreferencedVarAssg, "y").WithArguments("y"));

            option = commonoption.WithWarningLevel(2);
            CreateCompilation(text, options: option).VerifyDiagnostics();
        }

        [Fact]
        public void PragmaWarning_StringLiteralsAreNotAllowed()
        {
            var text = @"

public class C
{
    public static void Main()
    {
#pragma warning disable ""CS0168
        int x;      // CS0168
        int y = 0;  // CS0219
#pragma warning restore
    }
}";
            CSharpCompilationOptions commonoption = TestOptions.ReleaseExe;
            CreateCompilation(text, options: commonoption).VerifyDiagnostics(
                // (7,25): warning CS1072: Expected identifier or numeric literal.
                // #pragma warning disable "CS0168
                Diagnostic(ErrorCode.WRN_IdentifierOrNumericLiteralExpected, @"""CS0168").WithLocation(7, 25),
                // (8,13): warning CS0168: The variable 'x' is declared but never used
                //         int x;      // CS0168
                Diagnostic(ErrorCode.WRN_UnreferencedVar, "x").WithArguments("x"),
                // (9,13): warning CS0219: The variable 'y' is assigned but its value is never used
                //         int y = 0;  // CS0219
                Diagnostic(ErrorCode.WRN_UnreferencedVarAssg, "y").WithArguments("y"));

            var warnings = new Dictionary<string, ReportDiagnostic>();
            warnings.Add(MessageProvider.Instance.GetIdForErrorCode(168), ReportDiagnostic.Error);
            CSharpCompilationOptions option = commonoption.WithSpecificDiagnosticOptions(warnings);
            CreateCompilation(text, options: option).VerifyDiagnostics(
                // (7,25): warning CS1072: Expected identifier or numeric literal.
                // #pragma warning disable "CS0168
                Diagnostic(ErrorCode.WRN_IdentifierOrNumericLiteralExpected, @"""CS0168").WithLocation(7, 25),
                // (8,13): error CS0168: Warning as Error: The variable 'x' is declared but never used
                //         int x;      // CS0168
                Diagnostic(ErrorCode.WRN_UnreferencedVar, "x").WithArguments("x").WithWarningAsError(true),
                // (9,13): warning CS0219: The variable 'y' is assigned but its value is never used
                //         int y = 0;  // CS0219
                Diagnostic(ErrorCode.WRN_UnreferencedVarAssg, "y").WithArguments("y"));

            warnings[MessageProvider.Instance.GetIdForErrorCode(168)] = ReportDiagnostic.Suppress;
            option = commonoption.WithSpecificDiagnosticOptions(warnings);
            CreateCompilation(text, options: option).VerifyDiagnostics(
                // (7,25): warning CS1072: Expected identifier or numeric literal.
                // #pragma warning disable "CS0168
                Diagnostic(ErrorCode.WRN_IdentifierOrNumericLiteralExpected, @"""CS0168").WithLocation(7, 25),
                // (9,13): warning CS0219: The variable 'y' is assigned but its value is never used
                //         int y = 0;  // CS0219
                Diagnostic(ErrorCode.WRN_UnreferencedVarAssg, "y").WithArguments("y"));

            option = commonoption.WithWarningLevel(2);
            CreateCompilation(text, options: option).VerifyDiagnostics(
                // (7,25): warning CS1072: Expected identifier or numeric literal.
                // #pragma warning disable "CS0168
                Diagnostic(ErrorCode.WRN_IdentifierOrNumericLiteralExpected, @"""CS0168").WithLocation(7, 25));
        }

        [Fact]
        public void PragmaWarning_MostKeywordsAreAllowedAsErrorCodes()
        {
            // Lexing / parsing of identifiers inside #pragma is identical to that inside #define for the below cases.
            // The #define cases below also produce no errors in previous versions of the compiler.
            var text = @"
#define class
#define static
#define int
#define public
#define null
#define warning
#define define
public class C
{
    public static void Main()
    {
#pragma warning disable class, static, int
        int x;      // CS0168
        int y = 0;  // CS0219
#pragma warning restore warning
#pragma warning restore public, null, define
    }
}";
            CSharpCompilationOptions commonoption = TestOptions.ReleaseExe;
            CreateCompilation(text, options: commonoption).VerifyDiagnostics(
                // (12,13): warning CS0168: The variable 'x' is declared but never used
                //         int x;      // CS0168
                Diagnostic(ErrorCode.WRN_UnreferencedVar, "x").WithArguments("x").WithLocation(14, 13),
                // (13,13): warning CS0219: The variable 'y' is assigned but its value is never used
                //         int y = 0;  // CS0219
                Diagnostic(ErrorCode.WRN_UnreferencedVarAssg, "y").WithArguments("y").WithLocation(15, 13));
        }

        /// <remarks>
        /// See <see cref="SyntaxFacts.IsPreprocessorContextualKeyword"/>.
        /// </remarks>
        [Fact]
        public void PragmaWarning_SomeKeywordsAreNotAllowedAsErrorCodes()
        {
            // A small number of keywords are not legal as error codes inside #pragma. This is because
            // the lexer processes these keywords specially inside preprocessor directives i.e. it returns
            // keyword tokens instead of identifier tokens for these.
            // Lexing / parsing of identifiers inside #pragma is identical to that inside #define for the below cases.
            // The #define cases below also produce identical errors in previous versions of the compiler.
            var text = @"
#define true
#define default
#define hidden
#define disable
#define checksum
#define restore
#define false
public class C
{
    public static void Main()
    {
#pragma warning disable true
#pragma warning disable default
#pragma warning disable hidden
#pragma warning disable disable
#pragma warning restore checksum
#pragma warning restore restore
#pragma warning restore false
    }
}";
            CSharpCompilationOptions commonoption = TestOptions.ReleaseExe;
            CreateCompilation(text, options: commonoption).VerifyDiagnostics(
                // (2,9): error CS1001: Identifier expected
                // #define true
                Diagnostic(ErrorCode.ERR_IdentifierExpected, "true").WithLocation(2, 9),
                // (3,9): error CS1001: Identifier expected
                // #define default
                Diagnostic(ErrorCode.ERR_IdentifierExpected, "default").WithLocation(3, 9),
                // (4,9): error CS1001: Identifier expected
                // #define hidden
                Diagnostic(ErrorCode.ERR_IdentifierExpected, "hidden").WithLocation(4, 9),
                // (5,9): error CS1001: Identifier expected
                // #define disable
                Diagnostic(ErrorCode.ERR_IdentifierExpected, "disable").WithLocation(5, 9),
                // (6,9): error CS1001: Identifier expected
                // #define checksum
                Diagnostic(ErrorCode.ERR_IdentifierExpected, "checksum").WithLocation(6, 9),
                // (7,9): error CS1001: Identifier expected
                // #define restore
                Diagnostic(ErrorCode.ERR_IdentifierExpected, "restore").WithLocation(7, 9),
                // (8,9): error CS1001: Identifier expected
                // #define false
                Diagnostic(ErrorCode.ERR_IdentifierExpected, "false").WithLocation(8, 9),
                // (13,25): warning CS1072: Expected identifier or numeric literal.
                // #pragma warning disable true
                Diagnostic(ErrorCode.WRN_IdentifierOrNumericLiteralExpected, "true").WithLocation(13, 25),
                // (14,25): warning CS1072: Expected identifier or numeric literal.
                // #pragma warning disable default
                Diagnostic(ErrorCode.WRN_IdentifierOrNumericLiteralExpected, "default").WithLocation(14, 25),
                // (15,25): warning CS1072: Expected identifier or numeric literal.
                // #pragma warning disable hidden
                Diagnostic(ErrorCode.WRN_IdentifierOrNumericLiteralExpected, "hidden").WithLocation(15, 25),
                // (16,25): warning CS1072: Expected identifier or numeric literal.
                // #pragma warning disable disable
                Diagnostic(ErrorCode.WRN_IdentifierOrNumericLiteralExpected, "disable").WithLocation(16, 25),
                // (17,25): warning CS1072: Expected identifier or numeric literal.
                // #pragma warning restore checksum
                Diagnostic(ErrorCode.WRN_IdentifierOrNumericLiteralExpected, "checksum").WithLocation(17, 25),
                // (18,25): warning CS1072: Expected identifier or numeric literal.
                // #pragma warning restore restore
                Diagnostic(ErrorCode.WRN_IdentifierOrNumericLiteralExpected, "restore").WithLocation(18, 25),
                // (19,25): warning CS1072: Expected identifier or numeric literal.
                // #pragma warning restore false
                Diagnostic(ErrorCode.WRN_IdentifierOrNumericLiteralExpected, "false").WithLocation(19, 25));
        }

        [Fact]
        public void PragmaWarning_VeryLongIdentifiersAreAllowed()
        {
            var text = @"
#define __A_123456789012345678901234567890123456789012345678901234567890123456789012345678901234567890123456789012345678901234567890123456789023456789012345678901234567890123456789012345678901234567890123456789012345678901234567890123456789012345678901234567890123456789012345678901234567890123456789012345678901234567890123456789012345678901234567890123456789012345678901234567890123456789012345678902345678901234567890123456789012345678901234567890123456789012345678901234567890123456789012345678901234567890123456789012345678901234567890123456789012345678901234567890123456789012345678901234567890123456789012345678901234567890123456789012345678901234567890234567890123456789012345678901234567890123456789012345678901234567890123456789012345678901234567890123456789012345678901234567890123456789012345678901234567890123456789012345678901234567890123456789012345678901234567890123456789012345678901234567890123456789023456789012345678901234567890123456789012345678901234567890123456789012345678901234567890123456789012345678901234567890123456789012345678901234567890123456789012345678901234567890123456789012345678901234567890123456789012345678901234567890123456789012345678902345678901234567890123456789012345678901234567890123456789012345678901234567890123456789012345678901234567890123456789012345678901234567890123456789012345678901234567890123456789012345678901234567890123456789012345678901234567890123456789012345678901234567890234567890123456789012345678901234567890123456789012345678901234567890123456789012345678901234567890123456789012345678901234567890123456789012345678901234567890123456789012345678901234567890123456789012345678901234567890123456789012345678901234567890123456789023456789012345678901234567890123456789012345678901234567890123456789012345678901234567890123456789012345678901234567890123456789012345678901234567890123456789012345678901234567890123456789012345678901234567890123456789012345678901234567890123456789012345678902345678901234567890123456789012345678901234567890123456789012345678901234567890123456789012345678901234567890123456789012345678901234567890123456789012345678901234567890123456789012345678901234567890123456789012345678901234567890123456789012345678901234567890234567890123456789012345678901234567890123456789012345678901234567890123456789012345678901234567890123456789012345678901234567890
public class C
{
    public static void Main()
    {
#pragma warning disable __B_123456789012345678901234567890123456789012345678901234567890123456789012345678901234567890123456789012345678901234567890123456789023456789012345678901234567890123456789012345678901234567890123456789012345678901234567890123456789012345678901234567890123456789012345678901234567890123456789012345678901234567890123456789012345678901234567890123456789012345678901234567890123456789012345678902345678901234567890123456789012345678901234567890123456789012345678901234567890123456789012345678901234567890123456789012345678901234567890123456789012345678901234567890123456789012345678901234567890123456789012345678901234567890123456789012345678901234567890234567890123456789012345678901234567890123456789012345678901234567890123456789012345678901234567890123456789012345678901234567890123456789012345678901234567890123456789012345678901234567890123456789012345678901234567890123456789012345678901234567890123456789023456789012345678901234567890123456789012345678901234567890123456789012345678901234567890123456789012345678901234567890123456789012345678901234567890123456789012345678901234567890123456789012345678901234567890123456789012345678901234567890123456789012345678902345678901234567890123456789012345678901234567890123456789012345678901234567890123456789012345678901234567890123456789012345678901234567890123456789012345678901234567890123456789012345678901234567890123456789012345678901234567890123456789012345678901234567890234567890123456789012345678901234567890123456789012345678901234567890123456789012345678901234567890123456789012345678901234567890123456789012345678901234567890123456789012345678901234567890123456789012345678901234567890123456789012345678901234567890123456789023456789012345678901234567890123456789012345678901234567890123456789012345678901234567890123456789012345678901234567890123456789012345678901234567890123456789012345678901234567890123456789012345678901234567890123456789012345678901234567890123456789012345678902345678901234567890123456789012345678901234567890123456789012345678901234567890123456789012345678901234567890123456789012345678901234567890123456789012345678901234567890123456789012345678901234567890123456789012345678901234567890123456789012345678901234567890234567890123456789012345678901234567890123456789012345678901234567890123456789012345678901234567890123456789012345678901234567890, CS0168, CS0219
        int x;      // CS0168
        int y = 0;  // CS0219
#pragma warning restore __B_123456789012345678901234567890123456789012345678901234567890123456789012345678901234567890123456789012345678901234567890123456789023456789012345678901234567890123456789012345678901234567890123456789012345678901234567890123456789012345678901234567890123456789012345678901234567890123456789012345678901234567890123456789012345678901234567890123456789012345678901234567890123456789012345678902345678901234567890123456789012345678901234567890123456789012345678901234567890123456789012345678901234567890123456789012345678901234567890123456789012345678901234567890123456789012345678901234567890123456789012345678901234567890123456789012345678901234567890234567890123456789012345678901234567890123456789012345678901234567890123456789012345678901234567890123456789012345678901234567890123456789012345678901234567890123456789012345678901234567890123456789012345678901234567890123456789012345678901234567890123456789023456789012345678901234567890123456789012345678901234567890123456789012345678901234567890123456789012345678901234567890123456789012345678901234567890123456789012345678901234567890123456789012345678901234567890123456789012345678901234567890123456789012345678902345678901234567890123456789012345678901234567890123456789012345678901234567890123456789012345678901234567890123456789012345678901234567890123456789012345678901234567890123456789012345678901234567890123456789012345678901234567890123456789012345678901234567890234567890123456789012345678901234567890123456789012345678901234567890123456789012345678901234567890123456789012345678901234567890123456789012345678901234567890123456789012345678901234567890123456789012345678901234567890123456789012345678901234567890123456789023456789012345678901234567890123456789012345678901234567890123456789012345678901234567890123456789012345678901234567890123456789012345678901234567890123456789012345678901234567890123456789012345678901234567890123456789012345678901234567890123456789012345678902345678901234567890123456789012345678901234567890123456789012345678901234567890123456789012345678901234567890123456789012345678901234567890123456789012345678901234567890123456789012345678901234567890123456789012345678901234567890123456789012345678901234567890234567890123456789012345678901234567890123456789012345678901234567890123456789012345678901234567890123456789012345678901234567890, CS0168, CS0219
    }
}";
            CSharpCompilationOptions commonoption = TestOptions.ReleaseExe;
            CreateCompilation(text, options: commonoption).VerifyDiagnostics();

            var nodes = ParseWithRoundTripCheck(text).GetRoot().DescendantNodes(descendIntoTrivia: true);
            var defineName = nodes.OfType<Syntax.DefineDirectiveTriviaSyntax>().Single().Name;
            var errorCodeName = nodes.OfType<Syntax.PragmaWarningDirectiveTriviaSyntax>().First()
                                     .ErrorCodes.OfType<Syntax.IdentifierNameSyntax>().First().Identifier;

            // Lexing / parsing of identifiers inside #pragma warning directives is identical
            // to that inside #define directives except that very long identifiers inside #define
            // are truncated to 128 characters to maintain backwards compatibility with previous
            // versions of the compiler.
            Assert.Equal(128, defineName.ValueText.Length);
            Assert.Equal(2335, defineName.Text.Length);

            // Since support for identifiers inside #pragma warning directives is new, 
            // we don't have any backwards compatibility constraints. So we can preserve the
            // identifier exactly as it appears in source.
            Assert.Equal(2335, errorCodeName.ValueText.Length);
            Assert.Equal(2335, errorCodeName.Text.Length);
        }

        [Fact]
        public void PragmaWarning_EscapedKeywordsAreNotAllowedAsErrorCodes()
        {
            var text = @"
#define @true
#define @class
public class C
{
    public static void Main()
    {
#pragma warning disable @true
#pragma warning restore @class
    }
}";
            CSharpCompilationOptions commonoption = TestOptions.ReleaseExe;
            CreateCompilation(text, options: commonoption).VerifyDiagnostics(
                // (2,9): error CS1001: Identifier expected
                // #define @true
                Diagnostic(ErrorCode.ERR_IdentifierExpected, "@").WithLocation(2, 9),
                // (3,9): error CS1001: Identifier expected
                // #define @class
                Diagnostic(ErrorCode.ERR_IdentifierExpected, "@").WithLocation(3, 9),
                // (8,25): warning CS1072: Expected identifier or numeric literal.
                // #pragma warning disable @true
                Diagnostic(ErrorCode.WRN_IdentifierOrNumericLiteralExpected, "@").WithLocation(8, 25),
                // (9,25): warning CS1072: Expected identifier or numeric literal.
                // #pragma warning restore @class
                Diagnostic(ErrorCode.WRN_IdentifierOrNumericLiteralExpected, "@").WithLocation(9, 25));
        }

        [Fact]
        public void PragmaWarning_ExpressionsAreNotAllowedAsErrorCodes()
        {
            var text = @"
public class C
{
    public static void Main()
    {
#pragma warning disable CS0168 + CS0219
        int x;      // CS0168
        int y = 0;  // CS0219
#pragma warning restore CS0168.Empty

#pragma warning disable (CS0168)
        int z;      // CS0168
#pragma warning restore -168
#pragma warning restore 168.1
#pragma warning restore 168L
    }
}";
            CSharpCompilationOptions commonoption = TestOptions.ReleaseExe;
            CreateCompilation(text, options: commonoption).VerifyDiagnostics(
                // (6,32): warning CS1696: Single-line comment or end-of-line expected
                // #pragma warning disable CS0168 + CS0219
                Diagnostic(ErrorCode.WRN_EndOfPPLineExpected, "+").WithLocation(6, 32),
                // (9,31): warning CS1696: Single-line comment or end-of-line expected
                // #pragma warning restore CS0168.Empty
                Diagnostic(ErrorCode.WRN_EndOfPPLineExpected, ".").WithLocation(9, 31),
                // (11,25): warning CS1072: Expected identifier or numeric literal.
                // #pragma warning disable (CS0168)
                Diagnostic(ErrorCode.WRN_IdentifierOrNumericLiteralExpected, "(").WithLocation(11, 25),
                // (13,25): warning CS1072: Expected identifier or numeric literal.
                // #pragma warning restore -168
                Diagnostic(ErrorCode.WRN_IdentifierOrNumericLiteralExpected, "-").WithLocation(13, 25),
                // (14,28): warning CS1696: Single-line comment or end-of-line expected
                // #pragma warning restore 168.1
                Diagnostic(ErrorCode.WRN_EndOfPPLineExpected, ".").WithLocation(14, 28),
                // (15,28): warning CS1696: Single-line comment or end-of-line expected
                // #pragma warning restore 168L
                Diagnostic(ErrorCode.WRN_EndOfPPLineExpected, "L").WithLocation(15, 28),
                // (8,13): warning CS0219: The variable 'y' is assigned but its value is never used
                //         int y = 0;  // CS0219
                Diagnostic(ErrorCode.WRN_UnreferencedVarAssg, "y").WithArguments("y").WithLocation(8, 13),
                // (12,13): warning CS0168: The variable 'z' is declared but never used
                //         int z;
                Diagnostic(ErrorCode.WRN_UnreferencedVar, "z").WithArguments("z").WithLocation(12, 13));
        }

        [Fact]
        public void PragmaWarning_WarningsForBadPragmaSyntaxCanBeSuppressed()
        {
            var text = @"
public class C
{
    public static void Main()
    {
#pragma warning disable CS1072, CS1634
#pragma warning disable ~class
#pragma warning restore ""CS0219
#pragma warning blah
#pragma warning restore

#pragma warning disable @class
#pragma warning restore ""CS0168
#pragma warning blah
    }
}";
            CSharpCompilationOptions commonoption = TestOptions.ReleaseExe;
            CreateCompilation(text, options: commonoption).VerifyDiagnostics(
                // (12,25): warning CS1072: Expected identifier or numeric literal.
                // #pragma warning disable @class
                Diagnostic(ErrorCode.WRN_IdentifierOrNumericLiteralExpected, "@").WithLocation(12, 25),
                // (13,25): warning CS1072: Expected identifier or numeric literal.
                // #pragma warning restore "CS0168
                Diagnostic(ErrorCode.WRN_IdentifierOrNumericLiteralExpected, @"""CS0168").WithLocation(13, 25),
                // (14,17): warning CS1634: Expected disable or restore
                // #pragma warning blah
                Diagnostic(ErrorCode.WRN_IllegalPPWarning, "blah").WithLocation(14, 17));
        }

        [Fact]
        public void PragmaWarning_ErrorsCantBeSuppressed()
        {
            var text = @"
public class C
{
    public static void Main()
    {
#pragma warning disable CS0029
        int x = string.Empty;
#pragma warning restore CS0029
#pragma warning disable 29
        int y = string.Empty;
#pragma warning restore 29

    }
}";
            CSharpCompilationOptions commonoption = TestOptions.ReleaseExe;
            CreateCompilation(text, options: commonoption).VerifyDiagnostics(
                // (7,17): error CS0029: Cannot implicitly convert type 'string' to 'int'
                //         int x = string.Empty;
                Diagnostic(ErrorCode.ERR_NoImplicitConv, "string.Empty").WithArguments("string", "int").WithLocation(7, 17),
                // (10,17): error CS0029: Cannot implicitly convert type 'string' to 'int'
                //         int y = string.Empty;
                Diagnostic(ErrorCode.ERR_NoImplicitConv, "string.Empty").WithArguments("string", "int").WithLocation(10, 17));
        }

        [Fact]
        public void PragmaWarning_MissingErrorCodes()
        {
            var text = @"
public class C
{
    public static void Main()
    {
#pragma warning disable ,
        int x;      // CS0168
#pragma warning restore , ,
        int z;
    }
}";

            CSharpCompilationOptions commonoption = TestOptions.ReleaseExe;
            CreateCompilation(text, options: commonoption).VerifyDiagnostics(
                // (6,25): warning CS1072: Expected identifier or numeric literal.
                // #pragma warning disable ,
                Diagnostic(ErrorCode.WRN_IdentifierOrNumericLiteralExpected, ","),
                // (8,25): warning CS1072: Expected identifier or numeric literal.
                // #pragma warning restore , ,
                Diagnostic(ErrorCode.WRN_IdentifierOrNumericLiteralExpected, ","),
                // (8,27): warning CS1072: Expected identifier or numeric literal.
                // #pragma warning restore , ,
                Diagnostic(ErrorCode.WRN_IdentifierOrNumericLiteralExpected, ","),
                // (7,13): warning CS0168: The variable 'x' is declared but never used
                //         int x;      // CS0168
                Diagnostic(ErrorCode.WRN_UnreferencedVar, "x").WithArguments("x"),
                // (9,13): warning CS0168: The variable 'z' is declared but never used
                //         int z;
                Diagnostic(ErrorCode.WRN_UnreferencedVar, "z").WithArguments("z"));

            var warnings = new Dictionary<string, ReportDiagnostic>();
            warnings.Add(MessageProvider.Instance.GetIdForErrorCode(168), ReportDiagnostic.Error);
            CSharpCompilationOptions option = commonoption.WithSpecificDiagnosticOptions(warnings);
            CreateCompilation(text, options: option).VerifyDiagnostics(
                // (6,25): warning CS1072: Expected identifier or numeric literal.
                // #pragma warning disable ,
                Diagnostic(ErrorCode.WRN_IdentifierOrNumericLiteralExpected, ","),
                // (8,25): warning CS1072: Expected identifier or numeric literal.
                // #pragma warning restore , ,
                Diagnostic(ErrorCode.WRN_IdentifierOrNumericLiteralExpected, ","),
                // (8,27): warning CS1072: Expected identifier or numeric literal.
                // #pragma warning restore , ,
                Diagnostic(ErrorCode.WRN_IdentifierOrNumericLiteralExpected, ","),
                // (7,13): error CS0168: Warning as Error: The variable 'x' is declared but never used
                //         int x;      // CS0168
                Diagnostic(ErrorCode.WRN_UnreferencedVar, "x").WithArguments("x").WithWarningAsError(true),
                // (9,13): error CS0168: Warning as Error: The variable 'z' is declared but never used
                //         int z;
                Diagnostic(ErrorCode.WRN_UnreferencedVar, "z").WithArguments("z").WithWarningAsError(true));

            warnings[MessageProvider.Instance.GetIdForErrorCode(168)] = ReportDiagnostic.Suppress;
            option = commonoption.WithSpecificDiagnosticOptions(warnings);
            CreateCompilation(text, options: option).VerifyDiagnostics(
                // (6,25): warning CS1072: Expected identifier or numeric literal.
                // #pragma warning disable ,
                Diagnostic(ErrorCode.WRN_IdentifierOrNumericLiteralExpected, ","),
                // (8,25): warning CS1072: Expected identifier or numeric literal.
                // #pragma warning restore , ,
                Diagnostic(ErrorCode.WRN_IdentifierOrNumericLiteralExpected, ","),
                // (8,27): warning CS1072: Expected identifier or numeric literal.
                // #pragma warning restore , ,
                Diagnostic(ErrorCode.WRN_IdentifierOrNumericLiteralExpected, ","));

            option = commonoption.WithWarningLevel(2);
            CreateCompilation(text, options: option).VerifyDiagnostics(
                // (6,25): warning CS1072: Expected identifier or numeric literal.
                // #pragma warning disable ,
                Diagnostic(ErrorCode.WRN_IdentifierOrNumericLiteralExpected, ","),
                // (8,25): warning CS1072: Expected identifier or numeric literal.
                // #pragma warning restore , ,
                Diagnostic(ErrorCode.WRN_IdentifierOrNumericLiteralExpected, ","),
                // (8,27): warning CS1072: Expected identifier or numeric literal.
                // #pragma warning restore , ,
                Diagnostic(ErrorCode.WRN_IdentifierOrNumericLiteralExpected, ","));
        }

        [WorkItem(546814, "http://vstfdevdiv:8080/DevDiv2/DevDiv/_workitems/edit/546814")]
        [Fact]
        public void PragmaWarning_NoValidationForErrorCodes4()
        {
            // Previous versions of the compiler used to report a warning (CS1691)
            // whenever an unrecognized warning code was supplied in a #pragma directive.
            // We no longer generate a warning in such cases.
            var text = @"
using System;

class Program
{
#pragma warning disable 1691
#pragma warning disable 59526
        public static void Main() { Console.Read(); }

#pragma warning restore 1691, 56529
} ";

            CSharpCompilationOptions commonoption = TestOptions.ReleaseExe;
            CreateCompilation(text, options: commonoption).VerifyDiagnostics();
        }

        [WorkItem(546814, "http://vstfdevdiv:8080/DevDiv2/DevDiv/_workitems/edit/546814")]
        [Fact]
        public void PragmaWarning_NoValidationForErrorCodes5()
        {
            // Previous versions of the compiler used to report a warning (CS1691)
            // whenever an unrecognized warning code was supplied in a #pragma directive.
            // We no longer generate a warning in such cases.
            var text = @"
using System;

class Program
{
#pragma warning disable 1691, 59526
        public static void Main() { Console.Read(); }

#pragma warning restore 1691, 56529
} ";

            CSharpCompilationOptions commonoption = TestOptions.ReleaseExe;
            CreateCompilation(text, options: commonoption).VerifyDiagnostics();
        }

        [Fact]
        public void PragmaWarningDirectiveMap()
        {
            var text = @"
using System;
public class C
{
#pragma warning disable 
    public static void Main()
#pragma warning restore 168
    {
        int x;
#pragma warning disable CS0168
        int y;      // CS0168
#pragma warning restore
        int z = 0;  // CS0219
    }
}";
            SyntaxTree syntaxTree = SyntaxFactory.ParseSyntaxTree(text, path: "goo.cs");
            Assert.Equal(ReportDiagnostic.Default, syntaxTree.GetPragmaDirectiveWarningState(MessageProvider.Instance.GetIdForErrorCode(168), GetSpanIn(syntaxTree, "public class").Start));
            Assert.Equal(ReportDiagnostic.Suppress, syntaxTree.GetPragmaDirectiveWarningState(MessageProvider.Instance.GetIdForErrorCode(168), GetSpanIn(syntaxTree, "public static").Start));
            Assert.Equal(ReportDiagnostic.Suppress, syntaxTree.GetPragmaDirectiveWarningState(MessageProvider.Instance.GetIdForErrorCode(219), GetSpanIn(syntaxTree, "public static").Start));
            Assert.Equal(ReportDiagnostic.Default, syntaxTree.GetPragmaDirectiveWarningState(MessageProvider.Instance.GetIdForErrorCode(168), GetSpanIn(syntaxTree, "int x").Start));
            Assert.Equal(ReportDiagnostic.Suppress, syntaxTree.GetPragmaDirectiveWarningState(MessageProvider.Instance.GetIdForErrorCode(219), GetSpanIn(syntaxTree, "int x").Start));
            Assert.Equal(ReportDiagnostic.Suppress, syntaxTree.GetPragmaDirectiveWarningState(MessageProvider.Instance.GetIdForErrorCode(168), GetSpanIn(syntaxTree, "int y").Start));
            Assert.Equal(ReportDiagnostic.Suppress, syntaxTree.GetPragmaDirectiveWarningState(MessageProvider.Instance.GetIdForErrorCode(219), GetSpanIn(syntaxTree, "int y").Start));
            Assert.Equal(ReportDiagnostic.Default, syntaxTree.GetPragmaDirectiveWarningState(MessageProvider.Instance.GetIdForErrorCode(168), GetSpanIn(syntaxTree, "int z").Start));
            Assert.Equal(ReportDiagnostic.Default, syntaxTree.GetPragmaDirectiveWarningState(MessageProvider.Instance.GetIdForErrorCode(219), GetSpanIn(syntaxTree, "int z").Start));
        }

        [Fact]
        public void PragmaWarningDirectiveMapWithIfDirective()
        {
            var text = @"
using System;
class Program
{
    static void Main(string[] args)
    {
#pragma warning disable
        var x = 10;
#if false
#pragma warning restore
#endif
        var y = 10;
    }
}";
            SyntaxTree syntaxTree = SyntaxFactory.ParseSyntaxTree(text, path: "goo.cs");
            Assert.Equal(ReportDiagnostic.Default, syntaxTree.GetPragmaDirectiveWarningState(MessageProvider.Instance.GetIdForErrorCode(168), GetSpanIn(syntaxTree, "static void").Start));
            Assert.Equal(ReportDiagnostic.Suppress, syntaxTree.GetPragmaDirectiveWarningState(MessageProvider.Instance.GetIdForErrorCode(168), GetSpanIn(syntaxTree, "var x").Start));
            Assert.Equal(ReportDiagnostic.Suppress, syntaxTree.GetPragmaDirectiveWarningState(MessageProvider.Instance.GetIdForErrorCode(219), GetSpanIn(syntaxTree, "var y").Start));
        }

        [WorkItem(545407, "http://vstfdevdiv:8080/DevDiv2/DevDiv/_workitems/edit/545407")]
        [Fact]
        public void PragmaWarningDirectiveMapAtTheFirstLine()
        {
            var text = @"#pragma warning disable
using System;
class Program
{
    static void Main(string[] args)
    {
    }
}";
            SyntaxTree syntaxTree = SyntaxFactory.ParseSyntaxTree(text, path: "goo.cs");
            Assert.Equal(ReportDiagnostic.Suppress, syntaxTree.GetPragmaDirectiveWarningState(MessageProvider.Instance.GetIdForErrorCode(168), GetSpanIn(syntaxTree, "static void").Start));
        }

        private TextSpan GetSpanIn(SyntaxTree syntaxTree, string textToFind)
        {
            string s = syntaxTree.GetText().ToString();
            int index = s.IndexOf(textToFind, StringComparison.Ordinal);
            Assert.True(index >= 0, "textToFind not found in the tree");
            return new TextSpan(index, textToFind.Length);
        }

        [WorkItem(543705, "http://vstfdevdiv:8080/DevDiv2/DevDiv/_workitems/edit/543705")]
        [Fact]
        public void GetDiagnosticsCalledTwice()
        {
            var text = @"
interface IMyEnumerator { }

public class Test
{
    static IMyEnumerator Goo()
    {
        yield break;
    }

    public static int Main()
    {
        return 1;
    }
}";
            var compilation = CreateCompilation(text);

            Assert.Equal(1, compilation.GetDiagnostics().Length);
            Assert.Equal(1, compilation.GetDiagnostics().Length);
        }

        [Fact]
        public void TestArgumentEquality()
        {
            var text = @"
using System;

public class Test
{
    public static void Main()
    {
        (Console).WriteLine();
    }
}";
            var tree = Parse(text);

            // (8,10): error CS0119: 'Console' is a type, which is not valid in the given context
            AssertEx.Equal(CreateCompilation(tree).GetDiagnostics(), CreateCompilation(tree).GetDiagnostics());
        }

        /// <summary>
        /// Test that invalid type argument lists produce clean error messages
        /// with minimal noise
        /// </summary>
        [WorkItem(7177, "https://github.com/dotnet/roslyn/issues/7177")]
        [Fact]
        public void InvalidTypeArgumentList()
        {
            var text = @"using System;
public class A
{
    static void Main(string[] args)
    {
        // Invalid type arguments
        object a1 = typeof(Action<0>);
        object a2 = typeof(Action<static>);

        // Valid type arguments
        object a3 = typeof(Action<string>);
        object a4 = typeof(Action<>);

        // Invalid with multiple types
        object a5 = typeof(Func<0,1>);
        object a6 = typeof(Func<0,bool>);
        object a7 = typeof(Func<static,bool>);

        // Valid with multiple types
        object a8 = typeof(Func<string,bool>);
        object a9 = typeof(Func<,>);

        // Invalid with nested types
        object a10 = typeof(Action<Action<0>>);
        object a11 = typeof(Action<Action<static>>);
        object a12 = typeof(Action<Action<>>);

        // Valid with nested types
        object a13 = typeof(Action<Action<string>>);
    }
}";

            CSharpCompilationOptions options = TestOptions.ReleaseExe;
            CreateCompilation(text, options: options).VerifyDiagnostics(
                // (7,35): error CS1031: Type expected
                //         object a1 = typeof(Action<0>);
                Diagnostic(ErrorCode.ERR_TypeExpected, "0").WithLocation(7, 35),
                // (8,35): error CS1031: Type expected
                //         object a2 = typeof(Action<static>);
                Diagnostic(ErrorCode.ERR_TypeExpected, "static").WithLocation(8, 35),
                // (15,33): error CS1031: Type expected
                //         object a5 = typeof(Func<0,1>);
                Diagnostic(ErrorCode.ERR_TypeExpected, "0").WithLocation(15, 33),
                // (15,35): error CS1031: Type expected
                //         object a5 = typeof(Func<0,1>);
                Diagnostic(ErrorCode.ERR_TypeExpected, "1").WithLocation(15, 35),
                // (16,33): error CS1031: Type expected
                //         object a6 = typeof(Func<0,bool>);
                Diagnostic(ErrorCode.ERR_TypeExpected, "0").WithLocation(16, 33),
                // (17,33): error CS1031: Type expected
                //         object a7 = typeof(Func<static,bool>);
                Diagnostic(ErrorCode.ERR_TypeExpected, "static").WithLocation(17, 33),
                // (24,43): error CS1031: Type expected
                //         object a10 = typeof(Action<Action<0>>);
                Diagnostic(ErrorCode.ERR_TypeExpected, "0").WithLocation(24, 43),
                // (25,43): error CS1031: Type expected
                //         object a11 = typeof(Action<Action<static>>);
                Diagnostic(ErrorCode.ERR_TypeExpected, "static").WithLocation(25, 43),
                // (26,36): error CS7003: Unexpected use of an unbound generic name
                //         object a12 = typeof(Action<Action<>>);
                Diagnostic(ErrorCode.ERR_UnexpectedUnboundGenericName, "Action<>").WithLocation(26, 36));
        }

        /// <summary>
        ///    Tests if CS0075 - "To cast a negative value, you must enclose the value in parentheses" is correctly emitted.
        /// </summary>
        [Fact]
        public void PossibleBadNegCast()
        {
            var source = @"using System;
class Program
{
    static void Main()
    {
        var y = (ConsoleColor) - 1;
        var z = (System.ConsoleColor) - 1;
    }
}";

            var compilation = CreateCompilation(source);
            compilation.VerifyDiagnostics(new[]
            {
                // (6,18): error CS0119: 'ConsoleColor' is a type, which is not valid in the given context
                //         var y = (ConsoleColor) - 1;
                Diagnostic(ErrorCode.ERR_BadSKunknown, "ConsoleColor").WithArguments("System.ConsoleColor", "type").WithLocation(6, 18),
                // (6,17): error CS0075: To cast a negative value, you must enclose the value in parentheses.
                //         var y = (ConsoleColor) - 1;
                Diagnostic(ErrorCode.ERR_PossibleBadNegCast, "(ConsoleColor) - 1").WithLocation(6, 17),
                // (6,18): error CS0119: 'ConsoleColor' is a type, which is not valid in the given context
                //         var y = (ConsoleColor) - 1;
                Diagnostic(ErrorCode.ERR_BadSKunknown, "ConsoleColor").WithArguments("System.ConsoleColor", "type").WithLocation(6, 18),
                // (7,18): error CS0119: 'ConsoleColor' is a type, which is not valid in the given context
                //         var z = (System.ConsoleColor) - 1;
                Diagnostic(ErrorCode.ERR_BadSKunknown, "System.ConsoleColor").WithArguments("System.ConsoleColor", "type").WithLocation(7, 18),
                // (7,17): error CS0075: To cast a negative value, you must enclose the value in parentheses.
                //         var z = (System.ConsoleColor) - 1;
                Diagnostic(ErrorCode.ERR_PossibleBadNegCast, "(System.ConsoleColor) - 1").WithLocation(7, 17),
                // (7,18): error CS0119: 'ConsoleColor' is a type, which is not valid in the given context
                //         var z = (System.ConsoleColor) - 1;
                Diagnostic(ErrorCode.ERR_BadSKunknown, "System.ConsoleColor").WithArguments("System.ConsoleColor", "type").WithLocation(7, 18)
            });
        }

        /// <summary>
        ///    Tests if fixing CS0075 - "To cast a negative value, you must enclose the value in parentheses" works. (fixed version of <see cref="PossibleBadNegCast"/>).
        /// </summary>
        [Fact]
        public void PossibleBadNegCastFixed()
        {
            var source = @"using System;
class Program
{
    static void Main()
    {
        var y = (ConsoleColor) (- 1);
        var z = (System.ConsoleColor) (- 1);
    }
}";

            var compilation = CreateCompilation(source);
            compilation.VerifyDiagnostics(new[]
            {
                // (6,13): warning CS0219: The variable 'y' is assigned but its value is never used
                //         var y = (ConsoleColor) (- 1);
                Diagnostic(ErrorCode.WRN_UnreferencedVarAssg, "y").WithArguments("y").WithLocation(6, 13),
                // (7,13): warning CS0219: The variable 'z' is assigned but its value is never used
                //         var z = (System.ConsoleColor) (- 1);
                Diagnostic(ErrorCode.WRN_UnreferencedVarAssg, "z").WithArguments("z").WithLocation(7, 13)
            });
        }

        /// <summary>
        ///    Tests if CS0075 - "To cast a negative value, you must enclose the value in parentheses" is only emitted if the left side is (would be) a cast expression.
        /// </summary>
        [Fact]
        public void PossibleBadNegCastNotEmitted()
        {
            var source = @"using System;

class Program
{
    static void Main()
    {
        var w = ((ConsoleColor)) - 1;
        var x = ConsoleColor - 1;
        var y = ((System.ConsoleColor)) - 1;
        var z = System.ConsoleColor - 1;
    }
}";

            var compilation = CreateCompilation(source);
            compilation.VerifyDiagnostics(new[]
            {
                // (7,19): error CS0119: 'ConsoleColor' is a type, which is not valid in the given context
                //         var w = ((ConsoleColor)) - 1;
                Diagnostic(ErrorCode.ERR_BadSKunknown, "ConsoleColor").WithArguments("System.ConsoleColor", "type").WithLocation(7, 19),
                // (7,19): error CS0119: 'ConsoleColor' is a type, which is not valid in the given context
                //         var w = ((ConsoleColor)) - 1;
                Diagnostic(ErrorCode.ERR_BadSKunknown, "ConsoleColor").WithArguments("System.ConsoleColor", "type").WithLocation(7, 19),
                // (7,19): error CS0119: 'ConsoleColor' is a type, which is not valid in the given context
                //         var w = ((ConsoleColor)) - 1;
                Diagnostic(ErrorCode.ERR_BadSKunknown, "ConsoleColor").WithArguments("System.ConsoleColor", "type").WithLocation(7, 19),
                // (8,17): error CS0119: 'ConsoleColor' is a type, which is not valid in the given context
                //         var x = ConsoleColor - 1;
                Diagnostic(ErrorCode.ERR_BadSKunknown, "ConsoleColor").WithArguments("System.ConsoleColor", "type").WithLocation(8, 17),
                // (9,19): error CS0119: 'ConsoleColor' is a type, which is not valid in the given context
                //         var y = ((System.ConsoleColor)) - 1;
                Diagnostic(ErrorCode.ERR_BadSKunknown, "System.ConsoleColor").WithArguments("System.ConsoleColor", "type").WithLocation(9, 19),
                // (9,19): error CS0119: 'ConsoleColor' is a type, which is not valid in the given context
                //         var y = ((System.ConsoleColor)) - 1;
                Diagnostic(ErrorCode.ERR_BadSKunknown, "System.ConsoleColor").WithArguments("System.ConsoleColor", "type").WithLocation(9, 19),
                // (9,19): error CS0119: 'ConsoleColor' is a type, which is not valid in the given context
                //         var y = ((System.ConsoleColor)) - 1;
                Diagnostic(ErrorCode.ERR_BadSKunknown, "System.ConsoleColor").WithArguments("System.ConsoleColor", "type").WithLocation(9, 19),
                // (10,17): error CS0119: 'ConsoleColor' is a type, which is not valid in the given context
                //         var z = System.ConsoleColor - 1;
                Diagnostic(ErrorCode.ERR_BadSKunknown, "System.ConsoleColor").WithArguments("System.ConsoleColor", "type").WithLocation(10, 17)
            });
        }

        /// <summary>
        ///    Tests if CS0075 - "To cast a negative value, you must enclose the value in parentheses" is also emitted for dynamic casts.
        /// </summary>
        [Fact]
        public void PossibleBadNegCastDynamic()
        {
            var source = @"class Program
{
    static void Main()
    {
        var y = (dynamic) - 1;
        var z = (@dynamic) - 1;
    }
}";

            var compilation = CreateCompilation(source);
            compilation.VerifyDiagnostics(new[]
            {
                // (5,18): error CS0103: The name 'dynamic' does not exist in the current context
                //         var y = (dynamic) - 1;
                Diagnostic(ErrorCode.ERR_NameNotInContext, "dynamic").WithArguments("dynamic").WithLocation(5, 18),
                // (5,17): error CS0075: To cast a negative value, you must enclose the value in parentheses.
                //         var y = (dynamic) - 1;
                Diagnostic(ErrorCode.ERR_PossibleBadNegCast, "(dynamic) - 1").WithLocation(5, 17),
                // (6,18): error CS0103: The name 'dynamic' does not exist in the current context
                //         var z = (@dynamic) - 1;
                Diagnostic(ErrorCode.ERR_NameNotInContext, "@dynamic").WithArguments("dynamic").WithLocation(6, 18),
                // (6,17): error CS0075: To cast a negative value, you must enclose the value in parentheses.
                //         var z = (@dynamic) - 1;
                Diagnostic(ErrorCode.ERR_PossibleBadNegCast, "(@dynamic) - 1").WithLocation(6, 17)
            });
        }

        /// <summary>
        ///    Tests if CS0075 - "To cast a negative value, you must enclose the value in parentheses" is also emitted for dynamic casts when a local variable called 'dynamic' is defined.
        /// </summary>
        [Fact]
        public void PossibleBadNegCastDynamicWithLocal()
        {
            var source = @"class Program
{
    static void Main()
    {
        var dynamic = 1;
        var y = (dynamic) - 1;
        var z = (@dynamic) - 1;
    }
}";

            var compilation = CreateCompilation(source);
            compilation.VerifyDiagnostics();
        }

        /// <summary>
        ///    Tests if CS0075 - "To cast a negative value, you must enclose the value in parentheses" is also emitted for dynamic casts when a method called 'dynamic' is defined.
        /// </summary>
        [Fact]
        public void PossibleBadNegCastDynamicWithMethod()
        {
            var source = @"class Program
{
    static void Main()
    {
        var y = (dynamic) - 1;
        var z = (@dynamic) - 1;
    }

    static void dynamic() {}
}";

            var compilation = CreateCompilation(source);
            compilation.VerifyDiagnostics(new[]
            {
                // (5,17): error CS0019: Operator '-' cannot be applied to operands of type 'method group' and 'int'
                //         var y = (dynamic) - 1;
                Diagnostic(ErrorCode.ERR_BadBinaryOps, "(dynamic) - 1").WithArguments("-", "method group", "int").WithLocation(5, 17),
                // (6,17): error CS0019: Operator '-' cannot be applied to operands of type 'method group' and 'int'
                //         var z = (@dynamic) - 1;
                Diagnostic(ErrorCode.ERR_BadBinaryOps, "(@dynamic) - 1").WithArguments("-", "method group", "int").WithLocation(6, 17)
            });
        }

        #region Mocks
        internal class CustomErrorInfo : DiagnosticInfo
        {
            public readonly object OtherSymbol;
            public readonly Location OtherLocation;
            public override IReadOnlyList<Location> AdditionalLocations
            {
                get
                {
                    return new Location[1] { OtherLocation };
                }
            }

            public CustomErrorInfo(CommonMessageProvider provider, object otherSymbol, Location otherLocation)
                : base(provider, 2)
            {
                this.OtherSymbol = otherSymbol;
                this.OtherLocation = otherLocation;
            }
        }

        internal class MockMessageProvider : TestMessageProvider
        {
            public override DiagnosticSeverity GetSeverity(int code)
            {
                if (code >= 1000)
                {
                    return DiagnosticSeverity.Warning;
                }
                else
                {
                    return DiagnosticSeverity.Error;
                }
            }

            public override string LoadMessage(int code, CultureInfo language)
            {
                switch (code)
                {
                    case 1:
                        return "The first error";
                    case 2:
                        return "The second error is associated with symbol {0}";
                    case 1001:
                        return "The first warning";
                    case 1002:
                        return "The second warning about {0} and {1}";
                    default:
                        return null;
                }
            }

            public override LocalizableString GetDescription(int code)
            {
                return string.Empty;
            }

            public override LocalizableString GetTitle(int code)
            {
                return string.Empty;
            }

            public override LocalizableString GetMessageFormat(int code)
            {
                return string.Empty;
            }

            public override string GetHelpLink(int code)
            {
                return string.Empty;
            }

            public override string GetCategory(int code)
            {
                return string.Empty;
            }

            public override string CodePrefix
            {
                get { return "MOCK"; }
            }

            public override int GetWarningLevel(int code)
            {
                if (code >= 1000)
                {
                    return code % 4 + 1;
                }
                else
                {
                    return 0;
                }
            }

            public override string GetErrorDisplayString(ISymbol symbol)
            {
                return MessageProvider.Instance.GetErrorDisplayString(symbol);
            }
        }

        #endregion

        #region CoreCLR Signing Tests
        // These aren't actually syntax tests, but this is in one of only two assemblies tested on linux
        [ConditionalFact(typeof(UnixLikeOnly), typeof(ClrOnly)), WorkItem(9288, "https://github.com/dotnet/roslyn/issues/9288")]
        public void Bug9288_keyfile()
        {
            var snk = Temp.CreateFile().WriteAllBytes(TestResources.General.snKey);
            var snkPath = snk.Path;

            const string source = "";
            var options = TestOptions.ReleaseDll.WithStrongNameProvider(new DesktopStrongNameProvider()).WithCryptoKeyFile(snkPath);

            var ca = CreateCompilation(source, options: options);

            ca.VerifyEmitDiagnostics(EmitOptions.Default.WithDebugInformationFormat(DebugInformationFormat.PortablePdb),
                // error CS7027: Error signing output with public key from file '{temp path}' -- Assembly signing not supported.
                Diagnostic(ErrorCode.ERR_PublicKeyFileFailure).WithArguments(snkPath, "Assembly signing not supported.").WithLocation(1, 1)
            );
        }

        [ConditionalFact(typeof(UnixLikeOnly), typeof(ClrOnly)), WorkItem(9288, "https://github.com/dotnet/roslyn/issues/9288")]
        public void Bug9288_keycontainer()
        {
            const string source = "";

            var ca = CreateCompilation(source, options: TestOptions.ReleaseDll.WithStrongNameProvider(new DesktopStrongNameProvider()).WithCryptoKeyContainer("bogus"));

            ca.VerifyEmitDiagnostics(EmitOptions.Default.WithDebugInformationFormat(DebugInformationFormat.PortablePdb),
                // error CS7028: Error signing output with public key from container 'bogus' -- Assembly signing not supported.
                Diagnostic(ErrorCode.ERR_PublicKeyContainerFailure).WithArguments("bogus", "Assembly signing not supported.").WithLocation(1, 1)
            );
        }

        // There are three places where we catch a ClrStrongNameMissingException,
        // but the third cannot happen - only if a key is successfully retrieved
        // from a keycontainer, and then we fail to get IClrStrongName afterwards
        // for the actual signing. However, we error on the key read, and can never
        // get to the third case (but there's still error handling if that changes)

        #endregion

        #region PathMap Linux Tests
        // Like the above (CoreCLR Signing Tests), these aren't actually syntax tests, but this is in one of only two assemblies tested on linux

        [Theory]
        [InlineData("C:\\", "/", "C:\\", "/")]
        [InlineData("C:\\temp\\", "/temp/", "C:\\temp", "/temp")]
        [InlineData("C:\\temp\\", "/temp/", "C:\\temp\\", "/temp/")]
        [InlineData("/", "C:\\", "/", "C:\\")]
        [InlineData("/temp/", "C:\\temp\\", "/temp", "C:\\temp")]
        [InlineData("/temp/", "C:\\temp\\", "/temp/", "C:\\temp\\")]
        public void PathMapKeepsCrossPlatformRoot(string expectedFrom, string expectedTo, string sourceFrom, string sourceTo)
        {
            var pathmapArg = $"/pathmap:{sourceFrom}={sourceTo}";
            var parsedArgs = CSharpCommandLineParser.Default.Parse(new[] { pathmapArg, "a.cs" }, TempRoot.Root, RuntimeEnvironment.GetRuntimeDirectory(), null);
            parsedArgs.Errors.Verify();
            var expected = new KeyValuePair<string, string>(expectedFrom, expectedTo);
            Assert.Equal(expected, parsedArgs.PathMap[0]);
        }

        [Fact]
        public void PathMapInconsistentSlashes()
        {
            CSharpCommandLineArguments parse(params string[] args)
            {
                var parsedArgs = CSharpCommandLineParser.Default.Parse(args, TempRoot.Root, RuntimeEnvironment.GetRuntimeDirectory(), null);
                parsedArgs.Errors.Verify();
                return parsedArgs;
            }

            var sep = PathUtilities.DirectorySeparatorChar;
            Assert.Equal(new KeyValuePair<string, string>("C:\\temp/goo" + sep, "/temp\\goo" + sep), parse("/pathmap:C:\\temp/goo=/temp\\goo", "a.cs").PathMap[0]);
            Assert.Equal(new KeyValuePair<string, string>("noslash" + sep, "withoutslash" + sep), parse("/pathmap:noslash=withoutslash", "a.cs").PathMap[0]);
            var doublemap = parse("/pathmap:/temp=/goo,/temp/=/bar", "a.cs").PathMap;
            Assert.Equal(new KeyValuePair<string, string>("/temp/", "/goo/"), doublemap[0]);
            Assert.Equal(new KeyValuePair<string, string>("/temp/", "/bar/"), doublemap[1]);
        }
        #endregion
    }
}<|MERGE_RESOLUTION|>--- conflicted
+++ resolved
@@ -245,11 +245,8 @@
                         case ErrorCode.WRN_AttributesOnBackingFieldsNotAvailable:
                         case ErrorCode.WRN_TupleBinopLiteralNameMismatch:
                         case ErrorCode.WRN_TypeParameterSameAsOuterMethodTypeParameter:
-<<<<<<< HEAD
+                        case ErrorCode.WRN_DefaultLiteralConvertedToNullIsNotIntended:
                         case ErrorCode.WRN_InvalidSeverityInAnalyzerConfig:
-=======
-                        case ErrorCode.WRN_DefaultLiteralConvertedToNullIsNotIntended:
->>>>>>> 6bdc7b1e
                             Assert.Equal(1, ErrorFacts.GetWarningLevel(errorCode));
                             break;
                         case ErrorCode.WRN_MainIgnored:
