--- conflicted
+++ resolved
@@ -3533,7 +3533,6 @@
             EOF();
         }
 
-<<<<<<< HEAD
         [Fact]
         public void TestTargetTypedDefault()
         {
@@ -3545,7 +3544,8 @@
             Assert.False(((DefaultLiteralSyntax)expr).Keyword.IsMissing);
             Assert.Equal(text, expr.ToString());
             Assert.Equal(0, expr.Errors().Length);
-=======
+        }
+
         [Fact, WorkItem(17683, "https://github.com/dotnet/roslyn/issues/17683")]
         public void Bug17683a()
         {
@@ -3667,7 +3667,6 @@
                 N(SyntaxKind.CloseBraceToken);
             }
             EOF();
->>>>>>> 8e5a0b08
         }
     }
 }