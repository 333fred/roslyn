﻿// Licensed to the .NET Foundation under one or more agreements.
// The .NET Foundation licenses this file to you under the MIT license.
// See the LICENSE file in the project root for more information.

#nullable disable

using System;
using System.Collections.Concurrent;
using System.Collections.Generic;
using System.Collections.Immutable;
using System.Collections.ObjectModel;
using System.IO;
using System.Linq;
using System.Reflection.PortableExecutable;
using System.Text;
using System.Threading;
using System.Threading.Tasks;
using Microsoft.CodeAnalysis;
using Microsoft.CodeAnalysis.CSharp.Symbols;
using Microsoft.CodeAnalysis.CSharp.Syntax;
using Microsoft.CodeAnalysis.CSharp.Test.Utilities;
using Microsoft.CodeAnalysis.Emit;
using Microsoft.CodeAnalysis.Test.Utilities;
using Microsoft.CodeAnalysis.Text;
using Roslyn.Test.Utilities;
using Roslyn.Utilities;
using Xunit;
using VB = Microsoft.CodeAnalysis.VisualBasic;
using KeyValuePairUtil = Roslyn.Utilities.KeyValuePairUtil;
using System.Security.Cryptography;
using static Roslyn.Test.Utilities.TestHelpers;
using static Roslyn.Test.Utilities.TestMetadata;

namespace Microsoft.CodeAnalysis.CSharp.UnitTests
{
    public class CompilationAPITests : CSharpTestBase
    {
        private CSharpCompilationOptions WithDiagnosticOptions(
            SyntaxTree tree,
            params (string, ReportDiagnostic)[] options)
            => TestOptions.DebugDll.WithSyntaxTreeOptionsProvider(new TestSyntaxTreeOptionsProvider(tree, options));

        [Fact]
        public void TreeDiagnosticOptionsDoNotAffectTreeDiagnostics()
        {
#pragma warning disable CS0618 // This test is intentionally calling the obsolete method to assert the diagnosticOptions input is now ignored

            var tree = SyntaxFactory.ParseSyntaxTree("class C { long _f = 0l;}",
                options: null,
                path: "",
                encoding: null,
                diagnosticOptions: CreateImmutableDictionary(("CS0078", ReportDiagnostic.Suppress)),
                cancellationToken: default);

            tree.GetDiagnostics().Verify(
                // (1,22): warning CS0078: The 'l' suffix is easily confused with the digit '1' -- use 'L' for clarity
                // class C { long _f = 0l;}
                Diagnostic(ErrorCode.WRN_LowercaseEllSuffix, "l").WithLocation(1, 22));

#pragma warning restore CS0618
        }

        [Fact]
        public void PerTreeVsGlobalSuppress()
        {
            var tree = SyntaxFactory.ParseSyntaxTree("class C { long _f = 0l;}");
            var options = TestOptions.DebugDll
                .WithGeneralDiagnosticOption(ReportDiagnostic.Suppress);
            var comp = CreateCompilation(tree, options: options);
            comp.VerifyDiagnostics();

            options = options.WithSyntaxTreeOptionsProvider(
                new TestSyntaxTreeOptionsProvider((tree, new[] { ("CS0078", ReportDiagnostic.Warn) })));

            comp = CreateCompilation(tree, options: options);
            // Syntax tree diagnostic options override global settting
            comp.VerifyDiagnostics(
                // (1,22): warning CS0078: The 'l' suffix is easily confused with the digit '1' -- use 'L' for clarity
                // class C { long _f = 0l;}
                Diagnostic(ErrorCode.WRN_LowercaseEllSuffix, "l").WithLocation(1, 22));
        }

        [Fact]
        public void PerTreeDiagnosticOptionsParseWarnings()
        {
            var tree = SyntaxFactory.ParseSyntaxTree("class C { long _f = 0l;}");

            var comp = CreateCompilation(tree);
            comp.VerifyDiagnostics(
                // (1,22): warning CS0078: The 'l' suffix is easily confused with the digit '1' -- use 'L' for clarity
                // class C { long _f = 0l;}
                Diagnostic(ErrorCode.WRN_LowercaseEllSuffix, "l").WithLocation(1, 22),
                // (1,16): warning CS0414: The field 'C._f' is assigned but its value is never used
                // class C { long _f = 0l;}
                Diagnostic(ErrorCode.WRN_UnreferencedFieldAssg, "_f").WithArguments("C._f").WithLocation(1, 16));

            var options = WithDiagnosticOptions(tree, ("CS0078", ReportDiagnostic.Suppress));
            comp = CreateCompilation(tree, options: options);
            comp.VerifyDiagnostics(
                // (1,16): warning CS0414: The field 'C._f' is assigned but its value is never used
                // class C { long _f = 0l;}
                Diagnostic(ErrorCode.WRN_UnreferencedFieldAssg, "_f").WithArguments("C._f").WithLocation(1, 16));
        }

        [Fact]
        public void PerTreeDiagnosticOptionsVsPragma()
        {
            var tree = SyntaxFactory.ParseSyntaxTree(@"
class C {
#pragma warning disable CS0078
long _f = 0l;
#pragma warning restore CS0078
}");
            tree.GetDiagnostics().Verify(
                // (4,12): warning CS0078: The 'l' suffix is easily confused with the digit '1' -- use 'L' for clarity
                // long _f = 0l;
                Diagnostic(ErrorCode.WRN_LowercaseEllSuffix, "l").WithLocation(4, 12));

            var comp = CreateCompilation(tree);
            comp.VerifyDiagnostics(
                // (4,6): warning CS0414: The field 'C._f' is assigned but its value is never used
                // long _f = 0l;
                Diagnostic(ErrorCode.WRN_UnreferencedFieldAssg, "_f").WithArguments("C._f").WithLocation(4, 6));

            var options = WithDiagnosticOptions(tree, ("CS0078", ReportDiagnostic.Error));
            comp = CreateCompilation(tree, options: options);
            // Pragma should have precedence over per-tree options
            comp.VerifyDiagnostics(
                // (4,6): warning CS0414: The field 'C._f' is assigned but its value is never used
                // long _f = 0l;
                Diagnostic(ErrorCode.WRN_UnreferencedFieldAssg, "_f").WithArguments("C._f").WithLocation(4, 6));
        }

        [Fact]
        public void PerTreeDiagnosticOptionsVsSpecificOptions()
        {
            var tree = SyntaxFactory.ParseSyntaxTree("class C { long _f = 0l; }");
            var options = WithDiagnosticOptions(tree, ("CS0078", ReportDiagnostic.Suppress));

            var comp = CreateCompilation(tree, options: options);
            comp.VerifyDiagnostics(
                // (1,16): warning CS0414: The field 'C._f' is assigned but its value is never used
                // class C { long _f = 0l; }
                Diagnostic(ErrorCode.WRN_UnreferencedFieldAssg, "_f").WithArguments("C._f").WithLocation(1, 16)
            );

            options = options.WithSpecificDiagnosticOptions(
                CreateImmutableDictionary(("CS0078", ReportDiagnostic.Error)));

            var comp2 = CreateCompilation(tree, options: options);
            // Specific diagnostic options have precedence over per-tree options
            comp2.VerifyDiagnostics(
                // (1,16): warning CS0414: The field 'C._f' is assigned but its value is never used
                //  class C { long _f = 0l; }
                Diagnostic(ErrorCode.WRN_UnreferencedFieldAssg, "_f").WithArguments("C._f").WithLocation(1, 16),
                // (1,22): error CS0078: The 'l' suffix is easily confused with the digit '1' -- use 'L' for clarity
                // class C { long _f = 0l; }
                Diagnostic(ErrorCode.WRN_LowercaseEllSuffix, "l").WithLocation(1, 22).WithWarningAsError(true));
        }

        [Fact]
        public void DifferentDiagnosticOptionsForTrees()
        {
            var tree = SyntaxFactory.ParseSyntaxTree(@" class C { long _f = 0l; }");
            var newTree = SyntaxFactory.ParseSyntaxTree(@" class D { long _f = 0l; }");
            var options = TestOptions.DebugDll.WithSyntaxTreeOptionsProvider(
                new TestSyntaxTreeOptionsProvider(
                    (tree, new[] { ("CS0078", ReportDiagnostic.Suppress) }),
                    (newTree, new[] { ("CS0078", ReportDiagnostic.Error) })
                )
            );

            var comp = CreateCompilation(new[] { tree, newTree }, options: options);
            comp.VerifyDiagnostics(
                // (1,23): error CS0078: The 'l' suffix is easily confused with the digit '1' -- use 'L' for clarity
                //  class D { long _f = 0l; }
                Diagnostic(ErrorCode.WRN_LowercaseEllSuffix, "l").WithLocation(1, 23).WithWarningAsError(true),
                // (1,17): warning CS0414: The field 'D._f' is assigned but its value is never used
                //  class D { long _f = 0l; }
                Diagnostic(ErrorCode.WRN_UnreferencedFieldAssg, "_f").WithArguments("D._f").WithLocation(1, 17),
                // (1,17): warning CS0414: The field 'C._f' is assigned but its value is never used
                //  class C { long _f = 0l; }
                Diagnostic(ErrorCode.WRN_UnreferencedFieldAssg, "_f").WithArguments("C._f").WithLocation(1, 17)
            );
        }

        [Fact]
        public void TreeOptionsComparerRespected()
        {
            var tree = SyntaxFactory.ParseSyntaxTree(@" class C { long _f = 0l; }");

            // Default options have case insensitivity
            var options = TestOptions.DebugDll.WithSyntaxTreeOptionsProvider(
                new TestSyntaxTreeOptionsProvider((tree, new[] { ("cs0078", ReportDiagnostic.Suppress) }))
            );

            CreateCompilation(tree, options: options).VerifyDiagnostics(
                // (1,17): warning CS0414: The field 'C._f' is assigned but its value is never used
                //  class C { long _f = 0l; }
                Diagnostic(ErrorCode.WRN_UnreferencedFieldAssg, "_f").WithArguments("C._f").WithLocation(1, 17)
            );

            options = TestOptions.DebugDll.WithSyntaxTreeOptionsProvider(
                new TestSyntaxTreeOptionsProvider(
                    StringComparer.Ordinal,
                    globalOption: default,
                    (tree, new[] { ("cs0078", ReportDiagnostic.Suppress) }))
            );

            CreateCompilation(tree, options: options).VerifyDiagnostics(
                // (1,23): warning CS0078: The 'l' suffix is easily confused with the digit '1' -- use 'L' for clarity
                //  class C { long _f = 0l; }
                Diagnostic(ErrorCode.WRN_LowercaseEllSuffix, "l").WithLocation(1, 23),
                // (1,17): warning CS0414: The field 'C._f' is assigned but its value is never used
                //  class C { long _f = 0l; }
                Diagnostic(ErrorCode.WRN_UnreferencedFieldAssg, "_f").WithArguments("C._f").WithLocation(1, 17)
            );
        }

        [Fact]
        public void WarningLevelRespectedForLexerWarnings()
        {
            var source = @"public class C { public long Field = 0l; }";
            CreateCompilation(source).VerifyDiagnostics(
                // (1,39): warning CS0078: The 'l' suffix is easily confused with the digit '1' -- use 'L' for clarity
                // public class C { public long Field = 0l; }
                Diagnostic(ErrorCode.WRN_LowercaseEllSuffix, "l").WithLocation(1, 39)
                );
            CreateCompilation(source, options: TestOptions.ReleaseDll.WithWarningLevel(0)).VerifyDiagnostics(
                );
        }

        [WorkItem(8360, "https://github.com/dotnet/roslyn/issues/8360")]
        [WorkItem(9153, "https://github.com/dotnet/roslyn/issues/9153")]
        [Fact]
        public void PublicSignWithRelativeKeyPath()
        {
            var options = TestOptions.DebugDll
                .WithPublicSign(true).WithCryptoKeyFile("test.snk");
            var comp = CSharpCompilation.Create("test", options: options);
            comp.VerifyDiagnostics(
                // error CS7104: Option 'CryptoKeyFile' must be an absolute path.
                Diagnostic(ErrorCode.ERR_OptionMustBeAbsolutePath).WithArguments("CryptoKeyFile").WithLocation(1, 1),
                // error CS8102: Public signing was specified and requires a public key, but no public key was specified.
                Diagnostic(ErrorCode.ERR_PublicSignButNoKey).WithLocation(1, 1)
            );
        }

        [Fact]
        [WorkItem(11497, "https://github.com/dotnet/roslyn/issues/11497")]
        public void PublicSignWithEmptyKeyPath()
        {
            CreateCompilation("", options: TestOptions.ReleaseDll.WithPublicSign(true).WithCryptoKeyFile("")).VerifyDiagnostics(
                // error CS8102: Public signing was specified and requires a public key, but no public key was specified.
                Diagnostic(ErrorCode.ERR_PublicSignButNoKey).WithLocation(1, 1));
        }

        [Fact]
        [WorkItem(11497, "https://github.com/dotnet/roslyn/issues/11497")]
        public void PublicSignWithEmptyKeyPath2()
        {
            CreateCompilation("", options: TestOptions.ReleaseDll.WithPublicSign(true).WithCryptoKeyFile("\"\"")).VerifyDiagnostics(
                // error CS8106: Option 'CryptoKeyFile' must be an absolute path.
                Diagnostic(ErrorCode.ERR_OptionMustBeAbsolutePath).WithArguments("CryptoKeyFile").WithLocation(1, 1),
                // error CS8102: Public signing was specified and requires a public key, but no public key was specified.
                Diagnostic(ErrorCode.ERR_PublicSignButNoKey).WithLocation(1, 1));
        }

        [Fact]
        [WorkItem(233669, "https://devdiv.visualstudio.com/DevDiv/_workitems?id=233669")]
        public void CompilationName()
        {
            // report an error, rather then silently ignoring the directory
            // (see cli partition II 22.30)
            CSharpCompilation.Create(@"C:/goo/Test.exe").VerifyEmitDiagnostics(
                // warning CS8021: No value for RuntimeMetadataVersion found. No assembly containing System.Object was found nor was a value for RuntimeMetadataVersion specified through options.
                Diagnostic(ErrorCode.WRN_NoRuntimeMetadataVersion).WithLocation(1, 1),
                // error CS8203: Invalid assembly name: Name contains invalid characters.
                Diagnostic(ErrorCode.ERR_BadAssemblyName).WithArguments("Name contains invalid characters.").WithLocation(1, 1),
                // error CS5001: Program does not contain a static 'Main' method suitable for an entry point
                Diagnostic(ErrorCode.ERR_NoEntryPoint).WithLocation(1, 1)
                );
            CSharpCompilation.Create(@"C:\goo\Test.exe").GetDeclarationDiagnostics().Verify(
                // error CS8203: Invalid assembly name: Name contains invalid characters.
                Diagnostic(ErrorCode.ERR_BadAssemblyName).WithArguments("Name contains invalid characters.").WithLocation(1, 1)
                );
            var compilationOptions = TestOptions.DebugDll.WithWarningLevel(0);
            CSharpCompilation.Create(@"\goo/Test.exe", options: compilationOptions).VerifyEmitDiagnostics(
                // error CS8203: Invalid assembly name: Name contains invalid characters.
                Diagnostic(ErrorCode.ERR_BadAssemblyName).WithArguments("Name contains invalid characters.").WithLocation(1, 1)
                );
            CSharpCompilation.Create(@"C:Test.exe", options: compilationOptions).VerifyEmitDiagnostics(
                // error CS8203: Invalid assembly name: Name contains invalid characters.
                Diagnostic(ErrorCode.ERR_BadAssemblyName).WithArguments("Name contains invalid characters.").WithLocation(1, 1)
                );
            CSharpCompilation.Create(@"Te\0st.exe", options: compilationOptions).VerifyEmitDiagnostics(
                // error CS8203: Invalid assembly name: Name contains invalid characters.
                Diagnostic(ErrorCode.ERR_BadAssemblyName).WithArguments("Name contains invalid characters.").WithLocation(1, 1)
                );
            CSharpCompilation.Create(@"   \t  ", options: compilationOptions).VerifyEmitDiagnostics(
                // error CS8203: Invalid assembly name: Name cannot start with whitespace.
                Diagnostic(ErrorCode.ERR_BadAssemblyName).WithArguments("Name cannot start with whitespace.").WithLocation(1, 1)
                );
            CSharpCompilation.Create(@"\uD800", options: compilationOptions).VerifyEmitDiagnostics(
                // error CS8203: Invalid assembly name: Name contains invalid characters.
                Diagnostic(ErrorCode.ERR_BadAssemblyName).WithArguments("Name contains invalid characters.").WithLocation(1, 1)
                );
            CSharpCompilation.Create(@"", options: compilationOptions).VerifyEmitDiagnostics(
                // error CS8203: Invalid assembly name: Name cannot be empty.
                Diagnostic(ErrorCode.ERR_BadAssemblyName).WithArguments("Name cannot be empty.").WithLocation(1, 1)
                );
            CSharpCompilation.Create(@" a", options: compilationOptions).VerifyEmitDiagnostics(
                // error CS8203: Invalid assembly name: Name cannot start with whitespace.
                Diagnostic(ErrorCode.ERR_BadAssemblyName).WithArguments("Name cannot start with whitespace.").WithLocation(1, 1)
                );
            CSharpCompilation.Create(@"\u2000a", options: compilationOptions).VerifyEmitDiagnostics( // U+20700 is whitespace
                                                                                                     // error CS8203: Invalid assembly name: Name contains invalid characters.
                Diagnostic(ErrorCode.ERR_BadAssemblyName).WithArguments("Name contains invalid characters.").WithLocation(1, 1)
                );
            CSharpCompilation.Create("..\\..\\RelativePath", options: compilationOptions).VerifyEmitDiagnostics(
                // error CS8203: Invalid assembly name: Name contains invalid characters.
                Diagnostic(ErrorCode.ERR_BadAssemblyName).WithArguments("Name contains invalid characters.").WithLocation(1, 1)
                );

            // other characters than directory and volume separators are ok:
            CSharpCompilation.Create(@";,*?<>#!@&", options: compilationOptions).VerifyEmitDiagnostics();
            CSharpCompilation.Create("goo", options: compilationOptions).VerifyEmitDiagnostics();
            CSharpCompilation.Create(".goo", options: compilationOptions).VerifyEmitDiagnostics();
            CSharpCompilation.Create("goo ", options: compilationOptions).VerifyEmitDiagnostics(); // can end with whitespace
            CSharpCompilation.Create("....", options: compilationOptions).VerifyEmitDiagnostics();
            CSharpCompilation.Create(null, options: compilationOptions).VerifyEmitDiagnostics();
        }

        [Fact]
        public void CreateAPITest()
        {
            var listSyntaxTree = new List<SyntaxTree>();
            var listRef = new List<MetadataReference>();

            var s1 = @"using Goo;
namespace A.B {
   class C {
     class D {
       class E { }
     }
   }
   class G<T> {
     class Q<S1,S2> { }
   }
   class G<T1,T2> { }
}";
            SyntaxTree t1 = SyntaxFactory.ParseSyntaxTree(s1);
            listSyntaxTree.Add(t1);

            // System.dll
            listRef.Add(Net451.System.WithEmbedInteropTypes(true));
            var ops = TestOptions.ReleaseExe;
            // Create Compilation with Option is not null
            var comp = CSharpCompilation.Create("Compilation", listSyntaxTree, listRef, ops);
            Assert.Equal(ops, comp.Options);
            Assert.NotEqual(default, comp.SyntaxTrees);
            Assert.NotNull(comp.References);
            Assert.Equal(1, comp.SyntaxTrees.Length);
            Assert.Equal(1, comp.ExternalReferences.Length);
            var ref1 = comp.ExternalReferences[0];
            Assert.True(ref1.Properties.EmbedInteropTypes);
            Assert.True(ref1.Properties.Aliases.IsEmpty);

            // Create Compilation with PreProcessorSymbols of Option is empty
            var ops1 = TestOptions.DebugExe;

            // Create Compilation with Assembly name contains invalid char
            var asmname = "ÃƒÆ’Ã†â€™Ãƒâ€ Ã¢â‚¬â„¢ÃƒÆ’Ã¢â‚¬Â";
            comp = CSharpCompilation.Create(asmname, listSyntaxTree, listRef, ops);
            var comp1 = CSharpCompilation.Create(asmname, listSyntaxTree, listRef, null);
        }

        [Fact]
        public void EmitToNonWritableStreams()
        {
            var peStream = new TestStream(canRead: false, canSeek: false, canWrite: false);
            var pdbStream = new TestStream(canRead: false, canSeek: false, canWrite: false);

            var c = CSharpCompilation.Create("a",
                new[] { SyntaxFactory.ParseSyntaxTree("class C { static void Main() {} }") },
                new[] { MscorlibRef });

            Assert.Throws<ArgumentException>(() => c.Emit(peStream));
            Assert.Throws<ArgumentException>(() => c.Emit(new MemoryStream(), pdbStream));
        }

        [Fact]
        public void EmitOptionsDiagnostics()
        {
            var c = CreateCompilation("class C {}");
            var stream = new MemoryStream();

            var options = new EmitOptions(
                debugInformationFormat: (DebugInformationFormat)(-1),
                outputNameOverride: " ",
                fileAlignment: 513,
                subsystemVersion: SubsystemVersion.Create(1000000, -1000000),
                pdbChecksumAlgorithm: new HashAlgorithmName("invalid hash algorithm name"));

            EmitResult result = c.Emit(stream, options: options);

            result.Diagnostics.Verify(
                // error CS2042: Invalid debug information format: -1
                Diagnostic(ErrorCode.ERR_InvalidDebugInformationFormat).WithArguments("-1").WithLocation(1, 1),
                // error CS2041: Invalid output name: Name cannot start with whitespace.
                Diagnostic(ErrorCode.ERR_InvalidOutputName).WithArguments("Name cannot start with whitespace.").WithLocation(1, 1),
                // error CS2024: Invalid file section alignment '513'
                Diagnostic(ErrorCode.ERR_InvalidFileAlignment).WithArguments("513").WithLocation(1, 1),
                // error CS1773: Invalid version 1000000.-1000000 for /subsystemversion. The version must be 6.02 or greater for ARM or AppContainerExe, and 4.00 or greater otherwise
                Diagnostic(ErrorCode.ERR_InvalidSubsystemVersion).WithArguments("1000000.-1000000").WithLocation(1, 1),
                // error CS8113: Invalid hash algorithm name: 'invalid hash algorithm name'
                Diagnostic(ErrorCode.ERR_InvalidHashAlgorithmName).WithArguments("invalid hash algorithm name").WithLocation(1, 1));

            Assert.False(result.Success);
        }

        [Fact]
        public void EmitOptions_PdbChecksumAndDeterminism()
        {
            var options = new EmitOptions(pdbChecksumAlgorithm: default(HashAlgorithmName));
            var diagnosticBag = new DiagnosticBag();

            options.ValidateOptions(diagnosticBag, MessageProvider.Instance, isDeterministic: true);

            diagnosticBag.Verify(
                // error CS8113: Invalid hash algorithm name: ''
                Diagnostic(ErrorCode.ERR_InvalidHashAlgorithmName).WithArguments(""));

            diagnosticBag.Clear();

            options.ValidateOptions(diagnosticBag, MessageProvider.Instance, isDeterministic: false);
            diagnosticBag.Verify();
        }

        [Fact]
        public void Emit_BadArgs()
        {
            var comp = CSharpCompilation.Create("Compilation", options: TestOptions.ReleaseDll);

            Assert.Throws<ArgumentNullException>("peStream", () => comp.Emit(peStream: null));
            Assert.Throws<ArgumentException>("peStream", () => comp.Emit(peStream: new TestStream(canRead: true, canWrite: false, canSeek: true)));
            Assert.Throws<ArgumentException>("pdbStream", () => comp.Emit(peStream: new MemoryStream(), pdbStream: new TestStream(canRead: true, canWrite: false, canSeek: true)));
            Assert.Throws<ArgumentException>("pdbStream", () => comp.Emit(peStream: new MemoryStream(), pdbStream: new MemoryStream(), options: EmitOptions.Default.WithDebugInformationFormat(DebugInformationFormat.Embedded)));

            Assert.Throws<ArgumentException>("sourceLinkStream", () => comp.Emit(
                peStream: new MemoryStream(),
                pdbStream: new MemoryStream(),
                options: EmitOptions.Default.WithDebugInformationFormat(DebugInformationFormat.PortablePdb),
                sourceLinkStream: new TestStream(canRead: false, canWrite: true, canSeek: true)));

            Assert.Throws<ArgumentException>("embeddedTexts", () => comp.Emit(
                peStream: new MemoryStream(),
                pdbStream: null,
                options: null,
                embeddedTexts: new[] { EmbeddedText.FromStream("_", new MemoryStream()) }));

            Assert.Throws<ArgumentException>("embeddedTexts", () => comp.Emit(
                peStream: new MemoryStream(),
                pdbStream: null,
                options: EmitOptions.Default.WithDebugInformationFormat(DebugInformationFormat.PortablePdb),
                embeddedTexts: new[] { EmbeddedText.FromStream("_", new MemoryStream()) }));

            Assert.Throws<ArgumentException>("win32Resources", () => comp.Emit(
                peStream: new MemoryStream(),
                win32Resources: new TestStream(canRead: true, canWrite: false, canSeek: false)));

            Assert.Throws<ArgumentException>("win32Resources", () => comp.Emit(
                peStream: new MemoryStream(),
                win32Resources: new TestStream(canRead: false, canWrite: false, canSeek: true)));

            // we don't report an error when we can't write to the XML doc stream:
            Assert.True(comp.Emit(
                peStream: new MemoryStream(),
                pdbStream: new MemoryStream(),
                xmlDocumentationStream: new TestStream(canRead: true, canWrite: false, canSeek: true)).Success);
        }

        [Fact]
        public void ReferenceAPITest()
        {
            var opt = TestOptions.DebugExe;
            // Create Compilation takes two args
            var comp = CSharpCompilation.Create("Compilation", options: TestOptions.DebugExe);
            var ref1 = Net451.mscorlib;
            var ref2 = Net451.System;
            var ref3 = new TestMetadataReference(fullPath: @"c:\xml.bms");
            var ref4 = new TestMetadataReference(fullPath: @"c:\aaa.dll");
            // Add a new empty item
            comp = comp.AddReferences(Enumerable.Empty<MetadataReference>());
            Assert.Equal(0, comp.ExternalReferences.Length);

            // Add a new valid item
            comp = comp.AddReferences(ref1);
            var assemblySmb = comp.GetReferencedAssemblySymbol(ref1);
            Assert.NotNull(assemblySmb);
            Assert.Equal("mscorlib", assemblySmb.Name, StringComparer.OrdinalIgnoreCase);
            Assert.Equal(1, comp.ExternalReferences.Length);
            Assert.Equal(MetadataImageKind.Assembly, comp.ExternalReferences[0].Properties.Kind);
            Assert.Equal(ref1, comp.ExternalReferences[0]);

            // Replace an existing item with another valid item
            comp = comp.ReplaceReference(ref1, ref2);
            Assert.Equal(1, comp.ExternalReferences.Length);
            Assert.Equal(MetadataImageKind.Assembly, comp.ExternalReferences[0].Properties.Kind);
            Assert.Equal(ref2, comp.ExternalReferences[0]);

            // Remove an existing item
            comp = comp.RemoveReferences(ref2);
            Assert.Equal(0, comp.ExternalReferences.Length);

            // Overload with Hashset
            var hs = new HashSet<MetadataReference> { ref1, ref2, ref3 };
            var compCollection = CSharpCompilation.Create("Compilation", references: hs, options: opt);
            compCollection = compCollection.AddReferences(ref1, ref2, ref3, ref4).RemoveReferences(hs);
            Assert.Equal(1, compCollection.ExternalReferences.Length);
            compCollection = compCollection.AddReferences(hs).RemoveReferences(ref1, ref2, ref3, ref4);
            Assert.Equal(0, compCollection.ExternalReferences.Length);

            // Overload with Collection
            var col = new Collection<MetadataReference> { ref1, ref2, ref3 };
            compCollection = CSharpCompilation.Create("Compilation", references: col, options: opt);
            compCollection = compCollection.AddReferences(col).RemoveReferences(ref1, ref2, ref3);
            Assert.Equal(0, compCollection.ExternalReferences.Length);
            compCollection = compCollection.AddReferences(ref1, ref2, ref3).RemoveReferences(col);
            Assert.Equal(0, comp.ExternalReferences.Length);

            // Overload with ConcurrentStack
            var stack = new ConcurrentStack<MetadataReference> { };
            stack.Push(ref1);
            stack.Push(ref2);
            stack.Push(ref3);
            compCollection = CSharpCompilation.Create("Compilation", references: stack, options: opt);
            compCollection = compCollection.AddReferences(stack).RemoveReferences(ref1, ref3, ref2);
            Assert.Equal(0, compCollection.ExternalReferences.Length);
            compCollection = compCollection.AddReferences(ref2, ref1, ref3).RemoveReferences(stack);
            Assert.Equal(0, compCollection.ExternalReferences.Length);

            // Overload with ConcurrentQueue
            var queue = new ConcurrentQueue<MetadataReference> { };
            queue.Enqueue(ref1);
            queue.Enqueue(ref2);
            queue.Enqueue(ref3);
            compCollection = CSharpCompilation.Create("Compilation", references: queue, options: opt);
            compCollection = compCollection.AddReferences(queue).RemoveReferences(ref3, ref2, ref1);
            Assert.Equal(0, compCollection.ExternalReferences.Length);
            compCollection = compCollection.AddReferences(ref2, ref1, ref3).RemoveReferences(queue);
            Assert.Equal(0, compCollection.ExternalReferences.Length);
        }

        [Fact]
        public void ReferenceDirectiveTests()
        {
            var t1 = Parse(@"
#r ""a.dll""
#r ""a.dll""
", filename: "1.csx", options: TestOptions.Script);

            var rd1 = t1.GetRoot().GetDirectives().Cast<ReferenceDirectiveTriviaSyntax>().ToArray();
            Assert.Equal(2, rd1.Length);

            var t2 = Parse(@"
#r ""a.dll""
#r ""b.dll""
", options: TestOptions.Script);

            var rd2 = t2.GetRoot().GetDirectives().Cast<ReferenceDirectiveTriviaSyntax>().ToArray();
            Assert.Equal(2, rd2.Length);

            var t3 = Parse(@"
#r ""a.dll""
", filename: "1.csx", options: TestOptions.Script);

            var rd3 = t3.GetRoot().GetDirectives().Cast<ReferenceDirectiveTriviaSyntax>().ToArray();
            Assert.Equal(1, rd3.Length);

            var t4 = Parse(@"
#r ""a.dll""
", filename: "4.csx", options: TestOptions.Script);

            var rd4 = t4.GetRoot().GetDirectives().Cast<ReferenceDirectiveTriviaSyntax>().ToArray();
            Assert.Equal(1, rd4.Length);

            var c = CreateCompilationWithMscorlib45(new[] { t1, t2 }, options: TestOptions.ReleaseDll.WithMetadataReferenceResolver(
                new TestMetadataReferenceResolver(files: new Dictionary<string, PortableExecutableReference>()
                {
                    { @"a.dll", Net451.MicrosoftCSharp },
                    { @"b.dll", Net451.MicrosoftVisualBasic },
                })));

            c.VerifyDiagnostics();

            // same containing script file name and directive string
            Assert.Same(Net451.MicrosoftCSharp, c.GetDirectiveReference(rd1[0]));
            Assert.Same(Net451.MicrosoftCSharp, c.GetDirectiveReference(rd1[1]));
            Assert.Same(Net451.MicrosoftCSharp, c.GetDirectiveReference(rd2[0]));
            Assert.Same(Net451.MicrosoftVisualBasic, c.GetDirectiveReference(rd2[1]));
            Assert.Same(Net451.MicrosoftCSharp, c.GetDirectiveReference(rd3[0]));

            // different script name or directive string:
            Assert.Null(c.GetDirectiveReference(rd4[0]));
        }

        [Fact, WorkItem(530131, "http://vstfdevdiv:8080/DevDiv2/DevDiv/_workitems/edit/530131")]
        public void MetadataReferenceWithInvalidAlias()
        {
            var refcomp = CSharpCompilation.Create("DLL",
                options: TestOptions.ReleaseDll,
                syntaxTrees: new SyntaxTree[] { SyntaxFactory.ParseSyntaxTree("public class C {}") },
                references: new MetadataReference[] { MscorlibRef });

            var mtref = refcomp.EmitToImageReference(aliases: ImmutableArray.Create("a", "Alias(*#$@^%*&)"));

            // not use exported type
            var comp = CSharpCompilation.Create("APP",
                options: TestOptions.ReleaseDll,
                syntaxTrees: new SyntaxTree[] { SyntaxFactory.ParseSyntaxTree(
                    @"class D {}"
                    ) },
                references: new MetadataReference[] { MscorlibRef, mtref }
                );

            Assert.Empty(comp.GetDiagnostics());

            // use exported type with partial alias
            comp = CSharpCompilation.Create("APP1",
             options: TestOptions.ReleaseDll,
             syntaxTrees: new SyntaxTree[] { SyntaxFactory.ParseSyntaxTree(
                    @"extern alias Alias; class D : Alias::C {}"
                    ) },
             references: new MetadataReference[] { MscorlibRef, mtref }
             );

            var errs = comp.GetDiagnostics();
            //  error CS0430: The extern alias 'Alias' was not specified in a /reference option
            Assert.Equal(430, errs.FirstOrDefault().Code);

            // use exported type with invalid alias
            comp = CSharpCompilation.Create("APP2",
             options: TestOptions.ReleaseExe,
             syntaxTrees: new SyntaxTree[] { SyntaxFactory.ParseSyntaxTree(
                    "extern alias Alias(*#$@^%*&); class D : Alias(*#$@^%*&).C {}",
                    options: TestOptions.Regular9) },
             references: new MetadataReference[] { MscorlibRef, mtref }
             );

            comp.VerifyDiagnostics(
                // (1,21): error CS1040: Preprocessor directives must appear as the first non-whitespace character on a line
                // extern alias Alias(*#$@^%*&); class D : Alias(*#$@^%*&).C {}
                Diagnostic(ErrorCode.ERR_BadDirectivePlacement, "#").WithLocation(1, 21),
                // (1,61): error CS1026: ) expected
                // extern alias Alias(*#$@^%*&); class D : Alias(*#$@^%*&).C {}
                Diagnostic(ErrorCode.ERR_CloseParenExpected, "").WithLocation(1, 61),
                // (1,61): error CS1002: ; expected
                // extern alias Alias(*#$@^%*&); class D : Alias(*#$@^%*&).C {}
                Diagnostic(ErrorCode.ERR_SemicolonExpected, "").WithLocation(1, 61),
                // (1,14): error CS8112: Local function 'Alias()' must declare a body because it is not marked 'static extern'.
                // extern alias Alias(*#$@^%*&); class D : Alias(*#$@^%*&).C {}
                Diagnostic(ErrorCode.ERR_LocalFunctionMissingBody, "Alias").WithArguments("Alias()").WithLocation(1, 14),
                // (1,8): error CS0246: The type or namespace name 'alias' could not be found (are you missing a using directive or an assembly reference?)
                // extern alias Alias(*#$@^%*&); class D : Alias(*#$@^%*&).C {}
                Diagnostic(ErrorCode.ERR_SingleTypeNameNotFound, "alias").WithArguments("alias").WithLocation(1, 8),
                // (1,14): warning CS0626: Method, operator, or accessor 'Alias()' is marked external and has no attributes on it. Consider adding a DllImport attribute to specify the external implementation.
                // extern alias Alias(*#$@^%*&); class D : Alias(*#$@^%*&).C {}
                Diagnostic(ErrorCode.WRN_ExternMethodNoImplementation, "Alias").WithArguments("Alias()").WithLocation(1, 14),
                // (1,14): warning CS8321: The local function 'Alias' is declared but never used
                // extern alias Alias(*#$@^%*&); class D : Alias(*#$@^%*&).C {}
                Diagnostic(ErrorCode.WRN_UnreferencedLocalFunction, "Alias").WithArguments("Alias").WithLocation(1, 14)
                );
        }

        [Fact, WorkItem(530131, "http://vstfdevdiv:8080/DevDiv2/DevDiv/_workitems/edit/530131")]
        public void MetadataReferenceWithInvalidAliasWithCSharp6()
        {
            var refcomp = CSharpCompilation.Create("DLL",
                options: TestOptions.ReleaseDll,
                syntaxTrees: new SyntaxTree[] { SyntaxFactory.ParseSyntaxTree("public class C {}", options: TestOptions.Regular.WithLanguageVersion(LanguageVersion.CSharp6)) },
                references: new MetadataReference[] { MscorlibRef });

            var mtref = refcomp.EmitToImageReference(aliases: ImmutableArray.Create("a", "Alias(*#$@^%*&)"));

            // not use exported type
            var comp = CSharpCompilation.Create("APP",
                options: TestOptions.ReleaseDll,
                syntaxTrees: new SyntaxTree[] { SyntaxFactory.ParseSyntaxTree(
                    @"class D {}",
                    options: TestOptions.Regular.WithLanguageVersion(LanguageVersion.CSharp6)) },
                references: new MetadataReference[] { MscorlibRef, mtref }
                );

            Assert.Empty(comp.GetDiagnostics());

            // use exported type with partial alias
            comp = CSharpCompilation.Create("APP1",
             options: TestOptions.ReleaseDll,
             syntaxTrees: new SyntaxTree[] { SyntaxFactory.ParseSyntaxTree(
                    @"extern alias Alias; class D : Alias::C {}",
                    options: TestOptions.Regular.WithLanguageVersion(LanguageVersion.CSharp6)) },
             references: new MetadataReference[] { MscorlibRef, mtref }
             );

            var errs = comp.GetDiagnostics();
            //  error CS0430: The extern alias 'Alias' was not specified in a /reference option
            Assert.Equal(430, errs.FirstOrDefault().Code);

            // use exported type with invalid alias
            comp = CSharpCompilation.Create("APP2",
             options: TestOptions.ReleaseExe,
             syntaxTrees: new SyntaxTree[] { SyntaxFactory.ParseSyntaxTree(
                    "extern alias Alias(*#$@^%*&); class D : Alias(*#$@^%*&).C {}",
                    options: TestOptions.Regular.WithLanguageVersion(LanguageVersion.CSharp6)) },
             references: new MetadataReference[] { MscorlibRef, mtref }
             );

            comp.VerifyDiagnostics(
                // (1,1): error CS8059: Feature 'top-level statements' is not available in C# 6. Please use language version 9.0 or greater.
                // extern alias Alias(*#$@^%*&); class D : Alias(*#$@^%*&).C {}
                Diagnostic(ErrorCode.ERR_FeatureNotAvailableInVersion6, "extern alias Alias(*#$@^%*&); class D : Alias(*#$@^%*&).C {}").WithArguments("top-level statements", "9.0").WithLocation(1, 1),
                // (1,1): error CS8059: Feature 'extern local functions' is not available in C# 6. Please use language version 9.0 or greater.
                // extern alias Alias(*#$@^%*&); class D : Alias(*#$@^%*&).C {}
                Diagnostic(ErrorCode.ERR_FeatureNotAvailableInVersion6, "extern").WithArguments("extern local functions", "9.0").WithLocation(1, 1),
                // (1,14): error CS8059: Feature 'local functions' is not available in C# 6. Please use language version 7.0 or greater.
                // extern alias Alias(*#$@^%*&); class D : Alias(*#$@^%*&).C {}
                Diagnostic(ErrorCode.ERR_FeatureNotAvailableInVersion6, "Alias").WithArguments("local functions", "7.0").WithLocation(1, 14),
                // (1,21): error CS1040: Preprocessor directives must appear as the first non-whitespace character on a line
                // extern alias Alias(*#$@^%*&); class D : Alias(*#$@^%*&).C {}
                Diagnostic(ErrorCode.ERR_BadDirectivePlacement, "#").WithLocation(1, 21),
                // (1,61): error CS1026: ) expected
                // extern alias Alias(*#$@^%*&); class D : Alias(*#$@^%*&).C {}
                Diagnostic(ErrorCode.ERR_CloseParenExpected, "").WithLocation(1, 61),
                // (1,61): error CS1002: ; expected
                // extern alias Alias(*#$@^%*&); class D : Alias(*#$@^%*&).C {}
                Diagnostic(ErrorCode.ERR_SemicolonExpected, "").WithLocation(1, 61),
                // (1,14): error CS8112: Local function 'Alias()' must declare a body because it is not marked 'static extern'.
                // extern alias Alias(*#$@^%*&); class D : Alias(*#$@^%*&).C {}
                Diagnostic(ErrorCode.ERR_LocalFunctionMissingBody, "Alias").WithArguments("Alias()").WithLocation(1, 14),
                // (1,8): error CS0246: The type or namespace name 'alias' could not be found (are you missing a using directive or an assembly reference?)
                // extern alias Alias(*#$@^%*&); class D : Alias(*#$@^%*&).C {}
                Diagnostic(ErrorCode.ERR_SingleTypeNameNotFound, "alias").WithArguments("alias").WithLocation(1, 8),
                // (1,14): warning CS0626: Method, operator, or accessor 'Alias()' is marked external and has no attributes on it. Consider adding a DllImport attribute to specify the external implementation.
                // extern alias Alias(*#$@^%*&); class D : Alias(*#$@^%*&).C {}
                Diagnostic(ErrorCode.WRN_ExternMethodNoImplementation, "Alias").WithArguments("Alias()").WithLocation(1, 14),
                // (1,14): warning CS8321: The local function 'Alias' is declared but never used
                // extern alias Alias(*#$@^%*&); class D : Alias(*#$@^%*&).C {}
                Diagnostic(ErrorCode.WRN_UnreferencedLocalFunction, "Alias").WithArguments("Alias").WithLocation(1, 14)
                );
        }

        [Fact]
        public void SyntreeAPITest()
        {
            var s1 = "namespace System.Linq {}";
            var s2 = @"
namespace NA.NB
{
  partial class C<T>
  {
    public partial class D
    {
      intttt F;
    }
  }
  class C { }
}
";
            var s3 = @"int x;";
            var s4 = @"Imports System ";
            var s5 = @"
class D
{
    public static int Goo()
    {
        long l = 25l;
        return 0;
    }
}
";
            SyntaxTree t1 = SyntaxFactory.ParseSyntaxTree(s1);
            SyntaxTree withErrorTree = SyntaxFactory.ParseSyntaxTree(s2);
            SyntaxTree withErrorTree1 = SyntaxFactory.ParseSyntaxTree(s3);
            SyntaxTree withErrorTreeVB = SyntaxFactory.ParseSyntaxTree(s4);
            SyntaxTree withExpressionRootTree = SyntaxFactory.ParseExpression(s3).SyntaxTree;
            var withWarning = SyntaxFactory.ParseSyntaxTree(s5);

            // Create compilation takes three args
            var comp = CSharpCompilation.Create("Compilation", syntaxTrees: new[] { SyntaxFactory.ParseSyntaxTree(s1) }, options: TestOptions.ReleaseDll);
            comp = comp.AddSyntaxTrees(t1, withErrorTree, withErrorTree1, withErrorTreeVB);
            Assert.Equal(5, comp.SyntaxTrees.Length);
            comp = comp.RemoveSyntaxTrees(t1, withErrorTree, withErrorTree1, withErrorTreeVB);
            Assert.Equal(1, comp.SyntaxTrees.Length);

            // Add a new empty item
            comp = comp.AddSyntaxTrees(Enumerable.Empty<SyntaxTree>());
            Assert.Equal(1, comp.SyntaxTrees.Length);

            // Add a new valid item
            comp = comp.AddSyntaxTrees(t1);
            Assert.Equal(2, comp.SyntaxTrees.Length);
            Assert.Contains(t1, comp.SyntaxTrees);
            Assert.False(comp.SyntaxTrees.Contains(SyntaxFactory.ParseSyntaxTree(s1)));

            comp = comp.AddSyntaxTrees(SyntaxFactory.ParseSyntaxTree(s1));
            Assert.Equal(3, comp.SyntaxTrees.Length);

            // Replace an existing item with another valid item
            comp = comp.ReplaceSyntaxTree(t1, SyntaxFactory.ParseSyntaxTree(s1));
            Assert.Equal(3, comp.SyntaxTrees.Length);

            // Replace an existing item with same item
            comp = comp.AddSyntaxTrees(t1).ReplaceSyntaxTree(t1, t1);
            Assert.Equal(4, comp.SyntaxTrees.Length);

            // add again and verify that it throws
            Assert.Throws<ArgumentException>(() => comp.AddSyntaxTrees(t1));

            // replace with existing and verify that it throws
            Assert.Throws<ArgumentException>(() => comp.ReplaceSyntaxTree(t1, comp.SyntaxTrees[0]));

            // SyntaxTrees have reference equality. This removal should fail.
            Assert.Throws<ArgumentException>(() => comp = comp.RemoveSyntaxTrees(SyntaxFactory.ParseSyntaxTree(s1)));
            Assert.Equal(4, comp.SyntaxTrees.Length);

            // Remove non-existing item
            Assert.Throws<ArgumentException>(() => comp = comp.RemoveSyntaxTrees(withErrorTree));
            Assert.Equal(4, comp.SyntaxTrees.Length);

            // Add syntaxtree with error
            comp = comp.AddSyntaxTrees(withErrorTree1);
            var error = comp.GetDiagnostics();
            Assert.InRange(comp.GetDiagnostics().Count(), 0, int.MaxValue);
            Assert.InRange(comp.GetDeclarationDiagnostics().Count(), 0, int.MaxValue);

            Assert.True(comp.SyntaxTrees.Contains(t1));

            SyntaxTree t4 = SyntaxFactory.ParseSyntaxTree("Using System;");
            SyntaxTree t5 = SyntaxFactory.ParseSyntaxTree("Usingsssssssssssss System;");
            SyntaxTree t6 = SyntaxFactory.ParseSyntaxTree("Import System;");

            // Overload with Hashset
            var hs = new HashSet<SyntaxTree> { t4, t5, t6 };
            var compCollection = CSharpCompilation.Create("Compilation", syntaxTrees: hs);
            compCollection = compCollection.RemoveSyntaxTrees(hs);
            Assert.Equal(0, compCollection.SyntaxTrees.Length);
            compCollection = compCollection.AddSyntaxTrees(hs).RemoveSyntaxTrees(t4, t5, t6);
            Assert.Equal(0, compCollection.SyntaxTrees.Length);

            // Overload with Collection
            var col = new Collection<SyntaxTree> { t4, t5, t6 };
            compCollection = CSharpCompilation.Create("Compilation", syntaxTrees: col);
            compCollection = compCollection.RemoveSyntaxTrees(t4, t5, t6);
            Assert.Equal(0, compCollection.SyntaxTrees.Length);
            Assert.Throws<ArgumentException>(() => compCollection = compCollection.AddSyntaxTrees(t4, t5).RemoveSyntaxTrees(col));
            Assert.Equal(0, compCollection.SyntaxTrees.Length);

            // Overload with ConcurrentStack
            var stack = new ConcurrentStack<SyntaxTree> { };
            stack.Push(t4);
            stack.Push(t5);
            stack.Push(t6);
            compCollection = CSharpCompilation.Create("Compilation", syntaxTrees: stack);
            compCollection = compCollection.RemoveSyntaxTrees(t4, t6, t5);
            Assert.Equal(0, compCollection.SyntaxTrees.Length);
            Assert.Throws<ArgumentException>(() => compCollection = compCollection.AddSyntaxTrees(t4, t6).RemoveSyntaxTrees(stack));
            Assert.Equal(0, compCollection.SyntaxTrees.Length);

            // Overload with ConcurrentQueue
            var queue = new ConcurrentQueue<SyntaxTree> { };
            queue.Enqueue(t4);
            queue.Enqueue(t5);
            queue.Enqueue(t6);
            compCollection = CSharpCompilation.Create("Compilation", syntaxTrees: queue);
            compCollection = compCollection.RemoveSyntaxTrees(t4, t6, t5);
            Assert.Equal(0, compCollection.SyntaxTrees.Length);
            Assert.Throws<ArgumentException>(() => compCollection = compCollection.AddSyntaxTrees(t4, t6).RemoveSyntaxTrees(queue));
            Assert.Equal(0, compCollection.SyntaxTrees.Length);

            // Get valid binding
            var bind = comp.GetSemanticModel(syntaxTree: t1);
            Assert.Equal(t1, bind.SyntaxTree);
            Assert.Equal("C#", bind.Language);

            // Remove syntaxtree without error
            comp = comp.RemoveSyntaxTrees(t1);
            Assert.InRange(comp.GetDiagnostics().Count(), 0, int.MaxValue);

            // Remove syntaxtree with error
            comp = comp.RemoveSyntaxTrees(withErrorTree1);
            var e = comp.GetDiagnostics(cancellationToken: default(CancellationToken));
            Assert.Equal(0, comp.GetDiagnostics(cancellationToken: default(CancellationToken)).Count());

            // Add syntaxtree which is VB language
            comp = comp.AddSyntaxTrees(withErrorTreeVB);
            error = comp.GetDiagnostics(cancellationToken: CancellationToken.None);
            Assert.InRange(comp.GetDiagnostics().Count(), 0, int.MaxValue);

            comp = comp.RemoveSyntaxTrees(withErrorTreeVB);
            Assert.Equal(0, comp.GetDiagnostics().Count());

            // Add syntaxtree with error
            comp = comp.AddSyntaxTrees(withWarning);
            error = comp.GetDeclarationDiagnostics();
            Assert.InRange(error.Count(), 1, int.MaxValue);

            comp = comp.RemoveSyntaxTrees(withWarning);
            Assert.Equal(0, comp.GetDiagnostics().Count());

            // Compilation.Create with syntaxtree with a non-CompilationUnit root node: should throw an ArgumentException.
            Assert.False(withExpressionRootTree.HasCompilationUnitRoot, "how did we get a CompilationUnit root?");
            Assert.Throws<ArgumentException>(() => CSharpCompilation.Create("Compilation", new SyntaxTree[] { withExpressionRootTree }));

            // AddSyntaxTrees with a non-CompilationUnit root node: should throw an ArgumentException.
            Assert.Throws<ArgumentException>(() => comp.AddSyntaxTrees(withExpressionRootTree));

            // ReplaceSyntaxTrees syntaxtree with a non-CompilationUnit root node: should throw an ArgumentException.
            Assert.Throws<ArgumentException>(() => comp.ReplaceSyntaxTree(comp.SyntaxTrees[0], withExpressionRootTree));
        }

        [Fact]
        public void ChainedOperations()
        {
            var s1 = "using System.Linq;";
            var s2 = "";
            var s3 = "Import System";
            SyntaxTree t1 = SyntaxFactory.ParseSyntaxTree(s1);
            SyntaxTree t2 = SyntaxFactory.ParseSyntaxTree(s2);
            SyntaxTree t3 = SyntaxFactory.ParseSyntaxTree(s3);

            var listSyntaxTree = new List<SyntaxTree>();
            listSyntaxTree.Add(t1);
            listSyntaxTree.Add(t2);

            // Remove second SyntaxTree
            CSharpCompilation comp = CSharpCompilation.Create(options: TestOptions.ReleaseDll, assemblyName: "Compilation", references: null, syntaxTrees: null);
            comp = comp.AddSyntaxTrees(listSyntaxTree).RemoveSyntaxTrees(t2);
            Assert.Equal(1, comp.SyntaxTrees.Length);

            // Remove mid SyntaxTree
            listSyntaxTree.Add(t3);
            comp = comp.RemoveSyntaxTrees(t1).AddSyntaxTrees(listSyntaxTree).RemoveSyntaxTrees(t2);
            Assert.Equal(2, comp.SyntaxTrees.Length);

            // remove list
            listSyntaxTree.Remove(t2);
            comp = comp.AddSyntaxTrees().RemoveSyntaxTrees(listSyntaxTree);
            comp = comp.AddSyntaxTrees(listSyntaxTree).RemoveSyntaxTrees(listSyntaxTree);
            Assert.Equal(0, comp.SyntaxTrees.Length);

            listSyntaxTree.Clear();
            listSyntaxTree.Add(t1);
            listSyntaxTree.Add(t1);
            // Chained operation count > 2
            Assert.Throws<ArgumentException>(() => comp = comp.AddSyntaxTrees(listSyntaxTree).AddReferences().ReplaceSyntaxTree(t1, t2));
            comp = comp.AddSyntaxTrees(t1).AddReferences().ReplaceSyntaxTree(t1, t2);

            Assert.Equal(1, comp.SyntaxTrees.Length);
            Assert.Equal(0, comp.ExternalReferences.Length);

            // Create compilation with args is disordered
            CSharpCompilation comp1 = CSharpCompilation.Create(assemblyName: "Compilation", syntaxTrees: null, options: TestOptions.ReleaseDll, references: null);
            var ref1 = Net451.mscorlib;
            var listRef = new List<MetadataReference>();
            listRef.Add(ref1);
            listRef.Add(ref1);

            // Remove with no args
            comp1 = comp1.AddReferences(listRef).AddSyntaxTrees(t1).RemoveReferences().RemoveSyntaxTrees();
            Assert.Equal(1, comp1.ExternalReferences.Length);
            Assert.Equal(1, comp1.SyntaxTrees.Length);
        }

        [WorkItem(713356, "http://vstfdevdiv:8080/DevDiv2/DevDiv/_workitems/edit/713356")]
        [ClrOnlyFact]
        public void MissedModuleA()
        {
            var netModule1 = CreateCompilation(
                options: TestOptions.ReleaseModule,
                assemblyName: "a1",
                source: new string[] { "public class C1 {}" });
            netModule1.VerifyEmitDiagnostics();

            var netModule2 = CreateCompilation(
                options: TestOptions.ReleaseModule,
                assemblyName: "a2",
                references: new MetadataReference[] { netModule1.EmitToImageReference() },
                source: new string[] {
                    @"
public class C2 {
public static void M() {
    var a = new C1();
}
}"
                });
            netModule2.VerifyEmitDiagnostics();

            var assembly = CreateCompilation(
                options: TestOptions.ReleaseExe,
                assemblyName: "a",
                references: new MetadataReference[] { netModule2.EmitToImageReference() },
                source: new string[] {
                @"
public class C3 {
public static void Main(string[] args) {
var a = new C2();
}
}"
            });
            assembly.VerifyEmitDiagnostics(
                Diagnostic(ErrorCode.ERR_MissingNetModuleReference).WithArguments("a1.netmodule"));

            assembly = CreateCompilation(
                options: TestOptions.ReleaseExe,
                assemblyName: "a",
                references: new MetadataReference[] { netModule1.EmitToImageReference(), netModule2.EmitToImageReference() },
                source: new string[] {
                @"
public class C3 {
public static void Main(string[] args) {
var a = new C2();
}
}"
            });
            assembly.VerifyEmitDiagnostics();
            CompileAndVerify(assembly);
        }

        [WorkItem(713356, "http://vstfdevdiv:8080/DevDiv2/DevDiv/_workitems/edit/713356")]
        [Fact]
        public void MissedModuleB_OneError()
        {
            var netModule1 = CreateCompilation(
                options: TestOptions.ReleaseModule,
                assemblyName: "a1",
                source: new string[] { "public class C1 {}" });
            netModule1.VerifyEmitDiagnostics();

            var netModule2 = CreateCompilation(
                options: TestOptions.ReleaseModule,
                assemblyName: "a2",
                references: new MetadataReference[] { netModule1.EmitToImageReference() },
                source: new string[] {
                    @"
public class C2 {
public static void M() {
    var a = new C1();
}
}"
                });
            netModule2.VerifyEmitDiagnostics();

            var netModule3 = CreateCompilation(
                options: TestOptions.ReleaseModule,
                assemblyName: "a3",
                references: new MetadataReference[] { netModule1.EmitToImageReference() },
                source: new string[] {
                    @"
public class C2a {
public static void M() {
    var a = new C1();
}
}"
                });
            netModule3.VerifyEmitDiagnostics();

            var assembly = CreateCompilation(
                options: TestOptions.ReleaseExe,
                assemblyName: "a",
                references: new MetadataReference[] { netModule2.EmitToImageReference(), netModule3.EmitToImageReference() },
                source: new string[] {
                @"
public class C3 {
public static void Main(string[] args) {
var a = new C2();
}
}"
            });
            assembly.VerifyEmitDiagnostics(
                Diagnostic(ErrorCode.ERR_MissingNetModuleReference).WithArguments("a1.netmodule"));
        }

        [WorkItem(718500, "http://vstfdevdiv:8080/DevDiv2/DevDiv/_workitems/edit/718500")]
        [WorkItem(716762, "http://vstfdevdiv:8080/DevDiv2/DevDiv/_workitems/edit/716762")]
        [Fact]
        public void MissedModuleB_NoErrorForUnmanagedModules()
        {
            var netModule1 = CreateCompilation(
                options: TestOptions.ReleaseModule,
                assemblyName: "a1",
                source: new string[] {
                    @"
using System;
using System.Runtime.InteropServices;

public class C2 {
    [DllImport(""user32.dll"", CharSet = CharSet.Unicode)]
    public static extern int MessageBox(IntPtr hWnd, String text, String caption, uint type);
}"
                });
            netModule1.VerifyEmitDiagnostics();

            var assembly = CreateCompilation(
                options: TestOptions.ReleaseExe,
                assemblyName: "a",
                references: new MetadataReference[] { netModule1.EmitToImageReference() },
                source: new string[] {
                @"
public class C3 {
public static void Main(string[] args) {
var a = new C2();
}
}"
            });
            assembly.VerifyEmitDiagnostics();
        }

        [WorkItem(715872, "http://vstfdevdiv:8080/DevDiv2/DevDiv/_workitems/edit/715872")]
        [Fact]
        public void MissedModuleC()
        {
            var netModule1 = CreateCompilation(
                options: TestOptions.ReleaseModule,
                assemblyName: "a1",
                source: new string[] { "public class C1 {}" });
            netModule1.VerifyEmitDiagnostics();

            var netModule2 = CreateCompilation(
                options: TestOptions.ReleaseModule,
                assemblyName: "a1",
                references: new MetadataReference[] { netModule1.EmitToImageReference() },
                source: new string[] {
                    @"
public class C2 {
public static void M() {
    var a = new C1();
}
}"
                });
            netModule2.VerifyEmitDiagnostics();

            var assembly = CreateCompilation(
                options: TestOptions.ReleaseExe,
                assemblyName: "a",
                references: new MetadataReference[] { netModule1.EmitToImageReference(), netModule2.EmitToImageReference() },
                source: new string[] {
                @"
public class C3 {
public static void Main(string[] args) {
var a = new C2();
}
}"
            });
            assembly.VerifyEmitDiagnostics(Diagnostic(ErrorCode.ERR_NetModuleNameMustBeUnique).WithArguments("a1.netmodule"));
        }

        [Fact]
        public void MixedRefType()
        {
            var vbComp = VB.VisualBasicCompilation.Create("CompilationVB");
            var comp = CSharpCompilation.Create("Compilation");

            vbComp = vbComp.AddReferences(SystemRef);

            // Add VB reference to C# compilation
            foreach (var item in vbComp.References)
            {
                comp = comp.AddReferences(item);
                comp = comp.ReplaceReference(item, item);
            }
            Assert.Equal(1, comp.ExternalReferences.Length);

            var text1 = @"class A {}";
            var comp1 = CSharpCompilation.Create("Test1", new[] { SyntaxFactory.ParseSyntaxTree(text1) });
            var comp2 = CSharpCompilation.Create("Test2", new[] { SyntaxFactory.ParseSyntaxTree(text1) });

            var compRef1 = comp1.ToMetadataReference();
            var compRef2 = comp2.ToMetadataReference();

            var compRef = vbComp.ToMetadataReference(embedInteropTypes: true);

            var ref1 = Net451.mscorlib;
            var ref2 = Net451.System;

            // Add CompilationReference
            comp = CSharpCompilation.Create(
                "Test1",
                new[] { SyntaxFactory.ParseSyntaxTree(text1) },
                new MetadataReference[] { compRef1, compRef2 });

            Assert.Equal(2, comp.ExternalReferences.Length);
            Assert.True(comp.References.Contains(compRef1));
            Assert.True(comp.References.Contains(compRef2));
            var smb = comp.GetReferencedAssemblySymbol(compRef1);
            Assert.Equal(SymbolKind.Assembly, smb.Kind);
            Assert.Equal("Test1", smb.Identity.Name, StringComparer.OrdinalIgnoreCase);

            // Mixed reference type
            comp = comp.AddReferences(ref1);
            Assert.Equal(3, comp.ExternalReferences.Length);
            Assert.True(comp.References.Contains(ref1));

            // Replace Compilation reference with Assembly file reference
            comp = comp.ReplaceReference(compRef2, ref2);
            Assert.Equal(3, comp.ExternalReferences.Length);
            Assert.True(comp.References.Contains(ref2));

            // Replace Assembly file reference with Compilation reference
            comp = comp.ReplaceReference(ref1, compRef2);
            Assert.Equal(3, comp.ExternalReferences.Length);
            Assert.True(comp.References.Contains(compRef2));

            var modRef1 = TestReferences.MetadataTests.NetModule01.ModuleCS00;

            // Add Module file reference
            comp = comp.AddReferences(modRef1);
            // Not implemented code
            //var modSmb = comp.GetReferencedModuleSymbol(modRef1);
            //Assert.Equal("ModuleCS00.mod", modSmb.Name);
            //Assert.Equal(4, comp.References.Count);
            //Assert.True(comp.References.Contains(modRef1));

            //smb = comp.GetReferencedAssemblySymbol(reference: modRef1);
            //Assert.Equal(smb.Kind, SymbolKind.Assembly);
            //Assert.Equal("Test1", smb.Identity.Name, StringComparer.OrdinalIgnoreCase);

            // GetCompilationNamespace Not implemented(Derived Class AssemblySymbol)
            //var m = smb.GlobalNamespace.GetMembers();
            //var nsSmb = smb.GlobalNamespace.GetMembers("NS").Single() as NamespaceSymbol;
            //var ns = comp.GetCompilationNamespace(ns: nsSmb);
            //Assert.Equal(ns.Kind, SymbolKind.Namespace);
            //Assert.True(String.Equals(ns.Name, "Compilation", StringComparison.OrdinalIgnoreCase));

            //var asbSmb = smb as Symbol;
            //var ns1 = comp.GetCompilationNamespace(ns: asbSmb as NamespaceSymbol);
            //Assert.Equal(ns1.Kind, SymbolKind.Namespace);
            //Assert.True(String.Equals(ns1.Name, "Compilation", StringComparison.OrdinalIgnoreCase));

            // Get Referenced Module Symbol
            //var moduleSmb = comp.GetReferencedModuleSymbol(reference: modRef1);
            //Assert.Equal(SymbolKind.NetModule, moduleSmb.Kind);
            //Assert.Equal("ModuleCS00.mod", moduleSmb.Name, StringComparer.OrdinalIgnoreCase);

            // GetCompilationNamespace Not implemented(Derived Class ModuleSymbol)
            //nsSmb = moduleSmb.GlobalNamespace.GetMembers("Runtime").Single() as NamespaceSymbol;
            //ns = comp.GetCompilationNamespace(ns: nsSmb);
            //Assert.Equal(ns.Kind, SymbolKind.Namespace);
            //Assert.True(String.Equals(ns.Name, "Compilation", StringComparison.OrdinalIgnoreCase));

            //var modSmbol = moduleSmb as Symbol;
            //ns1 = comp.GetCompilationNamespace(ns: modSmbol as NamespaceSymbol);
            //Assert.Equal(ns1.Kind, SymbolKind.Namespace);
            //Assert.True(String.Equals(ns1.Name, "Compilation", StringComparison.OrdinalIgnoreCase));

            // Get Compilation Namespace
            //nsSmb = comp.GlobalNamespace;
            //ns = comp.GetCompilationNamespace(ns: nsSmb);
            //Assert.Equal(ns.Kind, SymbolKind.Namespace);
            //Assert.True(String.Equals(ns.Name, "Compilation", StringComparison.OrdinalIgnoreCase));

            // GetCompilationNamespace Not implemented(Derived Class MergedNamespaceSymbol)
            //NamespaceSymbol merged = MergedNamespaceSymbol.Create(new NamespaceExtent(new MockAssemblySymbol("Merged")), null, null);
            //ns = comp.GetCompilationNamespace(ns: merged);
            //Assert.Equal(ns.Kind, SymbolKind.Namespace);
            //Assert.True(String.Equals(ns.Name, "Compilation", StringComparison.OrdinalIgnoreCase));

            // GetCompilationNamespace Not implemented(Derived Class RetargetingNamespaceSymbol)
            //Retargeting.RetargetingNamespaceSymbol retargetSmb = nsSmb as Retargeting.RetargetingNamespaceSymbol;
            //ns = comp.GetCompilationNamespace(ns: retargetSmb);
            //Assert.Equal(ns.Kind, SymbolKind.Namespace);
            //Assert.True(String.Equals(ns.Name, "Compilation", StringComparison.OrdinalIgnoreCase));

            // GetCompilationNamespace Not implemented(Derived Class PENamespaceSymbol)
            //Symbols.Metadata.PE.PENamespaceSymbol pensSmb = nsSmb as Symbols.Metadata.PE.PENamespaceSymbol;
            //ns = comp.GetCompilationNamespace(ns: pensSmb);
            //Assert.Equal(ns.Kind, SymbolKind.Namespace);
            //Assert.True(String.Equals(ns.Name, "Compilation", StringComparison.OrdinalIgnoreCase));

            // Replace Module file reference with compilation reference
            comp = comp.RemoveReferences(compRef1).ReplaceReference(modRef1, compRef1);
            Assert.Equal(3, comp.ExternalReferences.Length);
            // Check the reference order after replace
            Assert.True(comp.ExternalReferences[2] is CSharpCompilationReference, "Expected compilation reference");
            Assert.Equal(compRef1, comp.ExternalReferences[2]);

            // Replace compilation Module file reference with Module file reference
            comp = comp.ReplaceReference(compRef1, modRef1);
            // Check the reference order after replace
            Assert.Equal(3, comp.ExternalReferences.Length);
            Assert.Equal(MetadataImageKind.Module, comp.ExternalReferences[2].Properties.Kind);
            Assert.Equal(modRef1, comp.ExternalReferences[2]);

            // Add VB compilation ref
            Assert.Throws<ArgumentException>(() => comp.AddReferences(compRef));

            foreach (var item in comp.References)
            {
                comp = comp.RemoveReferences(item);
            }
            Assert.Equal(0, comp.ExternalReferences.Length);

            // Not Implemented
            // var asmByteRef = MetadataReference.CreateFromImage(new byte[5], embedInteropTypes: true);
            //var asmObjectRef = new AssemblyObjectReference(assembly: System.Reflection.Assembly.GetAssembly(typeof(object)),embedInteropTypes :true);
            //comp =comp.AddReferences(asmByteRef, asmObjectRef);
            //Assert.Equal(2, comp.References.Count);
            //Assert.Equal(ReferenceKind.AssemblyBytes, comp.References[0].Kind);
            //Assert.Equal(ReferenceKind.AssemblyObject , comp.References[1].Kind);
            //Assert.Equal(asmByteRef, comp.References[0]);
            //Assert.Equal(asmObjectRef, comp.References[1]);
            //Assert.True(comp.References[0].EmbedInteropTypes);
            //Assert.True(comp.References[1].EmbedInteropTypes);
        }

        [Fact]
        public void NegGetCompilationNamespace()
        {
            var comp = CSharpCompilation.Create("Compilation");

            // Throw exception when the parameter of GetCompilationNamespace is null
            Assert.Throws<NullReferenceException>(
            delegate
            {
                comp.GetCompilationNamespace(namespaceSymbol: (INamespaceSymbol)null);
            });

            Assert.Throws<NullReferenceException>(
            delegate
            {
                comp.GetCompilationNamespace(namespaceSymbol: (NamespaceSymbol)null);
            });
        }

        [WorkItem(537623, "http://vstfdevdiv:8080/DevDiv2/DevDiv/_workitems/edit/537623")]
        [Fact]
        public void NegCreateCompilation()
        {
            Assert.Throws<ArgumentNullException>(() => CSharpCompilation.Create("goo", syntaxTrees: new SyntaxTree[] { null }));
            Assert.Throws<ArgumentNullException>(() => CSharpCompilation.Create("goo", references: new MetadataReference[] { null }));
        }

        [WorkItem(537637, "http://vstfdevdiv:8080/DevDiv2/DevDiv/_workitems/edit/537637")]
        [Fact]
        public void NegGetSymbol()
        {
            // Create Compilation with miss mid args
            var comp = CSharpCompilation.Create("Compilation");
            Assert.Null(comp.GetReferencedAssemblySymbol(reference: MscorlibRef));

            var modRef1 = TestReferences.MetadataTests.NetModule01.ModuleCS00;
            // Get not exist Referenced Module Symbol
            Assert.Null(comp.GetReferencedModuleSymbol(modRef1));

            // Throw exception when the parameter of GetReferencedAssemblySymbol is null
            Assert.Throws<ArgumentNullException>(
            delegate
            {
                comp.GetReferencedAssemblySymbol(null);
            });

            // Throw exception when the parameter of GetReferencedModuleSymbol is null
            Assert.Throws<ArgumentNullException>(
            delegate
            {
                var modSmb1 = comp.GetReferencedModuleSymbol(null);
            });
        }

        [WorkItem(537778, "http://vstfdevdiv:8080/DevDiv2/DevDiv/_workitems/edit/537778")]
        // Throw exception when the parameter of the parameter type of GetReferencedAssemblySymbol is VB.CompilationReference
        [Fact]
        public void NegGetSymbol1()
        {
            var opt = TestOptions.ReleaseDll;
            var comp = CSharpCompilation.Create("Compilation");
            var vbComp = VB.VisualBasicCompilation.Create("CompilationVB");
            vbComp = vbComp.AddReferences(SystemRef);
            var compRef = vbComp.ToMetadataReference();
            Assert.Throws<ArgumentException>(() => comp.AddReferences(compRef));

            // Throw exception when the parameter of GetBinding is null
            Assert.Throws<ArgumentNullException>(
            delegate
            {
                comp.GetSemanticModel(null);
            });

            // Throw exception when the parameter of GetTypeByNameAndArity is NULL
            //Assert.Throws<Exception>(
            //delegate
            //{
            //    comp.GetTypeByNameAndArity(fullName: null, arity: 1);
            //});

            // Throw exception when the parameter of GetTypeByNameAndArity is less than 0
            //Assert.Throws<Exception>(
            //delegate
            //{
            //    comp.GetTypeByNameAndArity(string.Empty, -4);
            //});
        }

        // Add already existing item
        [Fact, WorkItem(537574, "http://vstfdevdiv:8080/DevDiv2/DevDiv/_workitems/edit/537574")]
        public void NegReference2()
        {
            var ref1 = Net451.mscorlib;
            var ref2 = Net451.System;
            var ref3 = Net451.SystemData;
            var ref4 = Net451.SystemXml;
            var comp = CSharpCompilation.Create("Compilation");

            comp = comp.AddReferences(ref1, ref1);
            Assert.Equal(1, comp.ExternalReferences.Length);
            Assert.Equal(MetadataImageKind.Assembly, comp.ExternalReferences[0].Properties.Kind);
            Assert.Equal(ref1, comp.ExternalReferences[0]);

            var listRef = new List<MetadataReference> { ref1, ref2, ref3, ref4 };
            // Chained operation count > 3
            // ReplaceReference throws if the reference to be replaced is not found.
            comp = comp.AddReferences(listRef).AddReferences(ref2).RemoveReferences(ref1, ref3, ref4).ReplaceReference(ref2, ref2);
            Assert.Equal(1, comp.ExternalReferences.Length);
            Assert.Equal(MetadataImageKind.Assembly, comp.ExternalReferences[0].Properties.Kind);
            Assert.Equal(ref2, comp.ExternalReferences[0]);
            Assert.Throws<ArgumentException>(() => comp.AddReferences(listRef).AddReferences(ref2).RemoveReferences(ref1, ref2, ref3, ref4).ReplaceReference(ref2, ref2));
        }

        // Add a new invalid item
        [Fact, WorkItem(537575, "http://vstfdevdiv:8080/DevDiv2/DevDiv/_workitems/edit/537575")]
        public void NegReference3()
        {
            var ref1 = InvalidRef;
            var comp = CSharpCompilation.Create("Compilation");
            // Remove non-existing item
            Assert.Throws<ArgumentException>(() => comp = comp.RemoveReferences(ref1));
            // Add a new invalid item
            comp = comp.AddReferences(ref1);
            Assert.Equal(1, comp.ExternalReferences.Length);
            // Replace a non-existing item with another invalid item
            Assert.Throws<ArgumentException>(() => comp = comp.ReplaceReference(MscorlibRef, ref1));
            Assert.Equal(1, comp.ExternalReferences.Length);
        }

        // Replace a non-existing item with null
        [Fact, WorkItem(537567, "http://vstfdevdiv:8080/DevDiv2/DevDiv/_workitems/edit/537567")]
        public void NegReference4()
        {
            var ref1 = Net451.mscorlib;
            var comp = CSharpCompilation.Create("Compilation");

            Assert.Throws<ArgumentException>(
            delegate
            {
                comp = comp.ReplaceReference(ref1, null);
            });

            // Replace null and the arg order of replace is vise
            Assert.Throws<ArgumentNullException>(
            delegate
            {
                comp = comp.ReplaceReference(newReference: ref1, oldReference: null);
            });
        }

        // Replace a non-existing item with another valid item
        [Fact, WorkItem(537566, "http://vstfdevdiv:8080/DevDiv2/DevDiv/_workitems/edit/537566")]
        public void NegReference5()
        {
            var ref1 = Net451.mscorlib;
            var ref2 = Net451.SystemXml;
            var comp = CSharpCompilation.Create("Compilation");
            Assert.Throws<ArgumentException>(
            delegate
            {
                comp = comp.ReplaceReference(ref1, ref2);
            });


            SyntaxTree t1 = SyntaxFactory.ParseSyntaxTree("Using System;");
            // Replace a non-existing item with another valid item and disorder the args
            Assert.Throws<ArgumentException>(
            delegate
            {
                comp.ReplaceReference(newReference: Net451.System, oldReference: ref2);
            });
            Assert.Equal(0, comp.SyntaxTrees.Length);
            Assert.Throws<ArgumentException>(() => comp.ReplaceSyntaxTree(newTree: SyntaxFactory.ParseSyntaxTree("Using System;"), oldTree: t1));
            Assert.Equal(0, comp.SyntaxTrees.Length);
        }

        [WorkItem(527256, "http://vstfdevdiv:8080/DevDiv2/DevDiv/_workitems/edit/527256")]
        // Throw exception when the parameter of SyntaxTrees.Contains is null
        [Fact]
        public void NegSyntaxTreesContains()
        {
            var comp = CSharpCompilation.Create("Compilation");
            Assert.False(comp.SyntaxTrees.Contains(null));
        }

        [WorkItem(537784, "http://vstfdevdiv:8080/DevDiv2/DevDiv/_workitems/edit/537784")]
        // Throw exception when the parameter of GetSpecialType() is out of range
        [Fact]
        public void NegGetSpecialType()
        {
            var comp = CSharpCompilation.Create("Compilation");

            // Throw exception when the parameter of GetBinding is out of range
            Assert.Throws<ArgumentOutOfRangeException>(
            delegate
            {
                comp.GetSpecialType((SpecialType)100);
            });

            Assert.Throws<ArgumentOutOfRangeException>(
            delegate
            {
                comp.GetSpecialType(SpecialType.None);
            });

            Assert.Throws<ArgumentOutOfRangeException>(
            delegate
            {
                comp.GetSpecialType((SpecialType)000);
            });

            Assert.Throws<ArgumentOutOfRangeException>(
            delegate
            {
                comp.GetSpecialType(default(SpecialType));
            });
        }

        [WorkItem(538168, "http://vstfdevdiv:8080/DevDiv2/DevDiv/_workitems/edit/538168")]
        // Replace a non-existing item with another valid item and disorder the args
        [Fact]
        public void NegTree2()
        {
            var comp = CSharpCompilation.Create("API");
            SyntaxTree t1 = SyntaxFactory.ParseSyntaxTree("Using System;");
            Assert.Throws<ArgumentException>(
            delegate
            {
                comp = comp.ReplaceSyntaxTree(newTree: SyntaxFactory.ParseSyntaxTree("Using System;"), oldTree: t1);
            });
        }

        [WorkItem(537576, "http://vstfdevdiv:8080/DevDiv2/DevDiv/_workitems/edit/537576")]
        // Add already existing item
        [Fact]
        public void NegSynTree1()
        {
            var comp = CSharpCompilation.Create("Compilation");
            SyntaxTree t1 = SyntaxFactory.ParseSyntaxTree("Using System;");
            Assert.Throws<ArgumentException>(() => (comp.AddSyntaxTrees(t1, t1)));
            Assert.Equal(0, comp.SyntaxTrees.Length);
        }

        [Fact]
        public void NegSynTree()
        {
            var comp = CSharpCompilation.Create("Compilation");
            SyntaxTree syntaxTree = SyntaxFactory.ParseSyntaxTree("Using Goo;");
            // Throw exception when add null SyntaxTree
            Assert.Throws<ArgumentNullException>(
            delegate
            {
                comp.AddSyntaxTrees(null);
            });

            // Throw exception when Remove null SyntaxTree
            Assert.Throws<ArgumentNullException>(
            delegate
            {
                comp.RemoveSyntaxTrees(null);
            });

            // No exception when replacing a SyntaxTree with null
            var compP = comp.AddSyntaxTrees(syntaxTree);
            comp = compP.ReplaceSyntaxTree(syntaxTree, null);
            Assert.Equal(0, comp.SyntaxTrees.Length);

            // Throw exception when remove null SyntaxTree
            Assert.Throws<ArgumentNullException>(
            delegate
            {
                comp = comp.ReplaceSyntaxTree(null, syntaxTree);
            });

            var s1 = "Imports System.Text";
            SyntaxTree t1 = VB.VisualBasicSyntaxTree.ParseText(s1);
            SyntaxTree t2 = t1;
            var t3 = t2;

            var vbComp = VB.VisualBasicCompilation.Create("CompilationVB");
            vbComp = vbComp.AddSyntaxTrees(t1, VB.VisualBasicSyntaxTree.ParseText("Using Goo;"));
            // Throw exception when cast SyntaxTree
            foreach (var item in vbComp.SyntaxTrees)
            {
                t3 = item;
                Exception invalidCastSynTreeEx = Assert.Throws<InvalidCastException>(
                delegate
                {
                    comp = comp.AddSyntaxTrees(t3);
                });
                invalidCastSynTreeEx = Assert.Throws<InvalidCastException>(
                delegate
                {
                    comp = comp.RemoveSyntaxTrees(t3);
                });
                invalidCastSynTreeEx = Assert.Throws<InvalidCastException>(
                delegate
                {
                    comp = comp.ReplaceSyntaxTree(t3, t3);
                });
            }
            // Get Binding with tree is not exist
            SyntaxTree t4 = SyntaxFactory.ParseSyntaxTree(s1);
            Assert.Throws<ArgumentException>(
            delegate
            {
                comp.RemoveSyntaxTrees(new SyntaxTree[] { t4 }).GetSemanticModel(t4);
            });
        }

        [Fact]
        public void GetEntryPoint_Exe()
        {
            var source = @"
class A
{
    static void Main() { }
}
";
            var compilation = CreateCompilation(source, options: TestOptions.ReleaseExe);
            compilation.VerifyDiagnostics();

            var mainMethod = compilation.GlobalNamespace.GetMember<NamedTypeSymbol>("A").GetMember<MethodSymbol>("Main");

            Assert.Equal(mainMethod, compilation.GetEntryPoint(default(CancellationToken)));

            var entryPointAndDiagnostics = compilation.GetEntryPointAndDiagnostics(default(CancellationToken));
            Assert.Equal(mainMethod, entryPointAndDiagnostics.MethodSymbol);
            entryPointAndDiagnostics.Diagnostics.Verify();
        }

        [Fact]
        public void GetEntryPoint_Dll()
        {
            var source = @"
class A
{
    static void Main() { }
}
";
            var compilation = CreateCompilation(source, options: TestOptions.ReleaseDll);
            compilation.VerifyDiagnostics();

            Assert.Null(compilation.GetEntryPoint(default(CancellationToken)));
            Assert.Same(CSharpCompilation.EntryPoint.None, compilation.GetEntryPointAndDiagnostics(default(CancellationToken)));
        }

        [Fact]
        public void GetEntryPoint_Module()
        {
            var source = @"
class A
{
    static void Main() { }
}
";
            var compilation = CreateCompilation(source, options: TestOptions.ReleaseModule);
            compilation.VerifyDiagnostics();

            Assert.Null(compilation.GetEntryPoint(default(CancellationToken)));
            Assert.Same(CSharpCompilation.EntryPoint.None, compilation.GetEntryPointAndDiagnostics(default(CancellationToken)));
        }

        [Fact]
        public void CreateCompilationForModule()
        {
            var source = @"
class A
{
    static void Main() { }
}
";
            // equivalent of csc with no /moduleassemblyname specified:
            var compilation = CSharpCompilation.Create(assemblyName: null, options: TestOptions.ReleaseModule, syntaxTrees: new[] { Parse(source) }, references: new[] { MscorlibRef });
            compilation.VerifyEmitDiagnostics();

            Assert.Null(compilation.AssemblyName);
            Assert.Equal("?", compilation.Assembly.Name);
            Assert.Equal("?", compilation.Assembly.Identity.Name);

            // no name is allowed for assembly as well, although it isn't useful:
            compilation = CSharpCompilation.Create(assemblyName: null, options: TestOptions.ReleaseDll, syntaxTrees: new[] { Parse(source) }, references: new[] { MscorlibRef });
            compilation.VerifyEmitDiagnostics();

            Assert.Null(compilation.AssemblyName);
            Assert.Equal("?", compilation.Assembly.Name);
            Assert.Equal("?", compilation.Assembly.Identity.Name);

            // equivalent of csc with /moduleassemblyname specified:
            compilation = CSharpCompilation.Create(assemblyName: "ModuleAssemblyName", options: TestOptions.ReleaseModule, syntaxTrees: new[] { Parse(source) }, references: new[] { MscorlibRef });
            compilation.VerifyDiagnostics();

            Assert.Equal("ModuleAssemblyName", compilation.AssemblyName);
            Assert.Equal("ModuleAssemblyName", compilation.Assembly.Name);
            Assert.Equal("ModuleAssemblyName", compilation.Assembly.Identity.Name);
        }

        [WorkItem(8506, "https://github.com/dotnet/roslyn/issues/8506")]
        [WorkItem(17403, "https://github.com/dotnet/roslyn/issues/17403")]
        [Fact]
        public void CrossCorlibSystemObjectReturnType_Script()
        {
            // MinAsyncCorlibRef corlib is used since it provides just enough corlib type definitions
            // and Task APIs necessary for script hosting are provided by MinAsyncRef. This ensures that
            // `System.Object, mscorlib, Version=4.0.0.0` will not be provided (since it's unversioned).
            //
            // In the original bug, Xamarin iOS, Android, and Mac Mobile profile corlibs were
            // realistic cross-compilation targets.

            void AssertCompilationCorlib(CSharpCompilation compilation)
            {
                Assert.True(compilation.IsSubmission);

                var taskOfT = compilation.GetWellKnownType(WellKnownType.System_Threading_Tasks_Task_T);
                var taskOfObject = taskOfT.Construct(compilation.ObjectType);
                var entryPoint = compilation.GetEntryPoint(default(CancellationToken));

                Assert.Same(compilation.ObjectType.ContainingAssembly, taskOfT.ContainingAssembly);
                Assert.Same(compilation.ObjectType.ContainingAssembly, taskOfObject.ContainingAssembly);
                Assert.Equal(taskOfObject, entryPoint.ReturnType);
            }

            var firstCompilation = CSharpCompilation.CreateScriptCompilation(
                "submission-assembly-1",
                references: new[] { MinAsyncCorlibRef },
                syntaxTree: Parse("true", options: TestOptions.Script)
            ).VerifyDiagnostics();

            AssertCompilationCorlib(firstCompilation);

            var secondCompilation = CSharpCompilation.CreateScriptCompilation(
                "submission-assembly-2",
                previousScriptCompilation: firstCompilation,
                syntaxTree: Parse("false", options: TestOptions.Script))
                .WithScriptCompilationInfo(new CSharpScriptCompilationInfo(firstCompilation, null, null))
                .VerifyDiagnostics();

            AssertCompilationCorlib(secondCompilation);

            Assert.Same(firstCompilation.ObjectType, secondCompilation.ObjectType);

            Assert.Null(new CSharpScriptCompilationInfo(null, null, null)
                .WithPreviousScriptCompilation(firstCompilation)
                .ReturnTypeOpt);
        }

        [WorkItem(3719, "https://github.com/dotnet/roslyn/issues/3719")]
        [Fact]
        public void GetEntryPoint_Script()
        {
            var source = @"System.Console.WriteLine(1);";
            var compilation = CreateCompilationWithMscorlib45(source, options: TestOptions.ReleaseExe, parseOptions: TestOptions.Script);
            compilation.VerifyDiagnostics();

            var scriptMethod = compilation.GetMember<MethodSymbol>("Script.<Main>");
            Assert.NotNull(scriptMethod);

            var method = compilation.GetEntryPoint(default(CancellationToken));
            Assert.Equal(method, scriptMethod);
            var entryPoint = compilation.GetEntryPointAndDiagnostics(default(CancellationToken));
            Assert.Equal(entryPoint.MethodSymbol, scriptMethod);
        }

        [Fact]
        public void GetEntryPoint_Script_MainIgnored()
        {
            var source = @"
class A
{
    static void Main() { }
}
";
            var compilation = CreateCompilationWithMscorlib45(source, parseOptions: TestOptions.Script);
            compilation.VerifyDiagnostics(
                // (4,17): warning CS7022: The entry point of the program is global script code; ignoring 'A.Main()' entry point.
                //     static void Main() { }
                Diagnostic(ErrorCode.WRN_MainIgnored, "Main").WithArguments("A.Main()").WithLocation(4, 17));

            var scriptMethod = compilation.GetMember<MethodSymbol>("Script.<Main>");
            Assert.NotNull(scriptMethod);

            var entryPoint = compilation.GetEntryPointAndDiagnostics(default(CancellationToken));
            Assert.Equal(entryPoint.MethodSymbol, scriptMethod);
            entryPoint.Diagnostics.Verify(
                // (4,17): warning CS7022: The entry point of the program is global script code; ignoring 'A.Main()' entry point.
                //     static void Main() { }
                Diagnostic(ErrorCode.WRN_MainIgnored, "Main").WithArguments("A.Main()").WithLocation(4, 17));
        }

        [Fact]
        public void GetEntryPoint_Submission()
        {
            var source = @"1 + 1";
            var compilation = CSharpCompilation.CreateScriptCompilation("sub",
                references: new[] { MscorlibRef },
                syntaxTree: Parse(source, options: TestOptions.Script));
            compilation.VerifyDiagnostics();

            var scriptMethod = compilation.GetMember<MethodSymbol>("Script.<Factory>");
            Assert.NotNull(scriptMethod);

            var method = compilation.GetEntryPoint(default(CancellationToken));
            Assert.Equal(method, scriptMethod);
            var entryPoint = compilation.GetEntryPointAndDiagnostics(default(CancellationToken));
            Assert.Equal(entryPoint.MethodSymbol, scriptMethod);
            entryPoint.Diagnostics.Verify();
        }

        [Fact]
        public void GetEntryPoint_Submission_MainIgnored()
        {
            var source = @"
class A
{
    static void Main() { }
}
";
            var compilation = CSharpCompilation.CreateScriptCompilation("sub",
                references: new[] { MscorlibRef },
                syntaxTree: Parse(source, options: TestOptions.Script));
            compilation.VerifyDiagnostics(
                // (4,17): warning CS7022: The entry point of the program is global script code; ignoring 'A.Main()' entry point.
                //     static void Main() { }
                Diagnostic(ErrorCode.WRN_MainIgnored, "Main").WithArguments("A.Main()").WithLocation(4, 17));

            Assert.True(compilation.IsSubmission);

            var scriptMethod = compilation.GetMember<MethodSymbol>("Script.<Factory>");
            Assert.NotNull(scriptMethod);

            var entryPoint = compilation.GetEntryPointAndDiagnostics(default(CancellationToken));
            Assert.Equal(entryPoint.MethodSymbol, scriptMethod);
            entryPoint.Diagnostics.Verify(
                // (4,17): warning CS7022: The entry point of the program is global script code; ignoring 'A.Main()' entry point.
                //     static void Main() { }
                Diagnostic(ErrorCode.WRN_MainIgnored, "Main").WithArguments("A.Main()").WithLocation(4, 17));
        }

        [Fact]
        public void GetEntryPoint_MainType()
        {
            var source = @"
class A
{
    static void Main() { }
}

class B
{
    static void Main() { }
}
";
            var compilation = CreateCompilation(source, options: TestOptions.ReleaseExe.WithMainTypeName("B"));
            compilation.VerifyDiagnostics();

            var mainMethod = compilation.GlobalNamespace.GetMember<NamedTypeSymbol>("B").GetMember<MethodSymbol>("Main");

            Assert.Equal(mainMethod, compilation.GetEntryPoint(default(CancellationToken)));

            var entryPointAndDiagnostics = compilation.GetEntryPointAndDiagnostics(default(CancellationToken));
            Assert.Equal(mainMethod, entryPointAndDiagnostics.MethodSymbol);
            entryPointAndDiagnostics.Diagnostics.Verify();
        }

        [Fact]
        public void CanReadAndWriteDefaultWin32Res()
        {
            var comp = CSharpCompilation.Create("Compilation");
            var mft = new MemoryStream(new byte[] { 0, 1, 2, 3, });
            var res = comp.CreateDefaultWin32Resources(true, false, mft, null);
            var list = comp.MakeWin32ResourceList(res, new DiagnosticBag());
            Assert.Equal(2, list.Count);
        }

        [Fact, WorkItem(750437, "http://vstfdevdiv:8080/DevDiv2/DevDiv/_workitems/edit/750437")]
        public void ConflictingAliases()
        {
            var alias = Net451.System.WithAliases(new[] { "alias" });

            var text =
@"extern alias alias;
using alias=alias;
class myClass : alias::Uri
{
}";
            var comp = CreateEmptyCompilation(text, references: new[] { MscorlibRef, alias });
            Assert.Equal(2, comp.References.Count());
            Assert.Equal("alias", comp.References.Last().Properties.Aliases.Single());
            comp.VerifyDiagnostics(
                // (2,1): error CS1537: The using alias 'alias' appeared previously in this namespace
                // using alias=alias;
                Diagnostic(ErrorCode.ERR_DuplicateAlias, "using alias=alias;").WithArguments("alias"),
                // (3,17): error CS0104: 'alias' is an ambiguous reference between '<global namespace>' and '<global namespace>'
                // class myClass : alias::Uri
                Diagnostic(ErrorCode.ERR_AmbigContext, "alias").WithArguments("alias", "<global namespace>", "<global namespace>"));
        }

        [WorkItem(546088, "http://vstfdevdiv:8080/DevDiv2/DevDiv/_workitems/edit/546088")]
        [Fact]
        public void CompilationDiagsIncorrectResult()
        {
            string source1 = @"
using SysAttribute = System.Attribute;
using MyAttribute = MyAttribute2Attribute;

public class MyAttributeAttribute : SysAttribute  {}
public class MyAttribute2Attribute : SysAttribute {}

[MyAttribute]
public class TestClass
{
}
";
            string source2 = @"";

            // Ask for model diagnostics first.
            {
                var compilation = CreateCompilation(source: new string[] { source1, source2 });

                var tree2 = compilation.SyntaxTrees[1]; //tree for empty file
                var model2 = compilation.GetSemanticModel(tree2);

                model2.GetDiagnostics().Verify(); // None, since the file is empty.
                compilation.GetDiagnostics().Verify(
                    // (8,2): error CS1614: 'MyAttribute' is ambiguous between 'MyAttribute2Attribute' and 'MyAttributeAttribute'; use either '@MyAttribute' or 'MyAttributeAttribute'
                    // [MyAttribute]
                    Diagnostic(ErrorCode.ERR_AmbiguousAttribute, "MyAttribute").WithArguments("MyAttribute", "MyAttribute2Attribute", "MyAttributeAttribute"));
            }

            // Ask for compilation diagnostics first.
            {
                var compilation = CreateCompilation(source: new string[] { source1, source2 });

                var tree2 = compilation.SyntaxTrees[1]; //tree for empty file
                var model2 = compilation.GetSemanticModel(tree2);

                compilation.GetDiagnostics().Verify(
                    // (10,2): error CS1614: 'MyAttribute' is ambiguous between 'MyAttribute2Attribute' and 'MyAttributeAttribute'; use either '@MyAttribute' or 'MyAttributeAttribute'
                    // [MyAttribute]
                    Diagnostic(ErrorCode.ERR_AmbiguousAttribute, "MyAttribute").WithArguments("MyAttribute", "MyAttribute2Attribute", "MyAttributeAttribute"));
                model2.GetDiagnostics().Verify(); // None, since the file is empty.
            }
        }

        [Fact]
        public void ReferenceManagerReuse_WithOptions()
        {
            var c1 = CSharpCompilation.Create("c", options: TestOptions.ReleaseDll);

            var c2 = c1.WithOptions(TestOptions.ReleaseExe);
            Assert.True(c1.ReferenceManagerEquals(c2));

            c2 = c1.WithOptions(TestOptions.ReleaseDll.WithOutputKind(OutputKind.WindowsApplication));
            Assert.True(c1.ReferenceManagerEquals(c2));

            c2 = c1.WithOptions(TestOptions.ReleaseDll);
            Assert.True(c1.ReferenceManagerEquals(c2));

            c2 = c1.WithOptions(TestOptions.ReleaseDll.WithOutputKind(OutputKind.NetModule));
            Assert.False(c1.ReferenceManagerEquals(c2));


            c1 = CSharpCompilation.Create("c", options: TestOptions.ReleaseModule);

            c2 = c1.WithOptions(TestOptions.ReleaseExe);
            Assert.False(c1.ReferenceManagerEquals(c2));

            c2 = c1.WithOptions(TestOptions.ReleaseDll);
            Assert.False(c1.ReferenceManagerEquals(c2));

            c2 = c1.WithOptions(TestOptions.CreateTestOptions(OutputKind.WindowsApplication, OptimizationLevel.Debug));
            Assert.False(c1.ReferenceManagerEquals(c2));

            c2 = c1.WithOptions(TestOptions.DebugModule.WithAllowUnsafe(true));
            Assert.True(c1.ReferenceManagerEquals(c2));
        }

        [Fact]
        public void ReferenceManagerReuse_WithMetadataReferenceResolver()
        {
            var c1 = CSharpCompilation.Create("c", options: TestOptions.ReleaseDll);

            var c2 = c1.WithOptions(TestOptions.ReleaseDll.WithMetadataReferenceResolver(new TestMetadataReferenceResolver()));

            Assert.False(c1.ReferenceManagerEquals(c2));

            var c3 = c1.WithOptions(TestOptions.ReleaseDll.WithMetadataReferenceResolver(c1.Options.MetadataReferenceResolver));
            Assert.True(c1.ReferenceManagerEquals(c3));
        }

        [Fact]
        public void ReferenceManagerReuse_WithXmlFileResolver()
        {
            var c1 = CSharpCompilation.Create("c", options: TestOptions.ReleaseDll);

            var c2 = c1.WithOptions(TestOptions.ReleaseDll.WithXmlReferenceResolver(new XmlFileResolver(null)));
            Assert.False(c1.ReferenceManagerEquals(c2));

            var c3 = c1.WithOptions(TestOptions.ReleaseDll.WithXmlReferenceResolver(c1.Options.XmlReferenceResolver));
            Assert.True(c1.ReferenceManagerEquals(c3));
        }

        [Fact]
        public void ReferenceManagerReuse_WithName()
        {
            var c1 = CSharpCompilation.Create("c1");

            var c2 = c1.WithAssemblyName("c2");
            Assert.False(c1.ReferenceManagerEquals(c2));

            var c3 = c1.WithAssemblyName("c1");
            Assert.True(c1.ReferenceManagerEquals(c3));

            var c4 = c1.WithAssemblyName(null);
            Assert.False(c1.ReferenceManagerEquals(c4));

            var c5 = c4.WithAssemblyName(null);
            Assert.True(c4.ReferenceManagerEquals(c5));
        }

        [Fact]
        public void ReferenceManagerReuse_WithReferences()
        {
            var c1 = CSharpCompilation.Create("c1");

            var c2 = c1.WithReferences(new[] { MscorlibRef });
            Assert.False(c1.ReferenceManagerEquals(c2));

            var c3 = c2.WithReferences(new[] { MscorlibRef, SystemCoreRef });
            Assert.False(c3.ReferenceManagerEquals(c2));

            c3 = c2.AddReferences(SystemCoreRef);
            Assert.False(c3.ReferenceManagerEquals(c2));

            c3 = c2.RemoveAllReferences();
            Assert.False(c3.ReferenceManagerEquals(c2));

            c3 = c2.ReplaceReference(MscorlibRef, SystemCoreRef);
            Assert.False(c3.ReferenceManagerEquals(c2));

            c3 = c2.RemoveReferences(MscorlibRef);
            Assert.False(c3.ReferenceManagerEquals(c2));
        }

        [Fact]
        public void ReferenceManagerReuse_WithSyntaxTrees()
        {
            var ta = Parse("class C { }");

            var tb = Parse(@"
class C { }", options: TestOptions.Script);

            var tc = Parse(@"
#r ""bar""  // error: #r in regular code
class D { }");

            var tr = Parse(@"
#r ""goo""
class C { }", options: TestOptions.Script);

            var ts = Parse(@"
#r ""bar""
class C { }", options: TestOptions.Script);

            var a = CSharpCompilation.Create("c", syntaxTrees: new[] { ta });

            // add:

            var ab = a.AddSyntaxTrees(tb);
            Assert.True(a.ReferenceManagerEquals(ab));

            var ac = a.AddSyntaxTrees(tc);
            Assert.True(a.ReferenceManagerEquals(ac));

            var ar = a.AddSyntaxTrees(tr);
            Assert.False(a.ReferenceManagerEquals(ar));

            var arc = ar.AddSyntaxTrees(tc);
            Assert.True(ar.ReferenceManagerEquals(arc));

            // remove:

            var ar2 = arc.RemoveSyntaxTrees(tc);
            Assert.True(arc.ReferenceManagerEquals(ar2));

            var c = arc.RemoveSyntaxTrees(ta, tr);
            Assert.False(arc.ReferenceManagerEquals(c));

            var none1 = c.RemoveSyntaxTrees(tc);
            Assert.True(c.ReferenceManagerEquals(none1));

            var none2 = arc.RemoveAllSyntaxTrees();
            Assert.False(arc.ReferenceManagerEquals(none2));

            var none3 = ac.RemoveAllSyntaxTrees();
            Assert.True(ac.ReferenceManagerEquals(none3));

            // replace:

            var asc = arc.ReplaceSyntaxTree(tr, ts);
            Assert.False(arc.ReferenceManagerEquals(asc));

            var brc = arc.ReplaceSyntaxTree(ta, tb);
            Assert.True(arc.ReferenceManagerEquals(brc));

            var abc = arc.ReplaceSyntaxTree(tr, tb);
            Assert.False(arc.ReferenceManagerEquals(abc));

            var ars = arc.ReplaceSyntaxTree(tc, ts);
            Assert.False(arc.ReferenceManagerEquals(ars));
        }

        [Fact]
        public void ReferenceManagerReuse_WithScriptCompilationInfo()
        {
            // Note: The following results would change if we optimized sharing more: https://github.com/dotnet/roslyn/issues/43397

            var c1 = CSharpCompilation.CreateScriptCompilation("c1");
            Assert.NotNull(c1.ScriptCompilationInfo);
            Assert.Null(c1.ScriptCompilationInfo.PreviousScriptCompilation);

            var c2 = c1.WithScriptCompilationInfo(null);
            Assert.Null(c2.ScriptCompilationInfo);
            Assert.True(c2.ReferenceManagerEquals(c1));

            var c3 = c2.WithScriptCompilationInfo(new CSharpScriptCompilationInfo(previousCompilationOpt: null, returnType: typeof(int), globalsType: null));
            Assert.NotNull(c3.ScriptCompilationInfo);
            Assert.Null(c3.ScriptCompilationInfo.PreviousScriptCompilation);
            Assert.True(c3.ReferenceManagerEquals(c2));

            var c4 = c3.WithScriptCompilationInfo(null);
            Assert.Null(c4.ScriptCompilationInfo);
            Assert.True(c4.ReferenceManagerEquals(c3));

            var c5 = c4.WithScriptCompilationInfo(new CSharpScriptCompilationInfo(previousCompilationOpt: c1, returnType: typeof(int), globalsType: null));
            Assert.False(c5.ReferenceManagerEquals(c4));

            var c6 = c5.WithScriptCompilationInfo(new CSharpScriptCompilationInfo(previousCompilationOpt: c1, returnType: typeof(bool), globalsType: null));
            Assert.True(c6.ReferenceManagerEquals(c5));

            var c7 = c6.WithScriptCompilationInfo(new CSharpScriptCompilationInfo(previousCompilationOpt: c2, returnType: typeof(bool), globalsType: null));
            Assert.False(c7.ReferenceManagerEquals(c6));

            var c8 = c7.WithScriptCompilationInfo(new CSharpScriptCompilationInfo(previousCompilationOpt: null, returnType: typeof(bool), globalsType: null));
            Assert.False(c8.ReferenceManagerEquals(c7));

            var c9 = c8.WithScriptCompilationInfo(null);
            Assert.True(c9.ReferenceManagerEquals(c8));
        }

        private sealed class EvolvingTestReference : PortableExecutableReference
        {
            private readonly IEnumerator<Metadata> _metadataSequence;
            public int QueryCount;

            public EvolvingTestReference(IEnumerable<Metadata> metadataSequence)
                : base(MetadataReferenceProperties.Assembly)
            {
                _metadataSequence = metadataSequence.GetEnumerator();
            }

            protected override DocumentationProvider CreateDocumentationProvider()
            {
                return DocumentationProvider.Default;
            }

            protected override Metadata GetMetadataImpl()
            {
                QueryCount++;
                _metadataSequence.MoveNext();
                return _metadataSequence.Current;
            }

            protected override PortableExecutableReference WithPropertiesImpl(MetadataReferenceProperties properties)
            {
                throw new NotImplementedException();
            }
        }

<<<<<<< HEAD
        [ConditionalFact(typeof(NoUsedAssembliesValidation))]
=======
        [ConditionalFact(typeof(NoUsedAssembliesValidation), typeof(NoIOperationValidation), Reason = "IOperation skip: Compilation changes over time, adds new errors")]
>>>>>>> beffac2b
        public void MetadataConsistencyWhileEvolvingCompilation()
        {
            var md1 = AssemblyMetadata.CreateFromImage(CreateCompilation("public class C { }").EmitToArray());
            var md2 = AssemblyMetadata.CreateFromImage(CreateCompilation("public class D { }").EmitToArray());

            var reference = new EvolvingTestReference(new[] { md1, md2 });

            var c1 = CreateEmptyCompilation("public class Main { public static C C; }", new[] { MscorlibRef, reference, reference });
            var c2 = c1.WithAssemblyName("c2");
            var c3 = c2.AddSyntaxTrees(Parse("public class Main2 { public static int a; }"));
            var c4 = c3.WithOptions(TestOptions.DebugModule);
            var c5 = c4.WithReferences(new[] { MscorlibRef, reference });

            c3.VerifyDiagnostics();
            c1.VerifyDiagnostics();
            c4.VerifyDiagnostics();
            c2.VerifyDiagnostics();

            Assert.Equal(1, reference.QueryCount);

            c5.VerifyDiagnostics(
                // (1,36): error CS0246: The type or namespace name 'C' could not be found (are you missing a using directive or an assembly reference?)
                // public class Main2 { public static C C; }
                Diagnostic(ErrorCode.ERR_SingleTypeNameNotFound, "C").WithArguments("C"));

            Assert.Equal(2, reference.QueryCount);
        }

        [Fact]
        public unsafe void LinkedNetmoduleMetadataMustProvideFullPEImage()
        {
            var netModule = TestResources.MetadataTests.NetModule01.ModuleCS00;
            PEHeaders h = new PEHeaders(new MemoryStream(netModule));

            fixed (byte* ptr = &netModule[h.MetadataStartOffset])
            {
                using (var mdModule = ModuleMetadata.CreateFromMetadata((IntPtr)ptr, h.MetadataSize))
                {
                    var c = CSharpCompilation.Create("Goo", references: new[] { MscorlibRef, mdModule.GetReference(display: "ModuleCS00") }, options: TestOptions.ReleaseDll);
                    c.VerifyDiagnostics(
                        // error CS7098: Linked netmodule metadata must provide a full PE image: 'ModuleCS00'.
                        Diagnostic(ErrorCode.ERR_LinkedNetmoduleMetadataMustProvideFullPEImage).WithArguments("ModuleCS00").WithLocation(1, 1));
                }
            }
        }

        [Fact]
        public void AppConfig1()
        {
            var references = new MetadataReference[]
            {
                Net451.mscorlib,
                Net451.System,
                TestReferences.NetFx.silverlight_v5_0_5_0.System
            };

            var compilation = CreateEmptyCompilation(
                new[] { Parse("") },
                references,
                options: TestOptions.ReleaseDll.WithAssemblyIdentityComparer(DesktopAssemblyIdentityComparer.Default));

            compilation.VerifyDiagnostics(
                // error CS1703: Multiple assemblies with equivalent identity have been imported: 'System.dll' and 'System.v5.0.5.0_silverlight.dll'. Remove one of the duplicate references.
                Diagnostic(ErrorCode.ERR_DuplicateImport).WithArguments("System.dll (net451)", "System.v5.0.5.0_silverlight.dll"));

            var appConfig = new MemoryStream(Encoding.UTF8.GetBytes(
@"<?xml version=""1.0"" encoding=""utf-8"" ?>
<configuration>
  <runtime>
    <assemblyBinding xmlns=""urn:schemas-microsoft-com:asm.v1"">
       <supportPortability PKT=""7cec85d7bea7798e"" enable=""false""/>
    </assemblyBinding>
  </runtime>
</configuration>"));

            var comparer = DesktopAssemblyIdentityComparer.LoadFromXml(appConfig);

            compilation = CreateEmptyCompilation(
                new[] { Parse("") },
                references,
                options: TestOptions.ReleaseDll.WithAssemblyIdentityComparer(comparer));

            compilation.VerifyDiagnostics();
        }

        [Fact]
        public void AppConfig2()
        {
            // Create a dll with a reference to .NET system
            string libSource = @"
using System.Runtime.Versioning;
public class C { public static FrameworkName Goo() { return null; }}";
            var libComp = CreateEmptyCompilation(
                libSource,
                references: new[] { MscorlibRef, Net451.System },
                options: TestOptions.ReleaseDll);

            libComp.VerifyDiagnostics();

            var refData = libComp.EmitToArray();
            var mdRef = MetadataReference.CreateFromImage(refData);

            var references = new[]
            {
                Net451.mscorlib,
                Net451.System,
                TestReferences.NetFx.silverlight_v5_0_5_0.System,
                mdRef
            };

            // Source references the type in the dll
            string src1 = @"class A { public static void Main(string[] args) { C.Goo(); } }";

            var c1 = CreateEmptyCompilation(
                new[] { Parse(src1) },
                references,
                options: TestOptions.ReleaseDll.WithAssemblyIdentityComparer(DesktopAssemblyIdentityComparer.Default));

            c1.VerifyDiagnostics(
                // error CS1703: Multiple assemblies with equivalent identity have been imported: 'System.dll' and 'System.v5.0.5.0_silverlight.dll'. Remove one of the duplicate references.
                Diagnostic(ErrorCode.ERR_DuplicateImport).WithArguments("System.dll (net451)", "System.v5.0.5.0_silverlight.dll"),
                // error CS7069: Reference to type 'System.Runtime.Versioning.FrameworkName' claims it is defined in 'System', but it could not be found
                Diagnostic(ErrorCode.ERR_MissingTypeInAssembly, "C.Goo").WithArguments(
                    "System.Runtime.Versioning.FrameworkName", "System"));

            var appConfig = new MemoryStream(Encoding.UTF8.GetBytes(
@"<?xml version=""1.0"" encoding=""utf-8"" ?>
<configuration>
  <runtime>
    <assemblyBinding xmlns=""urn:schemas-microsoft-com:asm.v1"">
       <supportPortability PKT=""7cec85d7bea7798e"" enable=""false""/>
    </assemblyBinding>
  </runtime>
</configuration>"));

            var comparer = DesktopAssemblyIdentityComparer.LoadFromXml(appConfig);

            var src2 = @"class A { public static void Main(string[] args) { C.Goo(); } }";
            var c2 = CreateEmptyCompilation(
                new[] { Parse(src2) },
                references,
                options: TestOptions.ReleaseDll.WithAssemblyIdentityComparer(comparer));

            c2.VerifyDiagnostics();
        }

        [Fact]
        [WorkItem(797640, "http://vstfdevdiv:8080/DevDiv2/DevDiv/_workitems/edit/797640")]
        public void GetMetadataReferenceAPITest()
        {
            var comp = CSharpCompilation.Create("Compilation");
            var metadata = Net451.mscorlib;
            comp = comp.AddReferences(metadata);
            var assemblySmb = comp.GetReferencedAssemblySymbol(metadata);
            var reference = comp.GetMetadataReference(assemblySmb);
            Assert.NotNull(reference);

            var comp2 = CSharpCompilation.Create("Compilation");
            comp2 = comp2.AddReferences(metadata);
            var reference2 = comp2.GetMetadataReference(assemblySmb);
            Assert.NotNull(reference2);
        }

        [Fact]
        [WorkItem(40466, "https://github.com/dotnet/roslyn/issues/40466")]
        public void GetMetadataReference_VisualBasicSymbols()
        {
            var comp = CreateCompilation("");

            var vbComp = CreateVisualBasicCompilation("", referencedAssemblies: TargetFrameworkUtil.GetReferences(TargetFramework.Standard));
            var assembly = (IAssemblySymbol)vbComp.GetBoundReferenceManager().GetReferencedAssemblies().First().Value;

            Assert.Null(comp.GetMetadataReference(assembly));
            Assert.Null(comp.GetMetadataReference(vbComp.Assembly));
            Assert.Null(comp.GetMetadataReference((IAssemblySymbol)null));
        }

        [Fact]
        public void ConsistentParseOptions()
        {
            var tree1 = SyntaxFactory.ParseSyntaxTree("", CSharpParseOptions.Default.WithLanguageVersion(LanguageVersion.CSharp6));
            var tree2 = SyntaxFactory.ParseSyntaxTree("", CSharpParseOptions.Default.WithLanguageVersion(LanguageVersion.CSharp6));
            var tree3 = SyntaxFactory.ParseSyntaxTree("", CSharpParseOptions.Default.WithLanguageVersion(LanguageVersion.CSharp5));

            var assemblyName = GetUniqueName();
            var compilationOptions = TestOptions.DebugDll;
            CSharpCompilation.Create(assemblyName, new[] { tree1, tree2 }, new[] { MscorlibRef }, compilationOptions);
            Assert.Throws<ArgumentException>(() =>
            {
                CSharpCompilation.Create(assemblyName, new[] { tree1, tree3 }, new[] { MscorlibRef }, compilationOptions);
            });
        }

        [Fact]
        public void SubmissionCompilation_Errors()
        {
            var genericParameter = typeof(List<>).GetGenericArguments()[0];
            var open = typeof(Dictionary<,>).MakeGenericType(typeof(int), genericParameter);
            var ptr = typeof(int).MakePointerType();
            var byref = typeof(int).MakeByRefType();

            Assert.Throws<ArgumentException>(() => CSharpCompilation.CreateScriptCompilation("a", returnType: genericParameter));
            Assert.Throws<ArgumentException>(() => CSharpCompilation.CreateScriptCompilation("a", returnType: open));
            Assert.Throws<ArgumentException>(() => CSharpCompilation.CreateScriptCompilation("a", returnType: typeof(void)));
            Assert.Throws<ArgumentException>(() => CSharpCompilation.CreateScriptCompilation("a", returnType: byref));

            Assert.Throws<ArgumentException>(() => CSharpCompilation.CreateScriptCompilation("a", globalsType: genericParameter));
            Assert.Throws<ArgumentException>(() => CSharpCompilation.CreateScriptCompilation("a", globalsType: open));
            Assert.Throws<ArgumentException>(() => CSharpCompilation.CreateScriptCompilation("a", globalsType: typeof(void)));
            Assert.Throws<ArgumentException>(() => CSharpCompilation.CreateScriptCompilation("a", globalsType: typeof(int)));
            Assert.Throws<ArgumentException>(() => CSharpCompilation.CreateScriptCompilation("a", globalsType: ptr));
            Assert.Throws<ArgumentException>(() => CSharpCompilation.CreateScriptCompilation("a", globalsType: byref));

            var s0 = CSharpCompilation.CreateScriptCompilation("a0", globalsType: typeof(List<int>));
            Assert.Throws<ArgumentException>(() => CSharpCompilation.CreateScriptCompilation("a1", previousScriptCompilation: s0, globalsType: typeof(List<bool>)));

            // invalid options:
            Assert.Throws<ArgumentException>(() => CSharpCompilation.CreateScriptCompilation("a", options: TestOptions.ReleaseExe));
            Assert.Throws<ArgumentException>(() => CSharpCompilation.CreateScriptCompilation("a", options: TestOptions.ReleaseDll.WithOutputKind(OutputKind.NetModule)));
            Assert.Throws<ArgumentException>(() => CSharpCompilation.CreateScriptCompilation("a", options: TestOptions.ReleaseDll.WithOutputKind(OutputKind.WindowsRuntimeMetadata)));
            Assert.Throws<ArgumentException>(() => CSharpCompilation.CreateScriptCompilation("a", options: TestOptions.ReleaseDll.WithOutputKind(OutputKind.WindowsRuntimeApplication)));
            Assert.Throws<ArgumentException>(() => CSharpCompilation.CreateScriptCompilation("a", options: TestOptions.ReleaseDll.WithOutputKind(OutputKind.WindowsApplication)));
            Assert.Throws<ArgumentException>(() => CSharpCompilation.CreateScriptCompilation("a", options: TestOptions.ReleaseDll.WithCryptoKeyContainer("goo")));
            Assert.Throws<ArgumentException>(() => CSharpCompilation.CreateScriptCompilation("a", options: TestOptions.ReleaseDll.WithCryptoKeyFile("goo.snk")));
            Assert.Throws<ArgumentException>(() => CSharpCompilation.CreateScriptCompilation("a", options: TestOptions.ReleaseDll.WithDelaySign(true)));
            Assert.Throws<ArgumentException>(() => CSharpCompilation.CreateScriptCompilation("a", options: TestOptions.ReleaseDll.WithDelaySign(false)));
        }

        [Fact]
        public void HasSubmissionResult()
        {
            Assert.False(CSharpCompilation.CreateScriptCompilation("sub").HasSubmissionResult());
            Assert.True(CreateSubmission("1", parseOptions: TestOptions.Script).HasSubmissionResult());
            Assert.False(CreateSubmission("1;", parseOptions: TestOptions.Script).HasSubmissionResult());
            Assert.False(CreateSubmission("void goo() { }", parseOptions: TestOptions.Script).HasSubmissionResult());
            Assert.False(CreateSubmission("using System;", parseOptions: TestOptions.Script).HasSubmissionResult());
            Assert.False(CreateSubmission("int i;", parseOptions: TestOptions.Script).HasSubmissionResult());
            Assert.False(CreateSubmission("System.Console.WriteLine();", parseOptions: TestOptions.Script).HasSubmissionResult());
            Assert.False(CreateSubmission("System.Console.WriteLine()", parseOptions: TestOptions.Script).HasSubmissionResult());
            Assert.True(CreateSubmission("null", parseOptions: TestOptions.Script).HasSubmissionResult());
            Assert.True(CreateSubmission("System.Console.WriteLine", parseOptions: TestOptions.Script).HasSubmissionResult());
        }

        /// <summary>
        /// Previous submission has to have no errors.
        /// </summary>
        [Fact]
        public void PreviousSubmissionWithError()
        {
            var s0 = CreateSubmission("int a = \"x\";");
            s0.VerifyDiagnostics(
                // (1,9): error CS0029: Cannot implicitly convert type 'string' to 'int'
                Diagnostic(ErrorCode.ERR_NoImplicitConv, @"""x""").WithArguments("string", "int"));

            Assert.Throws<InvalidOperationException>(() => CreateSubmission("a + 1", previous: s0));
        }

        [Fact]
        [WorkItem(36047, "https://github.com/dotnet/roslyn/issues/36047")]
        public void CreateArrayType_DefaultArgs()
        {
            var comp = (Compilation)CSharpCompilation.Create("");
            var elementType = comp.GetSpecialType(SpecialType.System_Object);

            var arrayType = comp.CreateArrayTypeSymbol(elementType);
            Assert.Equal(1, arrayType.Rank);
            Assert.Equal(CodeAnalysis.NullableAnnotation.None, arrayType.ElementNullableAnnotation);
            Assert.Equal(CodeAnalysis.NullableAnnotation.None, arrayType.ElementType.NullableAnnotation);

            Assert.Throws<ArgumentException>(() => comp.CreateArrayTypeSymbol(elementType, default));
            Assert.Throws<ArgumentException>(() => comp.CreateArrayTypeSymbol(elementType, 0));

            arrayType = comp.CreateArrayTypeSymbol(elementType, 1, default);
            Assert.Equal(1, arrayType.Rank);
            Assert.Equal(CodeAnalysis.NullableAnnotation.None, arrayType.ElementNullableAnnotation);
            Assert.Equal(CodeAnalysis.NullableAnnotation.None, arrayType.ElementType.NullableAnnotation);

            Assert.Throws<ArgumentException>(() => comp.CreateArrayTypeSymbol(elementType, rank: default));
            Assert.Throws<ArgumentException>(() => comp.CreateArrayTypeSymbol(elementType, rank: 0));

            arrayType = comp.CreateArrayTypeSymbol(elementType, elementNullableAnnotation: default);
            Assert.Equal(1, arrayType.Rank);
            Assert.Equal(CodeAnalysis.NullableAnnotation.None, arrayType.ElementNullableAnnotation);
            Assert.Equal(CodeAnalysis.NullableAnnotation.None, arrayType.ElementType.NullableAnnotation);
        }

        [Fact]
        [WorkItem(36047, "https://github.com/dotnet/roslyn/issues/36047")]
        public void CreateArrayType_ElementNullableAnnotation()
        {
            var comp = (Compilation)CSharpCompilation.Create("");
            var elementType = comp.GetSpecialType(SpecialType.System_Object);

            Assert.Equal(CodeAnalysis.NullableAnnotation.None, comp.CreateArrayTypeSymbol(elementType).ElementNullableAnnotation);
            Assert.Equal(CodeAnalysis.NullableAnnotation.None, comp.CreateArrayTypeSymbol(elementType).ElementType.NullableAnnotation);
            Assert.Equal(CodeAnalysis.NullableAnnotation.None, comp.CreateArrayTypeSymbol(elementType, elementNullableAnnotation: CodeAnalysis.NullableAnnotation.None).ElementNullableAnnotation);
            Assert.Equal(CodeAnalysis.NullableAnnotation.None, comp.CreateArrayTypeSymbol(elementType, elementNullableAnnotation: CodeAnalysis.NullableAnnotation.None).ElementType.NullableAnnotation);
            Assert.Equal(CodeAnalysis.NullableAnnotation.None, comp.CreateArrayTypeSymbol(elementType, elementNullableAnnotation: CodeAnalysis.NullableAnnotation.None).ElementNullableAnnotation);
            Assert.Equal(CodeAnalysis.NullableAnnotation.None, comp.CreateArrayTypeSymbol(elementType, elementNullableAnnotation: CodeAnalysis.NullableAnnotation.None).ElementType.NullableAnnotation);
            Assert.Equal(CodeAnalysis.NullableAnnotation.NotAnnotated, comp.CreateArrayTypeSymbol(elementType, elementNullableAnnotation: CodeAnalysis.NullableAnnotation.NotAnnotated).ElementNullableAnnotation);
            Assert.Equal(CodeAnalysis.NullableAnnotation.NotAnnotated, comp.CreateArrayTypeSymbol(elementType, elementNullableAnnotation: CodeAnalysis.NullableAnnotation.NotAnnotated).ElementType.NullableAnnotation);
            Assert.Equal(CodeAnalysis.NullableAnnotation.Annotated, comp.CreateArrayTypeSymbol(elementType, elementNullableAnnotation: CodeAnalysis.NullableAnnotation.Annotated).ElementNullableAnnotation);
            Assert.Equal(CodeAnalysis.NullableAnnotation.Annotated, comp.CreateArrayTypeSymbol(elementType, elementNullableAnnotation: CodeAnalysis.NullableAnnotation.Annotated).ElementType.NullableAnnotation);
        }

        [Fact]
        public void CreateAnonymousType_IncorrectLengths()
        {
            var compilation = CSharpCompilation.Create("HelloWorld");
            Assert.Throws<ArgumentException>(() =>
                compilation.CreateAnonymousTypeSymbol(
                    ImmutableArray.Create((ITypeSymbol)null),
                    ImmutableArray.Create("m1", "m2")));
        }

        [Fact]
        public void CreateAnonymousType_IncorrectLengths_IsReadOnly()
        {
            var compilation = (Compilation)CSharpCompilation.Create("HelloWorld");
            Assert.Throws<ArgumentException>(() =>
                compilation.CreateAnonymousTypeSymbol(
                    ImmutableArray.Create((ITypeSymbol)compilation.GetSpecialType(SpecialType.System_Int32),
                                          (ITypeSymbol)compilation.GetSpecialType(SpecialType.System_Int32)),
                    ImmutableArray.Create("m1", "m2"),
                    ImmutableArray.Create(true)));
        }

        [Fact]
        public void CreateAnonymousType_IncorrectLengths_Locations()
        {
            var compilation = (Compilation)CSharpCompilation.Create("HelloWorld");
            Assert.Throws<ArgumentException>(() =>
                compilation.CreateAnonymousTypeSymbol(
                    ImmutableArray.Create((ITypeSymbol)compilation.GetSpecialType(SpecialType.System_Int32),
                                          (ITypeSymbol)compilation.GetSpecialType(SpecialType.System_Int32)),
                    ImmutableArray.Create("m1", "m2"),
                    memberLocations: ImmutableArray.Create(Location.None)));
        }

        [Fact]
        public void CreateAnonymousType_WritableProperty()
        {
            var compilation = (Compilation)CSharpCompilation.Create("HelloWorld");
            Assert.Throws<ArgumentException>(() =>
                compilation.CreateAnonymousTypeSymbol(
                    ImmutableArray.Create((ITypeSymbol)compilation.GetSpecialType(SpecialType.System_Int32),
                                          (ITypeSymbol)compilation.GetSpecialType(SpecialType.System_Int32)),
                    ImmutableArray.Create("m1", "m2"),
                    ImmutableArray.Create(false, false)));
        }

        [Fact]
        public void CreateAnonymousType_NullLocations()
        {
            var compilation = (Compilation)CSharpCompilation.Create("HelloWorld");
            Assert.Throws<ArgumentNullException>(() =>
                compilation.CreateAnonymousTypeSymbol(
                    ImmutableArray.Create((ITypeSymbol)compilation.GetSpecialType(SpecialType.System_Int32),
                                          (ITypeSymbol)compilation.GetSpecialType(SpecialType.System_Int32)),
                    ImmutableArray.Create("m1", "m2"),
                    memberLocations: ImmutableArray.Create(Location.None, null)));
        }

        [Fact]
        public void CreateAnonymousType_NullArgument1()
        {
            var compilation = CSharpCompilation.Create("HelloWorld");
            Assert.Throws<ArgumentNullException>(() =>
                compilation.CreateAnonymousTypeSymbol(
                        default(ImmutableArray<ITypeSymbol>),
                        ImmutableArray.Create("m1")));
        }

        [Fact]
        public void CreateAnonymousType_NullArgument2()
        {
            var compilation = CSharpCompilation.Create("HelloWorld");
            Assert.Throws<ArgumentNullException>(() =>
                compilation.CreateAnonymousTypeSymbol(
                        ImmutableArray.Create((ITypeSymbol)null),
                        default(ImmutableArray<string>)));
        }

        [Fact]
        public void CreateAnonymousType_NullArgument3()
        {
            var compilation = CSharpCompilation.Create("HelloWorld");
            Assert.Throws<ArgumentNullException>(() =>
                compilation.CreateAnonymousTypeSymbol(
                        ImmutableArray.Create((ITypeSymbol)null),
                        ImmutableArray.Create("m1")));
        }

        [Fact]
        public void CreateAnonymousType_NullArgument4()
        {
            var compilation = (Compilation)CSharpCompilation.Create("HelloWorld");
            Assert.Throws<ArgumentNullException>(() =>
                compilation.CreateAnonymousTypeSymbol(
                        ImmutableArray.Create((ITypeSymbol)compilation.GetSpecialType(SpecialType.System_Int32)),
                        ImmutableArray.Create((string)null)));
        }

        [Fact]
        public void CreateAnonymousType1()
        {
            var compilation = (Compilation)CSharpCompilation.Create("HelloWorld");
            var type = compilation.CreateAnonymousTypeSymbol(
                        ImmutableArray.Create<ITypeSymbol>(compilation.GetSpecialType(SpecialType.System_Int32)),
                        ImmutableArray.Create("m1"));

            Assert.True(type.IsAnonymousType);
            Assert.Equal(1, type.GetMembers().OfType<IPropertySymbol>().Count());
            Assert.Equal("<anonymous type: int m1>", type.ToDisplayString());
            Assert.All(type.GetMembers().OfType<IPropertySymbol>().Select(p => p.Locations.FirstOrDefault()),
                loc => Assert.Equal(loc, Location.None));
        }

        [Fact]
        public void CreateAnonymousType_Locations()
        {
            var compilation = (Compilation)CSharpCompilation.Create("HelloWorld");
            var tree = CSharpSyntaxTree.ParseText("class C { }");
            var loc1 = Location.Create(tree, new TextSpan(0, 1));
            var loc2 = Location.Create(tree, new TextSpan(1, 1));

            var type = compilation.CreateAnonymousTypeSymbol(
                        ImmutableArray.Create<ITypeSymbol>(compilation.GetSpecialType(SpecialType.System_Int32),
                                                           compilation.GetSpecialType(SpecialType.System_Int32)),
                        ImmutableArray.Create("m1", "m2"),
                        memberLocations: ImmutableArray.Create(loc1, loc2));

            Assert.True(type.IsAnonymousType);
            Assert.Equal(2, type.GetMembers().OfType<IPropertySymbol>().Count());
            Assert.Equal(loc1, type.GetMembers("m1").Single().Locations.Single());
            Assert.Equal(loc2, type.GetMembers("m2").Single().Locations.Single());
            Assert.Equal("<anonymous type: int m1, int m2>", type.ToDisplayString());
        }

        [Fact]
        public void CreateAnonymousType2()
        {
            var compilation = (Compilation)CSharpCompilation.Create("HelloWorld");
            var type = compilation.CreateAnonymousTypeSymbol(
                        ImmutableArray.Create<ITypeSymbol>(compilation.GetSpecialType(SpecialType.System_Int32), compilation.GetSpecialType(SpecialType.System_Boolean)),
                        ImmutableArray.Create("m1", "m2"));

            Assert.True(type.IsAnonymousType);
            Assert.Equal(2, type.GetMembers().OfType<IPropertySymbol>().Count());
            Assert.Equal("<anonymous type: int m1, bool m2>", type.ToDisplayString());
            Assert.All(type.GetMembers().OfType<IPropertySymbol>().Select(p => p.Locations.FirstOrDefault()),
                loc => Assert.Equal(loc, Location.None));
        }

        [Fact]
        [WorkItem(36047, "https://github.com/dotnet/roslyn/issues/36047")]
        public void CreateAnonymousType_DefaultArgs()
        {
            var comp = (Compilation)CSharpCompilation.Create("");
            var memberTypes = ImmutableArray.Create<ITypeSymbol>(comp.GetSpecialType(SpecialType.System_Object), comp.GetSpecialType(SpecialType.System_String));
            var memberNames = ImmutableArray.Create("P", "Q");

            var type = comp.CreateAnonymousTypeSymbol(memberTypes, memberNames);
            Assert.Equal("<anonymous type: System.Object P, System.String Q>", type.ToTestDisplayString(includeNonNullable: true));

            type = comp.CreateAnonymousTypeSymbol(memberTypes, memberNames, default);
            Assert.Equal("<anonymous type: System.Object P, System.String Q>", type.ToTestDisplayString(includeNonNullable: true));

            type = comp.CreateAnonymousTypeSymbol(memberTypes, memberNames, default, default);
            Assert.Equal("<anonymous type: System.Object P, System.String Q>", type.ToTestDisplayString(includeNonNullable: true));

            type = comp.CreateAnonymousTypeSymbol(memberTypes, memberNames, default, default, default);
            Assert.Equal("<anonymous type: System.Object P, System.String Q>", type.ToTestDisplayString(includeNonNullable: true));

            type = comp.CreateAnonymousTypeSymbol(memberTypes, memberNames, memberIsReadOnly: default);
            Assert.Equal("<anonymous type: System.Object P, System.String Q>", type.ToTestDisplayString(includeNonNullable: true));

            type = comp.CreateAnonymousTypeSymbol(memberTypes, memberNames, memberLocations: default);
            Assert.Equal("<anonymous type: System.Object P, System.String Q>", type.ToTestDisplayString(includeNonNullable: true));

            type = comp.CreateAnonymousTypeSymbol(memberTypes, memberNames, memberNullableAnnotations: default);
            Assert.Equal("<anonymous type: System.Object P, System.String Q>", type.ToTestDisplayString(includeNonNullable: true));
        }

        [Fact]
        [WorkItem(36047, "https://github.com/dotnet/roslyn/issues/36047")]
        public void CreateAnonymousType_MemberNullableAnnotations_Empty()
        {
            var comp = (Compilation)CSharpCompilation.Create("");
            var type = comp.CreateAnonymousTypeSymbol(ImmutableArray<ITypeSymbol>.Empty, ImmutableArray<string>.Empty, memberNullableAnnotations: ImmutableArray<CodeAnalysis.NullableAnnotation>.Empty);
            Assert.Equal("<empty anonymous type>", type.ToTestDisplayString(includeNonNullable: true));
            AssertEx.Equal(Array.Empty<CodeAnalysis.NullableAnnotation>(), GetAnonymousTypeNullableAnnotations(type));
        }

        [Fact]
        [WorkItem(36047, "https://github.com/dotnet/roslyn/issues/36047")]
        public void CreateAnonymousType_MemberNullableAnnotations()
        {
            var comp = (Compilation)CSharpCompilation.Create("");
            var memberTypes = ImmutableArray.Create<ITypeSymbol>(comp.GetSpecialType(SpecialType.System_Object), comp.GetSpecialType(SpecialType.System_String));
            var memberNames = ImmutableArray.Create("P", "Q");

            var type = comp.CreateAnonymousTypeSymbol(memberTypes, memberNames);
            Assert.Equal("<anonymous type: System.Object P, System.String Q>", type.ToTestDisplayString(includeNonNullable: true));
            AssertEx.Equal(new[] { CodeAnalysis.NullableAnnotation.None, CodeAnalysis.NullableAnnotation.None }, GetAnonymousTypeNullableAnnotations(type));

            Assert.Throws<ArgumentException>(() => comp.CreateAnonymousTypeSymbol(memberTypes, memberNames, memberNullableAnnotations: ImmutableArray.Create(CodeAnalysis.NullableAnnotation.NotAnnotated)));

            type = comp.CreateAnonymousTypeSymbol(memberTypes, memberNames, memberNullableAnnotations: ImmutableArray.Create(CodeAnalysis.NullableAnnotation.NotAnnotated, CodeAnalysis.NullableAnnotation.Annotated));
            Assert.Equal("<anonymous type: System.Object! P, System.String? Q>", type.ToTestDisplayString(includeNonNullable: true));
            AssertEx.Equal(new[] { CodeAnalysis.NullableAnnotation.NotAnnotated, CodeAnalysis.NullableAnnotation.Annotated }, GetAnonymousTypeNullableAnnotations(type));
        }

        private static ImmutableArray<CodeAnalysis.NullableAnnotation> GetAnonymousTypeNullableAnnotations(ITypeSymbol type)
        {
            return type.GetMembers().OfType<IPropertySymbol>().SelectAsArray(p =>
            {
                var result = p.Type.NullableAnnotation;
                Assert.Equal(result, p.NullableAnnotation);
                return result;
            });
        }

        [Fact]
        [WorkItem(36046, "https://github.com/dotnet/roslyn/issues/36046")]
        public void ConstructTypeWithNullability()
        {
            var source =
@"class Pair<T, U>
{
}";
            var comp = (Compilation)CreateCompilation(source);
            var genericType = (INamedTypeSymbol)comp.GetMember("Pair");
            var typeArguments = ImmutableArray.Create<ITypeSymbol>(comp.GetSpecialType(SpecialType.System_Object), comp.GetSpecialType(SpecialType.System_String));

            Assert.Throws<ArgumentException>(() => genericType.Construct(default(ImmutableArray<ITypeSymbol>), default(ImmutableArray<CodeAnalysis.NullableAnnotation>)));
            Assert.Throws<ArgumentException>(() => genericType.Construct(typeArguments: default, typeArgumentNullableAnnotations: default));

            var type = genericType.Construct(typeArguments, default);
            Assert.Equal("Pair<System.Object, System.String>", type.ToTestDisplayString(includeNonNullable: true));
            AssertEx.Equal(new[] { CodeAnalysis.NullableAnnotation.None, CodeAnalysis.NullableAnnotation.None }, type.TypeArgumentNullableAnnotations);
            AssertEx.Equal(new[] { CodeAnalysis.NullableAnnotation.None, CodeAnalysis.NullableAnnotation.None }, type.TypeArgumentNullableAnnotations());

            Assert.Throws<ArgumentException>(() => genericType.Construct(typeArguments, ImmutableArray<CodeAnalysis.NullableAnnotation>.Empty));
            Assert.Throws<ArgumentException>(() => genericType.Construct(ImmutableArray.Create<ITypeSymbol>(null, null), default));

            type = genericType.Construct(typeArguments, ImmutableArray.Create(CodeAnalysis.NullableAnnotation.Annotated, CodeAnalysis.NullableAnnotation.NotAnnotated));
            Assert.Equal("Pair<System.Object?, System.String!>", type.ToTestDisplayString(includeNonNullable: true));
            AssertEx.Equal(new[] { CodeAnalysis.NullableAnnotation.Annotated, CodeAnalysis.NullableAnnotation.NotAnnotated }, type.TypeArgumentNullableAnnotations);
            AssertEx.Equal(new[] { CodeAnalysis.NullableAnnotation.Annotated, CodeAnalysis.NullableAnnotation.NotAnnotated }, type.TypeArgumentNullableAnnotations());

            // Type arguments from VB.
            comp = CreateVisualBasicCompilation("");
            typeArguments = ImmutableArray.Create<ITypeSymbol>(comp.GetSpecialType(SpecialType.System_Object), comp.GetSpecialType(SpecialType.System_String));
            Assert.Throws<ArgumentException>(() => genericType.Construct(typeArguments, default));
        }

        [Fact]
        [WorkItem(37310, "https://github.com/dotnet/roslyn/issues/37310")]
        public void ConstructMethodWithNullability()
        {
            var source =
@"class Program
{
    static void M<T, U>() { }
}";
            var comp = (Compilation)CreateCompilation(source);
            var genericMethod = (IMethodSymbol)comp.GetMember("Program.M");
            var typeArguments = ImmutableArray.Create<ITypeSymbol>(comp.GetSpecialType(SpecialType.System_Object), comp.GetSpecialType(SpecialType.System_String));

            Assert.Throws<ArgumentException>(() => genericMethod.Construct(default(ImmutableArray<ITypeSymbol>), default(ImmutableArray<CodeAnalysis.NullableAnnotation>)));
            Assert.Throws<ArgumentException>(() => genericMethod.Construct(typeArguments: default, typeArgumentNullableAnnotations: default));

            var type = genericMethod.Construct(typeArguments, default);
            Assert.Equal("void Program.M<System.Object, System.String>()", type.ToTestDisplayString(includeNonNullable: true));
            AssertEx.Equal(new[] { CodeAnalysis.NullableAnnotation.None, CodeAnalysis.NullableAnnotation.None }, type.TypeArgumentNullableAnnotations);
            AssertEx.Equal(new[] { CodeAnalysis.NullableAnnotation.None, CodeAnalysis.NullableAnnotation.None }, type.TypeArgumentNullableAnnotations());

            Assert.Throws<ArgumentException>(() => genericMethod.Construct(typeArguments, ImmutableArray<CodeAnalysis.NullableAnnotation>.Empty));
            Assert.Throws<ArgumentException>(() => genericMethod.Construct(ImmutableArray.Create<ITypeSymbol>(null, null), default));

            type = genericMethod.Construct(typeArguments, ImmutableArray.Create(CodeAnalysis.NullableAnnotation.Annotated, CodeAnalysis.NullableAnnotation.NotAnnotated));
            Assert.Equal("void Program.M<System.Object?, System.String!>()", type.ToTestDisplayString(includeNonNullable: true));
            AssertEx.Equal(new[] { CodeAnalysis.NullableAnnotation.Annotated, CodeAnalysis.NullableAnnotation.NotAnnotated }, type.TypeArgumentNullableAnnotations);
            AssertEx.Equal(new[] { CodeAnalysis.NullableAnnotation.Annotated, CodeAnalysis.NullableAnnotation.NotAnnotated }, type.TypeArgumentNullableAnnotations());

            // Type arguments from VB.
            comp = CreateVisualBasicCompilation("");
            typeArguments = ImmutableArray.Create<ITypeSymbol>(comp.GetSpecialType(SpecialType.System_Object), comp.GetSpecialType(SpecialType.System_String));
            Assert.Throws<ArgumentException>(() => genericMethod.Construct(typeArguments, default));
        }

        #region Script return values

        [ConditionalFact(typeof(DesktopOnly))]
        public void ReturnNullAsObject()
        {
            var script = CreateSubmission("return null;", returnType: typeof(object));
            script.VerifyDiagnostics();
            Assert.True(script.HasSubmissionResult());
        }

        [ConditionalFact(typeof(DesktopOnly))]
        public void ReturnStringAsObject()
        {
            var script = CreateSubmission("return \"¡Hola!\";", returnType: typeof(object));
            script.VerifyDiagnostics();
            Assert.True(script.HasSubmissionResult());
        }

        [ConditionalFact(typeof(DesktopOnly))]
        public void ReturnIntAsObject()
        {
            var script = CreateSubmission("return 42;", returnType: typeof(object));
            script.VerifyDiagnostics();
            Assert.True(script.HasSubmissionResult());
        }

        [ConditionalFact(typeof(DesktopOnly))]
        public void TrailingReturnVoidAsObject()
        {
            var script = CreateSubmission("return", returnType: typeof(object));
            script.VerifyDiagnostics(
                // (1,7): error CS1733: Expected expression
                // return
                Diagnostic(ErrorCode.ERR_ExpressionExpected, "").WithLocation(1, 7),
                // (1,7): error CS1002: ; expected
                // return
                Diagnostic(ErrorCode.ERR_SemicolonExpected, "").WithLocation(1, 7));
            Assert.False(script.HasSubmissionResult());
        }

        [ConditionalFact(typeof(DesktopOnly))]
        public void ReturnIntAsInt()
        {
            var script = CreateSubmission("return 42;", returnType: typeof(int));
            script.VerifyDiagnostics();
            Assert.True(script.HasSubmissionResult());
        }

        [ConditionalFact(typeof(DesktopOnly))]
        public void ReturnNullResultType()
        {
            // test that passing null is the same as passing typeof(object)
            var script = CreateSubmission("return 42;", returnType: null);
            script.VerifyDiagnostics();
            Assert.True(script.HasSubmissionResult());
        }

        [ConditionalFact(typeof(DesktopOnly))]
        public void ReturnNoSemicolon()
        {
            var script = CreateSubmission("return 42", returnType: typeof(uint));
            script.VerifyDiagnostics(
                // (1,10): error CS1002: ; expected
                // return 42
                Diagnostic(ErrorCode.ERR_SemicolonExpected, "").WithLocation(1, 10));
            Assert.False(script.HasSubmissionResult());
        }

        [ConditionalFact(typeof(DesktopOnly))]
        public void ReturnAwait()
        {
            var script = CreateSubmission("return await System.Threading.Tasks.Task.FromResult(42);", returnType: typeof(int));
            script.VerifyDiagnostics();
            Assert.True(script.HasSubmissionResult());

            script = CreateSubmission("return await System.Threading.Tasks.Task.FromResult(42);", returnType: typeof(Task<int>));
            script.VerifyDiagnostics(
                // (1,8): error CS0029: Cannot implicitly convert type 'int' to 'System.Threading.Tasks.Task<int>'
                // return await System.Threading.Tasks.Task.FromResult(42);
                Diagnostic(ErrorCode.ERR_NoImplicitConv, "await System.Threading.Tasks.Task.FromResult(42)").WithArguments("int", "System.Threading.Tasks.Task<int>").WithLocation(1, 8));
            Assert.True(script.HasSubmissionResult());
        }

        [ConditionalFact(typeof(DesktopOnly))]
        public void ReturnTaskNoAwait()
        {
            var script = CreateSubmission("return System.Threading.Tasks.Task.FromResult(42);", returnType: typeof(int));
            script.VerifyDiagnostics(
                // (1,8): error CS4016: Since this is an async method, the return expression must be of type 'int' rather than 'Task<int>'
                // return System.Threading.Tasks.Task.FromResult(42);
                Diagnostic(ErrorCode.ERR_BadAsyncReturnExpression, "System.Threading.Tasks.Task.FromResult(42)").WithArguments("int").WithLocation(1, 8));
            Assert.True(script.HasSubmissionResult());
        }

        [ConditionalFact(typeof(DesktopOnly))]
        public void ReturnInNestedScopes()
        {
            var script = CreateSubmission(@"
bool condition = false;
if (condition)
{
    return 1;
}
else
{
    return -1;
}", returnType: typeof(int));
            script.VerifyDiagnostics();
            Assert.True(script.HasSubmissionResult());
        }

        [ConditionalFact(typeof(DesktopOnly))]
        public void ReturnInNestedScopeWithTrailingExpression()
        {
            var script = CreateSubmission(@"
if (true)
{
    return 1;
}
System.Console.WriteLine();", returnType: typeof(object));
            script.VerifyDiagnostics(
                // (6,1): warning CS0162: Unreachable code detected
                // System.Console.WriteLine();
                Diagnostic(ErrorCode.WRN_UnreachableCode, "System").WithLocation(6, 1));
            Assert.True(script.HasSubmissionResult());

            script = CreateSubmission(@"
if (true)
{
    return 1;
}
System.Console.WriteLine()", returnType: typeof(object));
            script.VerifyDiagnostics(
                // (6,1): warning CS0162: Unreachable code detected
                // System.Console.WriteLine();
                Diagnostic(ErrorCode.WRN_UnreachableCode, "System").WithLocation(6, 1));
            Assert.True(script.HasSubmissionResult());
        }

        [ConditionalFact(typeof(DesktopOnly))]
        public void ReturnInNestedScopeNoTrailingExpression()
        {
            var script = CreateSubmission(@"
bool condition = false;
if (condition)
{
    return 1;
}
System.Console.WriteLine();", returnType: typeof(int));
            script.VerifyDiagnostics();
            Assert.True(script.HasSubmissionResult());
        }

        [ConditionalFact(typeof(DesktopOnly))]
        public void ReturnInNestedMethod()
        {
            var script = CreateSubmission(@"
int TopMethod()
{
    return 42;
}", returnType: typeof(string));
            script.VerifyDiagnostics();
            Assert.False(script.HasSubmissionResult());

            script = CreateSubmission(@"
object TopMethod()
{
    return new System.Exception();
}
TopMethod().ToString()", returnType: typeof(string));
            script.VerifyDiagnostics();
            Assert.True(script.HasSubmissionResult());
        }

        [ConditionalFact(typeof(DesktopOnly))]
        public void ReturnInNestedLambda()
        {
            var script = CreateSubmission(@"
System.Func<object> f = () =>
{
    return new System.Exception();
};
42", returnType: typeof(int));
            script.VerifyDiagnostics();
            Assert.True(script.HasSubmissionResult());

            script = CreateSubmission(@"
System.Func<object> f = () => new System.Exception();
42", returnType: typeof(int));
            script.VerifyDiagnostics();
            Assert.True(script.HasSubmissionResult());
        }

        [ConditionalFact(typeof(DesktopOnly))]
        public void ReturnInNestedAnonymousMethod()
        {
            var script = CreateSubmission(@"
System.Func<object> f = delegate ()
{
    return new System.Exception();
};
42", returnType: typeof(int));
            script.VerifyDiagnostics();
            Assert.True(script.HasSubmissionResult());
        }

        [ConditionalFact(typeof(DesktopOnly))]
        public void LoadedFileWithWrongReturnType()
        {
            var resolver = TestSourceReferenceResolver.Create(
                KeyValuePairUtil.Create("a.csx", "return \"Who returns a string?\";"));
            var script = CreateSubmission(@"
#load ""a.csx""
42", returnType: typeof(int), options: TestOptions.DebugDll.WithSourceReferenceResolver(resolver));
            script.VerifyDiagnostics(
                // a.csx(1,8): error CS0029: Cannot implicitly convert type 'string' to 'int'
                // return "Who returns a string?"
                Diagnostic(ErrorCode.ERR_NoImplicitConv, @"""Who returns a string?""").WithArguments("string", "int").WithLocation(1, 8),
                // (3,1): warning CS0162: Unreachable code detected
                // 42
                Diagnostic(ErrorCode.WRN_UnreachableCode, "42").WithLocation(3, 1));
            Assert.True(script.HasSubmissionResult());
        }

        [ConditionalFact(typeof(DesktopOnly))]
        public void ReturnVoidInNestedMethodOrLambda()
        {
            var script = CreateSubmission(@"
void M1()
{
    return;
}
System.Action a = () => { return; };
42", returnType: typeof(int));
            script.VerifyDiagnostics();
            Assert.True(script.HasSubmissionResult());

            var compilation = CreateCompilationWithMscorlib45(@"
void M1()
{
    return;
}
System.Action a = () => { return; };
42", parseOptions: TestOptions.Script);
            compilation.VerifyDiagnostics();
        }

        #endregion
    }
}<|MERGE_RESOLUTION|>--- conflicted
+++ resolved
@@ -2192,11 +2192,7 @@
             }
         }
 
-<<<<<<< HEAD
-        [ConditionalFact(typeof(NoUsedAssembliesValidation))]
-=======
         [ConditionalFact(typeof(NoUsedAssembliesValidation), typeof(NoIOperationValidation), Reason = "IOperation skip: Compilation changes over time, adds new errors")]
->>>>>>> beffac2b
         public void MetadataConsistencyWhileEvolvingCompilation()
         {
             var md1 = AssemblyMetadata.CreateFromImage(CreateCompilation("public class C { }").EmitToArray());
