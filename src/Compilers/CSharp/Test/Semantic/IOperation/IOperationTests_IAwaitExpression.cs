// Copyright (c) Microsoft.  All Rights Reserved.  Licensed under the Apache License, Version 2.0.  See License.txt in the project root for license information.

using Microsoft.CodeAnalysis.CSharp.Syntax;
using Microsoft.CodeAnalysis.CSharp.Test.Utilities;
using Microsoft.CodeAnalysis.Test.Utilities;
using Xunit;

namespace Microsoft.CodeAnalysis.CSharp.UnitTests
{
    public partial class IOperationTests : SemanticModelTestBase
    {
        [CompilerTrait(CompilerFeature.IOperation)]
        [Fact]
        public void TestAwaitExpression()
        {
            string source = @"
using System.Threading.Tasks;

class C
{
    static async Task M()
    {
        /*<bind>*/await M2()/*</bind>*/;
    }

    static Task M2() => null;
}
";
            string expectedOperationTree = @"
IAwaitOperation (OperationKind.Await, Type: System.Void) (Syntax: 'await M2()')
  Expression: 
    IInvocationOperation (System.Threading.Tasks.Task C.M2()) (OperationKind.Invocation, Type: System.Threading.Tasks.Task) (Syntax: 'M2()')
      Instance Receiver: 
        null
      Arguments(0)
";
            var expectedDiagnostics = DiagnosticDescription.None;

            VerifyOperationTreeAndDiagnosticsForTest<AwaitExpressionSyntax>(source, expectedOperationTree, expectedDiagnostics, useLatestFrameworkReferences: true);
        }

        [CompilerTrait(CompilerFeature.IOperation)]
        [Fact]
        public void TestAwaitExpression_ParameterReference()
        {
            string source = @"
using System.Threading.Tasks;

class C
{
    static async Task M(Task t)
    {
        /*<bind>*/await t/*</bind>*/;
    }
}
";
            string expectedOperationTree = @"
IAwaitOperation (OperationKind.Await, Type: System.Void) (Syntax: 'await t')
  Expression: 
    IParameterReferenceOperation: t (OperationKind.ParameterReference, Type: System.Threading.Tasks.Task) (Syntax: 't')
";
            var expectedDiagnostics = DiagnosticDescription.None;

            VerifyOperationTreeAndDiagnosticsForTest<AwaitExpressionSyntax>(source, expectedOperationTree, expectedDiagnostics, useLatestFrameworkReferences: true);
        }

        [CompilerTrait(CompilerFeature.IOperation)]
        [Fact]
        public void TestAwaitExpression_InLambda()
        {
            string source = @"
using System;
using System.Threading.Tasks;

class C
{
    static async Task M(Task<int> t)
    {
        Func<Task> f = async () => /*<bind>*/await t/*</bind>*/;
        await f();
    }
}
";
            string expectedOperationTree = @"
IAwaitOperation (OperationKind.Await, Type: System.Int32) (Syntax: 'await t')
  Expression: 
    IParameterReferenceOperation: t (OperationKind.ParameterReference, Type: System.Threading.Tasks.Task<System.Int32>) (Syntax: 't')
";
            var expectedDiagnostics = DiagnosticDescription.None;

            VerifyOperationTreeAndDiagnosticsForTest<AwaitExpressionSyntax>(source, expectedOperationTree, expectedDiagnostics, useLatestFrameworkReferences: true);
        }

        [CompilerTrait(CompilerFeature.IOperation)]
        [Fact]
        public void TestAwaitExpression_ErrorArgument()
        {
            string source = @"
using System;
using System.Threading.Tasks;

class C
{
    static async Task M()
    {
        /*<bind>*/await UndefinedTask/*</bind>*/;
    }
}
";
            string expectedOperationTree = @"
IAwaitOperation (OperationKind.Await, Type: ?, IsInvalid) (Syntax: 'await UndefinedTask')
  Expression: 
    IInvalidOperation (OperationKind.Invalid, Type: ?, IsInvalid) (Syntax: 'UndefinedTask')
      Children(0)
";
            var expectedDiagnostics = new DiagnosticDescription[] {
                // CS0103: The name 'UndefinedTask' does not exist in the current context
                //         /*<bind>*/await UndefinedTask/*</bind>*/;
                Diagnostic(ErrorCode.ERR_NameNotInContext, "UndefinedTask").WithArguments("UndefinedTask").WithLocation(9, 25)
            };

            VerifyOperationTreeAndDiagnosticsForTest<AwaitExpressionSyntax>(source, expectedOperationTree, expectedDiagnostics, useLatestFrameworkReferences: true);
        }

        [CompilerTrait(CompilerFeature.IOperation)]
        [Fact]
        public void TestAwaitExpression_ValueArgument()
        {
            string source = @"
using System;
using System.Threading.Tasks;

class C
{
    static async Task M(int i)
    {
        /*<bind>*/await i/*</bind>*/;
    }
}
";
            string expectedOperationTree = @"
IAwaitOperation (OperationKind.Await, Type: ?, IsInvalid) (Syntax: 'await i')
  Expression: 
    IParameterReferenceOperation: i (OperationKind.ParameterReference, Type: System.Int32, IsInvalid) (Syntax: 'i')
";
            var expectedDiagnostics = new DiagnosticDescription[] {
                // CS1061: 'int' does not contain a definition for 'GetAwaiter' and no extension method 'GetAwaiter' accepting a first argument of type 'int' could be found (are you missing a using directive or an assembly reference?)
                //         /*<bind>*/await i/*</bind>*/;
                Diagnostic(ErrorCode.ERR_NoSuchMemberOrExtension, "await i").WithArguments("int", "GetAwaiter").WithLocation(9, 19)
            };

            VerifyOperationTreeAndDiagnosticsForTest<AwaitExpressionSyntax>(source, expectedOperationTree, expectedDiagnostics, useLatestFrameworkReferences: true);
        }

        [CompilerTrait(CompilerFeature.IOperation)]
        [Fact]
        public void TestAwaitExpression_MissingArgument()
        {
            string source = @"
using System;
using System.Threading.Tasks;

class C
{
    static async Task M()
    {
        /*<bind>*/await /*</bind>*/;
    }
}
";
            string expectedOperationTree = @"
IAwaitOperation (OperationKind.Await, Type: ?, IsInvalid) (Syntax: 'await /*</bind>*/')
  Expression: 
    IInvalidOperation (OperationKind.Invalid, Type: null, IsInvalid) (Syntax: '')
      Children(0)
";
            var expectedDiagnostics = new DiagnosticDescription[] {
                // CS1525: Invalid expression term ';'
                //         /*<bind>*/await /*</bind>*/;
                Diagnostic(ErrorCode.ERR_InvalidExprTerm, ";").WithArguments(";").WithLocation(9, 36)
            };

            VerifyOperationTreeAndDiagnosticsForTest<AwaitExpressionSyntax>(source, expectedOperationTree, expectedDiagnostics, useLatestFrameworkReferences: true);
        }

        [CompilerTrait(CompilerFeature.IOperation)]
        [Fact]
        public void TestAwaitExpression_NonAsyncMethod()
        {
            string source = @"
using System;
using System.Threading.Tasks;

class C
{
    static void M(Task<int> t)
    {
        /*<bind>*/await t;/*</bind>*/
    }
}
";
            string expectedOperationTree = @"
<<<<<<< HEAD
IVariableDeclarationGroup (1 declarations) (OperationKind.VariableDeclarationStatement, IsInvalid) (Syntax: 'await t;')
  ISingleVariableDeclaration (Symbol: await t) (OperationKind.SingleVariableDeclaration, IsInvalid) (Syntax: 't')
=======
IVariableDeclarationsOperation (1 declarations) (OperationKind.VariableDeclarations, Type: null, IsInvalid) (Syntax: 'await t;')
  IVariableDeclarationOperation (1 variables) (OperationKind.VariableDeclaration, Type: null, IsInvalid) (Syntax: 't')
    Variables: Local_1: await t
>>>>>>> 19f49b0f
    Initializer: 
      null
";
            var expectedDiagnostics = new DiagnosticDescription[] {
                // CS0246: The type or namespace name 'await' could not be found (are you missing a using directive or an assembly reference?)
                //         /*<bind>*/await t;/*</bind>*/
                Diagnostic(ErrorCode.ERR_SingleTypeNameNotFound, "await").WithArguments("await").WithLocation(9, 19),
                // CS0136: A local or parameter named 't' cannot be declared in this scope because that name is used in an enclosing local scope to define a local or parameter
                //         /*<bind>*/await t;/*</bind>*/
                Diagnostic(ErrorCode.ERR_LocalIllegallyOverrides, "t").WithArguments("t").WithLocation(9, 25),
                // CS0168: The variable 't' is declared but never used
                //         /*<bind>*/await t;/*</bind>*/
                Diagnostic(ErrorCode.WRN_UnreferencedVar, "t").WithArguments("t").WithLocation(9, 25)
            };

            VerifyOperationTreeAndDiagnosticsForTest<LocalDeclarationStatementSyntax>(source, expectedOperationTree, expectedDiagnostics, useLatestFrameworkReferences: true);
        }
    }
}<|MERGE_RESOLUTION|>--- conflicted
+++ resolved
@@ -200,14 +200,8 @@
 }
 ";
             string expectedOperationTree = @"
-<<<<<<< HEAD
-IVariableDeclarationGroup (1 declarations) (OperationKind.VariableDeclarationStatement, IsInvalid) (Syntax: 'await t;')
-  ISingleVariableDeclaration (Symbol: await t) (OperationKind.SingleVariableDeclaration, IsInvalid) (Syntax: 't')
-=======
-IVariableDeclarationsOperation (1 declarations) (OperationKind.VariableDeclarations, Type: null, IsInvalid) (Syntax: 'await t;')
-  IVariableDeclarationOperation (1 variables) (OperationKind.VariableDeclaration, Type: null, IsInvalid) (Syntax: 't')
-    Variables: Local_1: await t
->>>>>>> 19f49b0f
+IVariableDeclarationGroupOperation (1 declarations) (OperationKind.VariableDeclarationGroup, Type: null, IsInvalid) (Syntax: 'await t;')
+  ISingleVariableDeclarationOperation (Symbol: await t) (OperationKind.SingleVariableDeclaration, Type: null, IsInvalid) (Syntax: 't')
     Initializer: 
       null
 ";
