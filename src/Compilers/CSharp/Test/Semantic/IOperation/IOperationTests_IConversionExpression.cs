--- conflicted
+++ resolved
@@ -3484,12 +3484,8 @@
 }
 ";
             string expectedOperationTree = @"
-<<<<<<< HEAD
 IConversionExpression (Explicit, TryCast: False, Unchecked) (OperationKind.ConversionExpression, Type: System.Int32, Constant: 1) (Syntax: '(int)1.0')
   Conversion: CommonConversion (Exists: True, IsIdentity: True, IsNumeric: False, IsReference: False, IsUserDefined: False) (MethodSymbol: null)
-=======
-IConversionExpression (ConversionKind.CSharp, Explicit) (OperationKind.ConversionExpression, Type: System.Int32, Constant: 1) (Syntax: '(int)1.0')
->>>>>>> f7b0555c
   Operand: ILiteralExpression (OperationKind.LiteralExpression, Type: System.Double, Constant: 1) (Syntax: '1.0')
 ";
             var expectedDiagnostics = new DiagnosticDescription[] {
