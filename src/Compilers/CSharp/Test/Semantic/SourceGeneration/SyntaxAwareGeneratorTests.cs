--- conflicted
+++ resolved
@@ -946,20 +946,6 @@
             Compilation compilation = CreateCompilation(source1, options: TestOptions.DebugDll, parseOptions: parseOptions);
             compilation.VerifyDiagnostics();
 
-<<<<<<< HEAD
-            List<string> fieldsCalledFor = new List<string>();
-            var testGenerator = new PipelineCallbackGenerator(context =>
-            {
-                var source = context.SyntaxProvider.CreateSyntaxProvider((c, _) => c is FieldDeclarationSyntax fds, (c, _) => ((FieldDeclarationSyntax)c.Node).Declaration.Variables[0].Identifier.ValueText);
-                context.RegisterSourceOutput(source, (spc, fieldName) =>
-                {
-                    spc.AddSource(fieldName, "");
-                    fieldsCalledFor.Add(fieldName);
-                });
-            });
-
-            GeneratorDriver driver = CSharpGeneratorDriver.Create(new[] { new IncrementalGeneratorWrapper(testGenerator) }, parseOptions: parseOptions);
-=======
             var testGenerator = new PipelineCallbackGenerator(context =>
             {
                 var source = context.SyntaxProvider.CreateSyntaxProvider((c, _) => c is FieldDeclarationSyntax fds, (c, _) => ((FieldDeclarationSyntax)c.Node).Declaration.Variables[0].Identifier.ValueText).WithTrackingName("Fields");
@@ -970,7 +956,6 @@
             });
 
             GeneratorDriver driver = CSharpGeneratorDriver.Create(new[] { new IncrementalGeneratorWrapper(testGenerator) }, parseOptions: parseOptions, driverOptions: new GeneratorDriverOptions(IncrementalGeneratorOutputKind.None, trackIncrementalGeneratorSteps: true));
->>>>>>> 67d940c4
             driver = driver.RunGenerators(compilation);
 
             var results = driver.GetRunResult();
@@ -979,14 +964,6 @@
             Assert.EndsWith("fieldA.cs", results.GeneratedTrees[0].FilePath);
             Assert.EndsWith("fieldB.cs", results.GeneratedTrees[1].FilePath);
             Assert.EndsWith("fieldC.cs", results.GeneratedTrees[2].FilePath);
-<<<<<<< HEAD
-            Assert.Equal("fieldA", fieldsCalledFor[0]);
-            Assert.Equal("fieldB", fieldsCalledFor[1]);
-            Assert.Equal("fieldC", fieldsCalledFor[2]);
-
-            // clear out the collected state and run again on the *same* compilation
-            fieldsCalledFor.Clear();
-=======
             Assert.Collection(results.Results[0].TrackedSteps["Fields"],
                 step => Assert.Collection(step.Outputs,
                     output => Assert.Equal(("fieldA", IncrementalStepRunReason.New), output)),
@@ -996,7 +973,6 @@
                     output => Assert.Equal(("fieldC", IncrementalStepRunReason.New), output)));
 
             // run again on the *same* compilation
->>>>>>> 67d940c4
             driver = driver.RunGenerators(compilation);
             results = driver.GetRunResult();
             Assert.Empty(results.Diagnostics);
@@ -1004,25 +980,16 @@
             Assert.EndsWith("fieldA.cs", results.GeneratedTrees[0].FilePath);
             Assert.EndsWith("fieldB.cs", results.GeneratedTrees[1].FilePath);
             Assert.EndsWith("fieldC.cs", results.GeneratedTrees[2].FilePath);
-<<<<<<< HEAD
-            // we produced the same source, but didn't call back at all
-            Assert.Empty(fieldsCalledFor);
+            Assert.Collection(results.Results[0].TrackedSteps["Fields"],
+                step => Assert.Collection(step.Outputs,
+                    output => Assert.Equal(("fieldA", IncrementalStepRunReason.Cached), output)),
+                step => Assert.Collection(step.Outputs,
+                    output => Assert.Equal(("fieldB", IncrementalStepRunReason.Cached), output)),
+                step => Assert.Collection(step.Outputs,
+                    output => Assert.Equal(("fieldC", IncrementalStepRunReason.Cached), output)));
 
             // now change the compilation, but don't change the syntax trees
             compilation = compilation.WithAssemblyName("newCompilation");
-            fieldsCalledFor.Clear();
-=======
-            Assert.Collection(results.Results[0].TrackedSteps["Fields"],
-                step => Assert.Collection(step.Outputs,
-                    output => Assert.Equal(("fieldA", IncrementalStepRunReason.Cached), output)),
-                step => Assert.Collection(step.Outputs,
-                    output => Assert.Equal(("fieldB", IncrementalStepRunReason.Cached), output)),
-                step => Assert.Collection(step.Outputs,
-                    output => Assert.Equal(("fieldC", IncrementalStepRunReason.Cached), output)));
-
-            // now change the compilation, but don't change the syntax trees
-            compilation = compilation.WithAssemblyName("newCompilation");
->>>>>>> 67d940c4
             driver = driver.RunGenerators(compilation);
             results = driver.GetRunResult();
             Assert.Empty(results.Diagnostics);
@@ -1030,9 +997,6 @@
             Assert.EndsWith("fieldA.cs", results.GeneratedTrees[0].FilePath);
             Assert.EndsWith("fieldB.cs", results.GeneratedTrees[1].FilePath);
             Assert.EndsWith("fieldC.cs", results.GeneratedTrees[2].FilePath);
-<<<<<<< HEAD
-            Assert.Empty(fieldsCalledFor);
-=======
             Assert.Collection(results.Results[0].TrackedSteps["Fields"],
                 step => Assert.Collection(step.Outputs,
                     output => Assert.Equal(("fieldA", IncrementalStepRunReason.Cached), output)),
@@ -1040,7 +1004,6 @@
                     output => Assert.Equal(("fieldB", IncrementalStepRunReason.Cached), output)),
                 step => Assert.Collection(step.Outputs,
                     output => Assert.Equal(("fieldC", IncrementalStepRunReason.Cached), output)));
->>>>>>> 67d940c4
         }
 
         [Fact]
@@ -1067,20 +1030,6 @@
             Compilation compilation = CreateCompilation(source1, options: TestOptions.DebugDll, parseOptions: parseOptions);
             compilation.VerifyDiagnostics();
 
-<<<<<<< HEAD
-            List<string> fieldsCalledFor = new List<string>();
-            var testGenerator = new PipelineCallbackGenerator(context =>
-            {
-                var source = context.SyntaxProvider.CreateSyntaxProvider((c, _) => c is FieldDeclarationSyntax fds, (c, _) => ((FieldDeclarationSyntax)c.Node).Declaration.Variables[0].Identifier.ValueText);
-                context.RegisterSourceOutput(source, (spc, fieldName) =>
-                {
-                    spc.AddSource(fieldName, "");
-                    fieldsCalledFor.Add(fieldName);
-                });
-            });
-
-            GeneratorDriver driver = CSharpGeneratorDriver.Create(new[] { new IncrementalGeneratorWrapper(testGenerator) }, parseOptions: parseOptions);
-=======
             var testGenerator = new PipelineCallbackGenerator(context =>
             {
                 var source = context.SyntaxProvider.CreateSyntaxProvider((c, _) => c is FieldDeclarationSyntax fds, (c, _) => ((FieldDeclarationSyntax)c.Node).Declaration.Variables[0].Identifier.ValueText).WithTrackingName("Fields");
@@ -1091,7 +1040,6 @@
             });
 
             GeneratorDriver driver = CSharpGeneratorDriver.Create(new[] { new IncrementalGeneratorWrapper(testGenerator) }, parseOptions: parseOptions, driverOptions: new GeneratorDriverOptions(IncrementalGeneratorOutputKind.None, trackIncrementalGeneratorSteps: true));
->>>>>>> 67d940c4
             driver = driver.RunGenerators(compilation);
 
             var results = driver.GetRunResult();
@@ -1100,26 +1048,15 @@
             Assert.EndsWith("fieldA.cs", results.GeneratedTrees[0].FilePath);
             Assert.EndsWith("fieldB.cs", results.GeneratedTrees[1].FilePath);
             Assert.EndsWith("fieldC.cs", results.GeneratedTrees[2].FilePath);
-<<<<<<< HEAD
-            Assert.Equal(3, fieldsCalledFor.Count);
-            Assert.Equal("fieldA", fieldsCalledFor[0]);
-            Assert.Equal("fieldB", fieldsCalledFor[1]);
-            Assert.Equal("fieldC", fieldsCalledFor[2]);
-
+            Assert.Collection(results.Results[0].TrackedSteps["Fields"],
+                step => Assert.Collection(step.Outputs,
+                    output => Assert.Equal(("fieldA", IncrementalStepRunReason.New), output)),
+                step => Assert.Collection(step.Outputs,
+                    output => Assert.Equal(("fieldB", IncrementalStepRunReason.New), output)),
+                step => Assert.Collection(step.Outputs,
+                    output => Assert.Equal(("fieldC", IncrementalStepRunReason.New), output)));
 
             // add the second tree and re-run
-            fieldsCalledFor.Clear();
-=======
-            Assert.Collection(results.Results[0].TrackedSteps["Fields"],
-                step => Assert.Collection(step.Outputs,
-                    output => Assert.Equal(("fieldA", IncrementalStepRunReason.New), output)),
-                step => Assert.Collection(step.Outputs,
-                    output => Assert.Equal(("fieldB", IncrementalStepRunReason.New), output)),
-                step => Assert.Collection(step.Outputs,
-                    output => Assert.Equal(("fieldC", IncrementalStepRunReason.New), output)));
-
-            // add the second tree and re-run
->>>>>>> 67d940c4
             compilation = compilation.AddSyntaxTrees(CSharpSyntaxTree.ParseText(source2, parseOptions));
             driver = driver.RunGenerators(compilation);
 
@@ -1131,11 +1068,6 @@
             Assert.EndsWith("fieldC.cs", results.GeneratedTrees[2].FilePath);
             Assert.EndsWith("fieldD.cs", results.GeneratedTrees[3].FilePath);
             Assert.EndsWith("fieldE.cs", results.GeneratedTrees[4].FilePath);
-<<<<<<< HEAD
-            Assert.Equal(2, fieldsCalledFor.Count);
-            Assert.Equal("fieldD", fieldsCalledFor[0]);
-            Assert.Equal("fieldE", fieldsCalledFor[1]);
-=======
             Assert.Collection(results.Results[0].TrackedSteps["Fields"],
                 step => Assert.Collection(step.Outputs,
                     output => Assert.Equal(("fieldA", IncrementalStepRunReason.Cached), output)),
@@ -1147,7 +1079,6 @@
                     output => Assert.Equal(("fieldD", IncrementalStepRunReason.New), output)),
                 step => Assert.Collection(step.Outputs,
                     output => Assert.Equal(("fieldE", IncrementalStepRunReason.New), output)));
->>>>>>> 67d940c4
         }
 
         [Fact]
@@ -1174,20 +1105,6 @@
             Compilation compilation = CreateCompilation(new[] { source1, source2 }, options: TestOptions.DebugDll, parseOptions: parseOptions);
             compilation.VerifyDiagnostics();
 
-<<<<<<< HEAD
-            List<string> fieldsCalledFor = new List<string>();
-            var testGenerator = new PipelineCallbackGenerator(context =>
-            {
-                var source = context.SyntaxProvider.CreateSyntaxProvider((c, _) => c is FieldDeclarationSyntax fds, (c, _) => ((FieldDeclarationSyntax)c.Node).Declaration.Variables[0].Identifier.ValueText);
-                context.RegisterSourceOutput(source, (spc, fieldName) =>
-                {
-                    spc.AddSource(fieldName, "");
-                    fieldsCalledFor.Add(fieldName);
-                });
-            });
-
-            GeneratorDriver driver = CSharpGeneratorDriver.Create(new[] { new IncrementalGeneratorWrapper(testGenerator) }, parseOptions: parseOptions);
-=======
             var testGenerator = new PipelineCallbackGenerator(context =>
             {
                 var source = context.SyntaxProvider.CreateSyntaxProvider((c, _) => c is FieldDeclarationSyntax fds, (c, _) => ((FieldDeclarationSyntax)c.Node).Declaration.Variables[0].Identifier.ValueText).WithTrackingName("Fields");
@@ -1198,7 +1115,6 @@
             });
 
             GeneratorDriver driver = CSharpGeneratorDriver.Create(new[] { new IncrementalGeneratorWrapper(testGenerator) }, parseOptions: parseOptions, driverOptions: new GeneratorDriverOptions(IncrementalGeneratorOutputKind.None, trackIncrementalGeneratorSteps: true));
->>>>>>> 67d940c4
             driver = driver.RunGenerators(compilation);
 
             var results = driver.GetRunResult();
@@ -1209,31 +1125,19 @@
             Assert.EndsWith("fieldC.cs", results.GeneratedTrees[2].FilePath);
             Assert.EndsWith("fieldD.cs", results.GeneratedTrees[3].FilePath);
             Assert.EndsWith("fieldE.cs", results.GeneratedTrees[4].FilePath);
-<<<<<<< HEAD
-            Assert.Equal(5, fieldsCalledFor.Count);
-            Assert.Equal("fieldA", fieldsCalledFor[0]);
-            Assert.Equal("fieldB", fieldsCalledFor[1]);
-            Assert.Equal("fieldC", fieldsCalledFor[2]);
-            Assert.Equal("fieldD", fieldsCalledFor[3]);
-            Assert.Equal("fieldE", fieldsCalledFor[4]);
+            Assert.Collection(results.Results[0].TrackedSteps["Fields"],
+                step => Assert.Collection(step.Outputs,
+                    output => Assert.Equal(("fieldA", IncrementalStepRunReason.New), output)),
+                step => Assert.Collection(step.Outputs,
+                    output => Assert.Equal(("fieldB", IncrementalStepRunReason.New), output)),
+                step => Assert.Collection(step.Outputs,
+                    output => Assert.Equal(("fieldC", IncrementalStepRunReason.New), output)),
+                step => Assert.Collection(step.Outputs,
+                    output => Assert.Equal(("fieldD", IncrementalStepRunReason.New), output)),
+                step => Assert.Collection(step.Outputs,
+                    output => Assert.Equal(("fieldE", IncrementalStepRunReason.New), output)));
 
             // remove the second tree and re-run
-            fieldsCalledFor.Clear();
-=======
-            Assert.Collection(results.Results[0].TrackedSteps["Fields"],
-                step => Assert.Collection(step.Outputs,
-                    output => Assert.Equal(("fieldA", IncrementalStepRunReason.New), output)),
-                step => Assert.Collection(step.Outputs,
-                    output => Assert.Equal(("fieldB", IncrementalStepRunReason.New), output)),
-                step => Assert.Collection(step.Outputs,
-                    output => Assert.Equal(("fieldC", IncrementalStepRunReason.New), output)),
-                step => Assert.Collection(step.Outputs,
-                    output => Assert.Equal(("fieldD", IncrementalStepRunReason.New), output)),
-                step => Assert.Collection(step.Outputs,
-                    output => Assert.Equal(("fieldE", IncrementalStepRunReason.New), output)));
-
-            // remove the second tree and re-run
->>>>>>> 67d940c4
             compilation = compilation.RemoveSyntaxTrees(compilation.SyntaxTrees.Last());
             driver = driver.RunGenerators(compilation);
 
@@ -1243,9 +1147,6 @@
             Assert.EndsWith("fieldA.cs", results.GeneratedTrees[0].FilePath);
             Assert.EndsWith("fieldB.cs", results.GeneratedTrees[1].FilePath);
             Assert.EndsWith("fieldC.cs", results.GeneratedTrees[2].FilePath);
-<<<<<<< HEAD
-            Assert.Empty(fieldsCalledFor);
-=======
             Assert.Collection(results.Results[0].TrackedSteps["Fields"],
                 step => Assert.Collection(step.Outputs,
                     output => Assert.Equal(("fieldA", IncrementalStepRunReason.Cached), output)),
@@ -1308,7 +1209,6 @@
             compilation = compilation.RemoveSyntaxTrees(compilation.SyntaxTrees.Last());
             driver = driver.AddGenerators(ImmutableArray.Create(testGenerator2.AsSourceGenerator()));
             driver = driver.RunGenerators(compilation);
->>>>>>> 67d940c4
         }
 
         [Fact]
@@ -1339,11 +1239,7 @@
             List<string> fieldsCalledFor = new List<string>();
             var testGenerator = new PipelineCallbackGenerator(context =>
             {
-<<<<<<< HEAD
-                var source = context.SyntaxProvider.CreateSyntaxProvider((c, _) => c is FieldDeclarationSyntax fds, (c, _) => ((FieldDeclarationSyntax)c.Node).Declaration.Variables[0].Identifier.ValueText);
-=======
                 var source = context.SyntaxProvider.CreateSyntaxProvider((c, _) => c is FieldDeclarationSyntax fds, (c, _) => ((FieldDeclarationSyntax)c.Node).Declaration.Variables[0].Identifier.ValueText).WithTrackingName("Fields");
->>>>>>> 67d940c4
                 context.RegisterSourceOutput(source, (spc, fieldName) =>
                 {
                     spc.AddSource(fieldName, "");
@@ -1351,24 +1247,11 @@
                 });
             });
 
-<<<<<<< HEAD
-            GeneratorDriver driver = CSharpGeneratorDriver.Create(new[] { new IncrementalGeneratorWrapper(testGenerator) }, parseOptions: parseOptions);
-=======
             GeneratorDriver driver = CSharpGeneratorDriver.Create(new[] { new IncrementalGeneratorWrapper(testGenerator) }, parseOptions: parseOptions, driverOptions: new GeneratorDriverOptions(IncrementalGeneratorOutputKind.None, trackIncrementalGeneratorSteps: true));
->>>>>>> 67d940c4
             driver = driver.RunGenerators(compilation);
 
             var results = driver.GetRunResult();
             Assert.Empty(results.Diagnostics);
-<<<<<<< HEAD
-            Assert.Equal(3, results.GeneratedTrees.Length);
-            Assert.EndsWith("fieldA.cs", results.GeneratedTrees[0].FilePath);
-            Assert.EndsWith("fieldB.cs", results.GeneratedTrees[1].FilePath);
-            Assert.EndsWith("fieldC.cs", results.GeneratedTrees[2].FilePath);
-            Assert.Equal("fieldA", fieldsCalledFor[0]);
-            Assert.Equal("fieldB", fieldsCalledFor[1]);
-            Assert.Equal("fieldC", fieldsCalledFor[2]);
-=======
             Assert.EndsWith("fieldA.cs", results.GeneratedTrees[0].FilePath);
             Assert.EndsWith("fieldB.cs", results.GeneratedTrees[1].FilePath);
             Assert.EndsWith("fieldC.cs", results.GeneratedTrees[2].FilePath);
@@ -1379,7 +1262,6 @@
                     output => Assert.Equal(("fieldB", IncrementalStepRunReason.New), output)),
                 step => Assert.Collection(step.Outputs,
                     output => Assert.Equal(("fieldC", IncrementalStepRunReason.New), output)));
->>>>>>> 67d940c4
 
             // edit one of the syntax trees
             var firstTree = compilation.SyntaxTrees.First();
@@ -1392,10 +1274,6 @@
             compilation = compilation.ReplaceSyntaxTree(firstTree, newTree);
 
             // now re-run the drivers 
-<<<<<<< HEAD
-            fieldsCalledFor.Clear();
-=======
->>>>>>> 67d940c4
             driver = driver.RunGenerators(compilation);
             results = driver.GetRunResult();
             Assert.Empty(results.Diagnostics);
@@ -1405,9 +1283,6 @@
             Assert.EndsWith("fieldD.cs", results.GeneratedTrees[0].FilePath);
             Assert.EndsWith("fieldB.cs", results.GeneratedTrees[1].FilePath);
             Assert.EndsWith("fieldC.cs", results.GeneratedTrees[2].FilePath);
-<<<<<<< HEAD
-            Assert.Single(fieldsCalledFor, "fieldD");
-=======
             Assert.Collection(results.Results[0].TrackedSteps["Fields"],
                 step => Assert.Collection(step.Outputs,
                     output => Assert.Equal(("fieldD", IncrementalStepRunReason.Modified), output)),
@@ -1415,7 +1290,6 @@
                     output => Assert.Equal(("fieldB", IncrementalStepRunReason.Cached), output)),
                 step => Assert.Collection(step.Outputs,
                     output => Assert.Equal(("fieldC", IncrementalStepRunReason.Cached), output)));
->>>>>>> 67d940c4
         }
 
         [Fact]
@@ -1443,10 +1317,6 @@
             Compilation compilation = CreateCompilation(new[] { source1, source2, source3 }, options: TestOptions.DebugDll, parseOptions: parseOptions);
             compilation.VerifyDiagnostics();
 
-<<<<<<< HEAD
-            List<string> fieldsCalledFor = new List<string>();
-=======
->>>>>>> 67d940c4
             List<string> syntaxFieldsCalledFor = new List<string>();
 
             var testGenerator = new PipelineCallbackGenerator(context =>
@@ -1460,27 +1330,15 @@
                     }
                     return false;
                 },
-<<<<<<< HEAD
-                (c, _) => ((FieldDeclarationSyntax)c.Node).Declaration.Variables[0].Identifier.ValueText);
-=======
                 (c, _) => ((FieldDeclarationSyntax)c.Node).Declaration.Variables[0].Identifier.ValueText).WithTrackingName("Fields");
->>>>>>> 67d940c4
 
                 context.RegisterSourceOutput(source, (spc, fieldName) =>
                 {
                     spc.AddSource(fieldName, "");
-<<<<<<< HEAD
-                    fieldsCalledFor.Add(fieldName);
                 });
             });
 
-            GeneratorDriver driver = CSharpGeneratorDriver.Create(new[] { new IncrementalGeneratorWrapper(testGenerator) }, parseOptions: parseOptions);
-=======
-                });
-            });
-
             GeneratorDriver driver = CSharpGeneratorDriver.Create(new[] { new IncrementalGeneratorWrapper(testGenerator) }, parseOptions: parseOptions, driverOptions: new GeneratorDriverOptions(IncrementalGeneratorOutputKind.None, trackIncrementalGeneratorSteps: true));
->>>>>>> 67d940c4
             driver = driver.RunGenerators(compilation);
 
             var results = driver.GetRunResult();
@@ -1489,11 +1347,6 @@
             Assert.EndsWith("fieldA.cs", results.GeneratedTrees[0].FilePath);
             Assert.EndsWith("fieldB.cs", results.GeneratedTrees[1].FilePath);
             Assert.EndsWith("fieldC.cs", results.GeneratedTrees[2].FilePath);
-<<<<<<< HEAD
-            Assert.Equal("fieldA", fieldsCalledFor[0]);
-            Assert.Equal("fieldB", fieldsCalledFor[1]);
-            Assert.Equal("fieldC", fieldsCalledFor[2]);
-=======
             Assert.Collection(results.Results[0].TrackedSteps["Fields"],
                 step => Assert.Collection(step.Outputs,
                     output => Assert.Equal(("fieldA", IncrementalStepRunReason.New), output)),
@@ -1501,7 +1354,6 @@
                     output => Assert.Equal(("fieldB", IncrementalStepRunReason.New), output)),
                 step => Assert.Collection(step.Outputs,
                     output => Assert.Equal(("fieldC", IncrementalStepRunReason.New), output)));
->>>>>>> 67d940c4
             Assert.Equal("fieldA", syntaxFieldsCalledFor[0]);
             Assert.Equal("fieldB", syntaxFieldsCalledFor[1]);
             Assert.Equal("fieldC", syntaxFieldsCalledFor[2]);
@@ -1516,10 +1368,6 @@
                                      .ReplaceSyntaxTree(dummyTree, lastTree);
 
             // now re-run the drivers and confirm we didn't actually run
-<<<<<<< HEAD
-            fieldsCalledFor.Clear();
-=======
->>>>>>> 67d940c4
             syntaxFieldsCalledFor.Clear();
             driver = driver.RunGenerators(compilation);
             results = driver.GetRunResult();
@@ -1528,9 +1376,6 @@
             Assert.EndsWith("fieldA.cs", results.GeneratedTrees[0].FilePath);
             Assert.EndsWith("fieldB.cs", results.GeneratedTrees[1].FilePath);
             Assert.EndsWith("fieldC.cs", results.GeneratedTrees[2].FilePath);
-<<<<<<< HEAD
-            Assert.Empty(fieldsCalledFor);
-=======
             Assert.Collection(results.Results[0].TrackedSteps["Fields"],
                 step => Assert.Collection(step.Outputs,
                     output => Assert.Equal(("fieldA", IncrementalStepRunReason.Cached), output)),
@@ -1538,7 +1383,6 @@
                     output => Assert.Equal(("fieldB", IncrementalStepRunReason.Cached), output)),
                 step => Assert.Collection(step.Outputs,
                     output => Assert.Equal(("fieldC", IncrementalStepRunReason.Cached), output)));
->>>>>>> 67d940c4
             Assert.Empty(syntaxFieldsCalledFor);
 
 
@@ -1551,10 +1395,6 @@
 
             // now re-run the drivers and confirm we only ran for the 'new' syntax tree
             // but then stopped when we got the same value out
-<<<<<<< HEAD
-            fieldsCalledFor.Clear();
-=======
->>>>>>> 67d940c4
             syntaxFieldsCalledFor.Clear();
             driver = driver.RunGenerators(compilation);
             results = driver.GetRunResult();
@@ -1563,9 +1403,6 @@
             Assert.EndsWith("fieldA.cs", results.GeneratedTrees[0].FilePath);
             Assert.EndsWith("fieldB.cs", results.GeneratedTrees[1].FilePath);
             Assert.EndsWith("fieldC.cs", results.GeneratedTrees[2].FilePath);
-<<<<<<< HEAD
-            Assert.Empty(fieldsCalledFor);
-=======
             Assert.Collection(results.Results[0].TrackedSteps["Fields"],
                 step => Assert.Collection(step.Outputs,
                     output => Assert.Equal(("fieldA", IncrementalStepRunReason.Cached), output)),
@@ -1573,7 +1410,6 @@
                     output => Assert.Equal(("fieldB", IncrementalStepRunReason.Cached), output)),
                 step => Assert.Collection(step.Outputs,
                     output => Assert.Equal(("fieldC", IncrementalStepRunReason.Unchanged), output)));
->>>>>>> 67d940c4
             Assert.Single(syntaxFieldsCalledFor);
             Assert.Equal("fieldC", syntaxFieldsCalledFor[0]);
         }
@@ -1604,22 +1440,6 @@
             Compilation compilation = CreateCompilation(source1, options: TestOptions.DebugDll, parseOptions: parseOptions);
             compilation.VerifyDiagnostics();
 
-<<<<<<< HEAD
-            List<string> calledFor = new List<string>();
-            var testGenerator = new PipelineCallbackGenerator(context =>
-            {
-                var source = context.SyntaxProvider.CreateSyntaxProvider((c, _) => c is FieldDeclarationSyntax fds, (c, _) => ((FieldDeclarationSyntax)c.Node).Declaration.Variables[0].Identifier.ValueText);
-                source = source.WithComparer(new LambdaComparer<string>((a, b) => true));
-                context.RegisterSourceOutput(source, (spc, fieldName) =>
-                {
-                    calledFor.Add(fieldName);
-                });
-            });
-
-            GeneratorDriver driver = CSharpGeneratorDriver.Create(new[] { new IncrementalGeneratorWrapper(testGenerator) }, parseOptions: parseOptions);
-            driver = driver.RunGenerators(compilation);
-            Assert.Equal(new[] { "fieldA", "fieldB", "fieldC" }, calledFor);
-=======
             var testGenerator = new PipelineCallbackGenerator(context =>
             {
                 var source = context.SyntaxProvider.CreateSyntaxProvider((c, _) => c is FieldDeclarationSyntax fds, (c, _) => ((FieldDeclarationSyntax)c.Node).Declaration.Variables[0].Identifier.ValueText);
@@ -1639,17 +1459,10 @@
                     output => Assert.Equal(("fieldB", IncrementalStepRunReason.New), output)),
                 step => Assert.Collection(step.Outputs,
                     output => Assert.Equal(("fieldC", IncrementalStepRunReason.New), output)));
->>>>>>> 67d940c4
 
             // make a change to the syntax tree
             compilation = compilation.ReplaceSyntaxTree(compilation.SyntaxTrees.First(), CSharpSyntaxTree.ParseText(source2, parseOptions));
 
-<<<<<<< HEAD
-            // when we run it again, we get no output because the comparer has suppressed the modification
-            calledFor.Clear();
-            driver = driver.RunGenerators(compilation);
-            Assert.Empty(calledFor);
-=======
             // when we run it again, we get cached steps with the original values because the comparer has suppressed the modification.
             // the original value is preserved to ensure that separate runs of the generator have the same output when the user-provided comparer returns true.
             driver = driver.RunGenerators(compilation);
@@ -1661,7 +1474,6 @@
                     output => Assert.Equal(("fieldB", IncrementalStepRunReason.Unchanged), output)),
                 step => Assert.Collection(step.Outputs,
                     output => Assert.Equal(("fieldC", IncrementalStepRunReason.Unchanged), output)));
->>>>>>> 67d940c4
         }
 
         [Fact]
@@ -1791,42 +1603,10 @@
             Compilation compilation = CreateCompilation(source1, options: TestOptions.DebugDll, parseOptions: parseOptions);
             compilation.VerifyDiagnostics();
 
-<<<<<<< HEAD
-            List<string> syntaxCalledFor = new List<string>();
-            List<string> output1CalledFor = new List<string>();
-            List<string> output2CalledFor = new List<string>();
-
-
-=======
->>>>>>> 67d940c4
             var testGenerator = new PipelineCallbackGenerator(context =>
             {
                 var source = context.SyntaxProvider.CreateSyntaxProvider((c, _) => c is FieldDeclarationSyntax fds, (c, _) =>
                 {
-<<<<<<< HEAD
-                    syntaxCalledFor.Add(((FieldDeclarationSyntax)c.Node).Declaration.Variables[0].Identifier.ValueText);
-                    return ((FieldDeclarationSyntax)c.Node).Declaration.Variables[0].Identifier.ValueText;
-                });
-
-                context.RegisterSourceOutput(source, (spc, fieldName) =>
-                {
-                    output1CalledFor.Add("Output1_" + fieldName);
-                });
-
-                context.RegisterSourceOutput(source, (spc, fieldName) =>
-                {
-                    output2CalledFor.Add("Output2_" + fieldName);
-                });
-            });
-
-            GeneratorDriver driver = CSharpGeneratorDriver.Create(new[] { new IncrementalGeneratorWrapper(testGenerator) }, parseOptions: parseOptions);
-            driver = driver.RunGenerators(compilation);
-
-            // verify we ran the syntax transform once, but fed both outputs
-            Assert.Equal(new[] { "fieldA", "fieldB", "fieldC", }, syntaxCalledFor);
-            Assert.Equal(new[] { "Output1_fieldA", "Output1_fieldB", "Output1_fieldC" }, output1CalledFor);
-            Assert.Equal(new[] { "Output2_fieldA", "Output2_fieldB", "Output2_fieldC" }, output2CalledFor);
-=======
                     return ((FieldDeclarationSyntax)c.Node).Declaration.Variables[0].Identifier.ValueText;
                 }).WithTrackingName("Fields");
 
@@ -1864,7 +1644,6 @@
                     output => Assert.Equal(("Output2_fieldB", IncrementalStepRunReason.New), output)),
                 step => Assert.Collection(step.Outputs,
                     output => Assert.Equal(("Output2_fieldC", IncrementalStepRunReason.New), output)));
->>>>>>> 67d940c4
         }
 
         [Fact]
@@ -1883,43 +1662,17 @@
             Compilation compilation = CreateCompilation(source1, options: TestOptions.DebugDll, parseOptions: parseOptions);
             compilation.VerifyDiagnostics();
 
-<<<<<<< HEAD
-            List<string> syntaxCalledFor = new List<string>();
-            List<string> outputCalledFor = new List<string>();
-
-=======
->>>>>>> 67d940c4
             var testGenerator = new PipelineCallbackGenerator(context =>
             {
                 var source = context.SyntaxProvider.CreateSyntaxProvider((c, _) => c is FieldDeclarationSyntax fds, (c, _) =>
                 {
-<<<<<<< HEAD
-                    syntaxCalledFor.Add(((FieldDeclarationSyntax)c.Node).Declaration.Variables[0].Identifier.ValueText);
-                    return ((FieldDeclarationSyntax)c.Node).Declaration.Variables[0].Identifier.ValueText;
-                });
-=======
                     return ((FieldDeclarationSyntax)c.Node).Declaration.Variables[0].Identifier.ValueText;
                 }).WithTrackingName("Fields");
->>>>>>> 67d940c4
 
                 var source2 = source.Combine(context.AdditionalTextsProvider.Collect())
                                     .Combine(context.AnalyzerConfigOptionsProvider)
                                     .Combine(context.ParseOptionsProvider);
 
-<<<<<<< HEAD
-                context.RegisterSourceOutput(source2, (spc, output) =>
-                {
-                    outputCalledFor.Add(output.Left.Left.Left);
-                });
-            });
-
-            GeneratorDriver driver = CSharpGeneratorDriver.Create(new[] { new IncrementalGeneratorWrapper(testGenerator) }, parseOptions: parseOptions);
-            driver = driver.RunGenerators(compilation);
-
-            // verify we only ran the syntax transform once, even though we called through a join
-            Assert.Equal(new[] { "fieldA", "fieldB", "fieldC", }, syntaxCalledFor);
-            Assert.Equal(new[] { "fieldA", "fieldB", "fieldC" }, outputCalledFor);
-=======
                 context.RegisterSourceOutput(source2.Select((value, ct) => value.Left.Left.Left).WithTrackingName("Output"), (spc, output) =>
                 {
                 });
@@ -1944,7 +1697,6 @@
                     output => Assert.Equal(("fieldB", IncrementalStepRunReason.New), output)),
                 step => Assert.Collection(step.Outputs,
                     output => Assert.Equal(("fieldC", IncrementalStepRunReason.New), output)));
->>>>>>> 67d940c4
         }
 
         [Fact]
@@ -1963,44 +1715,17 @@
             Compilation compilation = CreateCompilation(source1, options: TestOptions.DebugDll, parseOptions: parseOptions);
             compilation.VerifyDiagnostics();
 
-<<<<<<< HEAD
-            List<string> syntaxCalledFor = new List<string>();
-            List<string> outputCalledFor = new List<string>();
-
-=======
->>>>>>> 67d940c4
             var testGenerator = new PipelineCallbackGenerator(context =>
             {
                 var source = context.SyntaxProvider.CreateSyntaxProvider((c, _) => c is FieldDeclarationSyntax fds, (c, _) =>
                 {
-<<<<<<< HEAD
-                    syntaxCalledFor.Add(((FieldDeclarationSyntax)c.Node).Declaration.Variables[0].Identifier.ValueText);
-                    return ((FieldDeclarationSyntax)c.Node).Declaration.Variables[0].Identifier.ValueText;
-                });
-=======
                     return ((FieldDeclarationSyntax)c.Node).Declaration.Variables[0].Identifier.ValueText;
                 }).WithTrackingName("Fields");
->>>>>>> 67d940c4
 
                 var comparerSource = source.WithComparer(new LambdaComparer<string>((a, b) => false));
 
                 // now join the two sources together
                 var joinedSource = source.Combine(comparerSource.Collect());
-<<<<<<< HEAD
-                context.RegisterSourceOutput(joinedSource, (spc, fieldName) =>
-                {
-                    outputCalledFor.Add(fieldName.Left);
-                });
-
-            });
-
-            GeneratorDriver driver = CSharpGeneratorDriver.Create(new[] { new IncrementalGeneratorWrapper(testGenerator) }, parseOptions: parseOptions);
-            driver = driver.RunGenerators(compilation);
-
-            // verify we ran the syntax transform twice, one for each input node, but only called into the output once
-            Assert.Equal(new[] { "fieldA", "fieldB", "fieldC", "fieldA", "fieldB", "fieldC" }, syntaxCalledFor);
-            Assert.Equal(new[] { "fieldA", "fieldB", "fieldC" }, outputCalledFor);
-=======
                 context.RegisterSourceOutput(joinedSource.Select((value, ct) => value.Left).WithTrackingName("Output"), (spc, fieldName) =>
                 {
                 });
@@ -2032,7 +1757,6 @@
                     output => Assert.Equal(("fieldB", IncrementalStepRunReason.New), output)),
                 step => Assert.Collection(step.Outputs,
                     output => Assert.Equal(("fieldC", IncrementalStepRunReason.New), output)));
->>>>>>> 67d940c4
         }
 
         [Fact]
