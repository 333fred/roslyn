﻿// Licensed to the .NET Foundation under one or more agreements.
// The .NET Foundation licenses this file to you under the MIT license.
// See the LICENSE file in the project root for more information.

#nullable disable

using Microsoft.CodeAnalysis.CSharp.Test.Utilities;
using Microsoft.CodeAnalysis.Test.Utilities;
using Roslyn.Test.Utilities;
using Xunit;

namespace Microsoft.CodeAnalysis.CSharp.UnitTests.Semantics
{
    [CompilerTrait(CompilerFeature.NullableReferenceTypes, CompilerFeature.Patterns)]
    public class NullableReferenceTypesVsPatterns : CSharpTestBase
    {
        private CSharpCompilation CreateNullableCompilation(string source)
        {
            return CreateCompilation(new[] { source }, options: WithNullableEnable());
        }

        [Fact]
        public void VarPatternInfersNullableType()
        {
            CSharpCompilation c = CreateNullableCompilation(@"
public class C
{
    public string Field = null!;
    void M1()
    {
        if (this is { Field: var s })
        {
            s.ToString();
            s = null;
        }
    }

    void M2()
    {
        if (this is (var s) _)
        {
            s.ToString();
            s = null;
        }
    }
    void Deconstruct(out string s) => throw null!;
}
");

            c.VerifyDiagnostics();
        }

        [Fact]
        public void ConditionalBranching_IsConstantPattern_Null()
        {
            CSharpCompilation c = CreateNullableCompilation(@"
class C
{
    void Test(object? x)
    {
        if (x is null)
        {
            x.ToString(); // warn
        }
        else
        {
            x.ToString();
        }
    }
}
");

            c.VerifyDiagnostics(
                // (8,13): warning CS8602: Dereference of a possibly null reference.
                //             x.ToString(); // warn
                Diagnostic(ErrorCode.WRN_NullReferenceReceiver, "x").WithLocation(8, 13)
                );
        }

        [Fact]
        public void ConditionalBranching_IsConstantPattern_NullInverted()
        {
            CSharpCompilation c = CreateNullableCompilation(@"
class C
{
    void Test(object? x)
    {
        if (!(x is null))
        {
            x.ToString();
        }
        else
        {
            x.ToString(); // warn
        }
    }
}
");
            c.VerifyDiagnostics(
                // (12,13): warning CS8602: Dereference of a possibly null reference.
                //             x.ToString(); // warn
                Diagnostic(ErrorCode.WRN_NullReferenceReceiver, "x").WithLocation(12, 13)
                );
        }

        [Fact]
        public void ConditionalBranching_IsConstantPattern_NonNull()
        {
            CSharpCompilation c = CreateNullableCompilation(@"
class C
{
    void Test(object? x)
    {
        const string nonNullConstant = ""hello"";
        if (x is nonNullConstant)
        {
            x.ToString();
        }
        else
        {
            x.ToString(); // warn
        }
    }
}
");
            c.VerifyDiagnostics(
                // (13,13): warning CS8602: Dereference of a possibly null reference.
                //             x.ToString(); // warn
                Diagnostic(ErrorCode.WRN_NullReferenceReceiver, "x").WithLocation(13, 13)
                );
        }

        [Fact]
        public void ConditionalBranching_IsConstantPattern_NullConstant()
        {
            CSharpCompilation c = CreateNullableCompilation(@"
class C
{
    void Test(object? x)
    {
        const string? nullConstant = null;
        if (x is nullConstant)
        {
            x.ToString(); // warn
        }
        else
        {
            x.ToString();
        }
    }
}
");
            c.VerifyDiagnostics(
                // (9,13): warning CS8602: Dereference of a possibly null reference.
                //             x.ToString(); // warn
                Diagnostic(ErrorCode.WRN_NullReferenceReceiver, "x").WithLocation(9, 13)
                );
        }

        [Fact]
        public void ConditionalBranching_IsConstantPattern_NonConstant()
        {
            CSharpCompilation c = CreateNullableCompilation(@"
class C
{
    void Test(object? x)
    {
        string nonConstant = ""hello"";
        if (x is nonConstant)
        {
            x.ToString();
        }
    }
}
");
            c.VerifyDiagnostics(
                // (7,18): error CS0150: A constant value is expected
                //         if (x is nonConstant)
                Diagnostic(ErrorCode.ERR_ConstantExpected, "nonConstant").WithLocation(7, 18),
                // (9,13): warning CS8602: Dereference of a possibly null reference.
                //             x.ToString();
                Diagnostic(ErrorCode.WRN_NullReferenceReceiver, "x").WithLocation(9, 13)
                );
        }

        [Fact]
        public void ConditionalBranching_IsConstantPattern_Null_AlreadyTestedAsNonNull()
        {
            CSharpCompilation c = CreateNullableCompilation(@"
class C
{
    void Test(object? x)
    {
        if (x != null)
        {
            if (x is null)
            {
                x.ToString(); // warn
            }
            else
            {
                x.ToString();
            }
        }
    }
}
");
            c.VerifyDiagnostics(
                // (10,17): warning CS8602: Dereference of a possibly null reference.
                //                 x.ToString(); // warn
                Diagnostic(ErrorCode.WRN_NullReferenceReceiver, "x").WithLocation(10, 17)
                );
        }

        [Fact]
        public void ConditionalBranching_IsConstantPattern_Null_AlreadyTestedAsNull()
        {
            CSharpCompilation c = CreateNullableCompilation(@"
class C
{
    void Test(object? x)
    {
        if (x == null)
        {
            if (x is null)
            {
                x.ToString(); // warn
            }
            else
            {
                x.ToString();
            }
        }
    }
}
");
            c.VerifyDiagnostics(
                // (10,17): warning CS8602: Dereference of a possibly null reference.
                //                 x.ToString(); // warn
                Diagnostic(ErrorCode.WRN_NullReferenceReceiver, "x").WithLocation(10, 17)
                );
        }

        [Fact]
        public void ConditionalBranching_IsDeclarationPattern_02()
        {
            CSharpCompilation c = CreateNullableCompilation(@"
class C
{
    void Test1(object? x)
    {
        if (x is C c)
        {
            x.ToString();
            c.ToString();
        }
        else
        {
            x.ToString(); // warn
        }
    }
    void Test2(object x)
    {
        if (x is C c)
        {
            x.ToString();
            c.ToString();
        }
        else
        {
            x.ToString();
        }
    }
}
");
            c.VerifyDiagnostics(
                // (13,13): warning CS8602: Dereference of a possibly null reference.
                //             x.ToString(); // warn
                Diagnostic(ErrorCode.WRN_NullReferenceReceiver, "x").WithLocation(13, 13)
                );
        }

        [Fact]
        public void ConditionalBranching_IsVarDeclarationPattern()
        {
            CSharpCompilation c = CreateNullableCompilation(@"
class C
{
    void Test1(object? x)
    {
        if (x is var c)
        {
            x.ToString(); // warn 1
            c /*T:object?*/ .ToString(); // warn 2
            c = null;
        }
        else
        {
            x.ToString();
        }
    }
    void Test2(object x)
    {
        if (x is var c)
        {
            x.ToString();
            c /*T:object!*/ .ToString();
        }
        else
        {
            x.ToString();
        }
    }
}
");
            c.VerifyTypes();
            c.VerifyDiagnostics(
                // (8,13): warning CS8602: Dereference of a possibly null reference.
                //             x.ToString(); // warn 1
                Diagnostic(ErrorCode.WRN_NullReferenceReceiver, "x").WithLocation(8, 13),
                // (9,13): warning CS8602: Dereference of a possibly null reference.
                //             c /*T:object?*/ .ToString(); // warn 2
                Diagnostic(ErrorCode.WRN_NullReferenceReceiver, "c").WithLocation(9, 13)
                );
        }

        [Fact]
        public void ConditionalBranching_IsVarDeclarationPattern_Discard()
        {
            CSharpCompilation c = CreateNullableCompilation(@"
class C
{
    void Test1(object? x)
    {
        if (x is var _)
        {
            x.ToString(); // 1
        }
        else
        {
            x.ToString();
        }
    }
    void Test2(object x)
    {
        if (x is var _)
        {
            x.ToString();
        }
        else
        {
            x.ToString();
        }
    }
}
");
            c.VerifyTypes();
            c.VerifyDiagnostics(
                // (8,13): warning CS8602: Dereference of a possibly null reference.
                //             x.ToString(); // 1
                Diagnostic(ErrorCode.WRN_NullReferenceReceiver, "x").WithLocation(8, 13)
                );
        }

        [Fact]
        [WorkItem(40477, "https://github.com/dotnet/roslyn/issues/40477")]
        public void ConditionalBranching_IsVarDeclarationPattern_AlreadyTestedAsNonNull()
        {
            CSharpCompilation c = CreateNullableCompilation(@"
class C
{
    void Test1(object? x)
    {
        if (x != null)
        {
            if (x is var c)
            {
                c /*T:object!*/ .ToString();
                c = null;
            }
        }
    }
    void Test2(object x)
    {
        if (x != null)
        {
            if (x is var c)
            {
                c /*T:object!*/ .ToString();
                c = null;
            }
        }
    }
}
");
            c.VerifyTypes();
            c.VerifyDiagnostics();
        }

        [Fact]
        public void IsPattern_01()
        {
            var source =
@"class C
{
    static void F(object x) { }
    static void G(string s)
    {
        F(s is var o);
    }
}";
            var comp = CreateNullableCompilation(source);
            comp.VerifyDiagnostics();
        }

        [Fact]
        [WorkItem(29909, "https://github.com/dotnet/roslyn/issues/29909")]
        public void IsPattern_02()
        {
            var source =
@"class C
{
    static void F(string s) { }
    static void G(string? s)
    {
        if (s is string t)
        {
            F(t);
            F(s);
        }
    }
}";
            var comp = CreateNullableCompilation(source);
            comp.VerifyDiagnostics();
        }

        [Fact]
        public void IsPattern_AffectsNullConditionalOperator_DeclarationPattern()
        {
            var source =
@"class C
{
    static void G1(string? s)
    {
        if (s?.ToString() is string t)
        {
            s.ToString();
        }
        else
        {
            s.ToString(); // 1
        }
    }
    static void G2(string s)
    {
        if (s?.ToString() is string t)
        {
            s.ToString();
        }
        else
        {
            s.ToString(); // 2
        }
    }
}";
            var comp = CreateNullableCompilation(source);
            comp.VerifyDiagnostics(
                // (11,13): warning CS8602: Dereference of a possibly null reference.
                //             s.ToString(); // 1
                Diagnostic(ErrorCode.WRN_NullReferenceReceiver, "s").WithLocation(11, 13),
                // (22,13): warning CS8602: Dereference of a possibly null reference.
                //             s.ToString(); // 2
                Diagnostic(ErrorCode.WRN_NullReferenceReceiver, "s").WithLocation(22, 13));
        }

        [Fact]
        public void IsPattern_AffectsNullConditionalOperator_NullableValueType()
        {
            var source =
@"class C
{
    static void G1(int? i)
    {
        if (i?.ToString() is string t)
        {
            i.Value.ToString();
        }
        else
        {
            i.Value.ToString(); // 1
        }
    }
    static void G2(int? i)
    {
        i = 1;
        if (i?.ToString() is string t)
        {
            i.Value.ToString();
        }
        else
        {
            i.Value.ToString(); // 2
        }
    }
    static void G3(int? i)
    {
        i = 1;
        if (i is int q)
        {
            i.Value.ToString();
        }
        else
        {
            i.Value.ToString();
        }
    }
}";
            var comp = CreateCompilation(new[] { source }, options: WithNullableEnable());
            comp.VerifyDiagnostics(
                // (11,13): warning CS8629: Nullable value type may be null.
                //             i.Value.ToString(); // 1
                Diagnostic(ErrorCode.WRN_NullableValueTypeMayBeNull, "i").WithLocation(11, 13),
                // (23,13): warning CS8629: Nullable value type may be null.
                //             i.Value.ToString(); // 2
                Diagnostic(ErrorCode.WRN_NullableValueTypeMayBeNull, "i").WithLocation(23, 13));
        }

        [Fact]
        public void IsPattern_AffectsNullConditionalOperator_NullableValueType_Nested()
        {
            var source = @"
public struct S
{
    public int? field;
}
class C
{
    static void G(S? s)
    {
        if (s?.field?.ToString() is string t)
        {
            s.Value.ToString();
            s.Value.field.Value.ToString();
        }
        else
        {
            s.Value.ToString(); // warn
            s.Value.field.Value.ToString(); // warn
        }
    }
}";
            var comp = CreateNullableCompilation(source);
            comp.VerifyDiagnostics(
                // (17,13): warning CS8629: Nullable value type may be null.
                //             s.Value.ToString(); // warn
                Diagnostic(ErrorCode.WRN_NullableValueTypeMayBeNull, "s").WithLocation(17, 13),
                // (18,13): warning CS8629: Nullable value type may be null.
                //             s.Value.field.Value.ToString(); // warn
                Diagnostic(ErrorCode.WRN_NullableValueTypeMayBeNull, "s.Value.field").WithLocation(18, 13)
                );
        }

        [Fact, WorkItem(28798, "https://github.com/dotnet/roslyn/issues/28798")]
        public void IsPattern_AffectsNullConditionalOperator_VarPattern()
        {
            var source =
@"class C
{
    static void G(string? s)
    {
        if (s?.ToString() is var t)
        {
            s.ToString(); // 1
        }
        else
        {
            s.ToString();
        }
    }
}";
            var comp = CreateNullableCompilation(source);
            comp.VerifyDiagnostics(
                // (7,13): warning CS8602: Dereference of a possibly null reference.
                //             s.ToString(); // 1
                Diagnostic(ErrorCode.WRN_NullReferenceReceiver, "s").WithLocation(7, 13)
                );
        }

        [Fact]
        public void IsPattern_AffectsNullConditionalOperator_NullConstantPattern()
        {
            var source =
@"class C
{
    static void G(string? s)
    {
        if (s?.ToString() is null)
        {
            s.ToString(); // warn
        }
        else
        {
            s.ToString();
        }
    }
}";
            var comp = CreateNullableCompilation(source);
            comp.VerifyDiagnostics(
                // (7,13): warning CS8602: Dereference of a possibly null reference.
                //             s.ToString(); // warn
                Diagnostic(ErrorCode.WRN_NullReferenceReceiver, "s").WithLocation(7, 13)
                );
        }

        [Fact]
        [WorkItem(29909, "https://github.com/dotnet/roslyn/issues/29909")]
        [WorkItem(23944, "https://github.com/dotnet/roslyn/issues/23944")]
        public void PatternSwitch()
        {
            var source =
@"class C
{
    static void F(object o) { }
    static void G(object? x)
    {
        switch (x)
        {
            case string s:
                F(s);
                F(x);
                break;
            case object y when y is string t:
                F(y);
                F(t);
                F(x);
                break;
            case null:
                F(x); // 1
                break;
            default:
                F(x);
                break;
        }
    }
}";
            var comp = CreateNullableCompilation(source);
            comp.VerifyDiagnostics(
                // (18,19): warning CS8604: Possible null reference argument for parameter 'o' in 'void C.F(object o)'.
                //                 F(x); // 1
                Diagnostic(ErrorCode.WRN_NullReferenceArgument, "x").WithArguments("o", "void C.F(object o)").WithLocation(18, 19));
        }

        [Fact]
        public void IsDeclarationPattern_01()
        {
            var source =
@"class Program
{
    static void F1(object x1)
    {
        if (x1 is string y1)
        {
            x1/*T:object!*/.ToString();
            y1/*T:string!*/.ToString();
        }
        x1/*T:object!*/.ToString();
    }
    static void F2(object? x2)
    {
        if (x2 is string y2)
        {
            x2/*T:object!*/.ToString();
            y2/*T:string!*/.ToString();
        }
        x2/*T:object?*/.ToString(); // 1
    }
    static void F3(object x3)
    {
        x3 = null; // 2
        if (x3 is string y3)
        {
            x3/*T:object!*/.ToString();
            y3/*T:string!*/.ToString();
        }
        x3/*T:object?*/.ToString(); // 3
    }
    static void F4(object? x4)
    {
        if (x4 == null) return;
        if (x4 is string y4)
        {
            x4/*T:object!*/.ToString();
            y4/*T:string!*/.ToString();
        }
        x4/*T:object!*/.ToString();
    }
}";
            var comp = CreateNullableCompilation(source);
            comp.VerifyDiagnostics(
                // (19,9): warning CS8602: Dereference of a possibly null reference.
                //         x2.ToString(); // 1
                Diagnostic(ErrorCode.WRN_NullReferenceReceiver, "x2").WithLocation(19, 9),
                // (23,14): warning CS8600: Converting null literal or possible null value to non-nullable type.
                //         x3 = null; // 2
                Diagnostic(ErrorCode.WRN_ConvertingNullableToNonNullable, "null").WithLocation(23, 14),
                // (29,9): warning CS8602: Dereference of a possibly null reference.
                //         x3.ToString(); // 3
                Diagnostic(ErrorCode.WRN_NullReferenceReceiver, "x3").WithLocation(29, 9));
            comp.VerifyTypes();
        }

        [Fact]
        [WorkItem(30952, "https://github.com/dotnet/roslyn/issues/30952")]
        public void IsDeclarationPattern_02()
        {
            var source =
@"class Program
{
    static void F1<T, U>(T t1)
        where T : class
        where U : class
    {
        if (t1 is U u1)
        {
            t1.ToString();
            u1.ToString();
        }
        t1.ToString();
    }
    static void F2<T, U>(T t2)
        where T : class?
        where U : class
    {
        if (t2 is U u2)
        {
            t2.ToString();
            u2.ToString();
        }
        t2.ToString(); // 1
    }
    static void F3<T, U>(T t3)
        where T : class
        where U : class
    {
        t3 = null; // 2
        if (t3 is U u3)
        {
            t3.ToString();
            u3.ToString();
        }
        t3.ToString(); // 3
    }
    static void F4<T, U>(T t4)
        where T : class?
        where U : class
    {
        if (t4 == null) return;
        if (t4 is U u4)
        {
            t4.ToString();
            u4.ToString();
        }
        t4.ToString();
    }
}";
            var comp = CreateNullableCompilation(source);
            comp.VerifyDiagnostics(
                // (23,9): warning CS8602: Dereference of a possibly null reference.
                //         t2.ToString(); // 1
                Diagnostic(ErrorCode.WRN_NullReferenceReceiver, "t2").WithLocation(23, 9),
                // (29,14): warning CS8600: Converting null literal or possible null value to non-nullable type.
                //         t3 = null; // 2
                Diagnostic(ErrorCode.WRN_ConvertingNullableToNonNullable, "null").WithLocation(29, 14),
                // (35,9): warning CS8602: Dereference of a possibly null reference.
                //         t3.ToString(); // 3
                Diagnostic(ErrorCode.WRN_NullReferenceReceiver, "t3").WithLocation(35, 9));
        }

        [Fact]
        public void IsDeclarationPattern_03()
        {
            var source =
@"class Program
{
    static void F1<T, U>(T t1)
    {
        if (t1 is U u1)
        {
            t1.ToString();
            u1.ToString();
        }
        t1.ToString(); // 1
    }
    static void F2<T, U>(T t2)
    {
        if (t2 == null) return;
        if (t2 is U u2)
        {
            t2.ToString();
            u2.ToString();
        }
        t2.ToString();
    }
}";
            var comp = CreateNullableCompilation(source);
            comp.VerifyDiagnostics(
                // (10,9): warning CS8602: Dereference of a possibly null reference.
                //         t1.ToString(); // 1
                Diagnostic(ErrorCode.WRN_NullReferenceReceiver, "t1").WithLocation(10, 9));
        }

        [Fact]
        public void IsDeclarationPattern_NeverNull_01()
        {
            var source =
@"class Program
{
    static void F1(object x1)
    {
        if (x1 is string y1)
        {
            x1.ToString();
            x1?.ToString();
            y1.ToString();
            y1?.ToString();
        }
        x1.ToString(); // 1 (because of x1?. above)
    }
    static void F2(object? x2)
    {
        if (x2 is string y2)
        {
            x2.ToString();
            x2?.ToString();
            y2.ToString();
            y2?.ToString();
        }
        x2.ToString(); // 2
    }
}";
            var comp = CreateNullableCompilation(source);
            comp.VerifyDiagnostics(
                // (12,9): warning CS8602: Dereference of a possibly null reference.
                //         x1.ToString(); // 1 (because of x1?. above)
                Diagnostic(ErrorCode.WRN_NullReferenceReceiver, "x1").WithLocation(12, 9),
                // (23,9): warning CS8602: Dereference of a possibly null reference.
                //         x2.ToString(); // 2
                Diagnostic(ErrorCode.WRN_NullReferenceReceiver, "x2").WithLocation(23, 9));
        }

        [Fact]
        public void IsDeclarationPattern_Unassigned_01()
        {
            var source =
@"class Program
{
    static void F1(object x1)
    {
        if (x1 is string y1)
        {
        }
        else
        {
            x1.ToString();
            y1.ToString(); // 1
        }
    }
    static void F2(object? x2)
    {
        if (x2 is string y2)
        {
        }
        else
        {
            x2.ToString(); // 2
            y2.ToString(); // 3
        }
    }
    static void F3(object x3)
    {
        x3 = null; // 4
        if (x3 is string y3)
        {
        }
        else
        {
            x3.ToString(); // 5
            y3.ToString(); // 6
        }
    }
    static void F4(object? x4)
    {
        if (x4 == null) return;
        if (x4 is string y4)
        {
        }
        else
        {
            x4.ToString();
            y4.ToString(); // 7
        }
    }
}";
            var comp = CreateNullableCompilation(source);
            comp.VerifyDiagnostics(
                // (11,13): error CS0165: Use of unassigned local variable 'y1'
                //             y1.ToString(); // 1
                Diagnostic(ErrorCode.ERR_UseDefViolation, "y1").WithArguments("y1").WithLocation(11, 13),
                // (21,13): warning CS8602: Dereference of a possibly null reference.
                //             x2.ToString(); // 2
                Diagnostic(ErrorCode.WRN_NullReferenceReceiver, "x2").WithLocation(21, 13),
                // (22,13): error CS0165: Use of unassigned local variable 'y2'
                //             y2.ToString(); // 3
                Diagnostic(ErrorCode.ERR_UseDefViolation, "y2").WithArguments("y2").WithLocation(22, 13),
                // (27,14): warning CS8600: Converting null literal or possible null value to non-nullable type.
                //         x3 = null; // 4
                Diagnostic(ErrorCode.WRN_ConvertingNullableToNonNullable, "null").WithLocation(27, 14),
                // (33,13): warning CS8602: Dereference of a possibly null reference.
                //             x3.ToString(); // 5
                Diagnostic(ErrorCode.WRN_NullReferenceReceiver, "x3").WithLocation(33, 13),
                // (34,13): error CS0165: Use of unassigned local variable 'y3'
                //             y3.ToString(); // 6
                Diagnostic(ErrorCode.ERR_UseDefViolation, "y3").WithArguments("y3").WithLocation(34, 13),
                // (46,13): error CS0165: Use of unassigned local variable 'y4'
                //             y4.ToString(); // 7
                Diagnostic(ErrorCode.ERR_UseDefViolation, "y4").WithArguments("y4").WithLocation(46, 13));
        }

        [Fact]
        public void IsDeclarationPattern_Unassigned_02()
        {
            var source =
@"class Program
{
    static void F1(object x1)
    {
        if (x1 is string y1) { }
        x1.ToString();
        y1.ToString(); // 1
    }
    static void F2(object? x2)
    {
        if (x2 is string y2) { }
        x2.ToString(); // 2
        y2.ToString(); // 3
    }
    static void F3(object x3)
    {
        x3 = null; // 4
        if (x3 is string y3) { }
        x3.ToString(); // 5
        y3.ToString(); // 6
    }
    static void F4(object? x4)
    {
        if (x4 == null) return;
        if (x4 is string y4) { }
        x4.ToString();
        y4.ToString(); // 7
    }
}";
            var comp = CreateNullableCompilation(source);
            comp.VerifyDiagnostics(
                // (7,9): error CS0165: Use of unassigned local variable 'y1'
                //         y1.ToString(); // 1
                Diagnostic(ErrorCode.ERR_UseDefViolation, "y1").WithArguments("y1").WithLocation(7, 9),
                // (12,9): warning CS8602: Dereference of a possibly null reference.
                //         x2.ToString(); // 2
                Diagnostic(ErrorCode.WRN_NullReferenceReceiver, "x2").WithLocation(12, 9),
                // (13,9): error CS0165: Use of unassigned local variable 'y2'
                //         y2.ToString(); // 3
                Diagnostic(ErrorCode.ERR_UseDefViolation, "y2").WithArguments("y2").WithLocation(13, 9),
                // (17,14): warning CS8600: Converting null literal or possible null value to non-nullable type.
                //         x3 = null; // 4
                Diagnostic(ErrorCode.WRN_ConvertingNullableToNonNullable, "null").WithLocation(17, 14),
                // (19,9): warning CS8602: Dereference of a possibly null reference.
                //         x3.ToString(); // 5
                Diagnostic(ErrorCode.WRN_NullReferenceReceiver, "x3").WithLocation(19, 9),
                // (20,9): error CS0165: Use of unassigned local variable 'y3'
                //         y3.ToString(); // 6
                Diagnostic(ErrorCode.ERR_UseDefViolation, "y3").WithArguments("y3").WithLocation(20, 9),
                // (27,9): error CS0165: Use of unassigned local variable 'y4'
                //         y4.ToString(); // 7
                Diagnostic(ErrorCode.ERR_UseDefViolation, "y4").WithArguments("y4").WithLocation(27, 9));
        }

        [Fact]
        public void UnconstrainedTypeParameter_PatternMatching()
        {
            var source =
@"
class C
{
    static void F1<T>(object o, T tin)
    {
        if (o is T t1)
        {
            t1.ToString();
        }
        else
        {
            t1 = default;
        }

        t1.ToString(); // 1

        if (!(o is T t2))
        {
            t2 = tin;
        }
        else
        {
            t2.ToString();
        }
        t2.ToString(); // 2

        if (!(o is T t3)) return;
        t3.ToString();
    }
}
";
            var comp = CreateCompilation(source, options: WithNullableEnable(), parseOptions: TestOptions.Regular8);
            comp.VerifyDiagnostics(
                // (15,9): warning CS8602: Dereference of a possibly null reference.
                //         t1.ToString(); // 1
                Diagnostic(ErrorCode.WRN_NullReferenceReceiver, "t1").WithLocation(15, 9),
                // (25,9): warning CS8602: Dereference of a possibly null reference.
                //         t2.ToString(); // 2
                Diagnostic(ErrorCode.WRN_NullReferenceReceiver, "t2").WithLocation(25, 9)
                );
        }

        [WorkItem(32503, "https://github.com/dotnet/roslyn/issues/32503")]
        [Fact]
        public void PatternDeclarationBreaksNullableAnalysis()
        {
            var source = @"
class A { }
class B : A
{
    A M()
    {
        var s = new A();
        if (s is B b) {}
        return s; 
    }
} 
";
            var comp = CreateNullableCompilation(source);
            comp.VerifyDiagnostics();
        }

        [Fact]
        public void InferenceWithITuplePattern()
        {
            var source = @"
class A { }
class B : A
{
    A M()
    {
        var s = new A();
        if (s is B b) {}
        return s; 
    }
} 
";
            var comp = CreateNullableCompilation(source);
            comp.VerifyDiagnostics();
        }

        [Fact]
        public void RecursivePatternNullInferenceWithDowncast_01()
        {
            var source = @"
class Base
{
    public object Value = """";
}
class Derived : Base
{
    public new object Value = """";
}
class Program
{
    void M(Base? b)
    {
        if (b is Derived { Value: null })
            b.Value.ToString();
    }
}";
            var comp = CreateNullableCompilation(source);
            comp.VerifyDiagnostics();
        }

        [Fact]
        public void RecursivePatternNullInferenceWithDowncast_02()
        {
            var source = @"
class Base
{
    public object Value = """";
}
class Derived : Base
{
}
class Program
{
    void M(Base? b)
    {
        if (b is Derived { Value: null })
            b.Value.ToString(); // 1
    }
}";
            var comp = CreateNullableCompilation(source);
            comp.VerifyDiagnostics(
                // (14,13): warning CS8602: Dereference of a possibly null reference.
                //             b.Value.ToString(); // 1
                Diagnostic(ErrorCode.WRN_NullReferenceReceiver, "b.Value").WithLocation(14, 13));
        }

        [Fact]
        public void TuplePatternNullInference_01()
        {
            var source = @"
class Program
{
    void M((object, object) t)
    {
        if (t is (1, null))
        {
        }
        else
        {
            t.Item2.ToString(); // 1
            t.Item1.ToString();
        }
    }
}";
            var comp = CreateNullableCompilation(source);
            comp.VerifyDiagnostics(
                // (11,13): warning CS8602: Dereference of a possibly null reference.
                //             t.Item2.ToString(); // 1
                Diagnostic(ErrorCode.WRN_NullReferenceReceiver, "t.Item2").WithLocation(11, 13));
        }

        [Fact]
        public void MultiplePathsThroughDecisionDag_01()
        {
            var source = @"
class Program
{
    bool M1(object? o, bool cond = true)
    {
        o = 1;
        switch (o)
        {
            case null:
                throw null!;
            case """" when M1(o = null):
                break;
            default:
                if (cond) o.ToString(); // 1
                break;
        }

        return cond;
    }
    bool M2(object? o, bool cond = true)
    {
        o = 1;
        switch (o)
        {
            case """" when M2(o = null):
                break;
            default:
                if (cond) o.ToString(); // 2
                break;
        }

        return cond;
    }
    bool M3(object? o, bool cond = true)
    {
        o = 1;
        switch (o)
        {
            case null:
                throw null!;
            default:
                if (cond) o.ToString();
                break;
        }

        return cond;
    }
    bool M4(object? o, bool cond = true)
    {
        o = 1;
        switch (o)
        {
            case null:
                throw null!;
            case """" when M4(o = null):
                break;
            case var q:
                q.ToString(); // 3 (!?)
                break;
        }

        return cond;
    }
}
";
            var comp = CreateNullableCompilation(source);
            comp.VerifyDiagnostics(
                // (14,27): warning CS8602: Dereference of a possibly null reference.
                //                 if (cond) o.ToString(); // 1
                Diagnostic(ErrorCode.WRN_NullReferenceReceiver, "o").WithLocation(14, 27),
                // (28,27): warning CS8602: Dereference of a possibly null reference.
                //                 if (cond) o.ToString(); // 2
                Diagnostic(ErrorCode.WRN_NullReferenceReceiver, "o").WithLocation(28, 27),
                // (58,17): warning CS8602: Dereference of a possibly null reference.
                //                 q.ToString(); // 3 (!?)
                Diagnostic(ErrorCode.WRN_NullReferenceReceiver, "q").WithLocation(58, 17));
        }

        [Fact]
        [WorkItem(30597, "https://github.com/dotnet/roslyn/issues/30597")]
        [WorkItem(32414, "https://github.com/dotnet/roslyn/issues/32414")]
        public void NotExhaustiveForNull_01()
        {
            var source = @"
class Program
{
    void M0(object o)
    {
        var t = (o, o);
        _ = t switch
        {
            (null, null) => 1,
            (null, {}) => 2,
            ({}, null) => 3,
            ({}, {}) => 4,
        };
    }
    void M1(object o)
    {
        var t = (o, o);
        _ = t switch // 1 not exhaustive
        {
            (null, 2) => 1,
            ({}, {}) => 2,
        };
    }
    void M2(object o)
    {
        var t = (o, o);
        _ = t switch // 2 not exhaustive
        {
            (1, 2) => 1,
            ({}, {}) => 2,
        };
    }
    void M3(object o)
    {
        var t = (o, o);
        _ = t switch // 3 not exhaustive
        {
            (null, 2) => 1,
            ({}, {}) => 2,
            (null, {}) => 3,
        };
    }
    void M4(object o)
    {
        var t = (o, o);
        _ = t switch // 4 not exhaustive
        {
            { Item1: null, Item2: 2 } => 1,
            { Item1: {}, Item2: {} } => 2,
        };
    }
    void M5(object o)
    {
        var t = (o, o);
        _ = t switch // 5 not exhaustive
        {
            { Item1: 1, Item2: 2 } => 1,
            { Item1: {}, Item2: {} } => 2,
        };
    }
    void M6(object o)
    {
        var t = (o, o);
        _ = t switch // 6 not exhaustive
        {
            { Item1: null, Item2: 2 } => 1,
            { Item1: {}, Item2: {} } => 2,
            { Item1: null, Item2: {} } => 3,
        };
    }
    void M7(object o, bool b)
    {
        _ = o switch // 7 not exhaustive
        {
            null when b => 1,
            {} => 2,
        };
    }
    void M8(object o, bool b)
    {
        _ = o switch
        {
            null when b => 1,
            {} => 2,
            null => 3,
        };
    }
}
";
            var comp = CreateNullableCompilation(source);
            comp.VerifyDiagnostics(
                // (18,15): warning CS8655: The switch expression does not handle some null inputs (it is not exhaustive). For example, the pattern '(null, _)' is not covered.
                //         _ = t switch // 1 not exhaustive
                Diagnostic(ErrorCode.WRN_SwitchExpressionNotExhaustiveForNull, "switch").WithArguments("(null, _)").WithLocation(18, 15),
                // (27,15): warning CS8655: The switch expression does not handle some null inputs (it is not exhaustive). For example, the pattern '(null, _)' is not covered.
                //         _ = t switch // 2 not exhaustive
                Diagnostic(ErrorCode.WRN_SwitchExpressionNotExhaustiveForNull, "switch").WithArguments("(null, _)").WithLocation(27, 15),
                // (36,15): warning CS8655: The switch expression does not handle some null inputs (it is not exhaustive). For example, the pattern '(not null, null)' is not covered.
                //         _ = t switch // 3 not exhaustive
                Diagnostic(ErrorCode.WRN_SwitchExpressionNotExhaustiveForNull, "switch").WithArguments("(not null, null)").WithLocation(36, 15),
                // (46,15): warning CS8655: The switch expression does not handle some null inputs (it is not exhaustive). For example, the pattern '(null, _)' is not covered.
                //         _ = t switch // 4 not exhaustive
                Diagnostic(ErrorCode.WRN_SwitchExpressionNotExhaustiveForNull, "switch").WithArguments("(null, _)").WithLocation(46, 15),
                // (55,15): warning CS8655: The switch expression does not handle some null inputs (it is not exhaustive). For example, the pattern '(null, _)' is not covered.
                //         _ = t switch // 5 not exhaustive
                Diagnostic(ErrorCode.WRN_SwitchExpressionNotExhaustiveForNull, "switch").WithArguments("(null, _)").WithLocation(55, 15),
                // (64,15): warning CS8655: The switch expression does not handle some null inputs (it is not exhaustive). For example, the pattern '(not null, null)' is not covered.
                //         _ = t switch // 6 not exhaustive
                Diagnostic(ErrorCode.WRN_SwitchExpressionNotExhaustiveForNull, "switch").WithArguments("(not null, null)").WithLocation(64, 15),
                // (73,15): warning CS8847: The switch expression does not handle some null inputs (it is not exhaustive). For example, the pattern 'null' is not covered. However, a pattern with a 'when' clause might successfully match this value.
                //         _ = o switch // 7 not exhaustive
                Diagnostic(ErrorCode.WRN_SwitchExpressionNotExhaustiveForNullWithWhen, "switch").WithArguments("null").WithLocation(73, 15));
        }

        [Fact]
        [WorkItem(30597, "https://github.com/dotnet/roslyn/issues/30597")]
        [WorkItem(32414, "https://github.com/dotnet/roslyn/issues/32414")]
        public void NotExhaustiveForNull_02()
        {
            var source = @"
class Test
{
    int M1(string s1, string s2)
    {
        return (s1, s2) switch {
            (string x, string y) => x.Length + y.Length
            };
    }
    int M2(string? s1, string s2)
    {
        return (s1, s2) switch { // 1
            (string x, string y) => x.Length + y.Length
            };
    }
    int M3(string s1, string? s2)
    {
        return (s1, s2) switch { // 2
            (string x, string y) => x.Length + y.Length
            };
    }
    int M4(string? s1, string? s2)
    {
        return (s1, s2) switch { // 3
            (string x, string y) => x.Length + y.Length
            };
    }
    int M5(string s1, string s2)
    {
        return (s1, s2) switch { // 4
            (null, ""x"") => 1,
            (string x, string y) => x.Length + y.Length
            };
    }
}";
            var comp = CreateNullableCompilation(source);
            comp.VerifyDiagnostics(
                // (12,25): warning CS8655: The switch expression does not handle some null inputs (it is not exhaustive). For example, the pattern '(null, _)' is not covered.
                //         return (s1, s2) switch { // 1
                Diagnostic(ErrorCode.WRN_SwitchExpressionNotExhaustiveForNull, "switch").WithArguments("(null, _)").WithLocation(12, 25),
                // (18,25): warning CS8655: The switch expression does not handle some null inputs (it is not exhaustive). For example, the pattern '(null, _)' is not covered.
                //         return (s1, s2) switch { // 2
                Diagnostic(ErrorCode.WRN_SwitchExpressionNotExhaustiveForNull, "switch").WithArguments("(null, _)").WithLocation(18, 25),
                // (24,25): warning CS8655: The switch expression does not handle some null inputs (it is not exhaustive). For example, the pattern '(null, _)' is not covered.
                //         return (s1, s2) switch { // 3
                Diagnostic(ErrorCode.WRN_SwitchExpressionNotExhaustiveForNull, "switch").WithArguments("(null, _)").WithLocation(24, 25),
                // (30,25): warning CS8655: The switch expression does not handle some null inputs (it is not exhaustive). For example, the pattern '(null, "")' is not covered.
                //         return (s1, s2) switch { // 4
                Diagnostic(ErrorCode.WRN_SwitchExpressionNotExhaustiveForNull, "switch").WithArguments("(null, \"\")").WithLocation(30, 25));
        }

        [Fact, WorkItem(31881, "https://github.com/dotnet/roslyn/issues/31881")]
        public void NullableVsPattern_31881()
        {
            var source = @"
using System;

public class C
{
    public object? AProperty { get; set; }
    public void M(C? input, int i)
    {
        if (input?.AProperty is string str)
        {
            Console.WriteLine(str.ToString());

            switch (i)
            {
                case 1:
                    Console.WriteLine(input?.AProperty.ToString());
                    break;
                case 2:
                    Console.WriteLine(input.AProperty.ToString());
                    break;
                case 3:
                    Console.WriteLine(input.ToString());
                    break;
            }
        }
    }
}
";
            var comp = CreateNullableCompilation(source);
            comp.VerifyDiagnostics();
        }

        [Fact, WorkItem(33499, "https://github.com/dotnet/roslyn/issues/33499")]
        [WorkItem(40477, "https://github.com/dotnet/roslyn/issues/40477")]
        public void PatternVariablesAreNotOblivious_33499()
        {
            var source = @"
class Test
{
    static void M(object o)
    {
        if (o is string s) { }
        s = null;
    }
}";
            var comp = CreateNullableCompilation(source);
            comp.VerifyDiagnostics(
                // (7,13): warning CS8600: Converting null literal or possible null value to non-nullable type.
                //         s = null;
                Diagnostic(ErrorCode.WRN_ConvertingNullableToNonNullable, "null").WithLocation(7, 13)
                );
        }

        [Fact]
        public void IsPatternAlwaysFalse()
        {
            var source = @"
class Test
{
    void M1(ref object o)
    {
        if (2 is 3)
            o = null;
    }
}";
            var comp = CreateNullableCompilation(source);
            comp.VerifyDiagnostics(
                // (6,13): warning CS8519: The given expression never matches the provided pattern.
                //         if (2 is 3)
                Diagnostic(ErrorCode.WRN_GivenExpressionNeverMatchesPattern, "2 is 3").WithLocation(6, 13));
        }

        [Fact]
        [WorkItem(29619, "https://github.com/dotnet/roslyn/issues/29619")]
        public void StructWithNotBackedProperty()
        {
            var source = @"
struct Point
{
    public object X, Y;
    public Point Mirror => new Point { X = Y, Y = X };
    bool Test => this is { X: 1, Y: 2, Mirror: { X: 2, Y: 1 } };
}";
            var comp = CreateNullableCompilation(source);
            comp.VerifyDiagnostics();
        }

        [Fact]
        public void LearnFromNullPattern_01()
        {
            var source = @"
class Node
{
    public Node Next = null!;
}
class Program
{
    void M1(Node n)
    {
        if (n is null) {}
        n.Next.Next.Next.ToString(); // 1
    }
    void M2(Node n)
    {
        if (n is {Next: null}) {}
        n.Next.Next.Next.ToString(); // 2
    }
    void M3(Node n)
    {
        if (n is {Next: {Next: null}}) {}
        n.Next.Next.Next.ToString(); // 3
    }
}
";
            var comp = CreateNullableCompilation(source);
            comp.VerifyDiagnostics(
                // (11,9): warning CS8602: Dereference of a possibly null reference.
                //         n.Next.Next.Next.ToString(); // 1
                Diagnostic(ErrorCode.WRN_NullReferenceReceiver, "n").WithLocation(11, 9),
                // (16,9): warning CS8602: Dereference of a possibly null reference.
                //         n.Next.Next.Next.ToString(); // 2
                Diagnostic(ErrorCode.WRN_NullReferenceReceiver, "n.Next").WithLocation(16, 9),
                // (21,9): warning CS8602: Dereference of a possibly null reference.
                //         n.Next.Next.Next.ToString(); // 3
                Diagnostic(ErrorCode.WRN_NullReferenceReceiver, "n.Next.Next").WithLocation(21, 9));
        }

        [Fact]
        public void LearnFromNullPattern_02()
        {
            var source = @"
class Node
{
    public Node Next = null!;
}
class Program
{
    void M1(Node n)
    {
        switch (n) { case null: break; }
        n.Next.Next.Next.ToString(); // 1
    }
    void M2(Node n)
    {
        switch (n) { case {Next: null}: break; }
        n.Next.Next.Next.ToString(); // 2
    }
    void M3(Node n)
    {
        switch (n) { case {Next: {Next: null}}: break; }
        n.Next.Next.Next.ToString(); // 3
    }
}
";
            var comp = CreateNullableCompilation(source);
            comp.VerifyDiagnostics(
                // (11,9): warning CS8602: Dereference of a possibly null reference.
                //         n.Next.Next.Next.ToString(); // 1
                Diagnostic(ErrorCode.WRN_NullReferenceReceiver, "n").WithLocation(11, 9),
                // (16,9): warning CS8602: Dereference of a possibly null reference.
                //         n.Next.Next.Next.ToString(); // 2
                Diagnostic(ErrorCode.WRN_NullReferenceReceiver, "n.Next").WithLocation(16, 9),
                // (21,9): warning CS8602: Dereference of a possibly null reference.
                //         n.Next.Next.Next.ToString(); // 3
                Diagnostic(ErrorCode.WRN_NullReferenceReceiver, "n.Next.Next").WithLocation(21, 9));
        }

        [Fact]
        public void LearnFromNullPattern_03()
        {
            var source = @"
class Node
{
    public Node Next = null!;
}
class Program
{
    void M1(Node n)
    {
        _ = n switch { null => 1, _ => 2 };
        n.Next.Next.Next.ToString(); // 1
    }
    void M2(Node n)
    {
        _ = n switch { {Next: null} => 1, _ => 2 };
        n.Next.Next.Next.ToString(); // 2
    }
    void M3(Node n)
    {
        _ = n switch { {Next: {Next: null}} => 1, _ => 2 };
        n.Next.Next.Next.ToString(); // 3
    }
}
";
            var comp = CreateNullableCompilation(source);
            comp.VerifyDiagnostics(
                // (11,9): warning CS8602: Dereference of a possibly null reference.
                //         n.Next.Next.Next.ToString(); // 1
                Diagnostic(ErrorCode.WRN_NullReferenceReceiver, "n").WithLocation(11, 9),
                // (16,9): warning CS8602: Dereference of a possibly null reference.
                //         n.Next.Next.Next.ToString(); // 2
                Diagnostic(ErrorCode.WRN_NullReferenceReceiver, "n.Next").WithLocation(16, 9),
                // (21,9): warning CS8602: Dereference of a possibly null reference.
                //         n.Next.Next.Next.ToString(); // 3
                Diagnostic(ErrorCode.WRN_NullReferenceReceiver, "n.Next.Next").WithLocation(21, 9));
        }

        [Fact]
        public void LearnFromNullPattern_04()
        {
            var source = @"
#nullable disable
class Node
{
    public Node Next = null!;
}
#nullable enable
class Program
{
#nullable disable
    void M1(Node n)
#nullable enable
    {
        _ = n switch { null => 1, _ => 2 };
        n.Next.Next.Next.ToString(); // 1
    }
#nullable disable
    void M2(Node n)
#nullable enable
    {
        _ = n switch { {Next: null} => 1, _ => 2 };
        n.Next.Next.Next.ToString(); // 2
    }
#nullable disable
    void M3(Node n)
#nullable enable
    {
        _ = n switch { {Next: {Next: null}} => 1, _ => 2 };
        n.Next.Next.Next.ToString(); // 3
    }
}
";
            var comp = CreateNullableCompilation(source);
            comp.VerifyDiagnostics(
                // (15,9): warning CS8602: Dereference of a possibly null reference.
                //         n.Next.Next.Next.ToString(); // 1
                Diagnostic(ErrorCode.WRN_NullReferenceReceiver, "n").WithLocation(15, 9),
                // (22,9): warning CS8602: Dereference of a possibly null reference.
                //         n.Next.Next.Next.ToString(); // 2
                Diagnostic(ErrorCode.WRN_NullReferenceReceiver, "n.Next").WithLocation(22, 9),
                // (29,9): warning CS8602: Dereference of a possibly null reference.
                //         n.Next.Next.Next.ToString(); // 3
                Diagnostic(ErrorCode.WRN_NullReferenceReceiver, "n.Next.Next").WithLocation(29, 9));
        }

        [Fact]
        public void LearnFromNullPattern_05()
        {
            var source = @"
class Program
{
    void M1((string s1, string s2) n)
    {
        _ = n switch {
            (_, null) => n.s1.ToString(),
            var q => n.s1.ToString(),
            };
        n.s1.ToString();
        n.s2.ToString(); // 1
    }
    void M2((string s1, string s2) n)
    {
        _ = n switch {
            (null, _) => n.s1.ToString(), // 2
            (_, _)  => n.s1.ToString(),
            };
        n.s1.ToString(); // 3
        n.s2.ToString();
    }
}
";
            var comp = CreateNullableCompilation(source);
            comp.VerifyDiagnostics(
                // (11,9): warning CS8602: Dereference of a possibly null reference.
                //         n.s2.ToString(); // 1
                Diagnostic(ErrorCode.WRN_NullReferenceReceiver, "n.s2").WithLocation(11, 9),
                // (16,26): warning CS8602: Dereference of a possibly null reference.
                //             (null, _) => n.s1.ToString(), // 2
                Diagnostic(ErrorCode.WRN_NullReferenceReceiver, "n.s1").WithLocation(16, 26));
        }

        [Fact]
        public void LearnFromNonNullPattern_01()
        {
            var source = @"
class Node
{
    public Node? Next = null;
}
class Program
{
    void M1(Node? n)
    {
        if (n is {} q)
            n.Next.ToString(); // 1
    }
    void M2(Node? n)
    {
        if (n is {Next: {}} q)
            n.Next.Next.ToString(); // 2
    }
    void M3(Node? n)
    {
        if (n is {Next: {Next: {}}} q)
            n.Next.Next.Next.ToString(); // 3
    }
}
";
            var comp = CreateNullableCompilation(source);
            comp.VerifyDiagnostics(
                // (11,13): warning CS8602: Dereference of a possibly null reference.
                //             n.Next.ToString(); // 1
                Diagnostic(ErrorCode.WRN_NullReferenceReceiver, "n.Next").WithLocation(11, 13),
                // (16,13): warning CS8602: Dereference of a possibly null reference.
                //             n.Next.Next.ToString(); // 2
                Diagnostic(ErrorCode.WRN_NullReferenceReceiver, "n.Next.Next").WithLocation(16, 13),
                // (21,13): warning CS8602: Dereference of a possibly null reference.
                //             n.Next.Next.Next.ToString(); // 3
                Diagnostic(ErrorCode.WRN_NullReferenceReceiver, "n.Next.Next.Next").WithLocation(21, 13));
        }

        [Fact]
        public void LearnFromNonNullPattern_02()
        {
            var source = @"
class Node
{
    public Node? Next = null;
}
class Program
{
    void M1(Node? n)
    {
        switch (n) { case {} q:
            n.Next.ToString(); // 1
        break; }
    }
    void M2(Node? n)
    {
        switch (n) { case {Next: {}} q:
            n.Next.Next.ToString(); // 2
        break; }
    }
    void M3(Node? n)
    {
        switch (n) { case {Next: {Next: {}}} q:
            n.Next.Next.Next.ToString(); // 3
        break; }
    }
}
";
            var comp = CreateNullableCompilation(source);
            comp.VerifyDiagnostics(
                // (11,13): warning CS8602: Dereference of a possibly null reference.
                //             n.Next.ToString(); // 1
                Diagnostic(ErrorCode.WRN_NullReferenceReceiver, "n.Next").WithLocation(11, 13),
                // (17,13): warning CS8602: Dereference of a possibly null reference.
                //             n.Next.Next.ToString(); // 2
                Diagnostic(ErrorCode.WRN_NullReferenceReceiver, "n.Next.Next").WithLocation(17, 13),
                // (23,13): warning CS8602: Dereference of a possibly null reference.
                //             n.Next.Next.Next.ToString(); // 3
                Diagnostic(ErrorCode.WRN_NullReferenceReceiver, "n.Next.Next.Next").WithLocation(23, 13));
        }

        [Fact]
        public void LearnFromNonNullPattern_03()
        {
            var source = @"
class Node
{
    public Node? Next = null;
}
class Program
{
    void M1(Node? n)
    {
        _ = n switch { {} q =>
            n.Next.ToString(), // 1
            _ => string.Empty };
    }
    void M2(Node? n)
    {
        _ = n switch { {Next: {}} q =>
            n.Next.Next.ToString(), // 2
            _ => string.Empty };
    }
    void M3(Node? n)
    {
        _ = n switch { {Next: {Next: {}}} q =>
            n.Next.Next.Next.ToString(), // 3
            _ => string.Empty };
    }
}
";
            var comp = CreateNullableCompilation(source);
            comp.VerifyDiagnostics(
                // (11,13): warning CS8602: Dereference of a possibly null reference.
                //             n.Next.ToString(), // 1
                Diagnostic(ErrorCode.WRN_NullReferenceReceiver, "n.Next").WithLocation(11, 13),
                // (17,13): warning CS8602: Dereference of a possibly null reference.
                //             n.Next.Next.ToString(), // 2
                Diagnostic(ErrorCode.WRN_NullReferenceReceiver, "n.Next.Next").WithLocation(17, 13),
                // (23,13): warning CS8602: Dereference of a possibly null reference.
                //             n.Next.Next.Next.ToString(), // 3
                Diagnostic(ErrorCode.WRN_NullReferenceReceiver, "n.Next.Next.Next").WithLocation(23, 13));
        }

        [Fact]
        public void LearnFromNonNullPattern_04()
        {
            var source = @"
class Program
{
    void M1((string? s1, string? s2)? n)
    {
        _ = n switch {
            var q => n.Value.ToString(), // 1: n
            };
    }
    void M2((string? s1, string? s2)? n)
    {
        _ = n switch {
            (_, _) => n.Value.s1.ToString(), // 2: n.Value.s1
            _      => n.Value.ToString(), // 3: n
            };
    }
    void M3((string? s1, string? s2)? n)
    {
        _ = n switch {
            ({}, _) => n.Value.s1.ToString(),
            (_, _)  => n.Value.s1.ToString(), // 4: n.Value.s1
            _       => n.Value.ToString(), // 5: n
            };
    }
    void M4((string? s1, string? s2)? n)
    {
        _ = n switch {
            (null, _) => n.Value.s2.ToString(), // 6: n.Value.s2
            (_, null) => n.Value.s1.ToString(),
            (_, _)    => n.Value.s1.ToString() + n.Value.s2.ToString(),
            _         => n.Value.ToString(), // 7: n
            };
    }
}
";
            var comp = CreateNullableCompilation(source);
            comp.VerifyDiagnostics(
                // (7,22): warning CS8629: Nullable value type may be null.
                //             var q => n.Value.ToString(), // 1: n
                Diagnostic(ErrorCode.WRN_NullableValueTypeMayBeNull, "n").WithLocation(7, 22),
                // (13,23): warning CS8602: Dereference of a possibly null reference.
                //             (_, _) => n.Value.s1.ToString(), // 2: n.Value.s1
                Diagnostic(ErrorCode.WRN_NullReferenceReceiver, "n.Value.s1").WithLocation(13, 23),
                // (14,23): warning CS8629: Nullable value type may be null.
                //             _      => n.Value.ToString(), // 3: n
                Diagnostic(ErrorCode.WRN_NullableValueTypeMayBeNull, "n").WithLocation(14, 23),
                // (21,24): warning CS8602: Dereference of a possibly null reference.
                //             (_, _)  => n.Value.s1.ToString(), // 4: n.Value.s1
                Diagnostic(ErrorCode.WRN_NullReferenceReceiver, "n.Value.s1").WithLocation(21, 24),
                // (22,24): warning CS8629: Nullable value type may be null.
                //             _       => n.Value.ToString(), // 5: n
                Diagnostic(ErrorCode.WRN_NullableValueTypeMayBeNull, "n").WithLocation(22, 24),
                // (28,26): warning CS8602: Dereference of a possibly null reference.
                //             (null, _) => n.Value.s2.ToString(), // 6: n.Value.s2
                Diagnostic(ErrorCode.WRN_NullReferenceReceiver, "n.Value.s2").WithLocation(28, 26),
                // (31,26): warning CS8629: Nullable value type may be null.
                //             _         => n.Value.ToString(), // 7: n
                Diagnostic(ErrorCode.WRN_NullableValueTypeMayBeNull, "n").WithLocation(31, 26));
        }

        [Fact]
        [WorkItem(34246, "https://github.com/dotnet/roslyn/issues/34246")]
        public void LearnFromConstantPattern_01()
        {
            var source = @"
class Program
{
    static void M(string? s)
    {
        switch (s?.Length)
        {
            case 0:
                s.ToString();
                break;
        }
    }
}";
            var comp = CreateNullableCompilation(source);
            comp.VerifyDiagnostics();
        }

        [Fact]
        [WorkItem(34233, "https://github.com/dotnet/roslyn/issues/34233")]
        [WorkItem(39888, "https://github.com/dotnet/roslyn/issues/39888")]
        public void SwitchExpressionResultType_01()
        {
            CSharpCompilation c = CreateNullableCompilation(@"
class Test
{
    void Test1(int i, object? x, object y)
    {
        _ = i switch { 1 => x, _ => y }/*T:object?*/;
        _ = i switch { 1 when x != null => x, _ => y }/*T:object!*/;
        _ = i switch { 1 => y, _ => x }/*T:object?*/;
        _ = i switch { 1 => x!, _ => y }/*T:object!*/;
        _ = i switch { 1 => y, _ => x! }/*T:object!*/;
    }

    void Test2(int i, C x, D y)
    {
        _ = i switch { 2 => x, _ => y }/*T:D?*/;
        _ = i switch { 2 => y, _ => x }/*T:D?*/;
    }

    void Test3(int i, IIn<string> x, IIn<object>? y)
    {
        _ = i switch { 3 => x, _ => y }/*T:IIn<string!>?*/;
        _ = i switch { 3 => y, _ => x }/*T:IIn<string!>?*/;
    }

    void Test4(int i, IOut<string> x, IOut<object>? y)
    {
        _ = i switch { 4 => x, _ => y }/*T:IOut<object!>?*/;
        _ = i switch { 4 => y, _ => x }/*T:IOut<object!>?*/;
    }

    void Test5(int i, I<string> x, I<object>? y)
    {
        _ = i switch { 5 => x, _ => y }/*T:!*//*CT:!*/; // 1
        _ = i switch { 5 => y, _ => x }/*T:!*//*CT:!*/; // 2
    }

    void Test6(int i, I<string> x, I<string?> y)
    {
        _ = i switch { 6 => x, _ => y }/*T:I<string!>!*/; // 3
        _ = i switch { 6 => y, _ => x }/*T:I<string!>!*/; // 4
    }

    void Test7<T>(int i, T x)
    {
        _ = i switch { 7 => x, _ => default }/*T:T*/;
        _ = i switch { 7 => default, _ => x }/*T:T*/;
    }
}

class B {
    public static implicit operator D?(B? b) => throw null!;
}
class C : B {}
class D {}

public interface I<T> { }
public interface IIn<in T> { }
public interface IOut<out T> { }
");
            c.VerifyTypes();
            c.VerifyDiagnostics(
                // (33,15): error CS8506: No best type was found for the switch expression.
                //         _ = i switch { 5 => x, _ => y }/*T:<null>!*//*CT:!*/; // 1
                Diagnostic(ErrorCode.ERR_SwitchExpressionNoBestType, "switch").WithLocation(33, 15),
                // (34,15): error CS8506: No best type was found for the switch expression.
                //         _ = i switch { 5 => y, _ => x }/*T:<null>!*//*CT:!*/; // 2
                Diagnostic(ErrorCode.ERR_SwitchExpressionNoBestType, "switch").WithLocation(34, 15),
                // (39,37): warning CS8619: Nullability of reference types in value of type 'I<string?>' doesn't match target type 'I<string>'.
                //         _ = i switch { 6 => x, _ => y }/*T:I<string!>!*/; // 3
                Diagnostic(ErrorCode.WRN_NullabilityMismatchInAssignment, "y").WithArguments("I<string?>", "I<string>").WithLocation(39, 37),
                // (40,29): warning CS8619: Nullability of reference types in value of type 'I<string?>' doesn't match target type 'I<string>'.
                //         _ = i switch { 6 => y, _ => x }/*T:I<string!>!*/; // 4
                Diagnostic(ErrorCode.WRN_NullabilityMismatchInAssignment, "y").WithArguments("I<string?>", "I<string>").WithLocation(40, 29)
            );
        }

        [Fact]
        [WorkItem(39264, "https://github.com/dotnet/roslyn/issues/39264")]
        public void IsPatternSplitState_01()
        {
            CSharpCompilation c = CreateNullableCompilation(@"
#nullable enable
class C
{
    string? field = string.Empty;
    string? otherField = string.Empty;

    void M1(C c)
    {
        if (c.field == null) return;
        
        c.field.ToString();
    }

    void M2(C c)
    {
        if (c is { field: null }) return;
        
        c.field.ToString();
    }

    void M3(C c)
    {
        switch (c)
        {
            case { field: null }:
                break;
            default:
                c.field.ToString();
                break;
        }
    }

    void M4(C c)
    {
        _ = c switch
        {
            { field: null } => string.Empty,
            _ => c.field.ToString(),
        };
    }

    void M5(C c)
    {
        if (c is { field: null }) return;
        
        c.otherField.ToString(); // W
    }
}
");
            c.VerifyDiagnostics(
                // (47,9): warning CS8602: Dereference of a possibly null reference.
                //         c.otherField.ToString(); // W
                Diagnostic(ErrorCode.WRN_NullReferenceReceiver, "c.otherField").WithLocation(47, 9)
                );
        }

        [Fact]
        [WorkItem(39264, "https://github.com/dotnet/roslyn/issues/39264")]
        public void IsPatternSplitState_02()
        {
            CSharpCompilation c = CreateNullableCompilation(@"
#nullable enable
class C
{
    C? c = null;

    void M1(C c)
    {
        if (c is { c: null })
        {
            if (c.c != null)
            {
                c.c.c.c.ToString();
            }
        }
    }
}
");
            c.VerifyDiagnostics(
                // (13,17): warning CS8602: Dereference of a possibly null reference.
                //                 c.c.c.c.ToString();
                Diagnostic(ErrorCode.WRN_NullReferenceReceiver, "c.c.c").WithLocation(13, 17),
                // (13,17): warning CS8602: Dereference of a possibly null reference.
                //                 c.c.c.c.ToString();
                Diagnostic(ErrorCode.WRN_NullReferenceReceiver, "c.c.c.c").WithLocation(13, 17));
        }

        [Fact]
        [WorkItem(39264, "https://github.com/dotnet/roslyn/issues/39264")]
        public void IsPatternSplitState_03()
        {
            CSharpCompilation c = CreateNullableCompilation(@"
#nullable enable
public class C {
    C? c = null;

    public static void Main()
    {
        C c = new C();
        M1(c, new C());
    }

    static void M1(C c, C c2)
    {
        if (c is { c : null } && c2 is { c: null })
        {
            c.c = c2;
            if (c.c != null)
            {
                c.c.c.ToString(); // warning
            }
        }
    }
}
");
            c.VerifyDiagnostics(
                // (19,17): warning CS8602: Dereference of a possibly null reference.
                //                 c.c.c.ToString(); // warning
                Diagnostic(ErrorCode.WRN_NullReferenceReceiver, "c.c.c").WithLocation(19, 17)
                );
        }

        [Fact]
        [WorkItem(40629, "https://github.com/dotnet/roslyn/issues/40629")]
        public void NullTestInSwitch_01()
        {
            CSharpCompilation c = CreateNullableCompilation(@"
#nullable enable
class C
{
    void M(object? p)
    {
        switch (p)
        {
            case null:
                return;
        }

        p.ToString();
    }
}
");
            c.VerifyDiagnostics();
        }

        [Fact]
        public void NotNullIsAPureNullTest()
        {
            var source =
@"#nullable enable
class C
{
    void M1(C? x)
    {
        if (x is not null)
            x.ToString();
        x.ToString(); // 1
    }
    void M2(C x)
    {
        if (x is not null)
            x.ToString();
        x.ToString(); // 2
    }
    void M3(C x)
    {
        if (x is not null or _)
            x.ToString(); // 3
        x.ToString();
    }
    void M4(C x)
    {
        if (x is null or _)
            x.ToString(); // 4
        x.ToString();
    }
    void M5(C x)
    {
        if (x is _ or not null)
            x.ToString(); // 5
        x.ToString();
    }
    void M6(C x)
    {
        if (x is _ or null)
            x.ToString(); // 6
        x.ToString();
    }
    void M7(C x)
    {
        if (x is _ and null)
            x.ToString(); // 7
        x.ToString();
    }
    void M8(C x)
    {
        if (x is _ and not null)
            x.ToString();
        x.ToString(); // 8
    }
    void M9(C x)
    {
        if (x is not null and _)
            x.ToString();
        x.ToString(); // 9
    }
    void M10(int? x)
    {
        if (x is < 0)
            x.Value.ToString();
        x.Value.ToString(); // 10
    }
    void M11(C x)
    {
        if (x is not object)
            x.ToString(); // 11
        else
            x.ToString();
    }
}
";
            var comp = CreateCompilation(source, parseOptions: TestOptions.RegularWithPatternCombinators);
            comp.VerifyDiagnostics(
                // (8,9): warning CS8602: Dereference of a possibly null reference.
                //         x.ToString(); // 1
                Diagnostic(ErrorCode.WRN_NullReferenceReceiver, "x").WithLocation(8, 9),
                // (14,9): warning CS8602: Dereference of a possibly null reference.
                //         x.ToString(); // 2
                Diagnostic(ErrorCode.WRN_NullReferenceReceiver, "x").WithLocation(14, 9),
                // (18,13): warning CS8794: An expression of type 'C' always matches the provided pattern.
                //         if (x is not null or _)
                Diagnostic(ErrorCode.WRN_IsPatternAlways, "x is not null or _").WithArguments("C").WithLocation(18, 13),
                // (19,13): warning CS8602: Dereference of a possibly null reference.
                //             x.ToString(); // 3
                Diagnostic(ErrorCode.WRN_NullReferenceReceiver, "x").WithLocation(19, 13),
                // (24,13): warning CS8794: An expression of type 'C' always matches the provided pattern.
                //         if (x is null or _)
                Diagnostic(ErrorCode.WRN_IsPatternAlways, "x is null or _").WithArguments("C").WithLocation(24, 13),
                // (25,13): warning CS8602: Dereference of a possibly null reference.
                //             x.ToString(); // 4
                Diagnostic(ErrorCode.WRN_NullReferenceReceiver, "x").WithLocation(25, 13),
                // (30,13): warning CS8794: An expression of type 'C' always matches the provided pattern.
                //         if (x is _ or not null)
                Diagnostic(ErrorCode.WRN_IsPatternAlways, "x is _ or not null").WithArguments("C").WithLocation(30, 13),
                // (31,13): warning CS8602: Dereference of a possibly null reference.
                //             x.ToString(); // 5
                Diagnostic(ErrorCode.WRN_NullReferenceReceiver, "x").WithLocation(31, 13),
                // (36,13): warning CS8794: An expression of type 'C' always matches the provided pattern.
                //         if (x is _ or null)
                Diagnostic(ErrorCode.WRN_IsPatternAlways, "x is _ or null").WithArguments("C").WithLocation(36, 13),
                // (37,13): warning CS8602: Dereference of a possibly null reference.
                //             x.ToString(); // 6
                Diagnostic(ErrorCode.WRN_NullReferenceReceiver, "x").WithLocation(37, 13),
                // (43,13): warning CS8602: Dereference of a possibly null reference.
                //             x.ToString(); // 7
                Diagnostic(ErrorCode.WRN_NullReferenceReceiver, "x").WithLocation(43, 13),
                // (50,9): warning CS8602: Dereference of a possibly null reference.
                //         x.ToString(); // 8
                Diagnostic(ErrorCode.WRN_NullReferenceReceiver, "x").WithLocation(50, 9),
                // (56,9): warning CS8602: Dereference of a possibly null reference.
                //         x.ToString(); // 9
                Diagnostic(ErrorCode.WRN_NullReferenceReceiver, "x").WithLocation(56, 9),
                // (62,9): warning CS8629: Nullable value type may be null.
                //         x.Value.ToString(); // 10
                Diagnostic(ErrorCode.WRN_NullableValueTypeMayBeNull, "x").WithLocation(62, 9),
                // (67,13): warning CS8602: Dereference of a possibly null reference.
                //             x.ToString(); // 11
                Diagnostic(ErrorCode.WRN_NullReferenceReceiver, "x").WithLocation(67, 13)
                );
        }

        [Fact]
        [WorkItem(50161, "https://github.com/dotnet/roslyn/issues/50161")]
        public void NestedPattern_Field_01()
        {
            var source =
@"#nullable enable
class E
{
    public E F = new E();
}
class Test
{
    static void M(E e)
    {
        switch (e)
        {
            case { F: { F: { F: { F: null } } } }: break;
        }
        e.F.F.F.F.ToString();
    }
}";
            var comp = CreateCompilation(source);
            comp.VerifyDiagnostics(
                // (14,9): warning CS8602: Dereference of a possibly null reference.
                //         e.F.F.F.F.ToString();
                Diagnostic(ErrorCode.WRN_NullReferenceReceiver, "e.F.F.F.F").WithLocation(14, 9));
        }

        [Fact]
        [WorkItem(50161, "https://github.com/dotnet/roslyn/issues/50161")]
        public void NestedPattern_Field_02()
        {
            var source =
@"#nullable enable
class E
{
    public E F = new E();
}
class Test
{
    static void M(E e)
    {
        switch (e)
        {
            case { F: { F: { F: { F: { F: null } } } } }: break;
        }
        e.F.F.F.F.F.ToString();
    }
}";
            // No warning because MaxSlotDepth exceeded.
            var comp = CreateCompilation(source);
            comp.VerifyDiagnostics();
        }

        [Fact]
        [WorkItem(50161, "https://github.com/dotnet/roslyn/issues/50161")]
        public void NestedPattern_Property_01()
        {
            var source =
@"#nullable enable
class E
{
    public E P => new E();
}
class Test
{
    static void M(E e)
    {
        switch (e)
        {
            case { P: { P: { P: { P: null } } } }: break;
        }
        e.P.P.P.P.ToString();
    }
}";
            var comp = CreateCompilation(source);
            comp.VerifyDiagnostics(
                // (14,9): warning CS8602: Dereference of a possibly null reference.
                //         e.P.P.P.P.ToString();
                Diagnostic(ErrorCode.WRN_NullReferenceReceiver, "e.P.P.P.P").WithLocation(14, 9));
        }

        [Fact]
        [WorkItem(50161, "https://github.com/dotnet/roslyn/issues/50161")]
        public void NestedPattern_Property_02()
        {
            var source =
@"#nullable enable
class E
{
    public E P => new E();
}
class Test
{
    static void M(E e)
    {
        switch (e)
        {
            case { P: { P: { P: { P: { P: null } } } } }: break;
        }
        e.P.P.P.P.P.ToString();
    }
}";
            // No warning because MaxSlotDepth exceeded.
            var comp = CreateCompilation(source);
            comp.VerifyDiagnostics();
        }

        [Fact, WorkItem(51461, "https://github.com/dotnet/roslyn/issues/51461")]
        public void NestedLambdaArm_DoesNotObserveStateFromOtherArms()
        {
            var comp = CreateCompilation(@"
using System;
class C
{
    public void M(object? o, Action? action) {
        _ = o switch
        {
            null => () => { action(); },
            _ => action = new Action(() => {}),
        };
    }
}
", options: WithNullableEnable());

            comp.VerifyDiagnostics(
                // (8,29): warning CS8602: Dereference of a possibly null reference.
                //             null => () => { action(); },
                Diagnostic(ErrorCode.WRN_NullReferenceReceiver, "action").WithLocation(8, 29)
            );
        }

        [Fact, WorkItem(51461, "https://github.com/dotnet/roslyn/issues/51461")]
        public void TargetTypedSwitch_01()
        {
            var comp = CreateCompilation(@"
using System;
class C
{
    static void M(bool b)
    {
        string? s = null;
        Func<string> a = b switch { true => () => s.ToString(), false => () => s?.ToString() };
    }
}
", options: WithNullableEnable());

            comp.VerifyDiagnostics(
                // (8,51): warning CS8602: Dereference of a possibly null reference.
                //         Func<string> a = b switch { true => () => s.ToString(), false => () => s?.ToString() };
                Diagnostic(ErrorCode.WRN_NullReferenceReceiver, "s").WithLocation(8, 51),
                // (8,80): warning CS8603: Possible null reference return.
                //         Func<string> a = b switch { true => () => s.ToString(), false => () => s?.ToString() };
                Diagnostic(ErrorCode.WRN_NullReferenceReturn, "s?.ToString()").WithLocation(8, 80)
            );
        }

        [Fact, WorkItem(51461, "https://github.com/dotnet/roslyn/issues/51461")]
        public void TargetTypedSwitch_02()
        {
            var comp = CreateCompilation(@"
using System;
class C
{
    static void M(bool b)
    {
        string? s = null;
        var a = (Func<string>)(b switch { true => () => s.ToString(), false => () => s?.ToString() });
    }
}
", options: WithNullableEnable());

            comp.VerifyDiagnostics(
                // (8,57): warning CS8602: Dereference of a possibly null reference.
                //         var a = (Func<string>)(b switch { true => () => s.ToString(), false => () => s?.ToString() });
                Diagnostic(ErrorCode.WRN_NullReferenceReceiver, "s").WithLocation(8, 57),
                // (8,86): warning CS8603: Possible null reference return.
                //         var a = (Func<string>)(b switch { true => () => s.ToString(), false => () => s?.ToString() });
                Diagnostic(ErrorCode.WRN_NullReferenceReturn, "s?.ToString()").WithLocation(8, 86)
            );
        }

        [Fact, WorkItem(51461, "https://github.com/dotnet/roslyn/issues/51461")]
        public void TargetTypedSwitch_03()
        {
            var comp = CreateCompilation(@"
using System;
class C
{
    static void M(bool b)
    {
        Func<string>? s = () => """";
        Func<object>? a = (b switch { true => s = null, false => () => s() });
    }
}
", options: WithNullableEnable());

            comp.VerifyDiagnostics();
        }

        [Fact, WorkItem(51461, "https://github.com/dotnet/roslyn/issues/51461")]
        public void TargetTypedSwitch_04()
        {
            var comp = CreateCompilation(@"
using System;
class C
{
    static void M(bool b)
    {
        Func<string>? s = () => """";
        Func<object>? a = (b switch { true => () => s(), false => s = null });
    }
}
", options: WithNullableEnable());

            comp.VerifyDiagnostics();
        }

        [Fact, WorkItem(51461, "https://github.com/dotnet/roslyn/issues/51461")]
        public void TargetTypedSwitch_05()
        {
            var source =
@"#nullable enable
class C
{
    static void M(bool b)
    {
        string? s = null;
        object a = b switch
        { 
            true => () => s.ToString(),
            false => () => s?.ToString()
        };
    }
}";

            var comp = CreateCompilation(source, parseOptions: TestOptions.Regular9);
            comp.VerifyDiagnostics(
                // (9,21): error CS1660: Cannot convert lambda expression to type 'object' because it is not a delegate type
                //             true => () => s.ToString(),
                Diagnostic(ErrorCode.ERR_AnonMethToNonDel, "() => s.ToString()").WithArguments("lambda expression", "object").WithLocation(9, 21),
                // (9,27): warning CS8602: Dereference of a possibly null reference.
                //             true => () => s.ToString(),
                Diagnostic(ErrorCode.WRN_NullReferenceReceiver, "s").WithLocation(9, 27),
                // (10,22): error CS1660: Cannot convert lambda expression to type 'object' because it is not a delegate type
                //             false => () => s?.ToString()
                Diagnostic(ErrorCode.ERR_AnonMethToNonDel, "() => s?.ToString()").WithArguments("lambda expression", "object").WithLocation(10, 22));

            comp = CreateCompilation(source);
            comp.VerifyDiagnostics(
                // (9,27): warning CS8602: Dereference of a possibly null reference.
                //             true => () => s.ToString(),
                Diagnostic(ErrorCode.WRN_NullReferenceReceiver, "s").WithLocation(9, 27));
        }

        [Fact, WorkItem(51461, "https://github.com/dotnet/roslyn/issues/51461")]
        public void TargetTypedSwitch_06()
        {
            var comp = CreateCompilation(@"
using System;
class C
{
    static void M(bool b)
    {
        string? s1 = null;
        string? s2 = """";
        M1(s2, b switch
               {
                   true => () => s1.ToString(),
                   false => () => s1?.ToString()
               }).ToString();
    }

    static T M1<T>(T t1, Func<T> t2) => t1;
}
", options: WithNullableEnable());

            comp.VerifyDiagnostics(
                // (11,34): warning CS8602: Dereference of a possibly null reference.
                //                    true => () => s1.ToString(),
                Diagnostic(ErrorCode.WRN_NullReferenceReceiver, "s1").WithLocation(11, 34),
                // (12,35): warning CS8603: Possible null reference return.
                //                    false => () => s1?.ToString()
                Diagnostic(ErrorCode.WRN_NullReferenceReturn, "s1?.ToString()").WithLocation(12, 35)
            );
        }

        [Fact, WorkItem(51461, "https://github.com/dotnet/roslyn/issues/51461")]
        public void TargetTypedSwitch_07()
        {
            var comp = CreateCompilation(@"
interface I {}
class A : I {}
class B : I {}
class C
{
    static void M(I i, A a, B? b, bool @bool)
    {
        M1(i, @bool switch { true => a, false => b }).ToString();
    }

    static T M1<T>(T t1, T t2) => t1;
}
", options: WithNullableEnable());

            comp.VerifyDiagnostics(
                // (9,15): warning CS8604: Possible null reference argument for parameter 't2' in 'I C.M1<I>(I t1, I t2)'.
                //         M1(i, @bool switch { true => a, false => b }).ToString();
                Diagnostic(ErrorCode.WRN_NullReferenceArgument, "@bool switch { true => a, false => b }").WithArguments("t2", "I C.M1<I>(I t1, I t2)").WithLocation(9, 15)
            );
        }

        [Fact, WorkItem(51461, "https://github.com/dotnet/roslyn/issues/51461"), WorkItem(49735, "https://github.com/dotnet/roslyn/issues/49735")]
        public void TargetTypedSwitch_08()
        {
            var comp = CreateCompilation(@"
C? c = """".Length switch { > 0 => new A(), _ => new B() };
c.ToString();

class C { }
class A { public static implicit operator C?(A a) => null; }
class B { public static implicit operator C?(B b) => null; }
", options: WithNullableEnable(TestOptions.ReleaseExe));

            comp.VerifyDiagnostics(
                // (3,1): warning CS8602: Dereference of a possibly null reference.
                // c.ToString();
                Diagnostic(ErrorCode.WRN_NullReferenceReceiver, "c").WithLocation(3, 1)
            );
        }

        [Fact, WorkItem(51461, "https://github.com/dotnet/roslyn/issues/51461"), WorkItem(49735, "https://github.com/dotnet/roslyn/issues/49735")]
        public void TargetTypedSwitch_09()
        {
            var comp = CreateCompilation(@"
C? c = true switch { true => new A(), false => new B() };
c.ToString();

class C { }
class A { public static implicit operator C(A a) => new C(); }
class B { public static implicit operator C?(B b) => null; }
", options: WithNullableEnable(TestOptions.ReleaseExe));

            comp.VerifyDiagnostics();
        }

        [Fact, WorkItem(51461, "https://github.com/dotnet/roslyn/issues/51461"), WorkItem(49735, "https://github.com/dotnet/roslyn/issues/49735")]
        public void TargetTypedSwitch_10()
        {
            var comp = CreateCompilation(@"
C? c = false switch { true => new A(), false => new B() };
c.ToString();

class C { }
class A { public static implicit operator C?(A a) => null; }
class B { public static implicit operator C(B b) => new C(); }
", options: WithNullableEnable(TestOptions.ReleaseExe));

            comp.VerifyDiagnostics();
        }
<<<<<<< HEAD
=======

        [Fact, WorkItem(51904, "https://github.com/dotnet/roslyn/issues/51904")]
        public void TupleSwitchWithSuppression()
        {
            // When an input value is suppressed, it will get a dedicated
            // slot during DAG analysis, instead of re-using the slot we might
            // get from the expression

            var comp = CreateCompilation(@"
#nullable enable

public class C
{
    public string M1(C? a)
        => a! switch
        {
            C => a.ToString() // 1
        };

    public string M11(C? a)
        => a! switch
        {
            null => string.Empty,
            C => a.ToString() // 2
        };

    public string M111(C? a)
        => a! switch
        {
            null => string.Empty,
            _ => a.ToString() // 3
        };

    public string M2(C? a)
        => (1, a!) switch
        {
            (_, C) => a.ToString() // 4
        };

    public string M22(C? a)
        => (1, a!) switch
        {
            (_, null) => string.Empty,
            (_, C) => a.ToString() // 5
        };

    public string M222(C? a)
        => (1, a!) switch
        {
            (_, null) => string.Empty,
            (_, _) => a.ToString() // 6
        };

    public int M2222(C? a)
        => (1, a!) switch
        {
            (_, null) => 0,
            (_, _) => 1
        };

    public string M3(C? a)
        => (1, a)! switch // 7
        {
            (_, C) => a.ToString()
        };

    public string M4(C? a)
        => (1, (1, a!)) switch
        {
            (_, (_, C)) => a.ToString() // 8
        };

    public string M5(C? a)
        => (1, (1, a)!) switch  // 9
        {
            (_, (_, C)) => a.ToString() // 10
        };

    public string M6(C? a)
        => (1, (1, a))! switch  // 11
        {
            (_, (_, C)) => a.ToString() // 12
        };
}
");

            comp.VerifyDiagnostics(
                // (9,18): warning CS8602: Dereference of a possibly null reference.
                //             C => a.ToString() // 1
                Diagnostic(ErrorCode.WRN_NullReferenceReceiver, "a").WithLocation(9, 18),
                // (16,18): warning CS8602: Dereference of a possibly null reference.
                //             C => a.ToString() // 2
                Diagnostic(ErrorCode.WRN_NullReferenceReceiver, "a").WithLocation(16, 18),
                // (23,18): warning CS8602: Dereference of a possibly null reference.
                //             _ => a.ToString() // 3
                Diagnostic(ErrorCode.WRN_NullReferenceReceiver, "a").WithLocation(23, 18),
                // (29,23): warning CS8602: Dereference of a possibly null reference.
                //             (_, C) => a.ToString() // 4
                Diagnostic(ErrorCode.WRN_NullReferenceReceiver, "a").WithLocation(29, 23),
                // (36,23): warning CS8602: Dereference of a possibly null reference.
                //             (_, C) => a.ToString() // 5
                Diagnostic(ErrorCode.WRN_NullReferenceReceiver, "a").WithLocation(36, 23),
                // (43,23): warning CS8602: Dereference of a possibly null reference.
                //             (_, _) => a.ToString() // 6
                Diagnostic(ErrorCode.WRN_NullReferenceReceiver, "a").WithLocation(43, 23),
                // (54,20): warning CS8655: The switch expression does not handle some null inputs (it is not exhaustive). For example, the pattern '(_, null)' is not covered.
                //         => (1, a)! switch // 7
                Diagnostic(ErrorCode.WRN_SwitchExpressionNotExhaustiveForNull, "switch").WithArguments("(_, null)").WithLocation(54, 20),
                // (62,28): warning CS8602: Dereference of a possibly null reference.
                //             (_, (_, C)) => a.ToString() // 8
                Diagnostic(ErrorCode.WRN_NullReferenceReceiver, "a").WithLocation(62, 28),
                // (66,25): warning CS8655: The switch expression does not handle some null inputs (it is not exhaustive). For example, the pattern '(_, (_, null))' is not covered.
                //         => (1, (1, a)!) switch  // 9
                Diagnostic(ErrorCode.WRN_SwitchExpressionNotExhaustiveForNull, "switch").WithArguments("(_, (_, null))").WithLocation(66, 25),
                // (68,28): warning CS8602: Dereference of a possibly null reference.
                //             (_, (_, C)) => a.ToString() // 10
                Diagnostic(ErrorCode.WRN_NullReferenceReceiver, "a").WithLocation(68, 28),
                // (72,25): warning CS8655: The switch expression does not handle some null inputs (it is not exhaustive). For example, the pattern '(_, (_, null))' is not covered.
                //         => (1, (1, a))! switch  // 11
                Diagnostic(ErrorCode.WRN_SwitchExpressionNotExhaustiveForNull, "switch").WithArguments("(_, (_, null))").WithLocation(72, 25),
                // (74,28): warning CS8602: Dereference of a possibly null reference.
                //             (_, (_, C)) => a.ToString() // 12
                Diagnostic(ErrorCode.WRN_NullReferenceReceiver, "a").WithLocation(74, 28)
                );
        }
>>>>>>> 67d940c4
    }
}<|MERGE_RESOLUTION|>--- conflicted
+++ resolved
@@ -2621,8 +2621,6 @@
 
             comp.VerifyDiagnostics();
         }
-<<<<<<< HEAD
-=======
 
         [Fact, WorkItem(51904, "https://github.com/dotnet/roslyn/issues/51904")]
         public void TupleSwitchWithSuppression()
@@ -2748,6 +2746,5 @@
                 Diagnostic(ErrorCode.WRN_NullReferenceReceiver, "a").WithLocation(74, 28)
                 );
         }
->>>>>>> 67d940c4
     }
 }