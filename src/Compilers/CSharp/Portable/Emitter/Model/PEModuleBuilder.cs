﻿// Licensed to the .NET Foundation under one or more agreements.
// The .NET Foundation licenses this file to you under the MIT license.
// See the LICENSE file in the project root for more information.

using System;
using System.Collections.Concurrent;
using System.Collections.Generic;
using System.Collections.Immutable;
using System.Diagnostics;
using System.Linq;
using System.Reflection;
using System.Reflection.PortableExecutable;
using System.Threading;
using Microsoft.CodeAnalysis;
using Microsoft.CodeAnalysis.CodeGen;
using Microsoft.CodeAnalysis.CSharp.Symbols;
using Microsoft.CodeAnalysis.Emit;
using Microsoft.CodeAnalysis.PooledObjects;
using Roslyn.Utilities;

namespace Microsoft.CodeAnalysis.CSharp.Emit
{
    internal abstract class PEModuleBuilder : PEModuleBuilder<CSharpCompilation, SourceModuleSymbol, AssemblySymbol, TypeSymbol, NamedTypeSymbol, MethodSymbol, SyntaxNode, NoPia.EmbeddedTypesManager, ModuleCompilationState>
    {
        // TODO: Need to estimate amount of elements for this map and pass that value to the constructor. 
        protected readonly ConcurrentDictionary<Symbol, Cci.IModuleReference> AssemblyOrModuleSymbolToModuleRefMap = new ConcurrentDictionary<Symbol, Cci.IModuleReference>();
        private readonly ConcurrentDictionary<Symbol, object> _genericInstanceMap = new ConcurrentDictionary<Symbol, object>();
        private readonly ConcurrentSet<TypeSymbol> _reportedErrorTypesMap = new ConcurrentSet<TypeSymbol>();

        private readonly NoPia.EmbeddedTypesManager _embeddedTypesManagerOpt;
        public override NoPia.EmbeddedTypesManager EmbeddedTypesManagerOpt
            => _embeddedTypesManagerOpt;

        // Gives the name of this module (may not reflect the name of the underlying symbol).
        // See Assembly.MetadataName.
        private readonly string _metadataName;

        private ImmutableArray<Cci.ExportedType> _lazyExportedTypes;

        /// <summary>
        /// The compiler-generated implementation type for each fixed-size buffer.
        /// </summary>
        private Dictionary<FieldSymbol, NamedTypeSymbol> _fixedImplementationTypes;

        private int _needsGeneratedAttributes;
        private bool _needsGeneratedAttributes_IsFrozen;

        /// <summary>
        /// Returns a value indicating which embedded attributes should be generated during emit phase.
        /// The value is set during binding the symbols that need those attributes, and is frozen on first trial to get it.
        /// Freezing is needed to make sure that nothing tries to modify the value after the value is read.
        /// </summary>
        internal EmbeddableAttributes GetNeedsGeneratedAttributes()
        {
            _needsGeneratedAttributes_IsFrozen = true;
            return GetNeedsGeneratedAttributesInternal();
        }

        private EmbeddableAttributes GetNeedsGeneratedAttributesInternal()
        {
            return (EmbeddableAttributes)_needsGeneratedAttributes | Compilation.GetNeedsGeneratedAttributes();
        }

        private void SetNeedsGeneratedAttributes(EmbeddableAttributes attributes)
        {
            Debug.Assert(!_needsGeneratedAttributes_IsFrozen);
            ThreadSafeFlagOperations.Set(ref _needsGeneratedAttributes, (int)attributes);
        }

        internal PEModuleBuilder(
            SourceModuleSymbol sourceModule,
            EmitOptions emitOptions,
            OutputKind outputKind,
            Cci.ModulePropertiesForSerialization serializationProperties,
            IEnumerable<ResourceDescription> manifestResources)
            : base(sourceModule.ContainingSourceAssembly.DeclaringCompilation,
                   sourceModule,
                   serializationProperties,
                   manifestResources,
                   outputKind,
                   emitOptions,
                   new ModuleCompilationState())
        {
            var specifiedName = sourceModule.MetadataName;

            _metadataName = specifiedName != Microsoft.CodeAnalysis.Compilation.UnspecifiedModuleAssemblyName ?
                            specifiedName :
                            emitOptions.OutputNameOverride ?? specifiedName;

            AssemblyOrModuleSymbolToModuleRefMap.Add(sourceModule, this);

            if (sourceModule.AnyReferencedAssembliesAreLinked)
            {
                _embeddedTypesManagerOpt = new NoPia.EmbeddedTypesManager(this);
            }
        }

        public override string Name
        {
            get { return _metadataName; }
        }

        internal sealed override string ModuleName
        {
            get { return _metadataName; }
        }

        internal sealed override Cci.ICustomAttribute SynthesizeAttribute(WellKnownMember attributeConstructor)
        {
            return Compilation.TrySynthesizeAttribute(attributeConstructor);
        }

        public sealed override IEnumerable<Cci.ICustomAttribute> GetSourceAssemblyAttributes(bool isRefAssembly)
        {
            return SourceModule.ContainingSourceAssembly
                .GetCustomAttributesToEmit(this, isRefAssembly, emittingAssemblyAttributesInNetModule: OutputKind.IsNetModule());
        }

        public sealed override IEnumerable<Cci.SecurityAttribute> GetSourceAssemblySecurityAttributes()
        {
            return SourceModule.ContainingSourceAssembly.GetSecurityAttributes();
        }

        public sealed override IEnumerable<Cci.ICustomAttribute> GetSourceModuleAttributes()
        {
            return SourceModule.GetCustomAttributesToEmit(this);
        }

        internal sealed override AssemblySymbol CorLibrary
        {
            get { return SourceModule.ContainingSourceAssembly.CorLibrary; }
        }

        public sealed override bool GenerateVisualBasicStylePdb => false;

        // C# doesn't emit linked assembly names into PDBs.
        public sealed override IEnumerable<string> LinkedAssembliesDebugInfo => SpecializedCollections.EmptyEnumerable<string>();

        // C# currently doesn't emit compilation level imports (TODO: scripting).
        public sealed override ImmutableArray<Cci.UsedNamespaceOrType> GetImports() => ImmutableArray<Cci.UsedNamespaceOrType>.Empty;

        // C# doesn't allow to define default namespace for compilation.
        public sealed override string DefaultNamespace => null;

        protected sealed override IEnumerable<Cci.IAssemblyReference> GetAssemblyReferencesFromAddedModules(DiagnosticBag diagnostics)
        {
            ImmutableArray<ModuleSymbol> modules = SourceModule.ContainingAssembly.Modules;

            for (int i = 1; i < modules.Length; i++)
            {
                foreach (AssemblySymbol aRef in modules[i].GetReferencedAssemblySymbols())
                {
                    yield return Translate(aRef, diagnostics);
                }
            }
        }

        private void ValidateReferencedAssembly(AssemblySymbol assembly, AssemblyReference asmRef, DiagnosticBag diagnostics)
        {
            AssemblyIdentity asmIdentity = SourceModule.ContainingAssembly.Identity;
            AssemblyIdentity refIdentity = asmRef.Identity;

            if (asmIdentity.IsStrongName && !refIdentity.IsStrongName &&
                asmRef.Identity.ContentType != AssemblyContentType.WindowsRuntime)
            {
                // Dev12 reported error, we have changed it to a warning to allow referencing libraries 
                // built for platforms that don't support strong names.
                diagnostics.Add(new CSDiagnosticInfo(ErrorCode.WRN_ReferencedAssemblyDoesNotHaveStrongName, assembly), NoLocation.Singleton);
            }

            if (OutputKind != OutputKind.NetModule &&
               !string.IsNullOrEmpty(refIdentity.CultureName) &&
               !string.Equals(refIdentity.CultureName, asmIdentity.CultureName, StringComparison.OrdinalIgnoreCase))
            {
                diagnostics.Add(new CSDiagnosticInfo(ErrorCode.WRN_RefCultureMismatch, assembly, refIdentity.CultureName), NoLocation.Singleton);
            }

            var refMachine = assembly.Machine;
            // If other assembly is agnostic this is always safe
            // Also, if no mscorlib was specified for back compat we add a reference to mscorlib
            // that resolves to the current framework directory. If the compiler is 64-bit
            // this is a 64-bit mscorlib, which will produce a warning if /platform:x86 is
            // specified. A reference to the default mscorlib should always succeed without
            // warning so we ignore it here.
            if ((object)assembly != (object)assembly.CorLibrary &&
                !(refMachine == Machine.I386 && !assembly.Bit32Required))
            {
                var machine = SourceModule.Machine;

                if (!(machine == Machine.I386 && !SourceModule.Bit32Required) &&
                    machine != refMachine)
                {
                    // Different machine types, and neither is agnostic
                    diagnostics.Add(new CSDiagnosticInfo(ErrorCode.WRN_ConflictingMachineAssembly, assembly), NoLocation.Singleton);
                }
            }

            if (_embeddedTypesManagerOpt != null && _embeddedTypesManagerOpt.IsFrozen)
            {
                _embeddedTypesManagerOpt.ReportIndirectReferencesToLinkedAssemblies(assembly, diagnostics);
            }
        }

        internal sealed override IEnumerable<Cci.INestedTypeDefinition> GetSynthesizedNestedTypes(NamedTypeSymbol container)
        {
            return null;
        }

        public sealed override MultiDictionary<Cci.DebugSourceDocument, Cci.DefinitionWithLocation> GetSymbolToLocationMap()
        {
            var result = new MultiDictionary<Cci.DebugSourceDocument, Cci.DefinitionWithLocation>();

            var namespacesAndTypesToProcess = new Stack<NamespaceOrTypeSymbol>();
            namespacesAndTypesToProcess.Push(SourceModule.GlobalNamespace);

            Location location = null;

            while (namespacesAndTypesToProcess.Count > 0)
            {
                NamespaceOrTypeSymbol symbol = namespacesAndTypesToProcess.Pop();
                switch (symbol.Kind)
                {
                    case SymbolKind.Namespace:
                        location = GetSmallestSourceLocationOrNull(symbol);

                        // filtering out synthesized symbols not having real source 
                        // locations such as anonymous types, etc...
                        if (location != null)
                        {
                            foreach (var member in symbol.GetMembers())
                            {
                                switch (member.Kind)
                                {
                                    case SymbolKind.Namespace:
                                    case SymbolKind.NamedType:
                                        namespacesAndTypesToProcess.Push((NamespaceOrTypeSymbol)member);
                                        break;

                                    default:
                                        throw ExceptionUtilities.UnexpectedValue(member.Kind);
                                }
                            }
                        }
                        break;

                    case SymbolKind.NamedType:
                        location = GetSmallestSourceLocationOrNull(symbol);
                        if (location != null)
                        {
                            //  add this named type location
                            AddSymbolLocation(result, location, (Cci.IDefinition)symbol);

                            foreach (var member in symbol.GetMembers())
                            {
                                switch (member.Kind)
                                {
                                    case SymbolKind.NamedType:
                                        namespacesAndTypesToProcess.Push((NamespaceOrTypeSymbol)member);
                                        break;

                                    case SymbolKind.Method:
                                        // NOTE: Dev11 does not add synthesized static constructors to this map,
                                        //       but adds synthesized instance constructors, Roslyn adds both
                                        var method = (MethodSymbol)member;
                                        if (method.IsDefaultValueTypeConstructor() ||
                                            method.IsPartialMethod() && (object)method.PartialImplementationPart == null)
                                        {
                                            break;
                                        }

                                        AddSymbolLocation(result, member);
                                        break;

                                    case SymbolKind.Property:
                                    case SymbolKind.Field:
                                        // NOTE: Dev11 does not add synthesized backing fields for properties,
                                        //       but adds backing fields for events, Roslyn adds both
                                        AddSymbolLocation(result, member);
                                        break;

                                    case SymbolKind.Event:
                                        AddSymbolLocation(result, member);
                                        //  event backing fields do not show up in GetMembers
                                        FieldSymbol field = ((EventSymbol)member).AssociatedField;
                                        if ((object)field != null)
                                        {
                                            AddSymbolLocation(result, field);
                                        }
                                        break;

                                    default:
                                        throw ExceptionUtilities.UnexpectedValue(member.Kind);
                                }
                            }
                        }
                        break;

                    default:
                        throw ExceptionUtilities.UnexpectedValue(symbol.Kind);
                }
            }

            return result;
        }

        private void AddSymbolLocation(MultiDictionary<Cci.DebugSourceDocument, Cci.DefinitionWithLocation> result, Symbol symbol)
        {
            var location = GetSmallestSourceLocationOrNull(symbol);
            if (location != null)
            {
                AddSymbolLocation(result, location, (Cci.IDefinition)symbol);
            }
        }

        private void AddSymbolLocation(MultiDictionary<Cci.DebugSourceDocument, Cci.DefinitionWithLocation> result, Location location, Cci.IDefinition definition)
        {
            FileLinePositionSpan span = location.GetLineSpan();

            Cci.DebugSourceDocument doc = DebugDocumentsBuilder.TryGetDebugDocument(span.Path, basePath: location.SourceTree.FilePath);

            if (doc != null)
            {
                result.Add(doc,
                           new Cci.DefinitionWithLocation(
                               definition,
                               span.StartLinePosition.Line,
                               span.StartLinePosition.Character,
                               span.EndLinePosition.Line,
                               span.EndLinePosition.Character));
            }
        }

        private Location GetSmallestSourceLocationOrNull(Symbol symbol)
        {
            CSharpCompilation compilation = symbol.DeclaringCompilation;
            Debug.Assert(Compilation == compilation, "How did we get symbol from different compilation?");

            Location result = null;
            foreach (var loc in symbol.Locations)
            {
                if (loc.IsInSource && (result == null || compilation.CompareSourceLocations(result, loc) > 0))
                {
                    result = loc;
                }
            }

            return result;
        }

        /// <summary>
        /// Ignore accessibility when resolving well-known type
        /// members, in particular for generic type arguments
        /// (e.g.: binding to internal types in the EE).
        /// </summary>
        internal virtual bool IgnoreAccessibility => false;

        /// <summary>
        /// True if this module is an ENC update.
        /// </summary>
        internal virtual bool IsEncDelta => false;

        /// <summary>
        /// Override the dynamic operation context type for all dynamic calls in the module.
        /// </summary>
        internal virtual NamedTypeSymbol GetDynamicOperationContextType(NamedTypeSymbol contextType)
        {
            return contextType;
        }

        internal virtual VariableSlotAllocator TryCreateVariableSlotAllocator(MethodSymbol method, MethodSymbol topLevelMethod, DiagnosticBag diagnostics)
        {
            return null;
        }

        internal virtual ImmutableArray<AnonymousTypeKey> GetPreviousAnonymousTypes()
        {
            return ImmutableArray<AnonymousTypeKey>.Empty;
        }

        internal virtual int GetNextAnonymousTypeIndex()
        {
            return 0;
        }

        internal virtual bool TryGetAnonymousTypeName(AnonymousTypeManager.AnonymousTypeTemplateSymbol template, out string name, out int index)
        {
            Debug.Assert(Compilation == template.DeclaringCompilation);

            name = null;
            index = -1;
            return false;
        }

        public sealed override IEnumerable<Cci.INamespaceTypeDefinition> GetAnonymousTypeDefinitions(EmitContext context)
        {
            if (context.MetadataOnly)
            {
                return SpecializedCollections.EmptyEnumerable<Cci.INamespaceTypeDefinition>();
            }

            return Compilation.AnonymousTypeManager.GetAllCreatedTemplates();
        }

        public override IEnumerable<Cci.INamespaceTypeDefinition> GetTopLevelSourceTypeDefinitions(EmitContext context)
        {
            var namespacesToProcess = new Stack<NamespaceSymbol>();
            namespacesToProcess.Push(SourceModule.GlobalNamespace);

            while (namespacesToProcess.Count > 0)
            {
                var ns = namespacesToProcess.Pop();
                foreach (var member in ns.GetMembers())
                {
                    if (member.Kind == SymbolKind.Namespace)
                    {
                        namespacesToProcess.Push((NamespaceSymbol)member);
                    }
                    else
                    {
                        yield return (NamedTypeSymbol)member;
                    }
                }
            }
        }

        private static void GetExportedTypes(NamespaceOrTypeSymbol symbol, int parentIndex, ArrayBuilder<Cci.ExportedType> builder)
        {
            int index;
            if (symbol.Kind == SymbolKind.NamedType)
            {
                if (symbol.DeclaredAccessibility != Accessibility.Public)
                {
                    return;
                }

                Debug.Assert(symbol.IsDefinition);
                index = builder.Count;
                builder.Add(new Cci.ExportedType((Cci.ITypeReference)symbol, parentIndex, isForwarder: false));
            }
            else
            {
                index = -1;
            }

            foreach (var member in symbol.GetMembers())
            {
                var namespaceOrType = member as NamespaceOrTypeSymbol;
                if ((object)namespaceOrType != null)
                {
                    GetExportedTypes(namespaceOrType, index, builder);
                }
            }
        }

        public sealed override ImmutableArray<Cci.ExportedType> GetExportedTypes(DiagnosticBag diagnostics)
        {
            Debug.Assert(HaveDeterminedTopLevelTypes);

            if (_lazyExportedTypes.IsDefault)
            {
                _lazyExportedTypes = CalculateExportedTypes();

                if (_lazyExportedTypes.Length > 0)
                {
                    ReportExportedTypeNameCollisions(_lazyExportedTypes, diagnostics);
                }
            }

            return _lazyExportedTypes;
        }

        /// <summary>
        /// Builds an array of public type symbols defined in netmodules included in the compilation
        /// and type forwarders defined in this compilation or any included netmodule (in this order).
        /// </summary>
        private ImmutableArray<Cci.ExportedType> CalculateExportedTypes()
        {
            SourceAssemblySymbol sourceAssembly = SourceModule.ContainingSourceAssembly;
            var builder = ArrayBuilder<Cci.ExportedType>.GetInstance();

            if (!OutputKind.IsNetModule())
            {
                var modules = sourceAssembly.Modules;
                for (int i = 1; i < modules.Length; i++) //NOTE: skipping modules[0]
                {
                    GetExportedTypes(modules[i].GlobalNamespace, -1, builder);
                }
            }

            var seenTopLevelForwardedTypes = new HashSet<NamedTypeSymbol>();
            GetForwardedTypes(seenTopLevelForwardedTypes, sourceAssembly.GetSourceDecodedWellKnownAttributeData(), builder);

            if (!OutputKind.IsNetModule())
            {
                GetForwardedTypes(seenTopLevelForwardedTypes, sourceAssembly.GetNetModuleDecodedWellKnownAttributeData(), builder);
            }

            return builder.ToImmutableAndFree();
        }

        private void ReportExportedTypeNameCollisions(ImmutableArray<Cci.ExportedType> exportedTypes, DiagnosticBag diagnostics)
        {
            var sourceAssembly = SourceModule.ContainingSourceAssembly;
            var exportedNamesMap = new Dictionary<string, NamedTypeSymbol>(StringOrdinalComparer.Instance);

            foreach (var exportedType in exportedTypes)
            {
                var type = (NamedTypeSymbol)exportedType.Type;

                Debug.Assert(type.IsDefinition);

                if (!type.IsTopLevelType())
                {
                    continue;
                }

                string fullEmittedName = MetadataHelpers.BuildQualifiedName(
                    ((Cci.INamespaceTypeReference)type).NamespaceName,
                    Cci.MetadataWriter.GetMangledName(type));

                // First check against types declared in the primary module
                if (ContainsTopLevelType(fullEmittedName))
                {
                    if ((object)type.ContainingAssembly == sourceAssembly)
                    {
                        diagnostics.Add(ErrorCode.ERR_ExportedTypeConflictsWithDeclaration, NoLocation.Singleton, type, type.ContainingModule);
                    }
                    else
                    {
                        diagnostics.Add(ErrorCode.ERR_ForwardedTypeConflictsWithDeclaration, NoLocation.Singleton, type);
                    }

                    continue;
                }

                NamedTypeSymbol contender;

                // Now check against other exported types
                if (exportedNamesMap.TryGetValue(fullEmittedName, out contender))
                {
                    if ((object)type.ContainingAssembly == sourceAssembly)
                    {
                        // all exported types precede forwarded types, therefore contender cannot be a forwarded type.
                        Debug.Assert(contender.ContainingAssembly == sourceAssembly);

                        diagnostics.Add(ErrorCode.ERR_ExportedTypesConflict, NoLocation.Singleton, type, type.ContainingModule, contender, contender.ContainingModule);
                    }
                    else if ((object)contender.ContainingAssembly == sourceAssembly)
                    {
                        // Forwarded type conflicts with exported type
                        diagnostics.Add(ErrorCode.ERR_ForwardedTypeConflictsWithExportedType, NoLocation.Singleton, type, type.ContainingAssembly, contender, contender.ContainingModule);
                    }
                    else
                    {
                        // Forwarded type conflicts with another forwarded type
                        diagnostics.Add(ErrorCode.ERR_ForwardedTypesConflict, NoLocation.Singleton, type, type.ContainingAssembly, contender, contender.ContainingAssembly);
                    }

                    continue;
                }

                exportedNamesMap.Add(fullEmittedName, type);
            }
        }

        private static void GetForwardedTypes(
            HashSet<NamedTypeSymbol> seenTopLevelTypes,
            CommonAssemblyWellKnownAttributeData<NamedTypeSymbol> wellKnownAttributeData,
            ArrayBuilder<Cci.ExportedType> builder)
        {
            if (wellKnownAttributeData?.ForwardedTypes?.Count > 0)
            {
                // (type, index of the parent exported type in builder, or -1 if the type is a top-level type)
                var stack = ArrayBuilder<(NamedTypeSymbol type, int parentIndex)>.GetInstance();

                // Hashset enumeration is not guaranteed to be deterministic. Emitting in the order of fully qualified names.
                var orderedForwardedTypes = wellKnownAttributeData.ForwardedTypes.OrderBy(t => t.OriginalDefinition.ToDisplayString(SymbolDisplayFormat.QualifiedNameArityFormat));

                foreach (NamedTypeSymbol forwardedType in orderedForwardedTypes)
                {
                    NamedTypeSymbol originalDefinition = forwardedType.OriginalDefinition;
                    Debug.Assert((object)originalDefinition.ContainingType == null, "How did a nested type get forwarded?");

                    // Since we need to allow multiple constructions of the same generic type at the source
                    // level, we need to de-dup the original definitions before emitting.
                    if (!seenTopLevelTypes.Add(originalDefinition)) continue;

                    // Return all nested types.
                    // Note the order: depth first, children in reverse order (to match dev10, not a requirement).
                    Debug.Assert(stack.Count == 0);
                    stack.Push((originalDefinition, -1));

                    while (stack.Count > 0)
                    {
                        var (type, parentIndex) = stack.Pop();

                        // In general, we don't want private types to appear in the ExportedTypes table.
                        // BREAK: dev11 emits these types.  The problem was discovered in dev10, but failed
                        // to meet the bar Bug: Dev10/258038 and was left as-is.
                        if (type.DeclaredAccessibility == Accessibility.Private)
                        {
                            // NOTE: this will also exclude nested types of type
                            continue;
                        }

                        // NOTE: not bothering to put nested types in seenTypes - the top-level type is adequate protection.

                        int index = builder.Count;
                        builder.Add(new Cci.ExportedType(type, parentIndex, isForwarder: true));

                        // Iterate backwards so they get popped in forward order.
                        ImmutableArray<NamedTypeSymbol> nested = type.GetTypeMembers(); // Ordered.
                        for (int i = nested.Length - 1; i >= 0; i--)
                        {
                            stack.Push((nested[i], index));
                        }
                    }
                }

                stack.Free();
            }
        }

        internal IEnumerable<AssemblySymbol> GetReferencedAssembliesUsedSoFar()
        {
            foreach (AssemblySymbol a in SourceModule.GetReferencedAssemblySymbols())
            {
                if (!a.IsLinked && !a.IsMissing && AssemblyOrModuleSymbolToModuleRefMap.ContainsKey(a))
                {
                    yield return a;
                }
            }
        }

        private NamedTypeSymbol GetUntranslatedSpecialType(SpecialType specialType, SyntaxNode syntaxNodeOpt, DiagnosticBag diagnostics)
        {
            Debug.Assert(diagnostics != null);

            var typeSymbol = SourceModule.ContainingAssembly.GetSpecialType(specialType);

            DiagnosticInfo info = typeSymbol.GetUseSiteInfo().DiagnosticInfo;
            if (info != null)
            {
                Symbol.ReportUseSiteDiagnostic(info,
                                               diagnostics,
                                               syntaxNodeOpt != null ? syntaxNodeOpt.Location : NoLocation.Singleton);
            }

            return typeSymbol;
        }

        internal sealed override Cci.INamedTypeReference GetSpecialType(SpecialType specialType, SyntaxNode syntaxNodeOpt, DiagnosticBag diagnostics)
        {
            return Translate(GetUntranslatedSpecialType(specialType, syntaxNodeOpt, diagnostics),
                             diagnostics: diagnostics,
                             syntaxNodeOpt: syntaxNodeOpt,
                             needDeclaration: true);
        }

        public sealed override Cci.IMethodReference GetInitArrayHelper()
        {
            return (MethodSymbol)Compilation.GetWellKnownTypeMember(WellKnownMember.System_Runtime_CompilerServices_RuntimeHelpers__InitializeArrayArrayRuntimeFieldHandle);
        }

        public sealed override bool IsPlatformType(Cci.ITypeReference typeRef, Cci.PlatformType platformType)
        {
            var namedType = typeRef as NamedTypeSymbol;
            if ((object)namedType != null)
            {
                if (platformType == Cci.PlatformType.SystemType)
                {
                    return (object)namedType == (object)Compilation.GetWellKnownType(WellKnownType.System_Type);
                }

                return namedType.SpecialType == (SpecialType)platformType;
            }

            return false;
        }

        protected sealed override Cci.IAssemblyReference GetCorLibraryReferenceToEmit(CodeAnalysis.Emit.EmitContext context)
        {
            AssemblySymbol corLibrary = CorLibrary;

            if (!corLibrary.IsMissing &&
                !corLibrary.IsLinked &&
                !ReferenceEquals(corLibrary, SourceModule.ContainingAssembly))
            {
                return Translate(corLibrary, context.Diagnostics);
            }

            return null;
        }

        internal sealed override Cci.IAssemblyReference Translate(AssemblySymbol assembly, DiagnosticBag diagnostics)
        {
            if (ReferenceEquals(SourceModule.ContainingAssembly, assembly))
            {
                return (Cci.IAssemblyReference)this;
            }

            Cci.IModuleReference reference;

            if (AssemblyOrModuleSymbolToModuleRefMap.TryGetValue(assembly, out reference))
            {
                return (Cci.IAssemblyReference)reference;
            }

            AssemblyReference asmRef = new AssemblyReference(assembly);

            AssemblyReference cachedAsmRef = (AssemblyReference)AssemblyOrModuleSymbolToModuleRefMap.GetOrAdd(assembly, asmRef);

            if (cachedAsmRef == asmRef)
            {
                ValidateReferencedAssembly(assembly, cachedAsmRef, diagnostics);
            }

            // TryAdd because whatever is associated with assembly should be associated with Modules[0]
            AssemblyOrModuleSymbolToModuleRefMap.TryAdd(assembly.Modules[0], cachedAsmRef);

            return cachedAsmRef;
        }

        internal Cci.IModuleReference Translate(ModuleSymbol module, DiagnosticBag diagnostics)
        {
            if (ReferenceEquals(SourceModule, module))
            {
                return this;
            }

            if ((object)module == null)
            {
                return null;
            }

            Cci.IModuleReference moduleRef;

            if (AssemblyOrModuleSymbolToModuleRefMap.TryGetValue(module, out moduleRef))
            {
                return moduleRef;
            }

            moduleRef = TranslateModule(module, diagnostics);
            moduleRef = AssemblyOrModuleSymbolToModuleRefMap.GetOrAdd(module, moduleRef);

            return moduleRef;
        }

        protected virtual Cci.IModuleReference TranslateModule(ModuleSymbol module, DiagnosticBag diagnostics)
        {
            AssemblySymbol container = module.ContainingAssembly;

            if ((object)container != null && ReferenceEquals(container.Modules[0], module))
            {
                Cci.IModuleReference moduleRef = new AssemblyReference(container);
                Cci.IModuleReference cachedModuleRef = AssemblyOrModuleSymbolToModuleRefMap.GetOrAdd(container, moduleRef);

                if (cachedModuleRef == moduleRef)
                {
                    ValidateReferencedAssembly(container, (AssemblyReference)moduleRef, diagnostics);
                }
                else
                {
                    moduleRef = cachedModuleRef;
                }

                return moduleRef;
            }
            else
            {
                return new ModuleReference(this, module);
            }
        }

        internal Cci.INamedTypeReference Translate(
            NamedTypeSymbol namedTypeSymbol,
            SyntaxNode syntaxNodeOpt,
            DiagnosticBag diagnostics,
            bool fromImplements = false,
            bool needDeclaration = false)
        {
            Debug.Assert(namedTypeSymbol.IsDefinitionOrDistinct());
            Debug.Assert(diagnostics != null);

            // Anonymous type being translated
            if (namedTypeSymbol.IsAnonymousType)
            {
                Debug.Assert(!needDeclaration);
                namedTypeSymbol = AnonymousTypeManager.TranslateAnonymousTypeSymbol(namedTypeSymbol);
            }
            else if (namedTypeSymbol.IsTupleType)
            {
                CheckTupleUnderlyingType(namedTypeSymbol, syntaxNodeOpt, diagnostics);
            }

            // Substitute error types with a special singleton object.
            // Unreported bad types can come through NoPia embedding, for example.
            if (namedTypeSymbol.OriginalDefinition.Kind == SymbolKind.ErrorType)
            {
                ErrorTypeSymbol errorType = (ErrorTypeSymbol)namedTypeSymbol.OriginalDefinition;
                DiagnosticInfo diagInfo = errorType.GetUseSiteInfo().DiagnosticInfo ?? errorType.ErrorInfo;

                if (diagInfo == null && namedTypeSymbol.Kind == SymbolKind.ErrorType)
                {
                    errorType = (ErrorTypeSymbol)namedTypeSymbol;
                    diagInfo = errorType.GetUseSiteInfo().DiagnosticInfo ?? errorType.ErrorInfo;
                }

                // Try to decrease noise by not complaining about the same type over and over again.
                if (_reportedErrorTypesMap.Add(errorType))
                {
                    diagnostics.Add(new CSDiagnostic(diagInfo ?? new CSDiagnosticInfo(ErrorCode.ERR_BogusType, string.Empty), syntaxNodeOpt == null ? NoLocation.Singleton : syntaxNodeOpt.Location));
                }

                return CodeAnalysis.Emit.ErrorType.Singleton;
            }

            if (!namedTypeSymbol.IsDefinition)
            {
                // generic instantiation for sure
                Debug.Assert(!needDeclaration);

                if (namedTypeSymbol.IsUnboundGenericType)
                {
                    namedTypeSymbol = namedTypeSymbol.OriginalDefinition;
                }
                else
                {
                    return namedTypeSymbol;
                }
            }
            else if (!needDeclaration)
            {
                object reference;
                Cci.INamedTypeReference typeRef;

                NamedTypeSymbol container = namedTypeSymbol.ContainingType;

                if (namedTypeSymbol.Arity > 0)
                {
                    if (_genericInstanceMap.TryGetValue(namedTypeSymbol, out reference))
                    {
                        return (Cci.INamedTypeReference)reference;
                    }

                    if ((object)container != null)
                    {
                        if (IsGenericType(container))
                        {
                            // Container is a generic instance too.
                            typeRef = new SpecializedGenericNestedTypeInstanceReference(namedTypeSymbol);
                        }
                        else
                        {
                            typeRef = new GenericNestedTypeInstanceReference(namedTypeSymbol);
                        }
                    }
                    else
                    {
                        typeRef = new GenericNamespaceTypeInstanceReference(namedTypeSymbol);
                    }

                    typeRef = (Cci.INamedTypeReference)_genericInstanceMap.GetOrAdd(namedTypeSymbol, typeRef);

                    return typeRef;
                }
                else if (IsGenericType(container))
                {
                    Debug.Assert((object)container != null);

                    if (_genericInstanceMap.TryGetValue(namedTypeSymbol, out reference))
                    {
                        return (Cci.INamedTypeReference)reference;
                    }

                    typeRef = new SpecializedNestedTypeReference(namedTypeSymbol);
                    typeRef = (Cci.INamedTypeReference)_genericInstanceMap.GetOrAdd(namedTypeSymbol, typeRef);

                    return typeRef;
                }
                else if (namedTypeSymbol.NativeIntegerUnderlyingType is NamedTypeSymbol underlyingType)
                {
                    namedTypeSymbol = underlyingType;
                }
            }

            // NoPia: See if this is a type, which definition we should copy into our assembly.
            Debug.Assert(namedTypeSymbol.IsDefinition);

            if (_embeddedTypesManagerOpt != null)
            {
                return _embeddedTypesManagerOpt.EmbedTypeIfNeedTo(namedTypeSymbol, fromImplements, syntaxNodeOpt, diagnostics);
            }

            return namedTypeSymbol;
        }

        private void CheckTupleUnderlyingType(NamedTypeSymbol namedTypeSymbol, SyntaxNode syntaxNodeOpt, DiagnosticBag diagnostics)
        {
            // check that underlying type of a ValueTuple is indeed a value type (or error)
            // this should never happen, in theory,
            // but if it does happen we should make it a failure.
            // NOTE: declaredBase could be null for interfaces
            var declaredBase = namedTypeSymbol.BaseTypeNoUseSiteDiagnostics;
            if ((object)declaredBase != null && declaredBase.SpecialType == SpecialType.System_ValueType)
            {
                return;
            }

            // Try to decrease noise by not complaining about the same type over and over again.
            if (!_reportedErrorTypesMap.Add(namedTypeSymbol))
            {
                return;
            }

            var location = syntaxNodeOpt == null ? NoLocation.Singleton : syntaxNodeOpt.Location;
            if ((object)declaredBase != null)
            {
                var diagnosticInfo = declaredBase.GetUseSiteInfo().DiagnosticInfo;
                if (diagnosticInfo != null && diagnosticInfo.Severity == DiagnosticSeverity.Error)
                {
                    diagnostics.Add(diagnosticInfo, location);
                    return;
                }
            }

            diagnostics.Add(
                new CSDiagnostic(
                    new CSDiagnosticInfo(ErrorCode.ERR_PredefinedValueTupleTypeMustBeStruct, namedTypeSymbol.MetadataName),
                    location));
        }

        public static bool IsGenericType(NamedTypeSymbol toCheck)
        {
            while ((object)toCheck != null)
            {
                if (toCheck.Arity > 0)
                {
                    return true;
                }

                toCheck = toCheck.ContainingType;
            }

            return false;
        }

        internal static Cci.IGenericParameterReference Translate(TypeParameterSymbol param)
        {
            if (!param.IsDefinition)
                throw new InvalidOperationException(string.Format(CSharpResources.GenericParameterDefinition, param.Name));

            return param;
        }

        internal sealed override Cci.ITypeReference Translate(
            TypeSymbol typeSymbol,
            SyntaxNode syntaxNodeOpt,
            DiagnosticBag diagnostics)
        {
            Debug.Assert(diagnostics != null);

            switch (typeSymbol.Kind)
            {
                case SymbolKind.DynamicType:
                    return Translate((DynamicTypeSymbol)typeSymbol, syntaxNodeOpt, diagnostics);

                case SymbolKind.ArrayType:
                    return Translate((ArrayTypeSymbol)typeSymbol);

                case SymbolKind.ErrorType:
                case SymbolKind.NamedType:
                    return Translate((NamedTypeSymbol)typeSymbol, syntaxNodeOpt, diagnostics);

                case SymbolKind.PointerType:
                    return Translate((PointerTypeSymbol)typeSymbol);

                case SymbolKind.TypeParameter:
                    return Translate((TypeParameterSymbol)typeSymbol);
            }

            throw ExceptionUtilities.UnexpectedValue(typeSymbol.Kind);
        }

        internal Cci.IFieldReference Translate(
            FieldSymbol fieldSymbol,
            SyntaxNode syntaxNodeOpt,
            DiagnosticBag diagnostics,
            bool needDeclaration = false)
        {
            Debug.Assert(fieldSymbol.IsDefinitionOrDistinct());
            Debug.Assert(!fieldSymbol.IsVirtualTupleField, "virtual tuple fields should be rewritten to underlying by now");

            if (!fieldSymbol.IsDefinition)
            {
                Debug.Assert(!needDeclaration);

                return fieldSymbol;
            }
            else if (!needDeclaration && IsGenericType(fieldSymbol.ContainingType))
            {
                object reference;
                Cci.IFieldReference fieldRef;

                if (_genericInstanceMap.TryGetValue(fieldSymbol, out reference))
                {
                    return (Cci.IFieldReference)reference;
                }

                fieldRef = new SpecializedFieldReference(fieldSymbol);
                fieldRef = (Cci.IFieldReference)_genericInstanceMap.GetOrAdd(fieldSymbol, fieldRef);

                return fieldRef;
            }

            if (_embeddedTypesManagerOpt != null)
            {
                return _embeddedTypesManagerOpt.EmbedFieldIfNeedTo(fieldSymbol, syntaxNodeOpt, diagnostics);
            }

            return fieldSymbol;
        }

        public static Cci.TypeMemberVisibility MemberVisibility(Symbol symbol)
        {
            //
            // We need to relax visibility of members in interactive submissions since they might be emitted into multiple assemblies.
            // 
            // Top-level:
            //   private                       -> public
            //   protected                     -> public (compiles with a warning)
            //   public                         
            //   internal                      -> public
            // 
            // In a nested class:
            //   
            //   private                       
            //   protected                     
            //   public                         
            //   internal                      -> public
            //
            switch (symbol.DeclaredAccessibility)
            {
                case Accessibility.Public:
                    return Cci.TypeMemberVisibility.Public;

                case Accessibility.Private:
                    if (symbol.ContainingType?.TypeKind == TypeKind.Submission)
                    {
                        // top-level private member:
                        return Cci.TypeMemberVisibility.Public;
                    }
                    else
                    {
                        return Cci.TypeMemberVisibility.Private;
                    }

                case Accessibility.Internal:
                    if (symbol.ContainingAssembly.IsInteractive)
                    {
                        // top-level or nested internal member:
                        return Cci.TypeMemberVisibility.Public;
                    }
                    else
                    {
                        return Cci.TypeMemberVisibility.Assembly;
                    }

                case Accessibility.Protected:
                    if (symbol.ContainingType.TypeKind == TypeKind.Submission)
                    {
                        // top-level protected member:
                        return Cci.TypeMemberVisibility.Public;
                    }
                    else
                    {
                        return Cci.TypeMemberVisibility.Family;
                    }

                case Accessibility.ProtectedAndInternal:
                    Debug.Assert(symbol.ContainingType.TypeKind != TypeKind.Submission);
                    return Cci.TypeMemberVisibility.FamilyAndAssembly;

                case Accessibility.ProtectedOrInternal:
                    if (symbol.ContainingAssembly.IsInteractive)
                    {
                        // top-level or nested protected internal member:
                        return Cci.TypeMemberVisibility.Public;
                    }
                    else
                    {
                        return Cci.TypeMemberVisibility.FamilyOrAssembly;
                    }

                default:
                    throw ExceptionUtilities.UnexpectedValue(symbol.DeclaredAccessibility);
            }
        }

        internal sealed override Cci.IMethodReference Translate(MethodSymbol symbol, DiagnosticBag diagnostics, bool needDeclaration)
        {
            return Translate(symbol, null, diagnostics, null, needDeclaration);
        }

        internal Cci.IMethodReference Translate(
            MethodSymbol methodSymbol,
            SyntaxNode syntaxNodeOpt,
            DiagnosticBag diagnostics,
            BoundArgListOperator optArgList = null,
            bool needDeclaration = false)
        {
            Debug.Assert(!methodSymbol.IsDefaultValueTypeConstructor());
            Debug.Assert(optArgList == null || (methodSymbol.IsVararg && !needDeclaration));

            Cci.IMethodReference unexpandedMethodRef = Translate(methodSymbol, syntaxNodeOpt, diagnostics, needDeclaration);

            if (optArgList != null && optArgList.Arguments.Length > 0)
            {
                Cci.IParameterTypeInformation[] @params = new Cci.IParameterTypeInformation[optArgList.Arguments.Length];
                int ordinal = methodSymbol.ParameterCount;

                for (int i = 0; i < @params.Length; i++)
                {
                    @params[i] = new ArgListParameterTypeInformation(ordinal,
                                                                    !optArgList.ArgumentRefKindsOpt.IsDefaultOrEmpty && optArgList.ArgumentRefKindsOpt[i] != RefKind.None,
                                                                    Translate(optArgList.Arguments[i].Type, syntaxNodeOpt, diagnostics));
                    ordinal++;
                }

                return new ExpandedVarargsMethodReference(unexpandedMethodRef, @params.AsImmutableOrNull());
            }
            else
            {
                return unexpandedMethodRef;
            }
        }

        private Cci.IMethodReference Translate(
            MethodSymbol methodSymbol,
            SyntaxNode syntaxNodeOpt,
            DiagnosticBag diagnostics,
            bool needDeclaration)
        {
            object reference;
            Cci.IMethodReference methodRef;
            NamedTypeSymbol container = methodSymbol.ContainingType;

            // Method of anonymous type being translated
            if (container.IsAnonymousType)
            {
                Debug.Assert(!needDeclaration);
                methodSymbol = AnonymousTypeManager.TranslateAnonymousTypeMethodSymbol(methodSymbol);
            }

            Debug.Assert(methodSymbol.IsDefinitionOrDistinct());

            if (!methodSymbol.IsDefinition)
            {
                Debug.Assert(!needDeclaration);

                return methodSymbol;
            }
            else if (!needDeclaration)
            {
                bool methodIsGeneric = methodSymbol.IsGenericMethod;
                bool typeIsGeneric = IsGenericType(container);

                if (methodIsGeneric || typeIsGeneric)
                {
                    if (_genericInstanceMap.TryGetValue(methodSymbol, out reference))
                    {
                        return (Cci.IMethodReference)reference;
                    }

                    if (methodIsGeneric)
                    {
                        if (typeIsGeneric)
                        {
                            // Specialized and generic instance at the same time.
                            methodRef = new SpecializedGenericMethodInstanceReference(methodSymbol);
                        }
                        else
                        {
                            methodRef = new GenericMethodInstanceReference(methodSymbol);
                        }
                    }
                    else
                    {
                        Debug.Assert(typeIsGeneric);
                        methodRef = new SpecializedMethodReference(methodSymbol);
                    }

                    methodRef = (Cci.IMethodReference)_genericInstanceMap.GetOrAdd(methodSymbol, methodRef);

                    return methodRef;
                }
            }

            if (_embeddedTypesManagerOpt != null)
            {
                return _embeddedTypesManagerOpt.EmbedMethodIfNeedTo(methodSymbol, syntaxNodeOpt, diagnostics);
            }

            return methodSymbol;
        }

        internal Cci.IMethodReference TranslateOverriddenMethodReference(
            MethodSymbol methodSymbol,
            CSharpSyntaxNode syntaxNodeOpt,
            DiagnosticBag diagnostics)
        {
            Cci.IMethodReference methodRef;
            NamedTypeSymbol container = methodSymbol.ContainingType;

            if (IsGenericType(container))
            {
                if (methodSymbol.IsDefinition)
                {
                    object reference;

                    if (_genericInstanceMap.TryGetValue(methodSymbol, out reference))
                    {
                        methodRef = (Cci.IMethodReference)reference;
                    }
                    else
                    {
                        methodRef = new SpecializedMethodReference(methodSymbol);
                        methodRef = (Cci.IMethodReference)_genericInstanceMap.GetOrAdd(methodSymbol, methodRef);
                    }
                }
                else
                {
                    methodRef = new SpecializedMethodReference(methodSymbol);
                }
            }
            else
            {
                Debug.Assert(methodSymbol.IsDefinition);

                if (_embeddedTypesManagerOpt != null)
                {
                    methodRef = _embeddedTypesManagerOpt.EmbedMethodIfNeedTo(methodSymbol, syntaxNodeOpt, diagnostics);
                }
                else
                {
                    methodRef = methodSymbol;
                }
            }

            return methodRef;
        }

        internal ImmutableArray<Cci.IParameterTypeInformation> Translate(ImmutableArray<ParameterSymbol> @params)
        {
            Debug.Assert(@params.All(p => p.IsDefinitionOrDistinct()));

            bool mustBeTranslated = @params.Any() && MustBeWrapped(@params.First());
            Debug.Assert(@params.All(p => mustBeTranslated == MustBeWrapped(p)), "either all or no parameters need translating");

            if (!mustBeTranslated)
            {
                return StaticCast<Cci.IParameterTypeInformation>.From(@params);
            }

            return TranslateAll(@params);
        }

        private static bool MustBeWrapped(ParameterSymbol param)
        {
            // we represent parameters of generic methods as definitions
            // CCI wants them represented as IParameterTypeInformation
            // so we need to create a wrapper of parameters iff
            // 1) parameters are definitions and
            // 2) container is generic
            // NOTE: all parameters must always agree on whether they need wrapping
            if (param.IsDefinition)
            {
                var container = param.ContainingSymbol;
                if (ContainerIsGeneric(container))
                {
                    return true;
                }
            }

            return false;
        }

        private ImmutableArray<Cci.IParameterTypeInformation> TranslateAll(ImmutableArray<ParameterSymbol> @params)
        {
            var builder = ArrayBuilder<Cci.IParameterTypeInformation>.GetInstance();
            foreach (var param in @params)
            {
                builder.Add(CreateParameterTypeInformationWrapper(param));
            }
            return builder.ToImmutableAndFree();
        }

        private Cci.IParameterTypeInformation CreateParameterTypeInformationWrapper(ParameterSymbol param)
        {
            object reference;
            Cci.IParameterTypeInformation paramRef;

            if (_genericInstanceMap.TryGetValue(param, out reference))
            {
                return (Cci.IParameterTypeInformation)reference;
            }

            paramRef = new ParameterTypeInformation(param);
            paramRef = (Cci.IParameterTypeInformation)_genericInstanceMap.GetOrAdd(param, paramRef);

            return paramRef;
        }

        private static bool ContainerIsGeneric(Symbol container)
        {
            return container.Kind == SymbolKind.Method && ((MethodSymbol)container).IsGenericMethod ||
                IsGenericType(container.ContainingType);
        }

        internal Cci.ITypeReference Translate(
            DynamicTypeSymbol symbol,
            SyntaxNode syntaxNodeOpt,
            DiagnosticBag diagnostics)
        {
            // Translate the dynamic type to System.Object special type to avoid duplicate entries in TypeRef table. 
            // We don't need to recursively replace the dynamic type with Object since the DynamicTypeSymbol adapter 
            // masquerades the TypeRef as System.Object when used to encode signatures.
            return GetSpecialType(SpecialType.System_Object, syntaxNodeOpt, diagnostics);
        }

        internal static Cci.IArrayTypeReference Translate(ArrayTypeSymbol symbol)
        {
            return symbol;
        }

        internal static Cci.IPointerTypeReference Translate(PointerTypeSymbol symbol)
        {
            return symbol;
        }

        /// <summary>
        /// Set the underlying implementation type for a given fixed-size buffer field.
        /// </summary>
        public NamedTypeSymbol SetFixedImplementationType(SourceMemberFieldSymbol field)
        {
            if (_fixedImplementationTypes == null)
            {
                Interlocked.CompareExchange(ref _fixedImplementationTypes, new Dictionary<FieldSymbol, NamedTypeSymbol>(), null);
            }

            lock (_fixedImplementationTypes)
            {
                NamedTypeSymbol result;
                if (_fixedImplementationTypes.TryGetValue(field, out result))
                {
                    return result;
                }

                result = new FixedFieldImplementationType(field);
                _fixedImplementationTypes.Add(field, result);
                AddSynthesizedDefinition(result.ContainingType, result);
                return result;
            }
        }

        internal NamedTypeSymbol GetFixedImplementationType(FieldSymbol field)
        {
            // Note that this method is called only after ALL fixed buffer types have been placed in the map.
            // At that point the map is all filled in and will not change further.  Therefore it is safe to
            // pull values from the map without locking.
            NamedTypeSymbol result;
            var found = _fixedImplementationTypes.TryGetValue(field, out result);
            Debug.Assert(found);
            return result;
        }

        protected override Cci.IMethodDefinition CreatePrivateImplementationDetailsStaticConstructor(PrivateImplementationDetails details, SyntaxNode syntaxOpt, DiagnosticBag diagnostics)
        {
            return new SynthesizedPrivateImplementationDetailsStaticConstructor(SourceModule, details, GetUntranslatedSpecialType(SpecialType.System_Void, syntaxOpt, diagnostics));
        }

        internal abstract SynthesizedAttributeData SynthesizeEmbeddedAttribute();

        internal SynthesizedAttributeData SynthesizeIsReadOnlyAttribute(Symbol symbol)
        {
            if ((object)Compilation.SourceModule != symbol.ContainingModule)
            {
                // For symbols that are not defined in the same compilation (like NoPia), don't synthesize this attribute.
                return null;
            }

            return TrySynthesizeIsReadOnlyAttribute();
        }

        internal SynthesizedAttributeData SynthesizeIsUnmanagedAttribute(Symbol symbol)
        {
            if ((object)Compilation.SourceModule != symbol.ContainingModule)
            {
                // For symbols that are not defined in the same compilation (like NoPia), don't synthesize this attribute.
                return null;
            }

            return TrySynthesizeIsUnmanagedAttribute();
        }

        internal SynthesizedAttributeData SynthesizeIsByRefLikeAttribute(Symbol symbol)
        {
            if ((object)Compilation.SourceModule != symbol.ContainingModule)
            {
                // For symbols that are not defined in the same compilation (like NoPia), don't synthesize this attribute.
                return null;
            }

            return TrySynthesizeIsByRefLikeAttribute();
        }

        /// <summary>
        /// Given a type <paramref name="type"/>, which is either a nullable reference type OR 
        /// is a constructed type with a nullable reference type present in its type argument tree,
        /// returns a synthesized NullableAttribute with encoded nullable transforms array.
        /// </summary>
        internal SynthesizedAttributeData SynthesizeNullableAttributeIfNecessary(Symbol symbol, byte? nullableContextValue, TypeWithAnnotations type)
        {
            if ((object)Compilation.SourceModule != symbol.ContainingModule)
            {
                // For symbols that are not defined in the same compilation (like NoPia), don't synthesize this attribute.
                return null;
            }

            var flagsBuilder = ArrayBuilder<byte>.GetInstance();
            type.AddNullableTransforms(flagsBuilder);

            SynthesizedAttributeData attribute;
            if (!flagsBuilder.Any())
            {
                attribute = null;
            }
            else
            {
                Debug.Assert(flagsBuilder.All(f => f <= 2));
                byte? commonValue = MostCommonNullableValueBuilder.GetCommonValue(flagsBuilder);
                if (commonValue != null)
                {
                    attribute = SynthesizeNullableAttributeIfNecessary(nullableContextValue, commonValue.GetValueOrDefault());
                }
                else
                {
                    NamedTypeSymbol byteType = Compilation.GetSpecialType(SpecialType.System_Byte);
                    var byteArrayType = ArrayTypeSymbol.CreateSZArray(byteType.ContainingAssembly, TypeWithAnnotations.Create(byteType));
                    var value = flagsBuilder.SelectAsArray((flag, byteType) => new TypedConstant(byteType, TypedConstantKind.Primitive, flag), byteType);
                    attribute = SynthesizeNullableAttribute(
                        WellKnownMember.System_Runtime_CompilerServices_NullableAttribute__ctorTransformFlags,
                        ImmutableArray.Create(new TypedConstant(byteArrayType, value)));
                }
            }

            flagsBuilder.Free();
            return attribute;
        }

        internal SynthesizedAttributeData SynthesizeNullableAttributeIfNecessary(byte? nullableContextValue, byte nullableValue)
        {
            if (nullableValue == nullableContextValue ||
                (nullableContextValue == null && nullableValue == 0))
            {
                return null;
            }

            NamedTypeSymbol byteType = Compilation.GetSpecialType(SpecialType.System_Byte);
            return SynthesizeNullableAttribute(
                WellKnownMember.System_Runtime_CompilerServices_NullableAttribute__ctorByte,
                ImmutableArray.Create(new TypedConstant(byteType, TypedConstantKind.Primitive, nullableValue)));
        }

        internal virtual SynthesizedAttributeData SynthesizeNullableAttribute(WellKnownMember member, ImmutableArray<TypedConstant> arguments)
        {
            // For modules, this attribute should be present. Only assemblies generate and embed this type.
            // https://github.com/dotnet/roslyn/issues/30062 Should not be optional.
            return Compilation.TrySynthesizeAttribute(member, arguments, isOptionalUse: true);
        }

        internal SynthesizedAttributeData SynthesizeNullableContextAttribute(Symbol symbol, byte value)
        {
            var module = Compilation.SourceModule;
            if ((object)module != symbol && (object)module != symbol.ContainingModule)
            {
                // For symbols that are not defined in the same compilation (like NoPia), don't synthesize this attribute.
                return null;
            }

            return SynthesizeNullableContextAttribute(
                ImmutableArray.Create(new TypedConstant(Compilation.GetSpecialType(SpecialType.System_Byte), TypedConstantKind.Primitive, value)));
        }

        internal virtual SynthesizedAttributeData SynthesizeNullableContextAttribute(ImmutableArray<TypedConstant> arguments)
        {
            // For modules, this attribute should be present. Only assemblies generate and embed this type.
            // https://github.com/dotnet/roslyn/issues/30062 Should not be optional.
            return Compilation.TrySynthesizeAttribute(WellKnownMember.System_Runtime_CompilerServices_NullableContextAttribute__ctor, arguments, isOptionalUse: true);
        }

        internal SynthesizedAttributeData SynthesizeNativeIntegerAttribute(Symbol symbol, TypeSymbol type)
        {
            Debug.Assert((object)type != null);
            Debug.Assert(type.ContainsNativeInteger());

            if ((object)Compilation.SourceModule != symbol.ContainingModule)
            {
                // For symbols that are not defined in the same compilation (like NoPia), don't synthesize this attribute.
                return null;
            }

            if (type.IsNativeIntegerType)
            {
                return SynthesizeNativeIntegerAttribute(WellKnownMember.System_Runtime_CompilerServices_NativeIntegerAttribute__ctor, ImmutableArray<TypedConstant>.Empty);
            }
            else
            {
                NamedTypeSymbol booleanType = Compilation.GetSpecialType(SpecialType.System_Boolean);
                Debug.Assert((object)booleanType != null);
                var transformFlags = CSharpCompilation.NativeIntegerTransformsEncoder.Encode(type, booleanType);
                var boolArray = ArrayTypeSymbol.CreateSZArray(booleanType.ContainingAssembly, TypeWithAnnotations.Create(booleanType));
                var arguments = ImmutableArray.Create(new TypedConstant(boolArray, transformFlags));
                return SynthesizeNativeIntegerAttribute(WellKnownMember.System_Runtime_CompilerServices_NativeIntegerAttribute__ctorTransformFlags, arguments);
            }
        }

        internal virtual SynthesizedAttributeData SynthesizeNativeIntegerAttribute(WellKnownMember member, ImmutableArray<TypedConstant> arguments)
        {
            // For modules, this attribute should be present. Only assemblies generate and embed this type.
            // https://github.com/dotnet/roslyn/issues/30062 Should not be optional.
            return Compilation.TrySynthesizeAttribute(member, arguments, isOptionalUse: true);
        }

        internal bool ShouldEmitNullablePublicOnlyAttribute()
        {
            // No need to look at this.GetNeedsGeneratedAttributes() since those bits are
            // only set for members generated by the rewriter which are not public.
            return Compilation.GetUsesNullableAttributes() && Compilation.EmitNullablePublicOnly;
        }

        internal virtual SynthesizedAttributeData SynthesizeNullablePublicOnlyAttribute(ImmutableArray<TypedConstant> arguments)
        {
            // For modules, this attribute should be present. Only assemblies generate and embed this type.
            return Compilation.TrySynthesizeAttribute(WellKnownMember.System_Runtime_CompilerServices_NullablePublicOnlyAttribute__ctor, arguments);
        }

        protected virtual SynthesizedAttributeData TrySynthesizeIsReadOnlyAttribute()
        {
            // For modules, this attribute should be present. Only assemblies generate and embed this type.
            return Compilation.TrySynthesizeAttribute(WellKnownMember.System_Runtime_CompilerServices_IsReadOnlyAttribute__ctor);
        }

        protected virtual SynthesizedAttributeData TrySynthesizeIsUnmanagedAttribute()
        {
            // For modules, this attribute should be present. Only assemblies generate and embed this type.
            return Compilation.TrySynthesizeAttribute(WellKnownMember.System_Runtime_CompilerServices_IsUnmanagedAttribute__ctor);
        }

        protected virtual SynthesizedAttributeData TrySynthesizeIsByRefLikeAttribute()
        {
            // For modules, this attribute should be present. Only assemblies generate and embed this type.
            return Compilation.TrySynthesizeAttribute(WellKnownMember.System_Runtime_CompilerServices_IsByRefLikeAttribute__ctor);
        }

        private void EnsureEmbeddableAttributeExists(EmbeddableAttributes attribute)
        {
            Debug.Assert(!_needsGeneratedAttributes_IsFrozen);

            if ((GetNeedsGeneratedAttributesInternal() & attribute) != 0)
            {
                return;
            }

            // Don't report any errors. They should be reported during binding.
            if (Compilation.CheckIfAttributeShouldBeEmbedded(attribute, diagnosticsOpt: null, locationOpt: null))
            {
                SetNeedsGeneratedAttributes(attribute);
            }
        }

        internal void EnsureIsReadOnlyAttributeExists()
        {
            EnsureEmbeddableAttributeExists(EmbeddableAttributes.IsReadOnlyAttribute);
        }

        internal void EnsureIsUnmanagedAttributeExists()
        {
            EnsureEmbeddableAttributeExists(EmbeddableAttributes.IsUnmanagedAttribute);
        }

        internal void EnsureNullableAttributeExists()
        {
            EnsureEmbeddableAttributeExists(EmbeddableAttributes.NullableAttribute);
        }

<<<<<<< HEAD
        public sealed override ImmutableArray<NamedTypeSymbol> GetEmbeddedTypes(DiagnosticBag diagnostics)
        {
            return GetEmbeddedTypes(new BindingDiagnosticBag(diagnostics));
        }

        internal virtual ImmutableArray<NamedTypeSymbol> GetEmbeddedTypes(BindingDiagnosticBag diagnostics)
        {
            return base.GetEmbeddedTypes(diagnostics.DiagnosticBag);
=======
        internal void EnsureNativeIntegerAttributeExists()
        {
            EnsureEmbeddableAttributeExists(EmbeddableAttributes.NativeIntegerAttribute);
>>>>>>> 37429b83
        }
    }
}<|MERGE_RESOLUTION|>--- conflicted
+++ resolved
@@ -1594,7 +1594,11 @@
             EnsureEmbeddableAttributeExists(EmbeddableAttributes.NullableAttribute);
         }
 
-<<<<<<< HEAD
+        internal void EnsureNativeIntegerAttributeExists()
+        {
+            EnsureEmbeddableAttributeExists(EmbeddableAttributes.NativeIntegerAttribute);
+        }
+
         public sealed override ImmutableArray<NamedTypeSymbol> GetEmbeddedTypes(DiagnosticBag diagnostics)
         {
             return GetEmbeddedTypes(new BindingDiagnosticBag(diagnostics));
@@ -1603,11 +1607,6 @@
         internal virtual ImmutableArray<NamedTypeSymbol> GetEmbeddedTypes(BindingDiagnosticBag diagnostics)
         {
             return base.GetEmbeddedTypes(diagnostics.DiagnosticBag);
-=======
-        internal void EnsureNativeIntegerAttributeExists()
-        {
-            EnsureEmbeddableAttributeExists(EmbeddableAttributes.NativeIntegerAttribute);
->>>>>>> 37429b83
         }
     }
 }