﻿// Copyright (c) Microsoft.  All Rights Reserved.  Licensed under the Apache License, Version 2.0.  See License.txt in the project root for license information.

using System;
using System.Collections.Generic;
using System.Collections.Immutable;
using System.Diagnostics;
using System.Reflection.Metadata;
using System.Runtime.InteropServices;
using Microsoft.Cci;
using Microsoft.CodeAnalysis.CSharp.Emit;
using Microsoft.CodeAnalysis.CSharp.Symbols.Metadata.PE;
using Microsoft.CodeAnalysis.Emit;
using Roslyn.Utilities;

namespace Microsoft.CodeAnalysis.CSharp.Symbols
{
    internal partial class NamedTypeSymbol :
        Cci.ITypeReference,
        Cci.ITypeDefinition,
        Cci.INamedTypeReference,
        Cci.INamedTypeDefinition,
        Cci.INamespaceTypeReference,
        Cci.INamespaceTypeDefinition,
        Cci.INestedTypeReference,
        Cci.INestedTypeDefinition,
        Cci.IGenericTypeInstanceReference,
        Cci.ISpecializedNestedTypeReference
    {
        bool Cci.ITypeReference.IsEnum
        {
            get { return this.TypeKind == TypeKind.Enum; }
        }

        bool Cci.ITypeReference.IsValueType
        {
            get { return this.IsValueType; }
        }

        Cci.ITypeDefinition Cci.ITypeReference.GetResolvedType(EmitContext context)
        {
            PEModuleBuilder moduleBeingBuilt = (PEModuleBuilder)context.Module;

            return AsTypeDefinitionImpl(moduleBeingBuilt);
        }

        Cci.PrimitiveTypeCode Cci.ITypeReference.TypeCode
        {
            get
            {
                Debug.Assert(this.IsDefinitionOrDistinct());

                if (this.IsDefinition)
                {
                    return this.PrimitiveTypeCode;
                }

                return Cci.PrimitiveTypeCode.NotPrimitive;
            }
        }

        TypeDefinitionHandle Cci.ITypeReference.TypeDef
        {
            get
            {
                PENamedTypeSymbol peNamedType = this as PENamedTypeSymbol;
                if ((object)peNamedType != null)
                {
                    return peNamedType.Handle;
                }

                return default(TypeDefinitionHandle);
            }
        }

        Cci.IGenericMethodParameterReference Cci.ITypeReference.AsGenericMethodParameterReference
        {
            get { return null; }
        }

        Cci.IGenericTypeInstanceReference Cci.ITypeReference.AsGenericTypeInstanceReference
        {
            get
            {
                Debug.Assert(this.IsDefinitionOrDistinct());

                if (!this.IsDefinition &&
                    this.Arity > 0)
                {
                    return this;
                }

                return null;
            }
        }

        Cci.IGenericTypeParameterReference Cci.ITypeReference.AsGenericTypeParameterReference
        {
            get { return null; }
        }

        Cci.INamespaceTypeReference Cci.ITypeReference.AsNamespaceTypeReference
        {
            get
            {
                Debug.Assert(this.IsDefinitionOrDistinct());

                if (this.IsDefinition &&
                    (object)this.ContainingType == null)
                {
                    return this;
                }

                return null;
            }
        }

        Cci.INamespaceTypeDefinition Cci.ITypeReference.AsNamespaceTypeDefinition(EmitContext context)
        {
            PEModuleBuilder moduleBeingBuilt = (PEModuleBuilder)context.Module;

            Debug.Assert(this.IsDefinitionOrDistinct());

            if ((object)this.ContainingType == null &&
                this.IsDefinition &&
                this.ContainingModule == moduleBeingBuilt.SourceModule)
            {
                return this;
            }

            return null;
        }


        Cci.INestedTypeReference Cci.ITypeReference.AsNestedTypeReference
        {
            get
            {
                if ((object)this.ContainingType != null)
                {
                    return this;
                }

                return null;
            }
        }

        Cci.INestedTypeDefinition Cci.ITypeReference.AsNestedTypeDefinition(EmitContext context)
        {
            PEModuleBuilder moduleBeingBuilt = (PEModuleBuilder)context.Module;

            return AsNestedTypeDefinitionImpl(moduleBeingBuilt);
        }

        private Cci.INestedTypeDefinition AsNestedTypeDefinitionImpl(PEModuleBuilder moduleBeingBuilt)
        {
            Debug.Assert(this.IsDefinitionOrDistinct());

            if ((object)this.ContainingType != null &&
                this.IsDefinition &&
                this.ContainingModule == moduleBeingBuilt.SourceModule)
            {
                return this;
            }

            return null;
        }

        Cci.ISpecializedNestedTypeReference Cci.ITypeReference.AsSpecializedNestedTypeReference
        {
            get
            {
                Debug.Assert(this.IsDefinitionOrDistinct());

                if (!this.IsDefinition &&
                    (this.Arity == 0 || PEModuleBuilder.IsGenericType(this.ContainingType)))
                {
                    Debug.Assert((object)this.ContainingType != null &&
                            PEModuleBuilder.IsGenericType(this.ContainingType));
                    return this;
                }

                return null;
            }
        }

        Cci.ITypeDefinition Cci.ITypeReference.AsTypeDefinition(EmitContext context)
        {
            PEModuleBuilder moduleBeingBuilt = (PEModuleBuilder)context.Module;

            return AsTypeDefinitionImpl(moduleBeingBuilt);
        }

        private Cci.ITypeDefinition AsTypeDefinitionImpl(PEModuleBuilder moduleBeingBuilt)
        {
            Debug.Assert(this.IsDefinitionOrDistinct());

            if (this.IsDefinition && // can't be generic instantiation
                this.ContainingModule == moduleBeingBuilt.SourceModule) // must be declared in the module we are building
            {
                return this;
            }

            return null;
        }

        void Cci.IReference.Dispatch(Cci.MetadataVisitor visitor)
        {
            throw ExceptionUtilities.Unreachable;
            //We've not yet discovered a scenario in which we need this.
            //If you're hitting this exception. Uncomment the code below
            //and add a unit test.
#if false
            Module moduleBeingBuilt = (Module)visitor.Context;

            Debug.Assert(this.IsDefinitionOrDistinct());

            if (!this.IsDefinition)
            {
                if (this.Arity > 0)
                {
                    Debug.Assert(((ITypeReference)this).AsGenericTypeInstanceReference != null);
                    visitor.Visit((IGenericTypeInstanceReference)this);
                }
                else
                {
                    Debug.Assert(((ITypeReference)this).AsSpecializedNestedTypeReference != null);
                    visitor.Visit((ISpecializedNestedTypeReference)this);
                }
            }
            else
            {
                bool asDefinition = (this.ContainingModule == moduleBeingBuilt.SourceModule);

                if (this.ContainingType == null)
                {
                    if (asDefinition)
                    {
                        Debug.Assert(((ITypeReference)this).AsNamespaceTypeDefinition(moduleBeingBuilt) != null);
                        visitor.Visit((INamespaceTypeDefinition)this);
                    }
                    else
                    {
                        Debug.Assert(((ITypeReference)this).AsNamespaceTypeReference != null);
                        visitor.Visit((INamespaceTypeReference)this);
                    }
                }
                else
                {
                    if (asDefinition)
                    {
                        Debug.Assert(((ITypeReference)this).AsNestedTypeDefinition(moduleBeingBuilt) != null);
                        visitor.Visit((INestedTypeDefinition)this);
                    }
                    else
                    {
                        Debug.Assert(((ITypeReference)this).AsNestedTypeReference != null);
                        visitor.Visit((INestedTypeReference)this);
                    }
                }
            }
#endif
        }

        Cci.IDefinition Cci.IReference.AsDefinition(EmitContext context)
        {
            PEModuleBuilder moduleBeingBuilt = (PEModuleBuilder)context.Module;

            return AsTypeDefinitionImpl(moduleBeingBuilt);
        }

        Cci.ITypeReference Cci.ITypeDefinition.GetBaseClass(EmitContext context)
        {
            PEModuleBuilder moduleBeingBuilt = (PEModuleBuilder)context.Module;

            Debug.Assert(((Cci.ITypeReference)this).AsTypeDefinition(context) != null);
            NamedTypeSymbol baseType = this.BaseTypeNoUseSiteDiagnostics;

            if (this.IsScriptClass)
            {
                // although submission and scripts semantically doesn't have a base we need to emit one into metadata:
                Debug.Assert((object)baseType == null);
                baseType = this.ContainingAssembly.GetSpecialType(Microsoft.CodeAnalysis.SpecialType.System_Object);
            }

            return ((object)baseType != null) ? moduleBeingBuilt.Translate(baseType,
                                                                   syntaxNodeOpt: (CSharpSyntaxNode)context.SyntaxNodeOpt,
                                                                   diagnostics: context.Diagnostics) : null;
        }

        IEnumerable<Cci.IEventDefinition> Cci.ITypeDefinition.Events
        {
            get
            {
                CheckDefinitionInvariant();
                return GetEventsToEmit();
            }
        }

        internal virtual IEnumerable<EventSymbol> GetEventsToEmit()
        {
            CheckDefinitionInvariant();

            foreach (var m in this.GetMembers())
            {
                if (m.Kind == SymbolKind.Event)
                {
                    yield return (EventSymbol)m;
                }
            }
        }

        IEnumerable<Cci.MethodImplementation> Cci.ITypeDefinition.GetExplicitImplementationOverrides(EmitContext context)
        {
            CheckDefinitionInvariant();

            if (this.IsInterface)
            {
                yield break;
            }

            PEModuleBuilder moduleBeingBuilt = (PEModuleBuilder)context.Module;

            foreach (var member in this.GetMembers())
            {
                if (member.Kind == SymbolKind.Method)
                {
                    var method = (MethodSymbol)member;
                    Debug.Assert((object)method.PartialDefinitionPart == null); // must be definition

                    var explicitImplementations = method.ExplicitInterfaceImplementations;
                    if (explicitImplementations.Length != 0)
                    {
                        foreach (var implemented in method.ExplicitInterfaceImplementations)
                        {
                            yield return new Microsoft.Cci.MethodImplementation(method, moduleBeingBuilt.TranslateOverriddenMethodReference(implemented, (CSharpSyntaxNode)context.SyntaxNodeOpt, context.Diagnostics));
                        }
                    }

                    if (method.RequiresExplicitOverride())
                    {
                        // If C# and the runtime don't agree on the overridden method, then 
                        // we will mark the method as newslot (see MethodSymbolAdapter) and
                        // specify the override explicitly.
                        // This mostly affects accessors - C# ignores method interactions
                        // between accessors and non-accessors, whereas the runtime does not.
                        yield return new Microsoft.Cci.MethodImplementation(method, moduleBeingBuilt.TranslateOverriddenMethodReference(method.OverriddenMethod, (CSharpSyntaxNode)context.SyntaxNodeOpt, context.Diagnostics));
                    }
                    else if (method.MethodKind == MethodKind.Destructor && this.SpecialType != SpecialType.System_Object)
                    {
                        // New in Roslyn: all destructors explicitly override (or are) System.Object.Finalize so that
                        // they are guaranteed to be runtime finalizers.  As a result, it is no longer possible to create
                        // a destructor that will never be invoked by the runtime.
                        // NOTE: If System.Object doesn't contain a destructor, you're on your own - this destructor may
                        // or not be called by the runtime.
                        TypeSymbol objectType = this.DeclaringCompilation.GetSpecialType(CodeAnalysis.SpecialType.System_Object);
                        foreach (Symbol objectMember in objectType.GetMembers(WellKnownMemberNames.DestructorName))
                        {
                            MethodSymbol objectMethod = objectMember as MethodSymbol;
                            if ((object)objectMethod != null && objectMethod.MethodKind == MethodKind.Destructor)
                            {
                                yield return new Microsoft.Cci.MethodImplementation(method, moduleBeingBuilt.TranslateOverriddenMethodReference(objectMethod, (CSharpSyntaxNode)context.SyntaxNodeOpt, context.Diagnostics));
                            }
                        }
                    }
                }
            }

            var syntheticMethods = moduleBeingBuilt.GetSynthesizedMethods(this);
            if (syntheticMethods != null)
            {
                foreach (var m in syntheticMethods)
                {
                    var method = m as MethodSymbol;
                    if ((object)method != null)
                    {
                        foreach (var implemented in method.ExplicitInterfaceImplementations)
                        {
                            Debug.Assert((object)method.PartialDefinitionPart == null); // must be definition
                            yield return new Microsoft.Cci.MethodImplementation(method, moduleBeingBuilt.TranslateOverriddenMethodReference(implemented, (CSharpSyntaxNode)context.SyntaxNodeOpt, context.Diagnostics));
                        }

                        Debug.Assert(!method.RequiresExplicitOverride());
                    }
                }
            }
        }

        IEnumerable<Cci.IFieldDefinition> Cci.ITypeDefinition.GetFields(EmitContext context)
        {
            CheckDefinitionInvariant();

            foreach (var f in GetFieldsToEmit())
            {
                yield return f;
            }

            IEnumerable<Cci.IFieldDefinition> generated = ((PEModuleBuilder)context.Module).GetSynthesizedFields(this);

            if (generated != null)
            {
                foreach (var f in generated)
                {
                    yield return f;
                }
            }
        }

        internal abstract IEnumerable<FieldSymbol> GetFieldsToEmit();

        IEnumerable<Cci.IGenericTypeParameter> Cci.ITypeDefinition.GenericParameters
        {
            get
            {
                CheckDefinitionInvariant();

                foreach (var t in this.TypeParameters)
                {
                    yield return t;
                }
            }
        }

        ushort Cci.ITypeDefinition.GenericParameterCount
        {
            get
            {
                CheckDefinitionInvariant();

                return GenericParameterCountImpl;
            }
        }

        private ushort GenericParameterCountImpl
        {
            get { return (ushort)this.Arity; }
        }

        IEnumerable<Cci.TypeReferenceWithAttributes> Cci.ITypeDefinition.Interfaces(EmitContext context)
        {
            Debug.Assert(((Cci.ITypeReference)this).AsTypeDefinition(context) != null);

            PEModuleBuilder moduleBeingBuilt = (PEModuleBuilder)context.Module;

            foreach (NamedTypeSymbol @interface in this.GetInterfacesToEmit())
            {
                var typeRef = moduleBeingBuilt.Translate(
                    @interface,
                    syntaxNodeOpt: (CSharpSyntaxNode)context.SyntaxNodeOpt,
                    diagnostics: context.Diagnostics,
                    fromImplements: true);

                yield return @interface.GetTypeRefWithAttributes(this.DeclaringCompilation,
                                                                 typeRef);
            }
        }

        /// <summary>
        /// Gets the set of interfaces to emit on this type. This set can be different from the set returned by Interfaces property.
        /// </summary>
        internal abstract ImmutableArray<NamedTypeSymbol> GetInterfacesToEmit();

        protected ImmutableArray<NamedTypeSymbol> CalculateInterfacesToEmit()
        {
            Debug.Assert(this.IsDefinition);
            Debug.Assert(this.ContainingModule is SourceModuleSymbol);

            ArrayBuilder<NamedTypeSymbol> builder = ArrayBuilder<NamedTypeSymbol>.GetInstance();
            HashSet<NamedTypeSymbol> seen = null;
            InterfacesVisit(this, builder, ref seen);
            return builder.ToImmutableAndFree();
        }

        /// <summary>
        /// Add the type to the builder and then recurse on its interfaces.
        /// </summary>
        /// <remarks>
        /// Pre-order depth-first search.
        /// </remarks>
        private static void InterfacesVisit(NamedTypeSymbol namedType, ArrayBuilder<NamedTypeSymbol> builder, ref HashSet<NamedTypeSymbol> seen)
        {
            // It's not clear how important the order of these interfaces is, but Dev10
            // maintains pre-order depth-first/declaration order, so we probably should as well.
            // That's why we're not using InterfacesAndTheirBaseInterfaces - it's an unordered set.
            foreach (NamedTypeSymbol @interface in namedType.InterfacesNoUseSiteDiagnostics())
            {
                if (seen == null)
                {
                    // Don't allocate until we see at least one interface.
                    seen = new HashSet<NamedTypeSymbol>();
                }
                if (seen.Add(@interface))
                {
                    builder.Add(@interface);
                    InterfacesVisit(@interface, builder, ref seen);
                }
            }
        }

        bool Cci.ITypeDefinition.IsAbstract
        {
            get
            {
                CheckDefinitionInvariant();
                return IsMetadataAbstract;
            }
        }

        internal virtual bool IsMetadataAbstract
        {
            get
            {
                CheckDefinitionInvariant();
                return this.IsAbstract || this.IsStatic;
            }
        }

        bool Cci.ITypeDefinition.IsBeforeFieldInit
        {
            get
            {
                CheckDefinitionInvariant();

                switch (this.TypeKind)
                {
                    case TypeKind.Enum:
                    case TypeKind.Delegate:
                    //C# interfaces don't have fields so the flag doesn't really matter, but Dev10 omits it
                    case TypeKind.Interface:
                        return false;
                }

                //apply the beforefieldinit attribute unless there is an explicitly specified static constructor
                foreach (var member in GetMembers(WellKnownMemberNames.StaticConstructorName))
                {
                    if (!member.IsImplicitlyDeclared)
                    {
                        return false;
                    }
                }

                return true;
            }
        }

        bool Cci.ITypeDefinition.IsComObject
        {
            get
            {
                CheckDefinitionInvariant();
                return this.IsComImport;
            }
        }

        bool Cci.ITypeDefinition.IsGeneric
        {
            get
            {
                CheckDefinitionInvariant();
                return this.Arity != 0;
            }
        }

        bool Cci.ITypeDefinition.IsInterface
        {
            get
            {
                CheckDefinitionInvariant();
                return this.IsInterface;
            }
        }

        bool Cci.ITypeDefinition.IsRuntimeSpecial
        {
            get
            {
                CheckDefinitionInvariant();
                return false;
            }
        }

        bool Cci.ITypeDefinition.IsSerializable
        {
            get
            {
                CheckDefinitionInvariant();
                return this.IsSerializable;
            }
        }

        bool Cci.ITypeDefinition.IsSpecialName
        {
            get
            {
                CheckDefinitionInvariant();
                return this.HasSpecialName;
            }
        }

        bool Cci.ITypeDefinition.IsWindowsRuntimeImport
        {
            get
            {
                CheckDefinitionInvariant();
                return this.IsWindowsRuntimeImport;
            }
        }

        bool Cci.ITypeDefinition.IsSealed
        {
            get
            {
                CheckDefinitionInvariant();
                return this.IsMetadataSealed;
            }
        }

        internal virtual bool IsMetadataSealed
        {
            get
            {
                CheckDefinitionInvariant();
                return this.IsSealed || this.IsStatic;
            }
        }

        IEnumerable<Cci.IMethodDefinition> Cci.ITypeDefinition.GetMethods(EmitContext context)
        {
            CheckDefinitionInvariant();

            foreach (var method in this.GetMethodsToEmit())
            {
                Debug.Assert((object)method != null);
                yield return method;
            }

            IEnumerable<Cci.IMethodDefinition> generated = ((PEModuleBuilder)context.Module).GetSynthesizedMethods(this);

            if (generated != null)
            {
                foreach (var m in generated)
                {
                    yield return m;
                }
            }
        }

        /// <summary>
        /// To represent a gap in interface's v-table null value should be returned in the appropriate position,
        /// unless the gap has a symbol (happens if it is declared in source, for example).
        /// </summary>
        internal virtual IEnumerable<MethodSymbol> GetMethodsToEmit()
        {
            CheckDefinitionInvariant();

            foreach (var m in this.GetMembers())
            {
                if (m.Kind == SymbolKind.Method)
                {
                    var method = (MethodSymbol)m;

                    if (method.IsPartialDefinition())
                    {
                        // Don't emit partial methods without an implementation part.
                        if ((object)method.PartialImplementationPart == null)
                        {
                            continue;
                        }
                    }
                    // Don't emit the default value type constructor - the runtime handles that
                    else if (method.IsDefaultValueTypeConstructor())
                    {
                        continue;
                    }

                    yield return method;
                }
            }
        }

        IEnumerable<Cci.INestedTypeDefinition> Cci.ITypeDefinition.GetNestedTypes(EmitContext context)
        {
            CheckDefinitionInvariant();

            foreach (NamedTypeSymbol type in this.GetTypeMembers()) // Ordered.
            {
                yield return type;
            }

            IEnumerable<Cci.INestedTypeDefinition> generated = ((PEModuleBuilder)context.Module).GetSynthesizedTypes(this);

            if (generated != null)
            {
                foreach (var t in generated)
                {
                    yield return t;
                }
            }
        }

        IEnumerable<Cci.IPropertyDefinition> Cci.ITypeDefinition.GetProperties(EmitContext context)
        {
            CheckDefinitionInvariant();

            foreach (var property in this.GetPropertiesToEmit())
            {
                Debug.Assert((object)property != null);
                yield return property;
            }

            IEnumerable<Cci.IPropertyDefinition> generated = ((PEModuleBuilder)context.Module).GetSynthesizedProperties(this);

            if (generated != null)
            {
                foreach (var m in generated)
                {
                    yield return m;
                }
            }
        }

        internal virtual IEnumerable<PropertySymbol> GetPropertiesToEmit()
        {
            CheckDefinitionInvariant();

            foreach (var m in this.GetMembers())
            {
                if (m.Kind == SymbolKind.Property)
                {
                    yield return (PropertySymbol)m;
                }
            }
        }

        bool Cci.ITypeDefinition.HasDeclarativeSecurity
        {
            get
            {
                CheckDefinitionInvariant();
                return this.HasDeclarativeSecurity;
            }
        }

        IEnumerable<Cci.SecurityAttribute> Cci.ITypeDefinition.SecurityAttributes
        {
            get
            {
                CheckDefinitionInvariant();
                return this.GetSecurityInformation() ?? SpecializedCollections.EmptyEnumerable<Cci.SecurityAttribute>();
            }
        }

        ushort Cci.ITypeDefinition.Alignment
        {
            get
            {
                CheckDefinitionInvariant();
                var layout = this.Layout;
                return (ushort)layout.Alignment;
            }
        }

        LayoutKind Cci.ITypeDefinition.Layout
        {
            get
            {
                CheckDefinitionInvariant();
                return this.Layout.Kind;
            }
        }

        uint Cci.ITypeDefinition.SizeOf
        {
            get
            {
                CheckDefinitionInvariant();
                return (uint)this.Layout.Size;
            }
        }

        CharSet Cci.ITypeDefinition.StringFormat
        {
            get
            {
                CheckDefinitionInvariant();
                return this.MarshallingCharSet;
            }
        }

        ushort Cci.INamedTypeReference.GenericParameterCount
        {
            get { return GenericParameterCountImpl; }
        }

        bool Cci.INamedTypeReference.MangleName
        {
            get
            {
                return MangleName;
            }
        }

        string Cci.INamedEntity.Name
        {
            get
            {
                string unsuffixedName = this.Name;

                // CLR generally allows names with dots, however some APIs like IMetaDataImport
                // can only return full type names combined with namespaces. 
                // see: http://msdn.microsoft.com/en-us/library/ms230143.aspx (IMetaDataImport::GetTypeDefProps)
                // When working with such APIs, names with dots become ambiguous since metadata 
                // consumer cannot figure where namespace ends and actual type name starts.
                // Therefore it is a good practice to avoid type names with dots.
                // Exception: The EE copies type names from metadata, which may contain dots already.
                Debug.Assert(this.IsErrorType() ||
                    !unsuffixedName.Contains(".") ||
                    this.OriginalDefinition is PENamedTypeSymbol, "type name contains dots: " + unsuffixedName);

                return unsuffixedName;
            }
        }

        Cci.IUnitReference Cci.INamespaceTypeReference.GetUnit(EmitContext context)
        {
            PEModuleBuilder moduleBeingBuilt = (PEModuleBuilder)context.Module;

            Debug.Assert(((Cci.ITypeReference)this).AsNamespaceTypeReference != null);
            return moduleBeingBuilt.Translate(this.ContainingModule, context.Diagnostics);
        }

        string Cci.INamespaceTypeReference.NamespaceName
        {
            get
            {
                // INamespaceTypeReference is a type contained in a namespace
                // if this method is called for a nested type, we are in big trouble.
                Debug.Assert(((Cci.ITypeReference)this).AsNamespaceTypeReference != null);

                return this.ContainingNamespace.QualifiedName;
           }
        }

        bool Cci.INamespaceTypeDefinition.IsPublic
        {
            get
            {
                Debug.Assert((object)this.ContainingType == null && this.ContainingModule is SourceModuleSymbol);

                return PEModuleBuilder.MemberVisibility(this) == Cci.TypeMemberVisibility.Public;
            }
        }

        Cci.ITypeReference Cci.ITypeMemberReference.GetContainingType(EmitContext context)
        {
            PEModuleBuilder moduleBeingBuilt = (PEModuleBuilder)context.Module;

            Debug.Assert(((Cci.ITypeReference)this).AsNestedTypeReference != null);

            Debug.Assert(this.IsDefinitionOrDistinct());

            if (!this.IsDefinition)
            {
                return moduleBeingBuilt.Translate(this.ContainingType,
                                                  syntaxNodeOpt: (CSharpSyntaxNode)context.SyntaxNodeOpt,
                                                  diagnostics: context.Diagnostics);
            }

            return this.ContainingType;
        }

        Cci.ITypeDefinition Cci.ITypeDefinitionMember.ContainingTypeDefinition
        {
            get
            {
                Debug.Assert((object)this.ContainingType != null);
                CheckDefinitionInvariant();

                return this.ContainingType;
            }
        }

        Cci.TypeMemberVisibility Cci.ITypeDefinitionMember.Visibility
        {
            get
            {
                Debug.Assert((object)this.ContainingType != null);
                CheckDefinitionInvariant();

                return PEModuleBuilder.MemberVisibility(this);
            }
        }

        ImmutableArray<Cci.ITypeReference> Cci.IGenericTypeInstanceReference.GetGenericArguments(EmitContext context)
        {
            PEModuleBuilder moduleBeingBuilt = (PEModuleBuilder)context.Module;
            var builder = ArrayBuilder<Microsoft.Cci.ITypeReference>.GetInstance();
            Debug.Assert(((Cci.ITypeReference)this).AsGenericTypeInstanceReference != null);

<<<<<<< HEAD
=======
            bool hasModifiers = this.HasTypeArgumentsCustomModifiers;
>>>>>>> 2355a7be
            var arguments = this.TypeArgumentsNoUseSiteDiagnostics;

            for (int i = 0; i < arguments.Length; i++)
            {
                var arg = moduleBeingBuilt.Translate(arguments[i].TypeSymbol, syntaxNodeOpt: (CSharpSyntaxNode)context.SyntaxNodeOpt, diagnostics: context.Diagnostics);

<<<<<<< HEAD
                if (!arguments[i].CustomModifiers.IsDefaultOrEmpty)
                {
                    arg = new Cci.ModifiedTypeReference(arg, arguments[i].CustomModifiers.As<Cci.ICustomModifier>());
=======
                if (hasModifiers)
                {
                    var modifiers = this.GetTypeArgumentCustomModifiers(i);

                    if (!modifiers.IsDefaultOrEmpty)
                    {
                        arg = new Cci.ModifiedTypeReference(arg, modifiers.As<Cci.ICustomModifier>());
                    }
>>>>>>> 2355a7be
                }

                builder.Add(arg);
            }

            return builder.ToImmutableAndFree();
        }

        Cci.INamedTypeReference Cci.IGenericTypeInstanceReference.GetGenericType(EmitContext context)
        {
            Debug.Assert(((Cci.ITypeReference)this).AsGenericTypeInstanceReference != null);
            return GenericTypeImpl(context);
        }

        private Cci.INamedTypeReference GenericTypeImpl(EmitContext context)
        {
            PEModuleBuilder moduleBeingBuilt = (PEModuleBuilder)context.Module;
            return moduleBeingBuilt.Translate(this.OriginalDefinition, syntaxNodeOpt: (CSharpSyntaxNode)context.SyntaxNodeOpt, 
                                              diagnostics: context.Diagnostics, needDeclaration:true); 
        }

        Cci.INestedTypeReference Cci.ISpecializedNestedTypeReference.GetUnspecializedVersion(EmitContext context)
        {
            Debug.Assert(((Cci.ITypeReference)this).AsSpecializedNestedTypeReference != null);
            var result = GenericTypeImpl(context).AsNestedTypeReference;

            Debug.Assert(result != null);
            return result;
        }
    }
}<|MERGE_RESOLUTION|>--- conflicted
+++ resolved
@@ -896,21 +896,13 @@
             var builder = ArrayBuilder<Microsoft.Cci.ITypeReference>.GetInstance();
             Debug.Assert(((Cci.ITypeReference)this).AsGenericTypeInstanceReference != null);
 
-<<<<<<< HEAD
-=======
             bool hasModifiers = this.HasTypeArgumentsCustomModifiers;
->>>>>>> 2355a7be
             var arguments = this.TypeArgumentsNoUseSiteDiagnostics;
 
             for (int i = 0; i < arguments.Length; i++)
             {
                 var arg = moduleBeingBuilt.Translate(arguments[i].TypeSymbol, syntaxNodeOpt: (CSharpSyntaxNode)context.SyntaxNodeOpt, diagnostics: context.Diagnostics);
 
-<<<<<<< HEAD
-                if (!arguments[i].CustomModifiers.IsDefaultOrEmpty)
-                {
-                    arg = new Cci.ModifiedTypeReference(arg, arguments[i].CustomModifiers.As<Cci.ICustomModifier>());
-=======
                 if (hasModifiers)
                 {
                     var modifiers = this.GetTypeArgumentCustomModifiers(i);
@@ -919,7 +911,6 @@
                     {
                         arg = new Cci.ModifiedTypeReference(arg, modifiers.As<Cci.ICustomModifier>());
                     }
->>>>>>> 2355a7be
                 }
 
                 builder.Add(arg);
