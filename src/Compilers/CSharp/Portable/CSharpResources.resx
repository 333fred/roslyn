--- conflicted
+++ resolved
@@ -7133,15 +7133,13 @@
   <data name="ERR_MisplacedUnchecked" xml:space="preserve">
     <value>Unexpected keyword 'unchecked'</value>
   </data>
-<<<<<<< HEAD
+  <data name="ERR_ImplicitImplementationOfInaccessibleInterfaceMember" xml:space="preserve">
+    <value>'{0}' does not implement interface member '{1}'. '{2}' cannot implicitly implement an inaccessible member.</value>
+  </data>
+  <data name="ERR_ScriptsAndSubmissionsCannotHaveRequiredMembers" xml:space="preserve">
+    <value>Required members are not allowed on the top level of a script or submission.</value>
+  </data>
   <data name="IDS_FeatureFileTypes" xml:space="preserve">
     <value>file types</value>
-=======
-  <data name="ERR_ImplicitImplementationOfInaccessibleInterfaceMember" xml:space="preserve">
-    <value>'{0}' does not implement interface member '{1}'. '{2}' cannot implicitly implement an inaccessible member.</value>
-  </data>
-  <data name="ERR_ScriptsAndSubmissionsCannotHaveRequiredMembers" xml:space="preserve">
-    <value>Required members are not allowed on the top level of a script or submission.</value>
->>>>>>> 4518b408
   </data>
 </root>