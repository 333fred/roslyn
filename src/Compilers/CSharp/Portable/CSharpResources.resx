--- conflicted
+++ resolved
@@ -6983,7 +6983,6 @@
   <data name="WRN_LowerCaseTypeName_Title" xml:space="preserve">
     <value>The type name only contains lower-cased ascii characters. Such names may become reserved for the language.</value>
   </data>
-<<<<<<< HEAD
   <data name="ERR_RequiredNameDisallowed" xml:space="preserve">
     <value>Types and aliases cannot be named 'required'.</value>
   </data>
@@ -7004,9 +7003,8 @@
   </data>
   <data name="ERR_RequiredMemberMustBeSettable" xml:space="preserve">
     <value>Required member '{0}' must be settable.</value>
-=======
+  </data>
   <data name="ERR_LineContainsDifferentWhitespace" xml:space="preserve">
     <value>Line contains different whitespace than the closing line of the raw string literal: '{0}' versus '{1}'</value>
->>>>>>> 07c890cb
   </data>
 </root>