--- conflicted
+++ resolved
@@ -3018,7 +3018,6 @@
         }
     }
 
-<<<<<<< HEAD
     partial class BoundThrowExpression
     {
         public override void Accept(OperationVisitor visitor)
@@ -3035,13 +3034,13 @@
 
         // TODO: implement IOperation for pattern-matching constructs (https://github.com/dotnet/roslyn/issues/8699)
         protected override OperationKind ExpressionKind => OperationKind.None;
-=======
+    }
+
     internal partial class BoundDeclarationPattern
     {
         public BoundDeclarationPattern(SyntaxNode syntax, LocalSymbol localSymbol, BoundTypeExpression declaredType, bool isVar, bool hasErrors = false)
             : this(syntax, localSymbol, new BoundLocal(syntax, localSymbol, null, declaredType.Type), declaredType, isVar, hasErrors)
         {
         }
->>>>>>> 4de75902
     }
 }