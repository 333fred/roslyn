﻿// Copyright (c) Microsoft.  All Rights Reserved.  Licensed under the Apache License, Version 2.0.  See License.txt in the project root for license information.

using System.Collections.Generic;
using System.Collections.Immutable;
using System.Diagnostics;
using System.Linq;
using Microsoft.CodeAnalysis.CodeGen;
using Microsoft.CodeAnalysis.CSharp.Emit;
using Microsoft.CodeAnalysis.CSharp.Symbols;
using Microsoft.CodeAnalysis.CSharp.Syntax;
using Microsoft.CodeAnalysis.PooledObjects;
using Microsoft.CodeAnalysis.RuntimeMembers;
using Roslyn.Utilities;

namespace Microsoft.CodeAnalysis.CSharp
{
    internal sealed partial class LocalRewriter : BoundTreeRewriterWithStackGuard
    {
        private readonly CSharpCompilation _compilation;
        private readonly SyntheticBoundNodeFactory _factory;
        private readonly SynthesizedSubmissionFields _previousSubmissionFields;
        private readonly bool _allowOmissionOfConditionalCalls;
        private readonly LoweredDynamicOperationFactory _dynamicFactory;
        private bool _sawLambdas;
        private bool _sawLocalFunctions;
        private bool _inExpressionLambda;

        private bool _sawAwait;
        private bool _sawAwaitInExceptionHandler;
        private readonly DiagnosticBag _diagnostics;
        private readonly Instrumenter _instrumenter;
        private readonly BoundStatement _rootStatement;

        private Dictionary<BoundValuePlaceholderBase, BoundExpression> _placeholderReplacementMapDoNotUseDirectly;

        private LocalRewriter(
            CSharpCompilation compilation,
            MethodSymbol containingMethod,
            int containingMethodOrdinal,
            BoundStatement rootStatement,
            NamedTypeSymbol containingType,
            SyntheticBoundNodeFactory factory,
            SynthesizedSubmissionFields previousSubmissionFields,
            bool allowOmissionOfConditionalCalls,
            DiagnosticBag diagnostics,
            Instrumenter instrumenter)
        {
            _compilation = compilation;
            _factory = factory;
            _factory.CurrentMethod = containingMethod;
            Debug.Assert(factory.CurrentType == (containingType ?? containingMethod.ContainingType));
            _dynamicFactory = new LoweredDynamicOperationFactory(factory, containingMethodOrdinal);
            _previousSubmissionFields = previousSubmissionFields;
            _allowOmissionOfConditionalCalls = allowOmissionOfConditionalCalls;
            _diagnostics = diagnostics;

            Debug.Assert(instrumenter != null);
            _instrumenter = instrumenter;
            _rootStatement = rootStatement;
        }

        /// <summary>
        /// Lower a block of code by performing local rewritings.
        /// </summary>
        public static BoundStatement Rewrite(
            CSharpCompilation compilation,
            MethodSymbol method,
            int methodOrdinal,
            NamedTypeSymbol containingType,
            BoundStatement statement,
            TypeCompilationState compilationState,
            SynthesizedSubmissionFields previousSubmissionFields,
            bool allowOmissionOfConditionalCalls,
            bool instrumentForDynamicAnalysis,
            ref ImmutableArray<SourceSpan> dynamicAnalysisSpans,
            DebugDocumentProvider debugDocumentProvider,
            DiagnosticBag diagnostics,
            out bool sawLambdas,
            out bool sawLocalFunctions,
            out bool sawAwaitInExceptionHandler)
        {
            Debug.Assert(statement != null);
            Debug.Assert(compilationState != null);

            try
            {
                var factory = new SyntheticBoundNodeFactory(method, statement.Syntax, compilationState, diagnostics);
                DynamicAnalysisInjector dynamicInstrumenter = instrumentForDynamicAnalysis ? DynamicAnalysisInjector.TryCreate(method, statement, factory, diagnostics, debugDocumentProvider, Instrumenter.NoOp) : null;

                // We don’t want IL to differ based upon whether we write the PDB to a file/stream or not.
                // Presence of sequence points in the tree affects final IL, therefore, we always generate them.
                var localRewriter = new LocalRewriter(compilation, method, methodOrdinal, statement, containingType, factory, previousSubmissionFields, allowOmissionOfConditionalCalls, diagnostics,
                                                      dynamicInstrumenter != null ? new DebugInfoInjector(dynamicInstrumenter) : DebugInfoInjector.Singleton);

                var loweredStatement = (BoundStatement)localRewriter.Visit(statement);
                sawLambdas = localRewriter._sawLambdas;
                sawLocalFunctions = localRewriter._sawLocalFunctions;
                sawAwaitInExceptionHandler = localRewriter._sawAwaitInExceptionHandler;
                if (dynamicInstrumenter != null)
                {
                    dynamicAnalysisSpans = dynamicInstrumenter.DynamicAnalysisSpans;
                }

                return loweredStatement;
            }
            catch (SyntheticBoundNodeFactory.MissingPredefinedMember ex)
            {
                diagnostics.Add(ex.Diagnostic);
                sawLambdas = sawLocalFunctions = sawAwaitInExceptionHandler = false;
                return new BoundBadStatement(statement.Syntax, ImmutableArray.Create<BoundNode>(statement), hasErrors: true);
            }
        }

        private bool Instrument
        {
            get
            {
                return !_inExpressionLambda;
            }
        }

        private PEModuleBuilder EmitModule
        {
            get { return _factory.CompilationState.ModuleBuilderOpt; }
        }

        public override BoundNode Visit(BoundNode node)
        {
            if (node == null)
            {
                return node;
            }
            Debug.Assert(!node.HasErrors, "nodes with errors should not be lowered");

            BoundExpression expr = node as BoundExpression;
            if (expr != null)
            {
                return VisitExpressionImpl(expr);
            }

            return node.Accept(this);
        }

        private BoundExpression VisitExpression(BoundExpression node)
        {
            if (node == null)
            {
                return node;
            }
            Debug.Assert(!node.HasErrors, "nodes with errors should not be lowered");

            return VisitExpressionImpl(node);
        }

        private BoundStatement VisitStatement(BoundStatement node)
        {
            if (node == null)
            {
                return node;
            }
            Debug.Assert(!node.HasErrors, "nodes with errors should not be lowered");

            return (BoundStatement)node.Accept(this);
        }

        private BoundExpression VisitExpressionImpl(BoundExpression node)
        {
            ConstantValue constantValue = node.ConstantValue;
            if (constantValue != null)
            {
                TypeSymbol type = node.Type;
                if (type?.IsNullableType() != true)
                {
                    return MakeLiteral(node.Syntax, constantValue, type);
                }
            }

            var visited = VisitExpressionWithStackGuard(node);

            // If you *really* need to change the type, consider using an indirect method
            // like compound assignment does (extra flag only passed when it is an expression
            // statement means that this constraint is not violated).
            // Dynamic type will be erased in emit phase. It is considered equivalent to Object in lowered bound trees.
            // Unused deconstructions are lowered to produce a return value that isn't a tuple type.
            Debug.Assert(visited == null || visited.HasErrors || ReferenceEquals(visited.Type, node.Type) ||
                    visited.Type.Equals(node.Type, TypeCompareKind.IgnoreDynamicAndTupleNames) ||
                    IsUnusedDeconstruction(node));

            return visited;
        }

        private static bool IsUnusedDeconstruction(BoundExpression node)
        {
            return node.Kind == BoundKind.DeconstructionAssignmentOperator && !((BoundDeconstructionAssignmentOperator)node).IsUsed;
        }

        public override BoundNode VisitLambda(BoundLambda node)
        {
            _sawLambdas = true;
            CheckRefReadOnlySymbols(node.Symbol);
            CheckNullableSymbols(node.Symbol);

            var oldContainingSymbol = _factory.CurrentMethod;
            try
            {
                _factory.CurrentMethod = node.Symbol;
                return base.VisitLambda(node);
            }
            finally
            {
                _factory.CurrentMethod = oldContainingSymbol;
            }
        }

        public override BoundNode VisitLocalFunctionStatement(BoundLocalFunctionStatement node)
        {
            _sawLocalFunctions = true;
            CheckRefReadOnlySymbols(node.Symbol);
            CheckNullableSymbols(node.Symbol);

            var oldContainingSymbol = _factory.CurrentMethod;
            try
            {
                _factory.CurrentMethod = node.Symbol;
                return base.VisitLocalFunctionStatement(node);
            }
            finally
            {
                _factory.CurrentMethod = oldContainingSymbol;
            }
        }

        public override BoundNode VisitDeconstructValuePlaceholder(BoundDeconstructValuePlaceholder node)
        {
            return PlaceholderReplacement(node);
        }

        /// <summary>
        /// Returns substitution currently used by the rewriter for a placeholder node.
        /// Each occurrence of the placeholder node is replaced with the node returned.
        /// Throws if there is no substitution.
        /// </summary>
        private BoundExpression PlaceholderReplacement(BoundValuePlaceholderBase placeholder)
        {
            var value = _placeholderReplacementMapDoNotUseDirectly[placeholder];
            AssertPlaceholderReplacement(placeholder, value);
            return value;
        }

        [Conditional("DEBUG")]
        private static void AssertPlaceholderReplacement(BoundValuePlaceholderBase placeholder, BoundExpression value)
        {
            Debug.Assert(value.Type.Equals(placeholder.Type, TypeCompareKind.AllIgnoreOptions));
        }

        /// <summary>
        /// Sets substitution used by the rewriter for a placeholder node.
        /// Each occurrence of the placeholder node is replaced with the node returned.
        /// Throws if there is already a substitution.
        /// </summary>
        private void AddPlaceholderReplacement(BoundValuePlaceholderBase placeholder, BoundExpression value)
        {
            AssertPlaceholderReplacement(placeholder, value);

            if ((object)_placeholderReplacementMapDoNotUseDirectly == null)
            {
                _placeholderReplacementMapDoNotUseDirectly = new Dictionary<BoundValuePlaceholderBase, BoundExpression>();
            }

            _placeholderReplacementMapDoNotUseDirectly.Add(placeholder, value);
        }

        /// <summary>
        /// Removes substitution currently used by the rewriter for a placeholder node.
        /// Asserts if there isn't already a substitution.
        /// </summary>
        private void RemovePlaceholderReplacement(BoundValuePlaceholderBase placeholder)
        {
            Debug.Assert((object)placeholder != null);
            bool removed = _placeholderReplacementMapDoNotUseDirectly.Remove(placeholder);

            Debug.Assert(removed);
        }

        public override sealed BoundNode VisitOutDeconstructVarPendingInference(OutDeconstructVarPendingInference node)
        {
            // OutDeconstructVarPendingInference nodes are only used within initial binding, but don't survive past that stage
            throw ExceptionUtilities.Unreachable;
        }

        public override BoundNode VisitDeconstructionVariablePendingInference(DeconstructionVariablePendingInference node)
        {
            // DeconstructionVariablePendingInference nodes are only used within initial binding, but don't survive past that stage
            throw ExceptionUtilities.Unreachable;
        }

        public override BoundNode VisitBadExpression(BoundBadExpression node)
        {
            // Cannot recurse into BadExpression children since the BadExpression
            // may represent being unable to use the child as an lvalue or rvalue.
            return node;
        }

        private static BoundExpression BadExpression(BoundExpression node)
        {
            return BadExpression(node.Syntax, node.Type, ImmutableArray.Create(node));
        }

        private static BoundExpression BadExpression(SyntaxNode syntax, TypeSymbol resultType, BoundExpression child)
        {
            return BadExpression(syntax, resultType, ImmutableArray.Create(child));
        }

        private static BoundExpression BadExpression(SyntaxNode syntax, TypeSymbol resultType, BoundExpression child1, BoundExpression child2)
        {
            return BadExpression(syntax, resultType, ImmutableArray.Create(child1, child2));
        }

        private static BoundExpression BadExpression(SyntaxNode syntax, TypeSymbol resultType, ImmutableArray<BoundExpression> children)
        {
            return new BoundBadExpression(syntax, LookupResultKind.NotReferencable, ImmutableArray<Symbol>.Empty, children, resultType);
        }

        private bool TryGetWellKnownTypeMember<TSymbol>(SyntaxNode syntax, WellKnownMember member, out TSymbol symbol, bool isOptional = false) where TSymbol : Symbol
        {
            symbol = (TSymbol)Binder.GetWellKnownTypeMember(_compilation, member, _diagnostics, syntax: syntax, isOptional: isOptional);
            return ((object)symbol != null);
        }

        /// <summary>
        /// This function provides a false sense of security, it is likely going to surprise you when the requested member is missing.
        /// Recommendation: Do not use, use <see cref="TryGetSpecialTypeMethod(SyntaxNode, SpecialMember, out MethodSymbol)"/> instead! 
        /// If used, a unit-test with a missing member is absolutely a must have.
        /// </summary>
        private MethodSymbol UnsafeGetSpecialTypeMethod(SyntaxNode syntax, SpecialMember specialMember)
        {
            return UnsafeGetSpecialTypeMethod(syntax, specialMember, _compilation, _diagnostics);
        }

        /// <summary>
        /// This function provides a false sense of security, it is likely going to surprise you when the requested member is missing.
        /// Recommendation: Do not use, use <see cref="TryGetSpecialTypeMethod(SyntaxNode, SpecialMember, CSharpCompilation, DiagnosticBag, out MethodSymbol)"/> instead! 
        /// If used, a unit-test with a missing member is absolutely a must have.
        /// </summary>
        private static MethodSymbol UnsafeGetSpecialTypeMethod(SyntaxNode syntax, SpecialMember specialMember, CSharpCompilation compilation, DiagnosticBag diagnostics)
        {
            MethodSymbol method;
            if (TryGetSpecialTypeMethod(syntax, specialMember, compilation, diagnostics, out method))
            {
                return method;
            }
            else
            {
                MemberDescriptor descriptor = SpecialMembers.GetDescriptor(specialMember);
                SpecialType type = (SpecialType)descriptor.DeclaringTypeId;
                TypeSymbol container = compilation.Assembly.GetSpecialType(type);
                TypeSymbol returnType = new ExtendedErrorTypeSymbol(compilation: compilation, name: descriptor.Name, errorInfo: null, arity: descriptor.Arity);
                return new ErrorMethodSymbol(container, returnType, "Missing");
            }
        }

        private bool TryGetSpecialTypeMethod(SyntaxNode syntax, SpecialMember specialMember, out MethodSymbol method)
        {
            return TryGetSpecialTypeMethod(syntax, specialMember, _compilation, _diagnostics, out method);
        }

        private static bool TryGetSpecialTypeMethod(SyntaxNode syntax, SpecialMember specialMember, CSharpCompilation compilation, DiagnosticBag diagnostics, out MethodSymbol method)
        {
            return Binder.TryGetSpecialTypeMember(compilation, specialMember, syntax, diagnostics, out method);
        }

        public override BoundNode VisitTypeOfOperator(BoundTypeOfOperator node)
        {
            Debug.Assert((object)node.GetTypeFromHandle == null);

            var sourceType = (BoundTypeExpression)this.Visit(node.SourceType);
            var type = this.VisitType(node.Type);

            // Emit needs this helper
            MethodSymbol getTypeFromHandle;
            if (!TryGetWellKnownTypeMember(node.Syntax, WellKnownMember.System_Type__GetTypeFromHandle, out getTypeFromHandle))
            {
                return new BoundTypeOfOperator(node.Syntax, sourceType, null, type, hasErrors: true);
            }

            return node.Update(sourceType, getTypeFromHandle, type);
        }

        public override BoundNode VisitRefTypeOperator(BoundRefTypeOperator node)
        {
            Debug.Assert((object)node.GetTypeFromHandle == null);

            var operand = (BoundExpression)this.Visit(node.Operand);
            var type = this.VisitType(node.Type);

            // Emit needs this helper
            MethodSymbol getTypeFromHandle;
            if (!TryGetWellKnownTypeMember(node.Syntax, WellKnownMember.System_Type__GetTypeFromHandle, out getTypeFromHandle))
            {
                return new BoundRefTypeOperator(node.Syntax, operand, null, type, hasErrors: true);
            }

            return node.Update(operand, getTypeFromHandle, type);
        }

        public override BoundNode VisitTypeOrInstanceInitializers(BoundTypeOrInstanceInitializers node)
        {
            ImmutableArray<BoundStatement> originalStatements = node.Statements;
            ArrayBuilder<BoundStatement> statements = ArrayBuilder<BoundStatement>.GetInstance(node.Statements.Length);
            foreach (var initializer in originalStatements)
            {
                if (IsFieldOrPropertyInitializer(initializer))
                {
                    statements.Add(RewriteExpressionStatement((BoundExpressionStatement)initializer, suppressInstrumentation: true));
                }
                else
                {
                    statements.Add(VisitStatement(initializer));
                }
            }

            int optimizedInitializers = 0;
            bool optimize = _compilation.Options.OptimizationLevel == OptimizationLevel.Release;

            for (int i = 0; i < statements.Count; i++)
            {
                if (statements[i] == null || (optimize && IsFieldOrPropertyInitializer(originalStatements[i]) && ShouldOptimizeOutInitializer(statements[i])))
                {
                    optimizedInitializers++;
                    if (!_factory.CurrentMethod.IsStatic)
                    {
                        // NOTE: Dev11 removes static initializers if ONLY all of them are optimized out
                        statements[i] = null;
                    }
                }
            }

            ImmutableArray<BoundStatement> rewrittenStatements;

            if (optimizedInitializers == statements.Count)
            {
                // all are optimized away
                rewrittenStatements = ImmutableArray<BoundStatement>.Empty;
                statements.Free();
            }
            else
            {
                // instrument remaining statements 
                int remaining = 0;
                for (int i = 0; i < statements.Count; i++)
                {
                    BoundStatement rewritten = statements[i];

                    if (rewritten != null)
                    {
                        if (IsFieldOrPropertyInitializer(originalStatements[i]))
                        {
                            var original = (BoundExpressionStatement)originalStatements[i];
                            if (Instrument && !original.WasCompilerGenerated)
                            {
                                rewritten = _instrumenter.InstrumentFieldOrPropertyInitializer(original, rewritten);
                            }
                        }

                        statements[remaining] = rewritten;
                        remaining++;
                    }
                }

                statements.Count = remaining;
                rewrittenStatements = statements.ToImmutableAndFree();
            }

            return new BoundStatementList(node.Syntax, rewrittenStatements, node.HasErrors);
        }

        internal static bool IsFieldOrPropertyInitializer(BoundStatement initializer)
        {
            var syntax = initializer.Syntax;

            if (syntax is ExpressionSyntax && syntax?.Parent.Kind() == SyntaxKind.EqualsValueClause) // Should be the initial value.
            {
                switch (syntax.Parent?.Parent.Kind())
                {
                    case SyntaxKind.VariableDeclarator:
                    case SyntaxKind.PropertyDeclaration:
                        return (initializer as BoundExpressionStatement)?.Expression.Kind == BoundKind.AssignmentOperator;
                }
            }

            return false;
        }

        /// <summary>
        /// Returns true if the initializer is a field initializer which should be optimized out
        /// </summary>
        private static bool ShouldOptimizeOutInitializer(BoundStatement initializer)
        {
            BoundStatement statement = initializer;

            if (statement.Kind != BoundKind.ExpressionStatement)
            {
                return false;
            }

            BoundAssignmentOperator assignment = ((BoundExpressionStatement)statement).Expression as BoundAssignmentOperator;
            if (assignment == null)
            {
                return false;
            }

            Debug.Assert(assignment.Left.Kind == BoundKind.FieldAccess);

            var lhsField = ((BoundFieldAccess)assignment.Left).FieldSymbol;
            if (!lhsField.IsStatic && lhsField.ContainingType.IsStructType())
            {
                return false;
            }

            BoundExpression rhs = assignment.Right;
            return rhs.IsDefaultValue();
        }

        /// <summary>
        /// Receivers of struct methods are required to be at least RValues but can be assignable variables.
        /// Whether the mutations from the method are propagated back to the 
        /// receiver instance is conditional on whether the receiver is a variable that can be assigned. 
        /// If not, then the invocation is performed on a copy.
        /// 
        /// An inconvenient situation may arise when the receiver is an RValue expression (like a ternary operator),
        /// which is trivially reduced during lowering to one of its operands and 
        /// such operand happens to be an assignable variable (like a local). That operation alone would 
        /// expose the operand to mutations while it would not be exposed otherwise.
        /// I.E. the transformation becomes semantically observable.
        /// 
        /// To prevent such situations, we will wrap the operand into a node whose only 
        /// purpose is to never be an assignable expression.
        /// </summary>
        private static BoundExpression EnsureNotAssignableIfUsedAsMethodReceiver(BoundExpression expr)
        {
            // Leave as-is where receiver mutations cannot happen.
            if (!WouldBeAssignableIfUsedAsMethodReceiver(expr))
            {
                return expr;
            }

            return new BoundConversion(
                expr.Syntax,
                expr,
                Conversion.IdentityValue,
                @checked: false,
                explicitCastInCode: true,
                constantValueOpt: null,
                type: expr.Type)
            { WasCompilerGenerated = true };
        }

        internal static bool WouldBeAssignableIfUsedAsMethodReceiver(BoundExpression receiver)
        {
            // - reference type receivers are byval
            // - special value types (int32, Nullable<T>, . .) do not have mutating members
            if (receiver.Type.IsReferenceType ||
                receiver.Type.OriginalDefinition.SpecialType != SpecialType.None)
            {
                return false;
            }

            switch (receiver.Kind)
            {
                case BoundKind.Parameter:
                case BoundKind.Local:
                case BoundKind.ArrayAccess:
                case BoundKind.ThisReference:
                case BoundKind.BaseReference:
                case BoundKind.PointerIndirectionOperator:
                case BoundKind.RefValueOperator:
                case BoundKind.PseudoVariable:
                case BoundKind.FieldAccess:
                    return true;

                case BoundKind.ConditionalOperator:
                    return ((BoundConditionalOperator)receiver).IsRef;

                case BoundKind.Call:
                    return ((BoundCall)receiver).Method.RefKind == RefKind.Ref;
            }

            return false;
        }

        private void CheckRefReadOnlySymbols(MethodSymbol symbol)
        {
            if (symbol.ReturnsByRefReadonly ||
                symbol.Parameters.Any(p => p.RefKind == RefKind.In))
<<<<<<< HEAD
            {
                _factory.CompilationState.ModuleBuilderOpt?.EnsureIsReadOnlyAttributeExists();
            }
        }

        private void CheckNullableSymbols(MethodSymbol symbol)
        {
            if (symbol.ReturnType.ContainsNullableReferenceTypes() ||
                symbol.Parameters.Any(p => p.Type.ContainsNullableReferenceTypes()))
=======
>>>>>>> 1bc93344
            {
                _factory.CompilationState.ModuleBuilderOpt?.EnsureNullableAttributeExists();
            }
        }
    }
}<|MERGE_RESOLUTION|>--- conflicted
+++ resolved
@@ -592,7 +592,6 @@
         {
             if (symbol.ReturnsByRefReadonly ||
                 symbol.Parameters.Any(p => p.RefKind == RefKind.In))
-<<<<<<< HEAD
             {
                 _factory.CompilationState.ModuleBuilderOpt?.EnsureIsReadOnlyAttributeExists();
             }
@@ -602,8 +601,6 @@
         {
             if (symbol.ReturnType.ContainsNullableReferenceTypes() ||
                 symbol.Parameters.Any(p => p.Type.ContainsNullableReferenceTypes()))
-=======
->>>>>>> 1bc93344
             {
                 _factory.CompilationState.ModuleBuilderOpt?.EnsureNullableAttributeExists();
             }
