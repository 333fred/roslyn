﻿// Copyright (c) Microsoft.  All Rights Reserved.  Licensed under the Apache License, Version 2.0.  See License.txt in the project root for license information.

using System;
using System.Collections.Generic;
using System.Diagnostics;
using System.Threading;
using Microsoft.CodeAnalysis.CSharp.Symbols;
using Microsoft.CodeAnalysis.Text;
using Roslyn.Utilities;

namespace Microsoft.CodeAnalysis.CSharp.Syntax.InternalSyntax
{
    using Microsoft.CodeAnalysis.Syntax.InternalSyntax;

    internal partial class LanguageParser : SyntaxParser
    {
        // list pools - allocators for lists that are used to build sequences of nodes. The lists
        // can be reused (hence pooled) since the syntax factory methods don't keep references to
        // them

        private readonly SyntaxListPool _pool = new SyntaxListPool(); // Don't need to reset this.

        private readonly SyntaxFactoryContext _syntaxFactoryContext; // Fields are resettable.
        private readonly ContextAwareSyntax _syntaxFactory; // Has context, the fields of which are resettable.

        private int _recursionDepth;
        private TerminatorState _termState; // Resettable
        private bool _isInTry; // Resettable

        // NOTE: If you add new state, you should probably add it to ResetPoint as well.

        internal LanguageParser(
            Lexer lexer,
            CSharp.CSharpSyntaxNode oldTree,
            IEnumerable<TextChangeRange> changes,
            LexerMode lexerMode = LexerMode.Syntax,
            CancellationToken cancellationToken = default(CancellationToken))
            : base(lexer, lexerMode, oldTree, changes, allowModeReset: false,
                preLexIfNotIncremental: true, cancellationToken: cancellationToken)
        {
            _syntaxFactoryContext = new SyntaxFactoryContext();
            _syntaxFactory = new ContextAwareSyntax(_syntaxFactoryContext);
        }

        private static bool IsSomeWord(SyntaxKind kind)
        {
            return kind == SyntaxKind.IdentifierToken || SyntaxFacts.IsKeywordKind(kind);
        }

        // Parsing rule terminating conditions.  This is how we know if it is 
        // okay to abort the current parsing rule when unexpected tokens occur.

        [Flags]
        internal enum TerminatorState
        {
            EndOfFile = 0,
            IsNamespaceMemberStartOrStop = 1 << 0,
            IsAttributeDeclarationTerminator = 1 << 1,
            IsPossibleAggregateClauseStartOrStop = 1 << 2,
            IsPossibleMemberStartOrStop = 1 << 3,
            IsEndOfReturnType = 1 << 4,
            IsEndOfParameterList = 1 << 5,
            IsEndOfFieldDeclaration = 1 << 6,
            IsPossibleEndOfVariableDeclaration = 1 << 7,
            IsEndOfTypeArgumentList = 1 << 8,
            IsPossibleStatementStartOrStop = 1 << 9,
            IsEndOfFixedStatement = 1 << 10,
            IsEndOfTryBlock = 1 << 11,
            IsEndOfCatchClause = 1 << 12,
            IsEndOfilterClause = 1 << 13,
            IsEndOfCatchBlock = 1 << 14,
            IsEndOfDoWhileExpression = 1 << 15,
            IsEndOfForStatementArgument = 1 << 16,
            IsEndOfDeclarationClause = 1 << 17,
            IsEndOfArgumentList = 1 << 18,
            IsSwitchSectionStart = 1 << 19,
            IsEndOfTypeParameterList = 1 << 20,
            IsEndOfMethodSignature = 1 << 21,
            IsEndOfNameInExplicitInterface = 1 << 22,
        }

        private const int LastTerminatorState = (int)TerminatorState.IsEndOfNameInExplicitInterface;

        private bool IsTerminator()
        {
            if (this.CurrentToken.Kind == SyntaxKind.EndOfFileToken)
            {
                return true;
            }

            for (int i = 1; i <= LastTerminatorState; i <<= 1)
            {
                TerminatorState isolated = _termState & (TerminatorState)i;
                if (isolated != 0)
                {
                    switch (isolated)
                    {
                        case TerminatorState.IsNamespaceMemberStartOrStop:
                            if (this.IsNamespaceMemberStartOrStop())
                            {
                                return true;
                            }

                            break;
                        case TerminatorState.IsAttributeDeclarationTerminator:
                            if (this.IsAttributeDeclarationTerminator())
                            {
                                return true;
                            }

                            break;
                        case TerminatorState.IsPossibleAggregateClauseStartOrStop:
                            if (this.IsPossibleAggregateClauseStartOrStop())
                            {
                                return true;
                            }

                            break;
                        case TerminatorState.IsPossibleMemberStartOrStop:
                            if (this.IsPossibleMemberStartOrStop())
                            {
                                return true;
                            }

                            break;
                        case TerminatorState.IsEndOfReturnType:
                            if (this.IsEndOfReturnType())
                            {
                                return true;
                            }

                            break;
                        case TerminatorState.IsEndOfParameterList:
                            if (this.IsEndOfParameterList())
                            {
                                return true;
                            }

                            break;
                        case TerminatorState.IsEndOfFieldDeclaration:
                            if (this.IsEndOfFieldDeclaration())
                            {
                                return true;
                            }

                            break;
                        case TerminatorState.IsPossibleEndOfVariableDeclaration:
                            if (this.IsPossibleEndOfVariableDeclaration())
                            {
                                return true;
                            }

                            break;
                        case TerminatorState.IsEndOfTypeArgumentList:
                            if (this.IsEndOfTypeArgumentList())
                            {
                                return true;
                            }

                            break;
                        case TerminatorState.IsPossibleStatementStartOrStop:
                            if (this.IsPossibleStatementStartOrStop())
                            {
                                return true;
                            }

                            break;
                        case TerminatorState.IsEndOfFixedStatement:
                            if (this.IsEndOfFixedStatement())
                            {
                                return true;
                            }

                            break;
                        case TerminatorState.IsEndOfTryBlock:
                            if (this.IsEndOfTryBlock())
                            {
                                return true;
                            }

                            break;
                        case TerminatorState.IsEndOfCatchClause:
                            if (this.IsEndOfCatchClause())
                            {
                                return true;
                            }

                            break;
                        case TerminatorState.IsEndOfilterClause:
                            if (this.IsEndOfFilterClause())
                            {
                                return true;
                            }

                            break;
                        case TerminatorState.IsEndOfCatchBlock:
                            if (this.IsEndOfCatchBlock())
                            {
                                return true;
                            }

                            break;
                        case TerminatorState.IsEndOfDoWhileExpression:
                            if (this.IsEndOfDoWhileExpression())
                            {
                                return true;
                            }

                            break;
                        case TerminatorState.IsEndOfForStatementArgument:
                            if (this.IsEndOfForStatementArgument())
                            {
                                return true;
                            }

                            break;
                        case TerminatorState.IsEndOfDeclarationClause:
                            if (this.IsEndOfDeclarationClause())
                            {
                                return true;
                            }

                            break;
                        case TerminatorState.IsEndOfArgumentList:
                            if (this.IsEndOfArgumentList())
                            {
                                return true;
                            }

                            break;
                        case TerminatorState.IsSwitchSectionStart:
                            if (this.IsPossibleSwitchSection())
                            {
                                return true;
                            }

                            break;

                        case TerminatorState.IsEndOfTypeParameterList:
                            if (this.IsEndOfTypeParameterList())
                            {
                                return true;
                            }

                            break;

                        case TerminatorState.IsEndOfMethodSignature:
                            if (this.IsEndOfMethodSignature())
                            {
                                return true;
                            }

                            break;

                        case TerminatorState.IsEndOfNameInExplicitInterface:
                            if (this.IsEndOfNameInExplicitInterface())
                            {
                                return true;
                            }

                            break;
                    }
                }
            }

            return false;
        }

        private static CSharp.CSharpSyntaxNode GetOldParent(CSharp.CSharpSyntaxNode node)
        {
            return node != null ? node.Parent : null;
        }

        private struct NamespaceBodyBuilder
        {
            public SyntaxListBuilder<ExternAliasDirectiveSyntax> Externs;
            public SyntaxListBuilder<UsingDirectiveSyntax> Usings;
            public SyntaxListBuilder<AttributeListSyntax> Attributes;
            public SyntaxListBuilder<MemberDeclarationSyntax> Members;

            public NamespaceBodyBuilder(SyntaxListPool pool)
            {
                Externs = pool.Allocate<ExternAliasDirectiveSyntax>();
                Usings = pool.Allocate<UsingDirectiveSyntax>();
                Attributes = pool.Allocate<AttributeListSyntax>();
                Members = pool.Allocate<MemberDeclarationSyntax>();
            }

            internal void Free(SyntaxListPool pool)
            {
                pool.Free(Members);
                pool.Free(Attributes);
                pool.Free(Usings);
                pool.Free(Externs);
            }
        }

        internal CompilationUnitSyntax ParseCompilationUnit()
        {
            return ParseWithStackGuard(
                ParseCompilationUnitCore,
                () => SyntaxFactory.CompilationUnit(
                        new SyntaxList<ExternAliasDirectiveSyntax>(),
                        new SyntaxList<UsingDirectiveSyntax>(),
                        new SyntaxList<AttributeListSyntax>(),
                        new SyntaxList<MemberDeclarationSyntax>(),
                        SyntaxFactory.Token(SyntaxKind.EndOfFileToken)));
        }

        internal CompilationUnitSyntax ParseCompilationUnitCore()
        {
            SyntaxToken tmp = null;
            SyntaxListBuilder initialBadNodes = null;
            var body = new NamespaceBodyBuilder(_pool);
            try
            {
                this.ParseNamespaceBody(ref tmp, ref body, ref initialBadNodes, SyntaxKind.CompilationUnit);

                var eof = this.EatToken(SyntaxKind.EndOfFileToken);
                var result = _syntaxFactory.CompilationUnit(body.Externs, body.Usings, body.Attributes, body.Members, eof);

                if (initialBadNodes != null)
                {
                    // attach initial bad nodes as leading trivia on first token
                    result = AddLeadingSkippedSyntax(result, initialBadNodes.ToListNode());
                    _pool.Free(initialBadNodes);
                }

                return result;
            }
            finally
            {
                body.Free(_pool);
            }
        }

        internal TNode ParseWithStackGuard<TNode>(Func<TNode> parseFunc, Func<TNode> createEmptyNodeFunc) where TNode : CSharpSyntaxNode
        {
            // If this value is non-zero then we are nesting calls to ParseWithStackGuard which should not be 
            // happening.  It's not a bug but it's inefficient and should be changed.
            Debug.Assert(_recursionDepth == 0);

            try
            {
                return parseFunc();
            }
            catch (Exception ex) when (StackGuard.IsInsufficientExecutionStackException(ex))
            {
                return CreateForGlobalFailure(lexer.TextWindow.Position, createEmptyNodeFunc());
            }
        }

        private TNode CreateForGlobalFailure<TNode>(int position, TNode node) where TNode : CSharpSyntaxNode
        {
            // Turn the complete input into a single skipped token. This avoids running the lexer, and therefore
            // the preprocessor directive parser, which may itself run into the same problem that caused the
            // original failure.
            var builder = new SyntaxListBuilder(1);
            builder.Add(SyntaxFactory.BadToken(null, lexer.TextWindow.Text.ToString(), null));
            var fileAsTrivia = _syntaxFactory.SkippedTokensTrivia(builder.ToList<SyntaxToken>());
            node = AddLeadingSkippedSyntax(node, fileAsTrivia);
            ForceEndOfFile(); // force the scanner to report that it is at the end of the input.
            return AddError(node, position, 0, ErrorCode.ERR_InsufficientStack);
        }

        private NamespaceDeclarationSyntax ParseNamespaceDeclaration()
        {
            _recursionDepth++;
            StackGuard.EnsureSufficientExecutionStack(_recursionDepth);
            var result = ParseNamespaceDeclarationCore();
            _recursionDepth--;
            return result;
        }

        private NamespaceDeclarationSyntax ParseNamespaceDeclarationCore()
        {
            if (this.IsIncrementalAndFactoryContextMatches && this.CurrentNodeKind == SyntaxKind.NamespaceDeclaration)
            {
                return (NamespaceDeclarationSyntax)this.EatNode();
            }

            Debug.Assert(this.CurrentToken.Kind == SyntaxKind.NamespaceKeyword);
            var namespaceToken = this.EatToken(SyntaxKind.NamespaceKeyword);

            if (IsScript)
            {
                namespaceToken = this.AddError(namespaceToken, ErrorCode.ERR_NamespaceNotAllowedInScript);
            }

            var name = this.ParseQualifiedName();

            SyntaxToken openBrace;
            if (this.CurrentToken.Kind == SyntaxKind.OpenBraceToken || IsPossibleNamespaceMemberDeclaration())
            {
                //either we see the brace we expect here or we see something that could come after a brace
                //so we insert a missing one
                openBrace = this.EatToken(SyntaxKind.OpenBraceToken);
            }
            else
            {
                //the next character is neither the brace we expect, nor a token that could follow the expected
                //brace so we assume it's a mistake and replace it with a missing brace 
                openBrace = this.EatTokenWithPrejudice(SyntaxKind.OpenBraceToken);
                openBrace = this.ConvertToMissingWithTrailingTrivia(openBrace, SyntaxKind.OpenBraceToken);
            }

            var body = new NamespaceBodyBuilder(_pool);
            SyntaxListBuilder initialBadNodes = null;
            try
            {
                this.ParseNamespaceBody(ref openBrace, ref body, ref initialBadNodes, SyntaxKind.NamespaceDeclaration);

                var closeBrace = this.EatToken(SyntaxKind.CloseBraceToken);
                SyntaxToken semicolon = null;
                if (this.CurrentToken.Kind == SyntaxKind.SemicolonToken)
                {
                    semicolon = this.EatToken();
                }

                Debug.Assert(initialBadNodes == null); // init bad nodes should have been attached to open brace...
                return _syntaxFactory.NamespaceDeclaration(namespaceToken, name, openBrace, body.Externs, body.Usings, body.Members, closeBrace, semicolon);
            }
            finally
            {
                body.Free(_pool);
            }
        }

        private static bool IsPossibleStartOfTypeDeclaration(SyntaxKind kind)
        {
            switch (kind)
            {
                case SyntaxKind.EnumKeyword:
                case SyntaxKind.DelegateKeyword:
                case SyntaxKind.ClassKeyword:
                case SyntaxKind.InterfaceKeyword:
                case SyntaxKind.StructKeyword:
                case SyntaxKind.AbstractKeyword:
                case SyntaxKind.InternalKeyword:
                case SyntaxKind.NewKeyword:
                case SyntaxKind.PrivateKeyword:
                case SyntaxKind.ProtectedKeyword:
                case SyntaxKind.PublicKeyword:
                case SyntaxKind.SealedKeyword:
                case SyntaxKind.StaticKeyword:
                case SyntaxKind.UnsafeKeyword:
                case SyntaxKind.OpenBracketToken:
                    return true;
                default:
                    return false;
            }
        }

        private void AddSkippedNamespaceText(
            ref SyntaxToken openBrace,
            ref NamespaceBodyBuilder body,
            ref SyntaxListBuilder initialBadNodes,
            CSharpSyntaxNode skippedSyntax)
        {
            if (body.Members.Count > 0)
            {
                AddTrailingSkippedSyntax(body.Members, skippedSyntax);
            }
            else if (body.Attributes.Count > 0)
            {
                AddTrailingSkippedSyntax(body.Attributes, skippedSyntax);
            }
            else if (body.Usings.Count > 0)
            {
                AddTrailingSkippedSyntax(body.Usings, skippedSyntax);
            }
            else if (body.Externs.Count > 0)
            {
                AddTrailingSkippedSyntax(body.Externs, skippedSyntax);
            }
            else if (openBrace != null)
            {
                openBrace = AddTrailingSkippedSyntax(openBrace, skippedSyntax);
            }
            else
            {
                if (initialBadNodes == null)
                {
                    initialBadNodes = _pool.Allocate();
                }

                initialBadNodes.AddRange(skippedSyntax);
            }
        }

        // Parts of a namespace declaration in the order they can be defined.
        private enum NamespaceParts
        {
            None = 0,
            ExternAliases = 1,
            Usings = 2,
            GlobalAttributes = 3,
            MembersAndStatements = 4,
        }

        private void ParseNamespaceBody(ref SyntaxToken openBrace, ref NamespaceBodyBuilder body, ref SyntaxListBuilder initialBadNodes, SyntaxKind parentKind)
        {
            // "top-level" expressions and statements should never occur inside an asynchronous context
            Debug.Assert(!IsInAsync);

            bool isGlobal = openBrace == null;
            bool isGlobalScript = isGlobal && this.IsScript;

            var saveTerm = _termState;
            _termState |= TerminatorState.IsNamespaceMemberStartOrStop;
            NamespaceParts seen = NamespaceParts.None;
            var pendingIncompleteMembers = _pool.Allocate<MemberDeclarationSyntax>();
            bool reportUnexpectedToken = true;

            try
            {
                while (true)
                {
                    switch (this.CurrentToken.Kind)
                    {
                        case SyntaxKind.NamespaceKeyword:
                            // incomplete members must be processed before we add any nodes to the body:
                            AddIncompleteMembers(ref pendingIncompleteMembers, ref body);

                            body.Members.Add(this.ParseNamespaceDeclaration());
                            seen = NamespaceParts.MembersAndStatements;
                            reportUnexpectedToken = true;
                            break;

                        case SyntaxKind.CloseBraceToken:
                            // A very common user error is to type an additional } 
                            // somewhere in the file.  This will cause us to stop parsing
                            // the root (global) namespace too early and will make the 
                            // rest of the file unparseable and unusable by intellisense.
                            // We detect that case here and we skip the close curly and
                            // continue parsing as if we did not see the }
                            if (isGlobal)
                            {
                                // incomplete members must be processed before we add any nodes to the body:
                                ReduceIncompleteMembers(ref pendingIncompleteMembers, ref openBrace, ref body, ref initialBadNodes);

                                var token = this.EatToken();
                                token = this.AddError(token,
                                    IsScript ? ErrorCode.ERR_GlobalDefinitionOrStatementExpected : ErrorCode.ERR_EOFExpected);

                                this.AddSkippedNamespaceText(ref openBrace, ref body, ref initialBadNodes, token);
                                reportUnexpectedToken = true;
                                break;
                            }
                            else
                            {
                                // This token marks the end of a namespace body
                                return;
                            }

                        case SyntaxKind.EndOfFileToken:
                            // This token marks the end of a namespace body
                            return;

                        case SyntaxKind.ExternKeyword:
                            if (isGlobalScript && !ScanExternAliasDirective())
                            {
                                // extern member
                                goto default;
                            }
                            else
                            {
                                // incomplete members must be processed before we add any nodes to the body:
                                ReduceIncompleteMembers(ref pendingIncompleteMembers, ref openBrace, ref body, ref initialBadNodes);

                                var @extern = ParseExternAliasDirective();
                                if (seen > NamespaceParts.ExternAliases)
                                {
                                    @extern = this.AddErrorToFirstToken(@extern, ErrorCode.ERR_ExternAfterElements);
                                    this.AddSkippedNamespaceText(ref openBrace, ref body, ref initialBadNodes, @extern);
                                }
                                else
                                {
                                    body.Externs.Add(@extern);
                                    seen = NamespaceParts.ExternAliases;
                                }

                                reportUnexpectedToken = true;
                                break;
                            }

                        case SyntaxKind.UsingKeyword:
                            if (isGlobalScript && this.PeekToken(1).Kind == SyntaxKind.OpenParenToken)
                            {
                                // incomplete members must be processed before we add any nodes to the body:
                                AddIncompleteMembers(ref pendingIncompleteMembers, ref body);

                                body.Members.Add(_syntaxFactory.GlobalStatement(ParseUsingStatement(awaitTokenOpt: default)));
                                seen = NamespaceParts.MembersAndStatements;
                            }
                            else
                            {
                                // incomplete members must be processed before we add any nodes to the body:
                                ReduceIncompleteMembers(ref pendingIncompleteMembers, ref openBrace, ref body, ref initialBadNodes);

                                var @using = this.ParseUsingDirective();
                                if (seen > NamespaceParts.Usings)
                                {
                                    @using = this.AddError(@using, ErrorCode.ERR_UsingAfterElements);
                                    this.AddSkippedNamespaceText(ref openBrace, ref body, ref initialBadNodes, @using);
                                }
                                else
                                {
                                    body.Usings.Add(@using);
                                    seen = NamespaceParts.Usings;
                                }
                            }

                            reportUnexpectedToken = true;
                            break;

                        case SyntaxKind.OpenBracketToken:
                            if (this.IsPossibleGlobalAttributeDeclaration())
                            {
                                // incomplete members must be processed before we add any nodes to the body:
                                ReduceIncompleteMembers(ref pendingIncompleteMembers, ref openBrace, ref body, ref initialBadNodes);

                                var attribute = this.ParseAttributeDeclaration();
                                if (!isGlobal || seen > NamespaceParts.GlobalAttributes)
                                {
                                    attribute = this.AddError(attribute, attribute.Target.Identifier, ErrorCode.ERR_GlobalAttributesNotFirst);
                                    this.AddSkippedNamespaceText(ref openBrace, ref body, ref initialBadNodes, attribute);
                                }
                                else
                                {
                                    body.Attributes.Add(attribute);
                                    seen = NamespaceParts.GlobalAttributes;
                                }

                                reportUnexpectedToken = true;
                                break;
                            }

                            goto default;

                        default:
                            var memberOrStatement = this.ParseMemberDeclarationOrStatement(parentKind);
                            if (memberOrStatement == null)
                            {
                                // incomplete members must be processed before we add any nodes to the body:
                                ReduceIncompleteMembers(ref pendingIncompleteMembers, ref openBrace, ref body, ref initialBadNodes);

                                // eat one token and try to parse declaration or statement again:
                                var skippedToken = EatToken();
                                if (reportUnexpectedToken && !skippedToken.ContainsDiagnostics)
                                {
                                    skippedToken = this.AddError(skippedToken,
                                        IsScript ? ErrorCode.ERR_GlobalDefinitionOrStatementExpected : ErrorCode.ERR_EOFExpected);

                                    // do not report the error multiple times for subsequent tokens:
                                    reportUnexpectedToken = false;
                                }

                                this.AddSkippedNamespaceText(ref openBrace, ref body, ref initialBadNodes, skippedToken);
                            }
                            else if (memberOrStatement.Kind == SyntaxKind.IncompleteMember && seen < NamespaceParts.MembersAndStatements)
                            {
                                pendingIncompleteMembers.Add(memberOrStatement);
                                reportUnexpectedToken = true;
                            }
                            else
                            {
                                // incomplete members must be processed before we add any nodes to the body:
                                AddIncompleteMembers(ref pendingIncompleteMembers, ref body);

                                body.Members.Add(memberOrStatement);
                                seen = NamespaceParts.MembersAndStatements;
                                reportUnexpectedToken = true;
                            }
                            break;
                    }
                }
            }
            finally
            {
                _termState = saveTerm;

                // adds pending incomplete nodes:
                AddIncompleteMembers(ref pendingIncompleteMembers, ref body);
                _pool.Free(pendingIncompleteMembers);
            }
        }

        private static void AddIncompleteMembers(ref SyntaxListBuilder<MemberDeclarationSyntax> incompleteMembers, ref NamespaceBodyBuilder body)
        {
            if (incompleteMembers.Count > 0)
            {
                body.Members.AddRange(incompleteMembers);
                incompleteMembers.Clear();
            }
        }

        private void ReduceIncompleteMembers(ref SyntaxListBuilder<MemberDeclarationSyntax> incompleteMembers,
            ref SyntaxToken openBrace, ref NamespaceBodyBuilder body, ref SyntaxListBuilder initialBadNodes)
        {
            for (int i = 0; i < incompleteMembers.Count; i++)
            {
                this.AddSkippedNamespaceText(ref openBrace, ref body, ref initialBadNodes, incompleteMembers[i]);
            }
            incompleteMembers.Clear();
        }

        private bool IsPossibleNamespaceMemberDeclaration()
        {
            switch (this.CurrentToken.Kind)
            {
                case SyntaxKind.ExternKeyword:
                case SyntaxKind.UsingKeyword:
                case SyntaxKind.NamespaceKeyword:
                    return true;
                case SyntaxKind.IdentifierToken:
                    return IsPartialInNamespaceMemberDeclaration();
                default:
                    return IsPossibleStartOfTypeDeclaration(this.CurrentToken.Kind);
            }
        }

        private bool IsPartialInNamespaceMemberDeclaration()
        {
            if (this.CurrentToken.ContextualKind == SyntaxKind.PartialKeyword)
            {
                if (this.IsPartialType())
                {
                    return true;
                }
                else if (this.PeekToken(1).Kind == SyntaxKind.NamespaceKeyword)
                {
                    return true;
                }
            }

            return false;
        }

        public bool IsEndOfNamespace()
        {
            return this.CurrentToken.Kind == SyntaxKind.CloseBraceToken;
        }

        public bool IsGobalAttributesTerminator()
        {
            return this.IsEndOfNamespace()
                || this.IsPossibleNamespaceMemberDeclaration();
        }

        private bool IsNamespaceMemberStartOrStop()
        {
            return this.IsEndOfNamespace()
                || this.IsPossibleNamespaceMemberDeclaration();
        }

        /// <summary>
        /// Returns true if the lookahead tokens compose extern alias directive.
        /// </summary>
        private bool ScanExternAliasDirective()
        {
            // The check also includes the ending semicolon so that we can disambiguate among:
            //   extern alias goo;
            //   extern alias goo();
            //   extern alias goo { get; }

            return this.CurrentToken.Kind == SyntaxKind.ExternKeyword
                && this.PeekToken(1).Kind == SyntaxKind.IdentifierToken && this.PeekToken(1).ContextualKind == SyntaxKind.AliasKeyword
                && this.PeekToken(2).Kind == SyntaxKind.IdentifierToken
                && this.PeekToken(3).Kind == SyntaxKind.SemicolonToken;
        }

        private ExternAliasDirectiveSyntax ParseExternAliasDirective()
        {
            if (this.IsIncrementalAndFactoryContextMatches && this.CurrentNodeKind == SyntaxKind.ExternAliasDirective)
            {
                return (ExternAliasDirectiveSyntax)this.EatNode();
            }

            Debug.Assert(this.CurrentToken.Kind == SyntaxKind.ExternKeyword);

            var externToken = this.EatToken(SyntaxKind.ExternKeyword);
            var aliasToken = this.EatContextualToken(SyntaxKind.AliasKeyword);
            externToken = CheckFeatureAvailability(externToken, MessageID.IDS_FeatureExternAlias);

            var name = this.ParseIdentifierToken();

            var semicolon = this.EatToken(SyntaxKind.SemicolonToken);

            return _syntaxFactory.ExternAliasDirective(externToken, aliasToken, name, semicolon);
        }

        private NameEqualsSyntax ParseNameEquals()
        {
            Debug.Assert(this.IsNamedAssignment());
            return _syntaxFactory.NameEquals(
                _syntaxFactory.IdentifierName(this.ParseIdentifierToken()),
                this.EatToken(SyntaxKind.EqualsToken));
        }

        private UsingDirectiveSyntax ParseUsingDirective()
        {
            if (this.IsIncrementalAndFactoryContextMatches && this.CurrentNodeKind == SyntaxKind.UsingDirective)
            {
                return (UsingDirectiveSyntax)this.EatNode();
            }

            Debug.Assert(this.CurrentToken.Kind == SyntaxKind.UsingKeyword);

            var usingToken = this.EatToken(SyntaxKind.UsingKeyword);

            var staticToken = default(SyntaxToken);
            if (this.CurrentToken.Kind == SyntaxKind.StaticKeyword)
            {
                staticToken = this.EatToken(SyntaxKind.StaticKeyword);
            }

            var alias = this.IsNamedAssignment() ? ParseNameEquals() : null;

            NameSyntax name;
            SyntaxToken semicolon;

            if (IsPossibleNamespaceMemberDeclaration())
            {
                //We're worried about the case where someone already has a correct program
                //and they've gone back to add a using directive, but have not finished the
                //new directive.  e.g.
                //
                //    using 
                //    namespace Goo {
                //        //...
                //    }
                //
                //If the token we see after "using" could be its own top-level construct, then
                //we just want to insert a missing identifier and semicolon and then return to
                //parsing at the top-level.
                //
                //NB: there's no way this could be true for a set of tokens that form a valid 
                //using directive, so there's no danger in checking the error case first.

                name = WithAdditionalDiagnostics(CreateMissingIdentifierName(), GetExpectedTokenError(SyntaxKind.IdentifierToken, this.CurrentToken.Kind));
                semicolon = SyntaxFactory.MissingToken(SyntaxKind.SemicolonToken);
            }
            else
            {
                name = this.ParseQualifiedName();
                if (name.IsMissing && this.PeekToken(1).Kind == SyntaxKind.SemicolonToken)
                {
                    //if we can see a semicolon ahead, then the current token was
                    //probably supposed to be an identifier
                    name = AddTrailingSkippedSyntax(name, this.EatToken());
                }
                semicolon = this.EatToken(SyntaxKind.SemicolonToken);
            }

            var usingDirective = _syntaxFactory.UsingDirective(usingToken, staticToken, alias, name, semicolon);
            if (staticToken != default(SyntaxToken))
            {
                usingDirective = CheckFeatureAvailability(usingDirective, MessageID.IDS_FeatureUsingStatic);
            }

            return usingDirective;
        }

        private bool IsPossibleGlobalAttributeDeclaration()
        {
            return this.CurrentToken.Kind == SyntaxKind.OpenBracketToken
                && IsGlobalAttributeTarget(this.PeekToken(1))
                && this.PeekToken(2).Kind == SyntaxKind.ColonToken;
        }

        private static bool IsGlobalAttributeTarget(SyntaxToken token)
        {
            switch (token.ToAttributeLocation())
            {
                case AttributeLocation.Assembly:
                case AttributeLocation.Module:
                    return true;
                default:
                    return false;
            }
        }

        private bool IsPossibleAttributeDeclaration()
        {
            return this.CurrentToken.Kind == SyntaxKind.OpenBracketToken;
        }

        private void ParseAttributeDeclarations(SyntaxListBuilder list)
        {
            var saveTerm = _termState;
            _termState |= TerminatorState.IsAttributeDeclarationTerminator;

            while (this.IsPossibleAttributeDeclaration())
            {
                list.Add(this.ParseAttributeDeclaration());
            }

            _termState = saveTerm;
        }

        private bool IsAttributeDeclarationTerminator()
        {
            return this.CurrentToken.Kind == SyntaxKind.CloseBracketToken
                || this.IsPossibleAttributeDeclaration(); // start of a new one...
        }

        private AttributeListSyntax ParseAttributeDeclaration()
        {
            if (this.IsIncrementalAndFactoryContextMatches && this.CurrentNodeKind == SyntaxKind.AttributeList)
            {
                return (AttributeListSyntax)this.EatNode();
            }

            var openBracket = this.EatToken(SyntaxKind.OpenBracketToken);

            // Check for optional location :
            AttributeTargetSpecifierSyntax attrLocation = null;
            if (IsSomeWord(this.CurrentToken.Kind) && this.PeekToken(1).Kind == SyntaxKind.ColonToken)
            {
                var id = ConvertToKeyword(this.EatToken());
                var colon = this.EatToken(SyntaxKind.ColonToken);
                attrLocation = _syntaxFactory.AttributeTargetSpecifier(id, colon);
            }

            var attributes = _pool.AllocateSeparated<AttributeSyntax>();
            try
            {
                if (attrLocation != null && attrLocation.Identifier.ToAttributeLocation() == AttributeLocation.Module)
                {
                    attrLocation = CheckFeatureAvailability(attrLocation, MessageID.IDS_FeatureModuleAttrLoc);
                }

                this.ParseAttributes(attributes);
                var closeBracket = this.EatToken(SyntaxKind.CloseBracketToken);
                var declaration = _syntaxFactory.AttributeList(openBracket, attrLocation, attributes, closeBracket);

                return declaration;
            }
            finally
            {
                _pool.Free(attributes);
            }
        }

        private void ParseAttributes(SeparatedSyntaxListBuilder<AttributeSyntax> nodes)
        {
            // always expect at least one attribute
            nodes.Add(this.ParseAttribute());

            // remaining attributes
            while (this.CurrentToken.Kind != SyntaxKind.CloseBracketToken)
            {
                if (this.CurrentToken.Kind == SyntaxKind.CommaToken)
                {
                    // comma is optional, but if it is present it may be followed by another attribute
                    nodes.AddSeparator(this.EatToken());

                    // check for legal trailing comma
                    if (this.CurrentToken.Kind == SyntaxKind.CloseBracketToken)
                    {
                        break;
                    }

                    nodes.Add(this.ParseAttribute());
                }
                else if (this.IsPossibleAttribute())
                {
                    // report missing comma
                    nodes.AddSeparator(this.EatToken(SyntaxKind.CommaToken));
                    nodes.Add(this.ParseAttribute());
                }
                else if (this.SkipBadAttributeListTokens(nodes, SyntaxKind.IdentifierToken) == PostSkipAction.Abort)
                {
                    break;
                }
            }
        }

        private PostSkipAction SkipBadAttributeListTokens(SeparatedSyntaxListBuilder<AttributeSyntax> list, SyntaxKind expected)
        {
            Debug.Assert(list.Count > 0);
            SyntaxToken tmp = null;
            return this.SkipBadSeparatedListTokensWithExpectedKind(ref tmp, list,
                p => p.CurrentToken.Kind != SyntaxKind.CommaToken && !p.IsPossibleAttribute(),
                p => p.CurrentToken.Kind == SyntaxKind.CloseBracketToken || p.IsTerminator(),
                expected);
        }

        private bool IsPossibleAttribute()
        {
            return this.IsTrueIdentifier();
        }

        private AttributeSyntax ParseAttribute()
        {
            if (this.IsIncrementalAndFactoryContextMatches && this.CurrentNodeKind == SyntaxKind.Attribute)
            {
                return (AttributeSyntax)this.EatNode();
            }

            var name = this.ParseQualifiedName();

            var argList = this.ParseAttributeArgumentList();
            return _syntaxFactory.Attribute(name, argList);
        }

        internal AttributeArgumentListSyntax ParseAttributeArgumentList()
        {
            if (this.IsIncrementalAndFactoryContextMatches && this.CurrentNodeKind == SyntaxKind.AttributeArgumentList)
            {
                return (AttributeArgumentListSyntax)this.EatNode();
            }

            AttributeArgumentListSyntax argList = null;
            if (this.CurrentToken.Kind == SyntaxKind.OpenParenToken)
            {
                var openParen = this.EatToken(SyntaxKind.OpenParenToken);
                var argNodes = _pool.AllocateSeparated<AttributeArgumentSyntax>();
                try
                {
                    tryAgain:
                    if (this.CurrentToken.Kind != SyntaxKind.CloseParenToken)
                    {
                        if (this.IsPossibleAttributeArgument() || this.CurrentToken.Kind == SyntaxKind.CommaToken)
                        {
                            // first argument
                            argNodes.Add(this.ParseAttributeArgument());

                            // comma + argument or end?
                            while (true)
                            {
                                if (this.CurrentToken.Kind == SyntaxKind.CloseParenToken)
                                {
                                    break;
                                }
                                else if (this.CurrentToken.Kind == SyntaxKind.CommaToken || this.IsPossibleAttributeArgument())
                                {
                                    argNodes.AddSeparator(this.EatToken(SyntaxKind.CommaToken));
                                    argNodes.Add(this.ParseAttributeArgument());
                                }
                                else if (this.SkipBadAttributeArgumentTokens(ref openParen, argNodes, SyntaxKind.CommaToken) == PostSkipAction.Abort)
                                {
                                    break;
                                }
                            }
                        }
                        else if (this.SkipBadAttributeArgumentTokens(ref openParen, argNodes, SyntaxKind.IdentifierToken) == PostSkipAction.Continue)
                        {
                            goto tryAgain;
                        }
                    }

                    var closeParen = this.EatToken(SyntaxKind.CloseParenToken);
                    argList = _syntaxFactory.AttributeArgumentList(openParen, argNodes, closeParen);
                }
                finally
                {
                    _pool.Free(argNodes);
                }
            }

            return argList;
        }

        private PostSkipAction SkipBadAttributeArgumentTokens(ref SyntaxToken openParen, SeparatedSyntaxListBuilder<AttributeArgumentSyntax> list, SyntaxKind expected)
        {
            return this.SkipBadSeparatedListTokensWithExpectedKind(ref openParen, list,
                p => p.CurrentToken.Kind != SyntaxKind.CommaToken && !p.IsPossibleAttributeArgument(),
                p => p.CurrentToken.Kind == SyntaxKind.CloseParenToken || p.IsTerminator(),
                expected);
        }

        private bool IsPossibleAttributeArgument()
        {
            return this.IsPossibleExpression();
        }

        private AttributeArgumentSyntax ParseAttributeArgument()
        {
            // Need to parse both "real" named arguments and attribute-style named arguments.
            // We track attribute-style named arguments only with fShouldHaveName.

            NameEqualsSyntax nameEquals = null;
            NameColonSyntax nameColon = null;
            if (this.CurrentToken.Kind == SyntaxKind.IdentifierToken)
            {
                SyntaxKind nextTokenKind = this.PeekToken(1).Kind;
                switch (nextTokenKind)
                {
                    case SyntaxKind.EqualsToken:
                        {
                            var name = this.ParseIdentifierToken();
                            var equals = this.EatToken(SyntaxKind.EqualsToken);
                            nameEquals = _syntaxFactory.NameEquals(_syntaxFactory.IdentifierName(name), equals);
                        }

                        break;
                    case SyntaxKind.ColonToken:
                        {
                            var name = this.ParseIdentifierName();
                            var colonToken = this.EatToken(SyntaxKind.ColonToken);
                            nameColon = _syntaxFactory.NameColon(name, colonToken);
                            nameColon = CheckFeatureAvailability(nameColon, MessageID.IDS_FeatureNamedArgument);
                        }
                        break;
                }
            }

            return _syntaxFactory.AttributeArgument(
                nameEquals, nameColon, this.ParseExpressionCore());
        }

        private static DeclarationModifiers GetModifier(SyntaxToken token)
            => GetModifier(token.Kind, token.ContextualKind);

        internal static DeclarationModifiers GetModifier(SyntaxKind kind, SyntaxKind contextualKind)
        {
            switch (kind)
            {
                case SyntaxKind.PublicKeyword:
                    return DeclarationModifiers.Public;
                case SyntaxKind.InternalKeyword:
                    return DeclarationModifiers.Internal;
                case SyntaxKind.ProtectedKeyword:
                    return DeclarationModifiers.Protected;
                case SyntaxKind.PrivateKeyword:
                    return DeclarationModifiers.Private;
                case SyntaxKind.SealedKeyword:
                    return DeclarationModifiers.Sealed;
                case SyntaxKind.AbstractKeyword:
                    return DeclarationModifiers.Abstract;
                case SyntaxKind.StaticKeyword:
                    return DeclarationModifiers.Static;
                case SyntaxKind.VirtualKeyword:
                    return DeclarationModifiers.Virtual;
                case SyntaxKind.ExternKeyword:
                    return DeclarationModifiers.Extern;
                case SyntaxKind.NewKeyword:
                    return DeclarationModifiers.New;
                case SyntaxKind.OverrideKeyword:
                    return DeclarationModifiers.Override;
                case SyntaxKind.ReadOnlyKeyword:
                    return DeclarationModifiers.ReadOnly;
                case SyntaxKind.VolatileKeyword:
                    return DeclarationModifiers.Volatile;
                case SyntaxKind.UnsafeKeyword:
                    return DeclarationModifiers.Unsafe;
                case SyntaxKind.PartialKeyword:
                    return DeclarationModifiers.Partial;
                case SyntaxKind.AsyncKeyword:
                    return DeclarationModifiers.Async;
                case SyntaxKind.RefKeyword:
                    return DeclarationModifiers.Ref;
                case SyntaxKind.IdentifierToken:
                    switch (contextualKind)
                    {
                        case SyntaxKind.PartialKeyword:
                            return DeclarationModifiers.Partial;
                        case SyntaxKind.AsyncKeyword:
                            return DeclarationModifiers.Async;
                    }

                    goto default;
                default:
                    return DeclarationModifiers.None;
            }
        }
        
        private void ParseModifiers(SyntaxListBuilder tokens, bool forAccessors)
        {
            while (true)
            {
                var newMod = GetModifier(this.CurrentToken);
                if (newMod == DeclarationModifiers.None)
                {
                    break;
                }

                SyntaxToken modTok;
                switch (newMod)
                {
                    case DeclarationModifiers.Partial:
                        var nextToken = PeekToken(1);
                        var isPartialType = this.IsPartialType();
                        var isPartialMember = this.IsPartialMember();
                        if (isPartialType || isPartialMember)
                        {
                            // Standard legal cases.
                            modTok = ConvertToKeyword(this.EatToken());
                            modTok = CheckFeatureAvailability(modTok,
                                isPartialType ? MessageID.IDS_FeaturePartialTypes : MessageID.IDS_FeaturePartialMethod);
                        }
                        else if(nextToken.Kind == SyntaxKind.NamespaceKeyword)
                        {
                            // Error reported in binding
                            modTok = ConvertToKeyword(this.EatToken());
                        }
                        else if (
                            nextToken.Kind == SyntaxKind.EnumKeyword ||
                            nextToken.Kind == SyntaxKind.DelegateKeyword ||
                            (IsPossibleStartOfTypeDeclaration(nextToken.Kind) && GetModifier(nextToken) != DeclarationModifiers.None))
                        {
                            // Misplaced partial
                            // TODO(https://github.com/dotnet/roslyn/issues/22439):
                            // We should consider moving this check into binding, but avoid holding on to trees
                            modTok = AddError(ConvertToKeyword(this.EatToken()), ErrorCode.ERR_PartialMisplaced);
                        }
                        else
                        {
                            return;
                        }

                        break;

                    case DeclarationModifiers.Ref:
                        // 'ref' is only a modifier if used on a ref struct
                        // it must be either immediately before the 'struct'
                        // keyword, or immediately before 'partial struct' if
                        // this is a partial ref struct declaration
                        {
                            var next = PeekToken(1);
                            if (next.Kind == SyntaxKind.StructKeyword ||
                                (next.ContextualKind == SyntaxKind.PartialKeyword &&
                                 PeekToken(2).Kind == SyntaxKind.StructKeyword))
                            {
                                modTok = this.EatToken();
                                modTok = CheckFeatureAvailability(modTok, MessageID.IDS_FeatureRefStructs);
                            }
                            else if (forAccessors && this.IsPossibleAccessorModifier())
                            {
                                // Accept ref as a modifier for properties and event accessors, to produce an error later during binding.
                                modTok = this.EatToken();
                            }
                            else
                            {
                                return;
                            }
                            break;
                        }

                    case DeclarationModifiers.Async:
                        if (!ShouldAsyncBeTreatedAsModifier(parsingStatementNotDeclaration: false))
                        {
                            return;
                        }

                        modTok = ConvertToKeyword(this.EatToken());
                        modTok = CheckFeatureAvailability(modTok, MessageID.IDS_FeatureAsync);
                        break;
                    default:
                        modTok = this.EatToken();
                        break;
                }

                tokens.Add(modTok);
            }
        }

        private bool ShouldAsyncBeTreatedAsModifier(bool parsingStatementNotDeclaration)
        {
            Debug.Assert(this.CurrentToken.ContextualKind == SyntaxKind.AsyncKeyword);

            // Adapted from CParser::IsAsyncMethod.

            if (IsNonContextualModifier(PeekToken(1)))
            {
                // If the next token is a (non-contextual) modifier keyword, then this token is
                // definitely the async keyword
                return true;
            }

            // Some of our helpers start at the current token, so we'll have to advance for their
            // sake and then backtrack when we're done.  Don't leave this block without releasing
            // the reset point.
            ResetPoint resetPoint = GetResetPoint();

            try
            {
                this.EatToken(); //move past contextual 'async'

                if (!parsingStatementNotDeclaration &&
                    (this.CurrentToken.ContextualKind == SyntaxKind.PartialKeyword))
                {
                    this.EatToken(); // "partial" doesn't affect our decision, so look past it.
                }

                // Comment directly from CParser::IsAsyncMethod.
                // ... 'async' [partial] <typedecl> ...
                // ... 'async' [partial] <event> ...
                // ... 'async' [partial] <implicit> <operator> ...
                // ... 'async' [partial] <explicit> <operator> ...
                // ... 'async' [partial] <typename> <operator> ...
                // ... 'async' [partial] <typename> <membername> ...
                // DEVNOTE: Although we parse async user defined conversions, operators, etc. here,
                // anything other than async methods are detected as erroneous later, during the define phase

                if (!parsingStatementNotDeclaration)
                {
                    var ctk = this.CurrentToken.Kind;
                    if (IsPossibleStartOfTypeDeclaration(ctk) ||
                        ctk == SyntaxKind.EventKeyword ||
                        ((ctk == SyntaxKind.ExplicitKeyword || ctk == SyntaxKind.ImplicitKeyword) && PeekToken(1).Kind == SyntaxKind.OperatorKeyword))
                    {
                        return true;
                    }
                }

                if (ScanType() != ScanTypeFlags.NotType)
                {
                    // We've seen "async TypeName".  Now we have to determine if we should we treat 
                    // 'async' as a modifier.  Or is the user actually writing something like 
                    // "public async Goo" where 'async' is actually the return type.

                    if (IsPossibleMemberName())
                    {
                        // we have: "async Type X" or "async Type this", 'async' is definitely a 
                        // modifier here.
                        return true;
                    }

                    var currentTokenKind = this.CurrentToken.Kind;

                    // The file ends with "async TypeName", it's not legal code, and it's much 
                    // more likely that this is meant to be a modifier.
                    if (currentTokenKind == SyntaxKind.EndOfFileToken)
                    {
                        return true;
                    }

                    // "async TypeName }".  In this case, we just have an incomplete member, and 
                    // we should definitely default to 'async' being considered a return type here.
                    if (currentTokenKind == SyntaxKind.CloseBraceToken)
                    {
                        return true;
                    }

                    // "async TypeName void". In this case, we just have an incomplete member before
                    // an existing member.  Treat this 'async' as a keyword.
                    if (SyntaxFacts.IsPredefinedType(this.CurrentToken.Kind))
                    {
                        return true;
                    }

                    // "async TypeName public".  In this case, we just have an incomplete member before
                    // an existing member.  Treat this 'async' as a keyword.
                    if (IsNonContextualModifier(this.CurrentToken))
                    {
                        return true;
                    }

                    // "async TypeName class". In this case, we just have an incomplete member before
                    // an existing type declaration.  Treat this 'async' as a keyword.
                    if (IsTypeDeclarationStart())
                    {
                        return true;
                    }

                    // "async TypeName namespace". In this case, we just have an incomplete member before
                    // an existing namespace declaration.  Treat this 'async' as a keyword.
                    if (currentTokenKind == SyntaxKind.NamespaceKeyword)
                    {
                        return true;
                    }

                    if (!parsingStatementNotDeclaration && currentTokenKind == SyntaxKind.OperatorKeyword)
                    {
                        return true;
                    }
                }
            }
            finally
            {
                this.Reset(ref resetPoint);
                this.Release(ref resetPoint);
            }

            return false;
        }

        private static bool IsNonContextualModifier(SyntaxToken nextToken)
        {
            return GetModifier(nextToken) != DeclarationModifiers.None && !SyntaxFacts.IsContextualKeyword(nextToken.ContextualKind);
        }

        private bool IsPartialType()
        {
            Debug.Assert(this.CurrentToken.ContextualKind == SyntaxKind.PartialKeyword);
            switch (this.PeekToken(1).Kind)
            {
                case SyntaxKind.StructKeyword:
                case SyntaxKind.ClassKeyword:
                case SyntaxKind.InterfaceKeyword:
                    return true;
            }

            return false;
        }

        private bool IsPartialMember()
        {
            // note(cyrusn): this could have been written like so:
            //
            //  return
            //    this.CurrentToken.ContextualKind == SyntaxKind.PartialKeyword &&
            //    this.PeekToken(1).Kind == SyntaxKind.VoidKeyword;
            //
            // However, we want to be lenient and allow the user to write 
            // 'partial' in most modifier lists.  We will then provide them with
            // a more specific message later in binding that they are doing 
            // something wrong.
            //
            // Some might argue that the simple check would suffice.
            // However, we'd like to maintain behavior with 
            // previously shipped versions, and so we're keeping this code.

            // Here we check for:
            //   partial ReturnType MemberName
            Debug.Assert(this.CurrentToken.ContextualKind == SyntaxKind.PartialKeyword);
            var point = this.GetResetPoint();
            try
            {
                this.EatToken(); // partial

                if (this.ScanType() == ScanTypeFlags.NotType)
                {
                    return false;
                }

                return IsPossibleMemberName();
            }
            finally
            {
                this.Reset(ref point);
                this.Release(ref point);
            }
        }

        private bool IsPossibleMemberName()
        {
            switch (this.CurrentToken.Kind)
            {
                case SyntaxKind.IdentifierToken:
                case SyntaxKind.ThisKeyword:
                    return true;
                default:
                    return false;
            }
        }

        private MemberDeclarationSyntax ParseTypeDeclaration(SyntaxListBuilder<AttributeListSyntax> attributes, SyntaxListBuilder modifiers)
        {
            // "top-level" expressions and statements should never occur inside an asynchronous context
            Debug.Assert(!IsInAsync);

            cancellationToken.ThrowIfCancellationRequested();

            switch (this.CurrentToken.Kind)
            {
                case SyntaxKind.ClassKeyword:
                    // report use of "static class" if feature is unsupported 
                    CheckForVersionSpecificModifiers(modifiers, SyntaxKind.StaticKeyword, MessageID.IDS_FeatureStaticClasses);
                    return this.ParseClassOrStructOrInterfaceDeclaration(attributes, modifiers);

                case SyntaxKind.StructKeyword:
                    // report use of "readonly struct" if feature is unsupported
                    CheckForVersionSpecificModifiers(modifiers, SyntaxKind.ReadOnlyKeyword, MessageID.IDS_FeatureReadOnlyStructs);
                    return this.ParseClassOrStructOrInterfaceDeclaration(attributes, modifiers);

                case SyntaxKind.InterfaceKeyword:
                    return this.ParseClassOrStructOrInterfaceDeclaration(attributes, modifiers);

                case SyntaxKind.DelegateKeyword:
                    return this.ParseDelegateDeclaration(attributes, modifiers);

                case SyntaxKind.EnumKeyword:
                    return this.ParseEnumDeclaration(attributes, modifiers);

                default:
                    throw ExceptionUtilities.UnexpectedValue(this.CurrentToken.Kind);
            }
        }

        /// <summary>
        /// checks for modifiers whose feature is not available
        /// </summary>
        private void CheckForVersionSpecificModifiers(SyntaxListBuilder modifiers, SyntaxKind kind, MessageID feature)
        {
            for (int i = 0, n = modifiers.Count; i < n; i++)
            {
                if (modifiers[i].RawKind == (int)kind)
                {
                    modifiers[i] = CheckFeatureAvailability(modifiers[i], feature);
                }
            }
        }

        private TypeDeclarationSyntax ParseClassOrStructOrInterfaceDeclaration(SyntaxListBuilder<AttributeListSyntax> attributes, SyntaxListBuilder modifiers)
        {
            Debug.Assert(this.CurrentToken.Kind == SyntaxKind.ClassKeyword ||
                this.CurrentToken.Kind == SyntaxKind.StructKeyword ||
                this.CurrentToken.Kind == SyntaxKind.InterfaceKeyword);

            // "top-level" expressions and statements should never occur inside an asynchronous context
            Debug.Assert(!IsInAsync);

            var classOrStructOrInterface = this.EatToken();
            var saveTerm = _termState;
            _termState |= TerminatorState.IsPossibleAggregateClauseStartOrStop;
            var name = this.ParseIdentifierToken();
            var typeParameters = this.ParseTypeParameterList();

            _termState = saveTerm;
            var baseList = this.ParseBaseList();

            // Parse class body
            bool parseMembers = true;
            SyntaxListBuilder<MemberDeclarationSyntax> members = default(SyntaxListBuilder<MemberDeclarationSyntax>);
            var constraints = default(SyntaxListBuilder<TypeParameterConstraintClauseSyntax>);
            try
            {
                if (this.CurrentToken.ContextualKind == SyntaxKind.WhereKeyword)
                {
                    constraints = _pool.Allocate<TypeParameterConstraintClauseSyntax>();
                    this.ParseTypeParameterConstraintClauses(constraints);
                }

                var openBrace = this.EatToken(SyntaxKind.OpenBraceToken);

                // ignore members if missing type name or missing open curly
                if (name.IsMissing || openBrace.IsMissing)
                {
                    parseMembers = false;
                }

                // even if we saw a { or think we should parse members bail out early since
                // we know namespaces can't be nested inside types
                if (parseMembers)
                {
                    members = _pool.Allocate<MemberDeclarationSyntax>();

                    while (true)
                    {
                        SyntaxKind kind = this.CurrentToken.Kind;

                        if (CanStartMember(kind))
                        {
                            // This token can start a member -- go parse it
                            var saveTerm2 = _termState;
                            _termState |= TerminatorState.IsPossibleMemberStartOrStop;

                            var memberOrStatement = this.ParseMemberDeclarationOrStatement(classOrStructOrInterface.Kind);
                            if (memberOrStatement != null)
                            {
                                // statements are accepted here, a semantic error will be reported later
                                members.Add(memberOrStatement);
                            }
                            else
                            {
                                // we get here if we couldn't parse the lookahead as a statement or a declaration (we haven't consumed any tokens):
                                this.SkipBadMemberListTokens(ref openBrace, members);
                            }

                            _termState = saveTerm2;
                        }
                        else if (kind == SyntaxKind.CloseBraceToken || kind == SyntaxKind.EndOfFileToken || this.IsTerminator())
                        {
                            // This marks the end of members of this class
                            break;
                        }
                        else
                        {
                            // Error -- try to sync up with intended reality
                            this.SkipBadMemberListTokens(ref openBrace, members);
                        }
                    }
                }

                SyntaxToken closeBrace;
                if (openBrace.IsMissing)
                {
                    closeBrace = SyntaxFactory.MissingToken(SyntaxKind.CloseBraceToken);
                    closeBrace = WithAdditionalDiagnostics(closeBrace, this.GetExpectedTokenError(SyntaxKind.CloseBraceToken, this.CurrentToken.Kind));
                }
                else
                {
                    closeBrace = this.EatToken(SyntaxKind.CloseBraceToken);
                }

                SyntaxToken semicolon = null;
                if (this.CurrentToken.Kind == SyntaxKind.SemicolonToken)
                {
                    semicolon = this.EatToken();
                }

                switch (classOrStructOrInterface.Kind)
                {
                    case SyntaxKind.ClassKeyword:
                        return _syntaxFactory.ClassDeclaration(
                            attributes,
                            modifiers.ToList(),
                            classOrStructOrInterface,
                            name,
                            typeParameters,
                            baseList,
                            constraints,
                            openBrace,
                            members,
                            closeBrace,
                            semicolon);

                    case SyntaxKind.StructKeyword:
                        return _syntaxFactory.StructDeclaration(
                            attributes,
                            modifiers.ToList(),
                            classOrStructOrInterface,
                            name,
                            typeParameters,
                            baseList,
                            constraints,
                            openBrace,
                            members,
                            closeBrace,
                            semicolon);

                    case SyntaxKind.InterfaceKeyword:
                        return _syntaxFactory.InterfaceDeclaration(
                            attributes,
                            modifiers.ToList(),
                            classOrStructOrInterface,
                            name,
                            typeParameters,
                            baseList,
                            constraints,
                            openBrace,
                            members,
                            closeBrace,
                            semicolon);

                    default:
                        throw ExceptionUtilities.UnexpectedValue(classOrStructOrInterface.Kind);
                }
            }
            finally
            {
                if (!members.IsNull)
                {
                    _pool.Free(members);
                }

                if (!constraints.IsNull)
                {
                    _pool.Free(constraints);
                }
            }
        }

        private void SkipBadMemberListTokens(ref SyntaxToken openBrace, SyntaxListBuilder members)
        {
            if (members.Count > 0)
            {
                var tmp = members[members.Count - 1];
                this.SkipBadMemberListTokens(ref tmp);
                members[members.Count - 1] = tmp;
            }
            else
            {
                GreenNode tmp = openBrace;
                this.SkipBadMemberListTokens(ref tmp);
                openBrace = (SyntaxToken)tmp;
            }
        }

        private void SkipBadMemberListTokens(ref GreenNode previousNode)
        {
            int curlyCount = 0;
            var tokens = _pool.Allocate();
            try
            {
                bool done = false;

                // always consume at least one token.
                var token = this.EatToken();
                token = this.AddError(token, ErrorCode.ERR_InvalidMemberDecl, token.Text);
                tokens.Add(token);

                while (!done)
                {
                    SyntaxKind kind = this.CurrentToken.Kind;

                    // If this token can start a member, we're done
                    if (CanStartMember(kind) &&
                        !(kind == SyntaxKind.DelegateKeyword && (this.PeekToken(1).Kind == SyntaxKind.OpenBraceToken || this.PeekToken(1).Kind == SyntaxKind.OpenParenToken)))
                    {
                        done = true;
                        continue;
                    }

                    // <UNDONE>  UNDONE: Seems like this makes sense, 
                    // but if this token can start a namespace element, but not a member, then
                    // perhaps we should bail back up to parsing a namespace body somehow...</UNDONE>

                    // Watch curlies and look for end of file/close curly
                    switch (kind)
                    {
                        case SyntaxKind.OpenBraceToken:
                            curlyCount++;
                            break;

                        case SyntaxKind.CloseBraceToken:
                            if (curlyCount-- == 0)
                            {
                                done = true;
                                continue;
                            }

                            break;

                        case SyntaxKind.EndOfFileToken:
                            done = true;
                            continue;

                        default:
                            break;
                    }

                    tokens.Add(this.EatToken());
                }

                previousNode = AddTrailingSkippedSyntax((CSharpSyntaxNode)previousNode, tokens.ToListNode());
            }
            finally
            {
                _pool.Free(tokens);
            }
        }

        private bool IsPossibleMemberStartOrStop()
        {
            return this.IsPossibleMemberStart() || this.CurrentToken.Kind == SyntaxKind.CloseBraceToken;
        }

        private bool IsPossibleAggregateClauseStartOrStop()
        {
            return this.CurrentToken.Kind == SyntaxKind.ColonToken
                || this.CurrentToken.Kind == SyntaxKind.OpenBraceToken
                || this.IsCurrentTokenWhereOfConstraintClause();
        }

        private BaseListSyntax ParseBaseList()
        {
            if (this.CurrentToken.Kind != SyntaxKind.ColonToken)
            {
                return null;
            }

            var colon = this.EatToken();
            var list = _pool.AllocateSeparated<BaseTypeSyntax>();
            try
            {
                // first type
                TypeSyntax firstType = this.ParseType();
                list.Add(_syntaxFactory.SimpleBaseType(firstType));

                // any additional types
                while (true)
                {
                    if (this.CurrentToken.Kind == SyntaxKind.OpenBraceToken ||
                        this.IsCurrentTokenWhereOfConstraintClause())
                    {
                        break;
                    }
                    else if (this.CurrentToken.Kind == SyntaxKind.CommaToken || this.IsPossibleType())
                    {
                        list.AddSeparator(this.EatToken(SyntaxKind.CommaToken));
                        list.Add(_syntaxFactory.SimpleBaseType(this.ParseType()));
                        continue;
                    }
                    else if (this.SkipBadBaseListTokens(ref colon, list, SyntaxKind.CommaToken) == PostSkipAction.Abort)
                    {
                        break;
                    }
                }

                return _syntaxFactory.BaseList(colon, list);
            }
            finally
            {
                _pool.Free(list);
            }
        }

        private PostSkipAction SkipBadBaseListTokens(ref SyntaxToken colon, SeparatedSyntaxListBuilder<BaseTypeSyntax> list, SyntaxKind expected)
        {
            return this.SkipBadSeparatedListTokensWithExpectedKind(ref colon, list,
                p => p.CurrentToken.Kind != SyntaxKind.CommaToken && !p.IsPossibleAttribute(),
                p => p.CurrentToken.Kind == SyntaxKind.OpenBraceToken || p.IsCurrentTokenWhereOfConstraintClause() || p.IsTerminator(),
                expected);
        }

        private bool IsCurrentTokenWhereOfConstraintClause()
        {
            return
                this.CurrentToken.ContextualKind == SyntaxKind.WhereKeyword &&
                this.PeekToken(1).Kind == SyntaxKind.IdentifierToken &&
                this.PeekToken(2).Kind == SyntaxKind.ColonToken;
        }

        private void ParseTypeParameterConstraintClauses(SyntaxListBuilder list)
        {
            while (this.CurrentToken.ContextualKind == SyntaxKind.WhereKeyword)
            {
                list.Add(this.ParseTypeParameterConstraintClause());
            }
        }

        private TypeParameterConstraintClauseSyntax ParseTypeParameterConstraintClause()
        {
            var where = this.EatContextualToken(SyntaxKind.WhereKeyword);
            var name = !IsTrueIdentifier()
                ? this.AddError(this.CreateMissingIdentifierName(), ErrorCode.ERR_IdentifierExpected)
                : this.ParseIdentifierName();

            var colon = this.EatToken(SyntaxKind.ColonToken);

            var bounds = _pool.AllocateSeparated<TypeParameterConstraintSyntax>();
            try
            {
                // first bound
                if (this.CurrentToken.Kind == SyntaxKind.OpenBraceToken || this.IsCurrentTokenWhereOfConstraintClause())
                {
                    bounds.Add(_syntaxFactory.TypeConstraint(this.AddError(this.CreateMissingIdentifierName(), ErrorCode.ERR_TypeExpected)));
                }
                else
                {
                    bounds.Add(this.ParseTypeParameterConstraint());

                    // remaining bounds
                    while (true)
                    {
                        if (this.CurrentToken.Kind == SyntaxKind.OpenBraceToken
                            || this.CurrentToken.Kind == SyntaxKind.EqualsGreaterThanToken
                            || this.CurrentToken.ContextualKind == SyntaxKind.WhereKeyword)
                        {
                            break;
                        }
                        else if (this.CurrentToken.Kind == SyntaxKind.CommaToken || this.IsPossibleTypeParameterConstraint())
                        {
                            bounds.AddSeparator(this.EatToken(SyntaxKind.CommaToken));
                            if (this.IsCurrentTokenWhereOfConstraintClause())
                            {
                                bounds.Add(_syntaxFactory.TypeConstraint(this.AddError(this.CreateMissingIdentifierName(), ErrorCode.ERR_TypeExpected)));
                                break;
                            }
                            else
                            {
                                bounds.Add(this.ParseTypeParameterConstraint());
                            }
                        }
                        else if (this.SkipBadTypeParameterConstraintTokens(bounds, SyntaxKind.CommaToken) == PostSkipAction.Abort)
                        {
                            break;
                        }
                    }
                }

                return _syntaxFactory.TypeParameterConstraintClause(where, name, colon, bounds);
            }
            finally
            {
                _pool.Free(bounds);
            }
        }

        private bool IsPossibleTypeParameterConstraint()
        {
            switch (this.CurrentToken.Kind)
            {
                case SyntaxKind.NewKeyword:
                case SyntaxKind.ClassKeyword:
                case SyntaxKind.StructKeyword:
                    return true;
                case SyntaxKind.IdentifierToken:
                    return this.IsTrueIdentifier();
                default:
                    return IsPredefinedType(this.CurrentToken.Kind);
            }
        }

        private TypeParameterConstraintSyntax ParseTypeParameterConstraint()
        {
            SyntaxToken questionToken = null;
            var syntaxKind = this.CurrentToken.Kind;

            switch (this.CurrentToken.Kind)
            {
                case SyntaxKind.NewKeyword:
                    var newToken = this.EatToken();
                    var open = this.EatToken(SyntaxKind.OpenParenToken);
                    var close = this.EatToken(SyntaxKind.CloseParenToken);
                    return _syntaxFactory.ConstructorConstraint(newToken, open, close);
                case SyntaxKind.StructKeyword:
                    var structToken = this.EatToken();

                    if (this.CurrentToken.Kind == SyntaxKind.QuestionToken)
                    {
                        questionToken = this.EatToken();
                        questionToken = this.AddError(questionToken, ErrorCode.ERR_UnexpectedToken, questionToken.Text);
                    }

                    return _syntaxFactory.ClassOrStructConstraint(SyntaxKind.StructConstraint, structToken, questionToken);
                case SyntaxKind.ClassKeyword:
                    var classToken = this.EatToken();

                    if (this.CurrentToken.Kind == SyntaxKind.QuestionToken)
                    {
                        questionToken = this.EatToken();
                    }

                    return _syntaxFactory.ClassOrStructConstraint(SyntaxKind.ClassConstraint, classToken, questionToken);
                default:
                    var type = this.ParseType();
                    return _syntaxFactory.TypeConstraint(type);
            }
        }

        private PostSkipAction SkipBadTypeParameterConstraintTokens(SeparatedSyntaxListBuilder<TypeParameterConstraintSyntax> list, SyntaxKind expected)
        {
            CSharpSyntaxNode tmp = null;
            Debug.Assert(list.Count > 0);
            return this.SkipBadSeparatedListTokensWithExpectedKind(ref tmp, list,
                p => this.CurrentToken.Kind != SyntaxKind.CommaToken && !this.IsPossibleTypeParameterConstraint(),
                p => this.CurrentToken.Kind == SyntaxKind.OpenBraceToken || this.IsCurrentTokenWhereOfConstraintClause() || this.IsTerminator(),
                expected);
        }

        private bool IsPossibleMemberStart()
        {
            return CanStartMember(this.CurrentToken.Kind);
        }

        private static bool CanStartMember(SyntaxKind kind)
        {
            switch (kind)
            {
                case SyntaxKind.AbstractKeyword:
                case SyntaxKind.BoolKeyword:
                case SyntaxKind.ByteKeyword:
                case SyntaxKind.CharKeyword:
                case SyntaxKind.ClassKeyword:
                case SyntaxKind.ConstKeyword:
                case SyntaxKind.DecimalKeyword:
                case SyntaxKind.DelegateKeyword:
                case SyntaxKind.DoubleKeyword:
                case SyntaxKind.EnumKeyword:
                case SyntaxKind.EventKeyword:
                case SyntaxKind.ExternKeyword:
                case SyntaxKind.FixedKeyword:
                case SyntaxKind.FloatKeyword:
                case SyntaxKind.IntKeyword:
                case SyntaxKind.InterfaceKeyword:
                case SyntaxKind.InternalKeyword:
                case SyntaxKind.LongKeyword:
                case SyntaxKind.NewKeyword:
                case SyntaxKind.ObjectKeyword:
                case SyntaxKind.OverrideKeyword:
                case SyntaxKind.PrivateKeyword:
                case SyntaxKind.ProtectedKeyword:
                case SyntaxKind.PublicKeyword:
                case SyntaxKind.ReadOnlyKeyword:
                case SyntaxKind.SByteKeyword:
                case SyntaxKind.SealedKeyword:
                case SyntaxKind.ShortKeyword:
                case SyntaxKind.StaticKeyword:
                case SyntaxKind.StringKeyword:
                case SyntaxKind.StructKeyword:
                case SyntaxKind.UIntKeyword:
                case SyntaxKind.ULongKeyword:
                case SyntaxKind.UnsafeKeyword:
                case SyntaxKind.UShortKeyword:
                case SyntaxKind.VirtualKeyword:
                case SyntaxKind.VoidKeyword:
                case SyntaxKind.VolatileKeyword:
                case SyntaxKind.IdentifierToken:
                case SyntaxKind.TildeToken:
                case SyntaxKind.OpenBracketToken:
                case SyntaxKind.ImplicitKeyword:
                case SyntaxKind.ExplicitKeyword:
                case SyntaxKind.OpenParenToken:    //tuple
                case SyntaxKind.RefKeyword:
                    return true;

                default:
                    return false;
            }
        }

        private bool IsTypeDeclarationStart()
        {
            switch (this.CurrentToken.Kind)
            {
                case SyntaxKind.ClassKeyword:
                case SyntaxKind.DelegateKeyword:
                case SyntaxKind.EnumKeyword:
                case SyntaxKind.InterfaceKeyword:
                case SyntaxKind.StructKeyword:
                    return true;
                default:
                    return false;
            }
        }

        private static bool CanReuseMemberDeclaration(
            CSharp.Syntax.MemberDeclarationSyntax member)
        {
            switch (member?.Kind())
            {
                case SyntaxKind.ClassDeclaration:
                case SyntaxKind.StructDeclaration:
                case SyntaxKind.InterfaceDeclaration:
                case SyntaxKind.EnumDeclaration:
                case SyntaxKind.DelegateDeclaration:
                case SyntaxKind.FieldDeclaration:
                case SyntaxKind.EventFieldDeclaration:
                case SyntaxKind.PropertyDeclaration:
                case SyntaxKind.EventDeclaration:
                case SyntaxKind.IndexerDeclaration:
                case SyntaxKind.OperatorDeclaration:
                case SyntaxKind.ConversionOperatorDeclaration:
                case SyntaxKind.DestructorDeclaration:
                case SyntaxKind.MethodDeclaration:
                case SyntaxKind.ConstructorDeclaration:
                    return true;
                default:
                    return false;
            }
        }

        public MemberDeclarationSyntax ParseMemberDeclaration()
        {
            // Use a parent kind that causes inclusion of only member declarations that could appear in a struct
            // e.g. including fixed member declarations, but not statements.
            const SyntaxKind parentKind = SyntaxKind.StructDeclaration;
            return ParseWithStackGuard(
                () => this.ParseMemberDeclarationOrStatement(parentKind),
                () => createEmptyNodeFunc());

            // Creates a dummy declaration node to which we can attach a stack overflow message
            MemberDeclarationSyntax createEmptyNodeFunc()
            {
                return _syntaxFactory.IncompleteMember(
                    new SyntaxList<AttributeListSyntax>(),
                    new SyntaxList<SyntaxToken>(),
                    CreateMissingIdentifierName()
                    );
            }
        }

        // Returns null if we can't parse anything (even partially).
        internal MemberDeclarationSyntax ParseMemberDeclarationOrStatement(SyntaxKind parentKind)
        {
            _recursionDepth++;
            StackGuard.EnsureSufficientExecutionStack(_recursionDepth);
            var result = ParseMemberDeclarationOrStatementCore(parentKind);
            _recursionDepth--;
            return result;
        }

        // Returns null if we can't parse anything (even partially).
        private MemberDeclarationSyntax ParseMemberDeclarationOrStatementCore(SyntaxKind parentKind)
        {
            // "top-level" expressions and statements should never occur inside an asynchronous context
            Debug.Assert(!IsInAsync);

            cancellationToken.ThrowIfCancellationRequested();

            bool isGlobalScript = parentKind == SyntaxKind.CompilationUnit && this.IsScript;
            bool acceptStatement = isGlobalScript;

            // don't reuse members if they were previously declared under a different type keyword kind
            if (this.IsIncrementalAndFactoryContextMatches)
            {
                var member = this.CurrentNode as CSharp.Syntax.MemberDeclarationSyntax;
                if (CanReuseMemberDeclaration(member))
                {
                    return (MemberDeclarationSyntax)this.EatNode();
                }
            }

            var attributes = _pool.Allocate<AttributeListSyntax>();
            var modifiers = _pool.Allocate();

            var saveTermState = _termState;

            try
            {
                this.ParseAttributeDeclarations(attributes);

                if (attributes.Count > 0)
                {
                    acceptStatement = false;
                }

                //
                // Check for the following cases to disambiguate between member declarations and expressions.
                // Doing this before parsing modifiers simplifies further analysis since some of these keywords can act as modifiers as well.
                //
                // unsafe { ... }
                // fixed (...) { ... } 
                // delegate (...) { ... }
                // delegate { ... }
                // new { ... }
                // new[] { ... }
                // new T (...)
                // new T [...]
                //
                if (acceptStatement)
                {
                    switch (this.CurrentToken.Kind)
                    {
                        case SyntaxKind.UnsafeKeyword:
                            if (this.PeekToken(1).Kind == SyntaxKind.OpenBraceToken)
                            {
                                return _syntaxFactory.GlobalStatement(ParseUnsafeStatement());
                            }
                            break;

                        case SyntaxKind.FixedKeyword:
                            if (this.PeekToken(1).Kind == SyntaxKind.OpenParenToken)
                            {
                                return _syntaxFactory.GlobalStatement(ParseFixedStatement());
                            }
                            break;

                        case SyntaxKind.DelegateKeyword:
                            switch (this.PeekToken(1).Kind)
                            {
                                case SyntaxKind.OpenParenToken:
                                case SyntaxKind.OpenBraceToken:
                                    return _syntaxFactory.GlobalStatement(ParseExpressionStatement());
                            }
                            break;

                        case SyntaxKind.NewKeyword:
                            if (IsPossibleNewExpression())
                            {
                                return _syntaxFactory.GlobalStatement(ParseExpressionStatement());
                            }
                            break;
                    }
                }

                // All modifiers that might start an expression are processed above.
                this.ParseModifiers(modifiers, forAccessors: false);
                if (modifiers.Count > 0)
                {
                    acceptStatement = false;
                }

                // Check for constructor form
                if (this.CurrentToken.Kind == SyntaxKind.IdentifierToken && this.PeekToken(1).Kind == SyntaxKind.OpenParenToken)
                {
                    // Script: 
                    // Constructor definitions are not allowed. We parse them as method calls with semicolon missing error:
                    //
                    // Script(...) { ... } 
                    //            ^
                    //            missing ';'
                    if (!isGlobalScript)
                    {
                        return this.ParseConstructorDeclaration(attributes, modifiers);
                    }

                    // Script: 
                    // Unless there modifiers or attributes are present this is more likely to be a method call than a method definition.
                    if (!acceptStatement)
                    {
                        var token = SyntaxFactory.MissingToken(SyntaxKind.VoidKeyword);
                        token = this.AddError(token, ErrorCode.ERR_MemberNeedsType);
                        var voidType = _syntaxFactory.PredefinedType(token);

                        var identifier = this.EatToken();

                        return this.ParseMethodDeclaration(attributes, modifiers, voidType, explicitInterfaceOpt: null, identifier: identifier, typeParameterList: null);
                    }
                }

                // Check for destructor form
                // TODO: better error messages for script
                if (!isGlobalScript && this.CurrentToken.Kind == SyntaxKind.TildeToken)
                {
                    return this.ParseDestructorDeclaration(attributes, modifiers);
                }

                // Check for constant (prefers const field over const local variable decl)
                if (this.CurrentToken.Kind == SyntaxKind.ConstKeyword)
                {
                    return this.ParseConstantFieldDeclaration(attributes, modifiers, parentKind);
                }

                // Check for event.
                if (this.CurrentToken.Kind == SyntaxKind.EventKeyword)
                {
                    return this.ParseEventDeclaration(attributes, modifiers, parentKind);
                }

                // check for fixed size buffers.
                if (this.CurrentToken.Kind == SyntaxKind.FixedKeyword)
                {
                    return this.ParseFixedSizeBufferDeclaration(attributes, modifiers, parentKind);
                }

                // Check for conversion operators (implicit/explicit)
                if (this.CurrentToken.Kind == SyntaxKind.ExplicitKeyword ||
                    this.CurrentToken.Kind == SyntaxKind.ImplicitKeyword ||
                        (this.CurrentToken.Kind == SyntaxKind.OperatorKeyword && !SyntaxFacts.IsAnyOverloadableOperator(this.PeekToken(1).Kind)))
                {
                    return this.ParseConversionOperatorDeclaration(attributes, modifiers);
                }

                if (this.CurrentToken.Kind == SyntaxKind.NamespaceKeyword && parentKind == SyntaxKind.CompilationUnit)
                {
                    // we found a namespace with modifier or an attribute: ignore the attribute/modifier and parse as namespace
                    if (attributes.Count > 0)
                    {
                        attributes[0] = this.AddError(attributes[0], ErrorCode.ERR_BadModifiersOnNamespace);
                    }
                    else
                    {
                        // if were no attributes and no modifiers we should have parsed it already in namespace body:
                        Debug.Assert(modifiers.Count > 0);

                        modifiers[0] = this.AddError(modifiers[0], ErrorCode.ERR_BadModifiersOnNamespace);
                    }

                    var namespaceDecl = ParseNamespaceDeclaration();

                    if (modifiers.Count > 0)
                    {
                        namespaceDecl = AddLeadingSkippedSyntax(namespaceDecl, modifiers.ToListNode());
                    }

                    if (attributes.Count > 0)
                    {
                        namespaceDecl = AddLeadingSkippedSyntax(namespaceDecl, attributes.ToListNode());
                    }

                    return namespaceDecl;
                }

                // It's valid to have a type declaration here -- check for those
                if (IsTypeDeclarationStart())
                {
                    return this.ParseTypeDeclaration(attributes, modifiers);
                }

                if (acceptStatement &&
                    this.CurrentToken.Kind != SyntaxKind.CloseBraceToken &&
                    this.CurrentToken.Kind != SyntaxKind.EndOfFileToken &&
                    this.IsPossibleStatement(acceptAccessibilityMods: true))
                {
                    var saveTerm = _termState;
                    _termState |= TerminatorState.IsPossibleStatementStartOrStop; // partial statements can abort if a new statement starts

                    // Any expression is allowed, not just expression statements:
                    var statement = this.ParseStatementNoDeclaration(allowAnyExpression: true);

                    _termState = saveTerm;
                    if (statement != null)
                    {
                        return _syntaxFactory.GlobalStatement(statement);
                    }
                }

                // Everything that's left -- methods, fields, properties, 
                // indexers, and non-conversion operators -- starts with a type 
                // (possibly void). Parse that.
                TypeSyntax type = ParseReturnType();
                var sawRef = type.Kind == SyntaxKind.RefType;

                // Check for misplaced modifiers.  if we see any, then consider this member
                // terminated and restart parsing.
                if (GetModifier(this.CurrentToken) != DeclarationModifiers.None &&
                    this.CurrentToken.ContextualKind != SyntaxKind.PartialKeyword &&
                    this.CurrentToken.ContextualKind != SyntaxKind.AsyncKeyword &&
                    IsComplete(type))
                {
                    var misplacedModifier = this.CurrentToken;
                    type = this.AddError(
                        type,
                        type.FullWidth + misplacedModifier.GetLeadingTriviaWidth(),
                        misplacedModifier.Width,
                        ErrorCode.ERR_BadModifierLocation,
                        misplacedModifier.Text);

                    return _syntaxFactory.IncompleteMember(attributes, modifiers.ToList(), type);
                }

parse_member_name:;
                // If we've seen the ref keyword, we know we must have an indexer, method, or property.
                if (!sawRef)
                {
                    // Check here for operators
                    // Allow old-style implicit/explicit casting operator syntax, just so we can give a better error
                    if (IsOperatorKeyword())
                    {
                        return this.ParseOperatorDeclaration(attributes, modifiers, type);
                    }

                    if (IsFieldDeclaration(isEvent: false))
                    {
                        if (acceptStatement)
                        {
                            // if we are script at top-level then statements can occur
                            _termState |= TerminatorState.IsPossibleStatementStartOrStop;
                        }

                        return this.ParseNormalFieldDeclaration(attributes, modifiers, type, parentKind);
                    }
                }

                // At this point we can either have indexers, methods, or 
                // properties (or something unknown).  Try to break apart
                // the following name and determine what to do from there.
                ExplicitInterfaceSpecifierSyntax explicitInterfaceOpt;
                SyntaxToken identifierOrThisOpt;
                TypeParameterListSyntax typeParameterListOpt;
                this.ParseMemberName(out explicitInterfaceOpt, out identifierOrThisOpt, out typeParameterListOpt, isEvent: false);

                // First, check if we got absolutely nothing.  If so, then 
                // We need to consume a bad member and try again.
                if (explicitInterfaceOpt == null && identifierOrThisOpt == null && typeParameterListOpt == null)
                {
                    if (attributes.Count == 0 && modifiers.Count == 0 && type.IsMissing && !sawRef)
                    {
                        // we haven't advanced, the caller needs to consume the tokens ahead
                        return null;
                    }

                    var incompleteMember = _syntaxFactory.IncompleteMember(attributes, modifiers.ToList(), type.IsMissing ? null : type);
                    if (incompleteMember.ContainsDiagnostics)
                    {
                        return incompleteMember;
                    }
                    else if (parentKind == SyntaxKind.NamespaceDeclaration ||
                             parentKind == SyntaxKind.CompilationUnit && !IsScript)
                    {
                        return this.AddErrorToLastToken(incompleteMember, ErrorCode.ERR_NamespaceUnexpected);
                    }
                    else
                    {
                        //the error position should indicate CurrentToken
                        return this.AddError(
                            incompleteMember,
                            incompleteMember.FullWidth + this.CurrentToken.GetLeadingTriviaWidth(),
                            this.CurrentToken.Width,
                            ErrorCode.ERR_InvalidMemberDecl,
                            this.CurrentToken.Text);
                    }
                }

                // If the modifiers did not include "async", and the type we got was "async", and there was an
                // error in the identifier or its type parameters, then the user is probably in the midst of typing
                // an async method.  In that case we reconsider "async" to be a modifier, and treat the identifier
                // (with the type parameters) as the type (with type arguments).  Then we go back to looking for
                // the member name again.
                // For example, if we get
                //     async Task<
                // then we want async to be a modifier and Task<MISSING> to be a type.
                if (!sawRef &&
                    identifierOrThisOpt != null &&
                    (typeParameterListOpt != null && typeParameterListOpt.ContainsDiagnostics
                      || this.CurrentToken.Kind != SyntaxKind.OpenParenToken && this.CurrentToken.Kind != SyntaxKind.OpenBraceToken && this.CurrentToken.Kind != SyntaxKind.EqualsGreaterThanToken) &&
                    ReconsiderTypeAsAsyncModifier(ref modifiers, ref type, ref explicitInterfaceOpt, identifierOrThisOpt, typeParameterListOpt))
                {
                    goto parse_member_name;
                }

                Debug.Assert(identifierOrThisOpt != null);

                if (identifierOrThisOpt.Kind == SyntaxKind.ThisKeyword)
                {
                    return this.ParseIndexerDeclaration(attributes, modifiers, type, explicitInterfaceOpt, identifierOrThisOpt, typeParameterListOpt);
                }
                else
                {
                    switch (this.CurrentToken.Kind)
                    {
                        case SyntaxKind.OpenBraceToken:
                        case SyntaxKind.EqualsGreaterThanToken:
                            return this.ParsePropertyDeclaration(attributes, modifiers, type, explicitInterfaceOpt, identifierOrThisOpt, typeParameterListOpt);

                        default:
                            // treat anything else as a method.
                            return this.ParseMethodDeclaration(attributes, modifiers, type, explicitInterfaceOpt, identifierOrThisOpt, typeParameterListOpt);
                    }
                }
            }
            finally
            {
                _pool.Free(modifiers);
                _pool.Free(attributes);
                _termState = saveTermState;
            }
        }

        // if the modifiers do not contain async or replace and the type is the identifier "async" or "replace", then
        // add that identifier to the modifiers and assign a new type from the identifierOrThisOpt and the
        // type parameter list
        private bool ReconsiderTypeAsAsyncModifier(
            ref SyntaxListBuilder modifiers,
            ref TypeSyntax type,
            ref ExplicitInterfaceSpecifierSyntax explicitInterfaceOpt,
            SyntaxToken identifierOrThisOpt,
            TypeParameterListSyntax typeParameterListOpt)
        {
            if (type.Kind != SyntaxKind.IdentifierName) return false;
            if (identifierOrThisOpt.Kind != SyntaxKind.IdentifierToken) return false;

            var identifier = ((IdentifierNameSyntax)type).Identifier;
            var contextualKind = identifier.ContextualKind;
            if (contextualKind != SyntaxKind.AsyncKeyword ||
                modifiers.Any((int)contextualKind))
            {
                return false;
            }

            modifiers.Add(ConvertToKeyword(identifier));
            SimpleNameSyntax newType = typeParameterListOpt == null
                ? (SimpleNameSyntax)_syntaxFactory.IdentifierName(identifierOrThisOpt)
                : _syntaxFactory.GenericName(identifierOrThisOpt, TypeArgumentFromTypeParameters(typeParameterListOpt));
            type = (explicitInterfaceOpt == null)
                ? (TypeSyntax)newType
                : _syntaxFactory.QualifiedName(explicitInterfaceOpt.Name, explicitInterfaceOpt.DotToken, newType);
            explicitInterfaceOpt = null;
            identifierOrThisOpt = default(SyntaxToken);
            typeParameterListOpt = default(TypeParameterListSyntax);
            return true;
        }

        private TypeArgumentListSyntax TypeArgumentFromTypeParameters(TypeParameterListSyntax typeParameterList)
        {
            var types = _pool.AllocateSeparated<TypeSyntax>();
            foreach (var p in typeParameterList.Parameters.GetWithSeparators())
            {
                switch ((SyntaxKind)p.RawKind)
                {
                    case SyntaxKind.TypeParameter:
                        var typeParameter = (TypeParameterSyntax)p;
                        var typeArgument = _syntaxFactory.IdentifierName(typeParameter.Identifier);
                        // NOTE: reverse order of variance keyword and attributes list so they come out in the right order.
                        if (typeParameter.VarianceKeyword != null)
                        {
                            // This only happens in error scenarios, so don't bother to produce a diagnostic about
                            // having a variance keyword on a type argument.
                            typeArgument = AddLeadingSkippedSyntax(typeArgument, typeParameter.VarianceKeyword);
                        }
                        if (typeParameter.AttributeLists.Node != null)
                        {
                            // This only happens in error scenarios, so don't bother to produce a diagnostic about
                            // having an attribute on a type argument.
                            typeArgument = AddLeadingSkippedSyntax(typeArgument, typeParameter.AttributeLists.Node);
                        }
                        types.Add(typeArgument);
                        break;
                    case SyntaxKind.CommaToken:
                        types.AddSeparator((SyntaxToken)p);
                        break;
                    default:
                        throw ExceptionUtilities.UnexpectedValue(p.RawKind);
                }
            }

            var result = _syntaxFactory.TypeArgumentList(typeParameterList.LessThanToken, types.ToList(), typeParameterList.GreaterThanToken);
            _pool.Free(types);
            return result;
        }

        //private bool ReconsiderTypeAsAsyncModifier(ref SyntaxListBuilder modifiers, ref type, ref identifierOrThisOpt, ref typeParameterListOpt))
        //        {
        //            goto parse_member_name;
        //        }

        private bool IsFieldDeclaration(bool isEvent)
        {
            if (this.CurrentToken.Kind != SyntaxKind.IdentifierToken)
            {
                return false;
            }

            // Treat this as a field, unless we have anything following that
            // makes us:
            //   a) explicit
            //   b) generic
            //   c) a property
            //   d) a method (unless we already know we're parsing an event)
            var kind = this.PeekToken(1).Kind;
            switch (kind)
            {
                case SyntaxKind.DotToken:                   // Goo.     explicit
                case SyntaxKind.ColonColonToken:            // Goo::    explicit
                case SyntaxKind.LessThanToken:            // Goo<     explicit or generic method
                case SyntaxKind.OpenBraceToken:        // Goo {    property
                case SyntaxKind.EqualsGreaterThanToken:     // Goo =>   property
                    return false;
                case SyntaxKind.OpenParenToken:             // Goo(     method
                    return isEvent;
                default:
                    return true;
            }
        }

        private bool IsOperatorKeyword()
        {
            return
                this.CurrentToken.Kind == SyntaxKind.ImplicitKeyword ||
                this.CurrentToken.Kind == SyntaxKind.ExplicitKeyword ||
                this.CurrentToken.Kind == SyntaxKind.OperatorKeyword;
        }

        public static bool IsComplete(CSharpSyntaxNode node)
        {
            if (node == null)
            {
                return false;
            }

            foreach (var child in node.ChildNodesAndTokens().Reverse())
            {
                var token = child as SyntaxToken;
                if (token == null)
                {
                    return IsComplete((CSharpSyntaxNode)child);
                }

                if (token.IsMissing)
                {
                    return false;
                }

                if (token.Kind != SyntaxKind.None)
                {
                    return true;
                }

                // if token was optional, consider the next one..
            }

            return true;
        }

        private ConstructorDeclarationSyntax ParseConstructorDeclaration(
            SyntaxListBuilder<AttributeListSyntax> attributes, SyntaxListBuilder modifiers)
        {
            var name = this.ParseIdentifierToken();
            var saveTerm = _termState;
            _termState |= TerminatorState.IsEndOfMethodSignature;
            try
            {
                var paramList = this.ParseParenthesizedParameterList();

                ConstructorInitializerSyntax initializer = this.CurrentToken.Kind == SyntaxKind.ColonToken
                    ? this.ParseConstructorInitializer()
                    : null;

                this.ParseBlockAndExpressionBodiesWithSemicolon(
                    out BlockSyntax body, out ArrowExpressionClauseSyntax expressionBody, out SyntaxToken semicolon,
                    requestedExpressionBodyFeature: MessageID.IDS_FeatureExpressionBodiedDeOrConstructor);

                return _syntaxFactory.ConstructorDeclaration(attributes, modifiers.ToList(), name, paramList, initializer, body, expressionBody, semicolon);
            }
            finally
            {
                _termState = saveTerm;
            }
        }

        private ConstructorInitializerSyntax ParseConstructorInitializer()
        {
            var colon = this.EatToken(SyntaxKind.ColonToken);

            var reportError = true;
            var kind = this.CurrentToken.Kind == SyntaxKind.BaseKeyword
                ? SyntaxKind.BaseConstructorInitializer
                : SyntaxKind.ThisConstructorInitializer;

            SyntaxToken token;
            if (this.CurrentToken.Kind == SyntaxKind.BaseKeyword || this.CurrentToken.Kind == SyntaxKind.ThisKeyword)
            {
                token = this.EatToken();
            }
            else
            {
                token = this.EatToken(SyntaxKind.ThisKeyword, ErrorCode.ERR_ThisOrBaseExpected);

                // No need to report further errors at this point:
                reportError = false;
            }

            ArgumentListSyntax argumentList;
            if (this.CurrentToken.Kind == SyntaxKind.OpenParenToken)
            {
                argumentList = this.ParseParenthesizedArgumentList();
            }
            else
            {
                var openToken = this.EatToken(SyntaxKind.OpenParenToken, reportError);
                var closeToken = this.EatToken(SyntaxKind.CloseParenToken, reportError);
                argumentList = _syntaxFactory.ArgumentList(openToken, default(SeparatedSyntaxList<ArgumentSyntax>), closeToken);
            }

            return _syntaxFactory.ConstructorInitializer(kind, colon, token, argumentList);
        }

        private DestructorDeclarationSyntax ParseDestructorDeclaration(SyntaxListBuilder<AttributeListSyntax> attributes, SyntaxListBuilder modifiers)
        {
            Debug.Assert(this.CurrentToken.Kind == SyntaxKind.TildeToken);
            var tilde = this.EatToken(SyntaxKind.TildeToken);

            var name = this.ParseIdentifierToken();
            var openParen = this.EatToken(SyntaxKind.OpenParenToken);
            var closeParen = this.EatToken(SyntaxKind.CloseParenToken);

            this.ParseBlockAndExpressionBodiesWithSemicolon(
                out BlockSyntax body, out ArrowExpressionClauseSyntax expressionBody, out SyntaxToken semicolon,
                requestedExpressionBodyFeature: MessageID.IDS_FeatureExpressionBodiedDeOrConstructor);

            var parameterList = _syntaxFactory.ParameterList(openParen, default(SeparatedSyntaxList<ParameterSyntax>), closeParen);

            return _syntaxFactory.DestructorDeclaration(attributes, modifiers.ToList(), tilde, name, parameterList, body, expressionBody, semicolon);
        }

        /// <summary>
        /// Parses any block or expression bodies that are present. Also parses
        /// the trailing semicolon if one is present.
        /// </summary>
        private void ParseBlockAndExpressionBodiesWithSemicolon(
            out BlockSyntax blockBody,
            out ArrowExpressionClauseSyntax expressionBody,
            out SyntaxToken semicolon,
            bool parseSemicolonAfterBlock = true,
            MessageID requestedExpressionBodyFeature = MessageID.IDS_FeatureExpressionBodiedMethod)
        {
            // Check for 'forward' declarations with no block of any kind
            if (this.CurrentToken.Kind == SyntaxKind.SemicolonToken)
            {
                blockBody = null;
                expressionBody = null;
                semicolon = this.EatToken(SyntaxKind.SemicolonToken);
                return;
            }

            blockBody = null;
            expressionBody = null;

            if (this.CurrentToken.Kind == SyntaxKind.OpenBraceToken)
            {
                blockBody = this.ParseBlock(isMethodBody: true);
            }

            if (this.CurrentToken.Kind == SyntaxKind.EqualsGreaterThanToken)
            {
                Debug.Assert(requestedExpressionBodyFeature == MessageID.IDS_FeatureExpressionBodiedMethod
                                || requestedExpressionBodyFeature == MessageID.IDS_FeatureExpressionBodiedAccessor
                                || requestedExpressionBodyFeature == MessageID.IDS_FeatureExpressionBodiedDeOrConstructor,
                                "Only IDS_FeatureExpressionBodiedMethod, IDS_FeatureExpressionBodiedAccessor or IDS_FeatureExpressionBodiedDeOrConstructor can be requested");
                expressionBody = this.ParseArrowExpressionClause();
                expressionBody = CheckFeatureAvailability(expressionBody, requestedExpressionBodyFeature);
            }

            semicolon = null;
            // Expression-bodies need semicolons and native behavior
            // expects a semicolon if there is no body
            if (expressionBody != null || blockBody == null)
            {
                semicolon = this.EatToken(SyntaxKind.SemicolonToken);
            }
            // Check for bad semicolon after block body
            else if (parseSemicolonAfterBlock && this.CurrentToken.Kind == SyntaxKind.SemicolonToken)
            {
                semicolon = this.EatTokenWithPrejudice(ErrorCode.ERR_UnexpectedSemicolon);
            }
        }

        private void ParseBodyOrSemicolon(out BlockSyntax body, out SyntaxToken semicolon)
        {
            if (this.CurrentToken.Kind == SyntaxKind.OpenBraceToken)
            {
                body = this.ParseBlock(isMethodBody: true);

                semicolon = null;
                if (this.CurrentToken.Kind == SyntaxKind.SemicolonToken)
                {
                    semicolon = this.EatTokenWithPrejudice(ErrorCode.ERR_UnexpectedSemicolon);
                }
            }
            else
            {
                semicolon = this.EatToken(SyntaxKind.SemicolonToken);
                body = null;
            }
        }

        private bool IsEndOfTypeParameterList()
        {
            if (this.CurrentToken.Kind == SyntaxKind.OpenParenToken)
            {
                // void Goo<T (
                return true;
            }

            if (this.CurrentToken.Kind == SyntaxKind.ColonToken)
            {
                // class C<T :
                return true;
            }

            if (this.CurrentToken.Kind == SyntaxKind.OpenBraceToken)
            {
                // class C<T {
                return true;
            }

            if (IsCurrentTokenWhereOfConstraintClause())
            {
                // class C<T where T :
                return true;
            }

            return false;
        }

        private bool IsEndOfMethodSignature()
        {
            return this.CurrentToken.Kind == SyntaxKind.SemicolonToken || this.CurrentToken.Kind == SyntaxKind.OpenBraceToken;
        }

        private bool IsEndOfNameInExplicitInterface()
        {
            return this.CurrentToken.Kind == SyntaxKind.DotToken || this.CurrentToken.Kind == SyntaxKind.ColonColonToken;
        }

        private MethodDeclarationSyntax ParseMethodDeclaration(
            SyntaxListBuilder<AttributeListSyntax> attributes,
            SyntaxListBuilder modifiers,
            TypeSyntax type,
            ExplicitInterfaceSpecifierSyntax explicitInterfaceOpt,
            SyntaxToken identifier,
            TypeParameterListSyntax typeParameterList)
        {
            // Parse the name (it could be qualified)
            var saveTerm = _termState;
            _termState |= TerminatorState.IsEndOfMethodSignature;

            var paramList = this.ParseParenthesizedParameterList();

            var constraints = default(SyntaxListBuilder<TypeParameterConstraintClauseSyntax>);
            try
            {
                if (this.CurrentToken.ContextualKind == SyntaxKind.WhereKeyword)
                {
                    constraints = _pool.Allocate<TypeParameterConstraintClauseSyntax>();
                    this.ParseTypeParameterConstraintClauses(constraints);
                }
                else if (this.CurrentToken.Kind == SyntaxKind.ColonToken)
                {
                    // Use else if, rather than if, because if we see both a constructor initializer and a constraint clause, we're too lost to recover.
                    var colonToken = this.CurrentToken;

                    ConstructorInitializerSyntax initializer = this.ParseConstructorInitializer();
                    initializer = this.AddErrorToFirstToken(initializer, ErrorCode.ERR_UnexpectedToken, colonToken.Text);
                    paramList = AddTrailingSkippedSyntax(paramList, initializer);

                    // CONSIDER: Parsing an invalid constructor initializer could, conceivably, get us way
                    // off track.  If this becomes a problem, an alternative approach would be to generalize
                    // EatTokenWithPrejudice in such a way that we can just skip everything until we recognize
                    // our context again (perhaps an open brace).
                }

                _termState = saveTerm;

                BlockSyntax blockBody;
                ArrowExpressionClauseSyntax expressionBody;
                SyntaxToken semicolon;

                // Method declarations cannot be nested or placed inside async lambdas, and so cannot occur in an
                // asynchronous context. Therefore the IsInAsync state of the parent scope is not saved and
                // restored, just assumed to be false and reset accordingly after parsing the method body.
                Debug.Assert(!IsInAsync);

                IsInAsync = modifiers.Any((int)SyntaxKind.AsyncKeyword);

                this.ParseBlockAndExpressionBodiesWithSemicolon(out blockBody, out expressionBody, out semicolon);

                IsInAsync = false;

                return _syntaxFactory.MethodDeclaration(
                    attributes,
                    modifiers.ToList(),
                    type,
                    explicitInterfaceOpt,
                    identifier,
                    typeParameterList,
                    paramList,
                    constraints,
                    blockBody,
                    expressionBody,
                    semicolon);
            }
            finally
            {
                if (!constraints.IsNull)
                {
                    _pool.Free(constraints);
                }
            }
        }

        private TypeSyntax ParseReturnType()
        {
            var saveTerm = _termState;
            _termState |= TerminatorState.IsEndOfReturnType;
            var type = this.ParseTypeOrVoid();
            _termState = saveTerm;
            return type;
        }

        private bool IsEndOfReturnType()
        {
            switch (this.CurrentToken.Kind)
            {
                case SyntaxKind.OpenParenToken:
                case SyntaxKind.OpenBraceToken:
                case SyntaxKind.SemicolonToken:
                    return true;
                default:
                    return false;
            }
        }

        private ConversionOperatorDeclarationSyntax ParseConversionOperatorDeclaration(SyntaxListBuilder<AttributeListSyntax> attributes, SyntaxListBuilder modifiers)
        {
            SyntaxToken style;
            if (this.CurrentToken.Kind == SyntaxKind.ImplicitKeyword || this.CurrentToken.Kind == SyntaxKind.ExplicitKeyword)
            {
                style = this.EatToken();
            }
            else
            {
                style = this.EatToken(SyntaxKind.ExplicitKeyword);
            }

            SyntaxToken opKeyword = this.EatToken(SyntaxKind.OperatorKeyword);

            var type = this.ParseType();

            var paramList = this.ParseParenthesizedParameterList();

            BlockSyntax blockBody;
            ArrowExpressionClauseSyntax expressionBody;
            SyntaxToken semicolon;
            this.ParseBlockAndExpressionBodiesWithSemicolon(out blockBody, out expressionBody, out semicolon);

            return _syntaxFactory.ConversionOperatorDeclaration(
                attributes,
                modifiers.ToList(),
                style,
                opKeyword,
                type,
                paramList,
                blockBody,
                expressionBody,
                semicolon);
        }

        private OperatorDeclarationSyntax ParseOperatorDeclaration(
            SyntaxListBuilder<AttributeListSyntax> attributes,
            SyntaxListBuilder modifiers,
            TypeSyntax type)
        {
            var opKeyword = this.EatToken(SyntaxKind.OperatorKeyword);
            SyntaxToken opToken;
            int opTokenErrorOffset;
            int opTokenErrorWidth;

            if (SyntaxFacts.IsAnyOverloadableOperator(this.CurrentToken.Kind))
            {
                opToken = this.EatToken();
                Debug.Assert(!opToken.IsMissing);
                opTokenErrorOffset = opToken.GetLeadingTriviaWidth();
                opTokenErrorWidth = opToken.Width;
            }
            else
            {
                if (this.CurrentToken.Kind == SyntaxKind.ImplicitKeyword || this.CurrentToken.Kind == SyntaxKind.ExplicitKeyword)
                {
                    // Grab the offset and width before we consume the invalid keyword and change our position.
                    GetDiagnosticSpanForMissingToken(out opTokenErrorOffset, out opTokenErrorWidth);
                    opToken = this.ConvertToMissingWithTrailingTrivia(this.EatToken(), SyntaxKind.PlusToken);
                    Debug.Assert(opToken.IsMissing); //Which is why we used GetDiagnosticSpanForMissingToken above.

                    Debug.Assert(type != null); // How could it be?  The only caller got it from ParseReturnType.

                    if (type.IsMissing)
                    {
                        SyntaxDiagnosticInfo diagInfo = MakeError(opTokenErrorOffset, opTokenErrorWidth, ErrorCode.ERR_BadOperatorSyntax, SyntaxFacts.GetText(SyntaxKind.PlusToken));
                        opToken = WithAdditionalDiagnostics(opToken, diagInfo);
                    }
                    else
                    {
                        // Dev10 puts this error on the type (if there is one).
                        type = this.AddError(type, ErrorCode.ERR_BadOperatorSyntax, SyntaxFacts.GetText(SyntaxKind.PlusToken));
                    }
                }
                else
                {
                    //Consume whatever follows the operator keyword as the operator token.  If it is not
                    //we'll add an error below (when we can guess the arity).
                    opToken = EatToken();
                    Debug.Assert(!opToken.IsMissing);
                    opTokenErrorOffset = opToken.GetLeadingTriviaWidth();
                    opTokenErrorWidth = opToken.Width;
                }
            }

            // check for >>
            var opKind = opToken.Kind;
            var tk = this.CurrentToken;
            if (opToken.Kind == SyntaxKind.GreaterThanToken && tk.Kind == SyntaxKind.GreaterThanToken)
            {
                // no trailing trivia and no leading trivia
                if (opToken.GetTrailingTriviaWidth() == 0 && tk.GetLeadingTriviaWidth() == 0)
                {
                    var opToken2 = this.EatToken();
                    opToken = SyntaxFactory.Token(opToken.GetLeadingTrivia(), SyntaxKind.GreaterThanGreaterThanToken, opToken2.GetTrailingTrivia());
                }
            }

            var paramList = this.ParseParenthesizedParameterList();

            switch (paramList.Parameters.Count)
            {
                case 1:
                    if (opToken.IsMissing || !SyntaxFacts.IsOverloadableUnaryOperator(opKind))
                    {
                        SyntaxDiagnosticInfo diagInfo = MakeError(opTokenErrorOffset, opTokenErrorWidth, ErrorCode.ERR_OvlUnaryOperatorExpected);
                        opToken = WithAdditionalDiagnostics(opToken, diagInfo);
                    }

                    break;
                case 2:
                    if (opToken.IsMissing || !SyntaxFacts.IsOverloadableBinaryOperator(opKind))
                    {
                        SyntaxDiagnosticInfo diagInfo = MakeError(opTokenErrorOffset, opTokenErrorWidth, ErrorCode.ERR_OvlBinaryOperatorExpected);
                        opToken = WithAdditionalDiagnostics(opToken, diagInfo);
                    }

                    break;
                default:
                    if (opToken.IsMissing)
                    {
                        SyntaxDiagnosticInfo diagInfo = MakeError(opTokenErrorOffset, opTokenErrorWidth, ErrorCode.ERR_OvlOperatorExpected);
                        opToken = WithAdditionalDiagnostics(opToken, diagInfo);
                    }
                    else if (SyntaxFacts.IsOverloadableBinaryOperator(opKind))
                    {
                        opToken = this.AddError(opToken, ErrorCode.ERR_BadBinOpArgs, SyntaxFacts.GetText(opKind));
                    }
                    else if (SyntaxFacts.IsOverloadableUnaryOperator(opKind))
                    {
                        opToken = this.AddError(opToken, ErrorCode.ERR_BadUnOpArgs, SyntaxFacts.GetText(opKind));
                    }
                    else
                    {
                        opToken = this.AddError(opToken, ErrorCode.ERR_OvlOperatorExpected);
                    }

                    break;
            }

            BlockSyntax blockBody;
            ArrowExpressionClauseSyntax expressionBody;
            SyntaxToken semicolon;
            this.ParseBlockAndExpressionBodiesWithSemicolon(out blockBody, out expressionBody, out semicolon);

            // if the operator is invalid, then switch it to plus (which will work either way) so that
            // we can finish building the tree
            if (!(opKind == SyntaxKind.IsKeyword ||
                  SyntaxFacts.IsOverloadableUnaryOperator(opKind) ||
                  SyntaxFacts.IsOverloadableBinaryOperator(opKind)))
            {
                opToken = ConvertToMissingWithTrailingTrivia(opToken, SyntaxKind.PlusToken);
            }

            return _syntaxFactory.OperatorDeclaration(
                attributes,
                modifiers.ToList(),
                type,
                opKeyword,
                opToken,
                paramList,
                blockBody,
                expressionBody,
                semicolon);
        }

        private IndexerDeclarationSyntax ParseIndexerDeclaration(
            SyntaxListBuilder<AttributeListSyntax> attributes,
            SyntaxListBuilder modifiers,
            TypeSyntax type,
            ExplicitInterfaceSpecifierSyntax explicitInterfaceOpt,
            SyntaxToken thisKeyword,
            TypeParameterListSyntax typeParameterList)
        {
            Debug.Assert(thisKeyword.Kind == SyntaxKind.ThisKeyword);

            // check to see if the user tried to create a generic indexer.
            if (typeParameterList != null)
            {
                thisKeyword = AddTrailingSkippedSyntax(thisKeyword, typeParameterList);
                thisKeyword = this.AddError(thisKeyword, ErrorCode.ERR_UnexpectedGenericName);
            }

            var parameterList = this.ParseBracketedParameterList();

            AccessorListSyntax accessorList = null;
            ArrowExpressionClauseSyntax expressionBody = null;
            SyntaxToken semicolon = null;
            // Try to parse accessor list unless there is an expression
            // body and no accessor list
            if (this.CurrentToken.Kind == SyntaxKind.EqualsGreaterThanToken)
            {
                expressionBody = this.ParseArrowExpressionClause();
                expressionBody = CheckFeatureAvailability(expressionBody, MessageID.IDS_FeatureExpressionBodiedIndexer);
                semicolon = this.EatToken(SyntaxKind.SemicolonToken);
            }
            else
            {
                accessorList = this.ParseAccessorList(isEvent: false);
                if (this.CurrentToken.Kind == SyntaxKind.SemicolonToken)
                {
                    semicolon = this.EatTokenWithPrejudice(ErrorCode.ERR_UnexpectedSemicolon);
                }
            }

            // If the user has erroneously provided both an accessor list
            // and an expression body, but no semicolon, we want to parse
            // the expression body and report the error (which is done later)
            if (this.CurrentToken.Kind == SyntaxKind.EqualsGreaterThanToken
                && semicolon == null)
            {
                expressionBody = this.ParseArrowExpressionClause();
                expressionBody = CheckFeatureAvailability(expressionBody, MessageID.IDS_FeatureExpressionBodiedIndexer);
                semicolon = this.EatToken(SyntaxKind.SemicolonToken);
            }

            return _syntaxFactory.IndexerDeclaration(
                attributes,
                modifiers.ToList(),
                type,
                explicitInterfaceOpt,
                thisKeyword,
                parameterList,
                accessorList,
                expressionBody,
                semicolon);
        }

        private PropertyDeclarationSyntax ParsePropertyDeclaration(
            SyntaxListBuilder<AttributeListSyntax> attributes,
            SyntaxListBuilder modifiers,
            TypeSyntax type,
            ExplicitInterfaceSpecifierSyntax explicitInterfaceOpt,
            SyntaxToken identifier,
            TypeParameterListSyntax typeParameterList)
        {
            // check to see if the user tried to create a generic property.
            if (typeParameterList != null)
            {
                identifier = AddTrailingSkippedSyntax(identifier, typeParameterList);
                identifier = this.AddError(identifier, ErrorCode.ERR_UnexpectedGenericName);
            }

            // We know we are parsing a property because we have seen either an
            // open brace or an arrow token
            Debug.Assert(this.CurrentToken.Kind == SyntaxKind.EqualsGreaterThanToken ||
                         this.CurrentToken.Kind == SyntaxKind.OpenBraceToken);

            AccessorListSyntax accessorList = null;
            if (this.CurrentToken.Kind == SyntaxKind.OpenBraceToken)
            {
                accessorList = this.ParseAccessorList(isEvent: false);
            }

            ArrowExpressionClauseSyntax expressionBody = null;
            EqualsValueClauseSyntax initializer = null;

            // Check for expression body
            if (this.CurrentToken.Kind == SyntaxKind.EqualsGreaterThanToken)
            {
                expressionBody = this.ParseArrowExpressionClause();
                expressionBody = CheckFeatureAvailability(expressionBody, MessageID.IDS_FeatureExpressionBodiedProperty);
            }
            // Check if we have an initializer
            else if (this.CurrentToken.Kind == SyntaxKind.EqualsToken)
            {
                var equals = this.EatToken(SyntaxKind.EqualsToken);
                var value = this.ParseVariableInitializer();
                initializer = _syntaxFactory.EqualsValueClause(equals, value: value);
                initializer = CheckFeatureAvailability(initializer, MessageID.IDS_FeatureAutoPropertyInitializer);
            }

            SyntaxToken semicolon = null;
            if (expressionBody != null || initializer != null)
            {
                semicolon = this.EatToken(SyntaxKind.SemicolonToken);
            }
            else if (this.CurrentToken.Kind == SyntaxKind.SemicolonToken)
            {
                semicolon = this.EatTokenWithPrejudice(ErrorCode.ERR_UnexpectedSemicolon);
            }

            return _syntaxFactory.PropertyDeclaration(
                attributes,
                modifiers.ToList(),
                type,
                explicitInterfaceOpt,
                identifier,
                accessorList,
                expressionBody,
                initializer,
                semicolon);
        }

        private AccessorListSyntax ParseAccessorList(bool isEvent)
        {
            var openBrace = this.EatToken(SyntaxKind.OpenBraceToken);
            var accessors = default(SyntaxList<AccessorDeclarationSyntax>);

            if (!openBrace.IsMissing || !this.IsTerminator())
            {
                // parse property accessors
                var builder = _pool.Allocate<AccessorDeclarationSyntax>();
                try
                {
                    while (true)
                    {
                        if (this.CurrentToken.Kind == SyntaxKind.CloseBraceToken)
                        {
                            break;
                        }
                        else if (this.IsPossibleAccessor())
                        {
                            var acc = this.ParseAccessorDeclaration(isEvent);
                            builder.Add(acc);
                        }
                        else if (this.SkipBadAccessorListTokens(ref openBrace, builder,
                            isEvent ? ErrorCode.ERR_AddOrRemoveExpected : ErrorCode.ERR_GetOrSetExpected) == PostSkipAction.Abort)
                        {
                            break;
                        }
                    }

                    accessors = builder.ToList();
                }
                finally
                {
                    _pool.Free(builder);
                }
            }

            var closeBrace = this.EatToken(SyntaxKind.CloseBraceToken);
            return _syntaxFactory.AccessorList(openBrace, accessors, closeBrace);
        }

        private ArrowExpressionClauseSyntax ParseArrowExpressionClause()
        {
            var arrowToken = this.EatToken(SyntaxKind.EqualsGreaterThanToken);
            return _syntaxFactory.ArrowExpressionClause(arrowToken, ParsePossibleRefExpression());
        }

        private ExpressionSyntax ParsePossibleRefExpression()
        {
            var refKeyword = default(SyntaxToken);
            if (this.CurrentToken.Kind == SyntaxKind.RefKeyword)
            {
                refKeyword = this.EatToken();
                refKeyword = CheckFeatureAvailability(refKeyword, MessageID.IDS_FeatureRefLocalsReturns);
            }

            var expression = this.ParseExpressionCore();
            if (refKeyword != default(SyntaxToken))
            {
                expression = _syntaxFactory.RefExpression(refKeyword, expression);
            }

            return expression;
        }

        private PostSkipAction SkipBadAccessorListTokens(ref SyntaxToken openBrace, SyntaxListBuilder<AccessorDeclarationSyntax> list, ErrorCode error)
        {
            return this.SkipBadListTokensWithErrorCode(ref openBrace, list,
                p => p.CurrentToken.Kind != SyntaxKind.CloseBraceToken && !p.IsPossibleAccessor(),
                p => p.IsTerminator(),
                error);
        }

        private bool IsPossibleAccessor()
        {
            return this.CurrentToken.Kind == SyntaxKind.IdentifierToken
                || IsPossibleAttributeDeclaration()
                || SyntaxFacts.GetAccessorDeclarationKind(this.CurrentToken.ContextualKind) != SyntaxKind.None
                || this.CurrentToken.Kind == SyntaxKind.OpenBraceToken  // for accessor blocks w/ missing keyword
                || this.CurrentToken.Kind == SyntaxKind.SemicolonToken // for empty body accessors w/ missing keyword
                || IsPossibleAccessorModifier();
        }

        private bool IsPossibleAccessorModifier()
        {
            // We only want to accept a modifier as the start of an accessor if the modifiers are
            // actually followed by "get/set/add/remove".  Otherwise, we might thing think we're 
            // starting an accessor when we're actually starting a normal class member.  For example:
            //
            //      class C {
            //          public int Prop { get { this.
            //          private DateTime x;
            //
            // We don't want to think of the "private" in "private DateTime x" as starting an accessor
            // here.  If we do, we'll get totally thrown off in parsing the remainder and that will
            // throw off the rest of the features that depend on a good syntax tree.
            // 
            // Note: we allow all modifiers here.  That's because we want to parse things like
            // "abstract get" as an accessor.  This way we can provide a good error message
            // to the user that this is not allowed.

            if (GetModifier(this.CurrentToken) == DeclarationModifiers.None)
            {
                return false;
            }

            var peekIndex = 1;
            while (GetModifier(this.PeekToken(peekIndex)) != DeclarationModifiers.None)
            {
                peekIndex++;
            }

            var token = this.PeekToken(peekIndex);
            if (token.Kind == SyntaxKind.CloseBraceToken || token.Kind == SyntaxKind.EndOfFileToken)
            {
                // If we see "{ get { } public }
                // then we will think that "public" likely starts an accessor.
                return true;
            }

            switch (token.ContextualKind)
            {
                case SyntaxKind.GetKeyword:
                case SyntaxKind.SetKeyword:
                case SyntaxKind.AddKeyword:
                case SyntaxKind.RemoveKeyword:
                    return true;
                default:
                    return false;
            }
        }

        private enum PostSkipAction
        {
            Continue,
            Abort
        }

        private PostSkipAction SkipBadSeparatedListTokensWithExpectedKind<T, TNode>(
            ref T startToken,
            SeparatedSyntaxListBuilder<TNode> list,
            Func<LanguageParser, bool> isNotExpectedFunction,
            Func<LanguageParser, bool> abortFunction,
            SyntaxKind expected)
            where T : CSharpSyntaxNode
            where TNode : CSharpSyntaxNode
        {
            // We're going to cheat here and pass the underlying SyntaxListBuilder of "list" to the helper method so that
            // it can append skipped trivia to the last element, regardless of whether that element is a node or a token.
            GreenNode trailingTrivia;
            var action = this.SkipBadListTokensWithExpectedKindHelper(list.UnderlyingBuilder, isNotExpectedFunction, abortFunction, expected, out trailingTrivia);
            if (trailingTrivia != null)
            {
                startToken = AddTrailingSkippedSyntax(startToken, trailingTrivia);
            }
            return action;
        }

        private PostSkipAction SkipBadListTokensWithErrorCode<T, TNode>(
            ref T startToken,
            SyntaxListBuilder<TNode> list,
            Func<LanguageParser, bool> isNotExpectedFunction,
            Func<LanguageParser, bool> abortFunction,
            ErrorCode error)
            where T : CSharpSyntaxNode
            where TNode : CSharpSyntaxNode
        {
            GreenNode trailingTrivia;
            var action = this.SkipBadListTokensWithErrorCodeHelper(list, isNotExpectedFunction, abortFunction, error, out trailingTrivia);
            if (trailingTrivia != null)
            {
                startToken = AddTrailingSkippedSyntax(startToken, trailingTrivia);
            }
            return action;
        }

        /// <remarks>
        /// WARNING: it is possible that "list" is really the underlying builder of a SeparateSyntaxListBuilder,
        /// so it is important that we not add anything to the list.
        /// </remarks>
        private PostSkipAction SkipBadListTokensWithExpectedKindHelper(
            SyntaxListBuilder list,
            Func<LanguageParser, bool> isNotExpectedFunction,
            Func<LanguageParser, bool> abortFunction,
            SyntaxKind expected,
            out GreenNode trailingTrivia)
        {
            if (list.Count == 0)
            {
                return SkipBadTokensWithExpectedKind(isNotExpectedFunction, abortFunction, expected, out trailingTrivia);
            }
            else
            {
                GreenNode lastItemTrailingTrivia;
                var action = SkipBadTokensWithExpectedKind(isNotExpectedFunction, abortFunction, expected, out lastItemTrailingTrivia);
                if (lastItemTrailingTrivia != null)
                {
                    AddTrailingSkippedSyntax(list, lastItemTrailingTrivia);
                }
                trailingTrivia = null;
                return action;
            }
        }

        private PostSkipAction SkipBadListTokensWithErrorCodeHelper<TNode>(
            SyntaxListBuilder<TNode> list,
            Func<LanguageParser, bool> isNotExpectedFunction,
            Func<LanguageParser, bool> abortFunction,
            ErrorCode error,
            out GreenNode trailingTrivia) where TNode : CSharpSyntaxNode
        {
            if (list.Count == 0)
            {
                return SkipBadTokensWithErrorCode(isNotExpectedFunction, abortFunction, error, out trailingTrivia);
            }
            else
            {
                GreenNode lastItemTrailingTrivia;
                var action = SkipBadTokensWithErrorCode(isNotExpectedFunction, abortFunction, error, out lastItemTrailingTrivia);
                if (lastItemTrailingTrivia != null)
                {
                    AddTrailingSkippedSyntax(list, lastItemTrailingTrivia);
                }
                trailingTrivia = null;
                return action;
            }
        }

        private PostSkipAction SkipBadTokensWithExpectedKind(
            Func<LanguageParser, bool> isNotExpectedFunction,
            Func<LanguageParser, bool> abortFunction,
            SyntaxKind expected,
            out GreenNode trailingTrivia)
        {
            var nodes = _pool.Allocate();
            try
            {
                bool first = true;
                var action = PostSkipAction.Continue;
                while (isNotExpectedFunction(this))
                {
                    if (abortFunction(this))
                    {
                        action = PostSkipAction.Abort;
                        break;
                    }

                    var token = (first && !this.CurrentToken.ContainsDiagnostics) ? this.EatTokenWithPrejudice(expected) : this.EatToken();
                    first = false;
                    nodes.Add(token);
                }

                trailingTrivia = (nodes.Count > 0) ? nodes.ToListNode() : null;
                return action;
            }
            finally
            {
                _pool.Free(nodes);
            }
        }

        private PostSkipAction SkipBadTokensWithErrorCode(
            Func<LanguageParser, bool> isNotExpectedFunction,
            Func<LanguageParser, bool> abortFunction,
            ErrorCode errorCode,
            out GreenNode trailingTrivia)
        {
            var nodes = _pool.Allocate();
            try
            {
                bool first = true;
                var action = PostSkipAction.Continue;
                while (isNotExpectedFunction(this))
                {
                    if (abortFunction(this))
                    {
                        action = PostSkipAction.Abort;
                        break;
                    }

                    var token = (first && !this.CurrentToken.ContainsDiagnostics) ? this.EatTokenWithPrejudice(errorCode) : this.EatToken();
                    first = false;
                    nodes.Add(token);
                }

                trailingTrivia = (nodes.Count > 0) ? nodes.ToListNode() : null;
                return action;
            }
            finally
            {
                _pool.Free(nodes);
            }
        }

        private AccessorDeclarationSyntax ParseAccessorDeclaration(bool isEvent)
        {
            if (this.IsIncrementalAndFactoryContextMatches && CanReuseAccessorDeclaration())
            {
                return (AccessorDeclarationSyntax)this.EatNode();
            }

            var accAttrs = _pool.Allocate<AttributeListSyntax>();
            var accMods = _pool.Allocate();
            try
            {
                this.ParseAttributeDeclarations(accAttrs);
                this.ParseModifiers(accMods, forAccessors: true);

                if (!isEvent)
                {
                    if (accMods != null && accMods.Count > 0)
                    {
                        accMods[0] = CheckFeatureAvailability(accMods[0], MessageID.IDS_FeaturePropertyAccessorMods);
                    }
                }

                var accessorName = this.EatToken(SyntaxKind.IdentifierToken,
                    isEvent ? ErrorCode.ERR_AddOrRemoveExpected : ErrorCode.ERR_GetOrSetExpected);
                var accessorKind = GetAccessorKind(accessorName);

                // Only convert the identifier to a keyword if it's a valid one.  Otherwise any
                // other contextual keyword (like 'partial') will be converted into a keyword
                // and will be invalid.
                if (accessorKind == SyntaxKind.UnknownAccessorDeclaration)
                {
                    // We'll have an UnknownAccessorDeclaration either because we didn't have
                    // an IdentifierToken or because we have an IdentifierToken which is not
                    // add/remove/get/set.  In the former case, we'll already have reported
                    // an error and will have a missing token.  But in the latter case we need 
                    // to report that the identifier is incorrect.
                    if (!accessorName.IsMissing)
                    {
                        accessorName = this.AddError(accessorName,
                            isEvent ? ErrorCode.ERR_AddOrRemoveExpected : ErrorCode.ERR_GetOrSetExpected);
                    }
                    else
                    {
                        Debug.Assert(accessorName.ContainsDiagnostics);
                    }
                }
                else
                {
                    accessorName = ConvertToKeyword(accessorName);
                }

                BlockSyntax blockBody = null;
                ArrowExpressionClauseSyntax expressionBody = null;
                SyntaxToken semicolon = null;

                bool currentTokenIsSemicolon = this.CurrentToken.Kind == SyntaxKind.SemicolonToken;
                bool currentTokenIsArrow = this.CurrentToken.Kind == SyntaxKind.EqualsGreaterThanToken;
                bool currentTokenIsOpenBraceToken = this.CurrentToken.Kind == SyntaxKind.OpenBraceToken;

                if (currentTokenIsOpenBraceToken || currentTokenIsArrow)
                {
                    this.ParseBlockAndExpressionBodiesWithSemicolon(
                        out blockBody, out expressionBody, out semicolon,
                        requestedExpressionBodyFeature: MessageID.IDS_FeatureExpressionBodiedAccessor);
                }
                else if (currentTokenIsSemicolon)
                {
                    semicolon = EatAccessorSemicolon();

                    if (accessorKind == SyntaxKind.AddAccessorDeclaration ||
                        accessorKind == SyntaxKind.RemoveAccessorDeclaration)
                    {
                        semicolon = this.AddError(semicolon, ErrorCode.ERR_AddRemoveMustHaveBody);
                    }
                }
                else
                {
                    // We didn't get something we recognized.  If we got an accessor type we 
                    // recognized (i.e. get/set/add/remove) then try to parse out a block.
                    // Only do this if it doesn't seem like we're at the end of the accessor/property.
                    // for example, if we have "get set", don't actually try to parse out the 
                    // block.  Otherwise we'll consume the 'set'.  In that case, just end the
                    // current accessor with a semicolon so we can properly consume the next
                    // in the calling method's loop.
                    if (accessorKind != SyntaxKind.UnknownAccessorDeclaration)
                    {
                        if (!IsTerminator())
                        {
                            blockBody = this.ParseBlock(isMethodBody: true, isAccessorBody: true);
                        }
                        else
                        {
                            semicolon = EatAccessorSemicolon();
                        }
                    }
                    else
                    {
                        // Don't bother eating anything if we didn't even have a valid accessor.
                        // It will just lead to more errors.  Note: we will have already produced
                        // a good error by now.
                        Debug.Assert(accessorName.ContainsDiagnostics);
                    }
                }

                return _syntaxFactory.AccessorDeclaration(
                    accessorKind, accAttrs, accMods.ToList(), accessorName,
                    blockBody, expressionBody, semicolon);
            }
            finally
            {
                _pool.Free(accMods);
                _pool.Free(accAttrs);
            }
        }

        private SyntaxToken EatAccessorSemicolon()
            => this.EatToken(SyntaxKind.SemicolonToken,
                IsFeatureEnabled(MessageID.IDS_FeatureExpressionBodiedAccessor)
                    ? ErrorCode.ERR_SemiOrLBraceOrArrowExpected
                    : ErrorCode.ERR_SemiOrLBraceExpected);

        private SyntaxKind GetAccessorKind(SyntaxToken accessorName)
        {
            switch (accessorName.ContextualKind)
            {
                case SyntaxKind.GetKeyword: return SyntaxKind.GetAccessorDeclaration;
                case SyntaxKind.SetKeyword: return SyntaxKind.SetAccessorDeclaration;
                case SyntaxKind.AddKeyword: return SyntaxKind.AddAccessorDeclaration;
                case SyntaxKind.RemoveKeyword: return SyntaxKind.RemoveAccessorDeclaration;
            }

            return SyntaxKind.UnknownAccessorDeclaration;
        }

        private bool CanReuseAccessorDeclaration()
        {
            switch (this.CurrentNodeKind)
            {
                case SyntaxKind.AddAccessorDeclaration:
                case SyntaxKind.RemoveAccessorDeclaration:
                case SyntaxKind.GetAccessorDeclaration:
                case SyntaxKind.SetAccessorDeclaration:
                    return true;
            }

            return false;
        }

        internal ParameterListSyntax ParseParenthesizedParameterList()
        {
            if (this.IsIncrementalAndFactoryContextMatches && CanReuseParameterList(this.CurrentNode as CSharp.Syntax.ParameterListSyntax))
            {
                return (ParameterListSyntax)this.EatNode();
            }

            var parameters = _pool.AllocateSeparated<ParameterSyntax>();

            try
            {
                var openKind = SyntaxKind.OpenParenToken;
                var closeKind = SyntaxKind.CloseParenToken;

                SyntaxToken open;
                SyntaxToken close;
                this.ParseParameterList(out open, parameters, out close, openKind, closeKind);
                return _syntaxFactory.ParameterList(open, parameters, close);
            }
            finally
            {
                _pool.Free(parameters);
            }
        }

        internal BracketedParameterListSyntax ParseBracketedParameterList()
        {
            if (this.IsIncrementalAndFactoryContextMatches && CanReuseBracketedParameterList(this.CurrentNode as CSharp.Syntax.BracketedParameterListSyntax))
            {
                return (BracketedParameterListSyntax)this.EatNode();
            }

            var parameters = _pool.AllocateSeparated<ParameterSyntax>();

            try
            {
                var openKind = SyntaxKind.OpenBracketToken;
                var closeKind = SyntaxKind.CloseBracketToken;

                SyntaxToken open;
                SyntaxToken close;
                this.ParseParameterList(out open, parameters, out close, openKind, closeKind);
                return _syntaxFactory.BracketedParameterList(open, parameters, close);
            }
            finally
            {
                _pool.Free(parameters);
            }
        }

        private static bool CanReuseParameterList(CSharp.Syntax.ParameterListSyntax list)
        {
            if (list == null)
            {
                return false;
            }

            if (list.OpenParenToken.IsMissing)
            {
                return false;
            }

            if (list.CloseParenToken.IsMissing)
            {
                return false;
            }

            foreach (var parameter in list.Parameters)
            {
                if (!CanReuseParameter(parameter))
                {
                    return false;
                }
            }

            return true;
        }

        private static bool CanReuseBracketedParameterList(CSharp.Syntax.BracketedParameterListSyntax list)
        {
            if (list == null)
            {
                return false;
            }

            if (list.OpenBracketToken.IsMissing)
            {
                return false;
            }

            if (list.CloseBracketToken.IsMissing)
            {
                return false;
            }

            foreach (var parameter in list.Parameters)
            {
                if (!CanReuseParameter(parameter))
                {
                    return false;
                }
            }

            return true;
        }

        private void ParseParameterList(
            out SyntaxToken open,
            SeparatedSyntaxListBuilder<ParameterSyntax> nodes,
            out SyntaxToken close,
            SyntaxKind openKind,
            SyntaxKind closeKind)
        {
            open = this.EatToken(openKind);

            var saveTerm = _termState;
            _termState |= TerminatorState.IsEndOfParameterList;

            var attributes = _pool.Allocate<AttributeListSyntax>();
            var modifiers = _pool.Allocate();
            try
            {
                if (this.CurrentToken.Kind != closeKind)
                {
tryAgain:
                    if (this.IsPossibleParameter() || this.CurrentToken.Kind == SyntaxKind.CommaToken)
                    {
                        // first parameter
                        attributes.Clear();
                        modifiers.Clear();
                        var parameter = this.ParseParameter(attributes, modifiers);
                        nodes.Add(parameter);

                        // additional parameters
                        while (true)
                        {
                            if (this.CurrentToken.Kind == closeKind)
                            {
                                break;
                            }
                            else if (this.CurrentToken.Kind == SyntaxKind.CommaToken || this.IsPossibleParameter())
                            {
                                nodes.AddSeparator(this.EatToken(SyntaxKind.CommaToken));
                                attributes.Clear();
                                modifiers.Clear();
                                parameter = this.ParseParameter(attributes, modifiers);
                                if (parameter.IsMissing && this.IsPossibleParameter())
                                {
                                    // ensure we always consume tokens
                                    parameter = AddTrailingSkippedSyntax(parameter, this.EatToken());
                                }

                                nodes.Add(parameter);
                                continue;
                            }
                            else if (this.SkipBadParameterListTokens(ref open, nodes, SyntaxKind.CommaToken, closeKind) == PostSkipAction.Abort)
                            {
                                break;
                            }
                        }
                    }
                    else if (this.SkipBadParameterListTokens(ref open, nodes, SyntaxKind.IdentifierToken, closeKind) == PostSkipAction.Continue)
                    {
                        goto tryAgain;
                    }
                }

                _termState = saveTerm;
                close = this.EatToken(closeKind);
            }
            finally
            {
                _pool.Free(modifiers);
                _pool.Free(attributes);
            }
        }

        private bool IsEndOfParameterList()
        {
            return this.CurrentToken.Kind == SyntaxKind.CloseParenToken
                || this.CurrentToken.Kind == SyntaxKind.CloseBracketToken;
        }

        private PostSkipAction SkipBadParameterListTokens(
            ref SyntaxToken open, SeparatedSyntaxListBuilder<ParameterSyntax> list, SyntaxKind expected, SyntaxKind closeKind)
        {
            return this.SkipBadSeparatedListTokensWithExpectedKind(ref open, list,
                p => p.CurrentToken.Kind != SyntaxKind.CommaToken && !p.IsPossibleParameter(),
                p => p.CurrentToken.Kind == closeKind || p.IsTerminator(),
                expected);
        }

        private bool IsPossibleParameter()
        {
            switch (this.CurrentToken.Kind)
            {
                case SyntaxKind.OpenBracketToken: // attribute
                case SyntaxKind.ArgListKeyword:
                case SyntaxKind.OpenParenToken:   // tuple
                    return true;

                case SyntaxKind.IdentifierToken:
                    return this.IsTrueIdentifier();

                default:
                    return IsParameterModifier(this.CurrentToken.Kind) || IsPredefinedType(this.CurrentToken.Kind);
            }
        }

        private static bool CanReuseParameter(CSharp.Syntax.ParameterSyntax parameter, SyntaxListBuilder<AttributeListSyntax> attributes, SyntaxListBuilder modifiers)
        {
            if (parameter == null)
            {
                return false;
            }

            // cannot reuse parameter if it had attributes.
            //
            // TODO(cyrusn): Why?  We can reuse other constructs if they have attributes.
            if (attributes.Count != 0 || parameter.AttributeLists.Count != 0)
            {
                return false;
            }

            // cannot reuse parameter if it had modifiers.
            if ((modifiers != null && modifiers.Count != 0) || parameter.Modifiers.Count != 0)
            {
                return false;
            }

            return CanReuseParameter(parameter);
        }

        private static bool CanReuseParameter(CSharp.Syntax.ParameterSyntax parameter)
        {
            // cannot reuse a node that possibly ends in an expression
            if (parameter.Default != null)
            {
                return false;
            }

            // cannot reuse lambda parameters as normal parameters (parsed with
            // different rules)
            CSharp.CSharpSyntaxNode parent = parameter.Parent;
            if (parent != null)
            {
                if (parent.Kind() == SyntaxKind.SimpleLambdaExpression)
                {
                    return false;
                }

                CSharp.CSharpSyntaxNode grandparent = parent.Parent;
                if (grandparent != null && grandparent.Kind() == SyntaxKind.ParenthesizedLambdaExpression)
                {
                    Debug.Assert(parent.Kind() == SyntaxKind.ParameterList);
                    return false;
                }
            }

            return true;
        }

        private ParameterSyntax ParseParameter(
            SyntaxListBuilder<AttributeListSyntax> attributes,
            SyntaxListBuilder modifiers)
        {
            if (this.IsIncrementalAndFactoryContextMatches && CanReuseParameter(this.CurrentNode as CSharp.Syntax.ParameterSyntax, attributes, modifiers))
            {
                return (ParameterSyntax)this.EatNode();
            }

            this.ParseAttributeDeclarations(attributes);
            this.ParseParameterModifiers(modifiers);

            TypeSyntax type;
            SyntaxToken name;
            if (this.CurrentToken.Kind != SyntaxKind.ArgListKeyword)
            {
                type = this.ParseType(mode: ParseTypeMode.Parameter);
                name = this.ParseIdentifierToken();

                // When the user type "int goo[]", give them a useful error
                if (this.CurrentToken.Kind == SyntaxKind.OpenBracketToken && this.PeekToken(1).Kind == SyntaxKind.CloseBracketToken)
                {
                    var open = this.EatToken();
                    var close = this.EatToken();
                    open = this.AddError(open, ErrorCode.ERR_BadArraySyntax);
                    name = AddTrailingSkippedSyntax(name, SyntaxList.List(open, close));
                }
            }
            else
            {
                // We store an __arglist parameter as a parameter with null type and whose 
                // .Identifier has the kind ArgListKeyword.
                type = null;
                name = this.EatToken(SyntaxKind.ArgListKeyword);
            }

            EqualsValueClauseSyntax def = null;
            if (this.CurrentToken.Kind == SyntaxKind.EqualsToken)
            {
                var equals = this.EatToken(SyntaxKind.EqualsToken);
                var value = this.ParseExpressionCore();
                def = _syntaxFactory.EqualsValueClause(equals, value: value);
                def = CheckFeatureAvailability(def, MessageID.IDS_FeatureOptionalParameter);
            }

            return _syntaxFactory.Parameter(attributes, modifiers.ToList(), type, name, def);
        }

        private static bool IsParameterModifier(SyntaxKind kind)
        {
            switch (kind)
            {
                case SyntaxKind.ThisKeyword:
                case SyntaxKind.RefKeyword:
                case SyntaxKind.OutKeyword:
                case SyntaxKind.InKeyword:
                case SyntaxKind.ParamsKeyword:
                    return true;
            }

            return false;
        }

        private void ParseParameterModifiers(SyntaxListBuilder modifiers)
        {
            while (IsParameterModifier(this.CurrentToken.Kind))
            {
                var modifier = this.EatToken();

                switch (modifier.Kind)
                {
                    case SyntaxKind.ThisKeyword:
                        modifier = CheckFeatureAvailability(modifier, MessageID.IDS_FeatureExtensionMethod);
                        break;

                    case SyntaxKind.RefKeyword:
                        {
                            if (this.CurrentToken.Kind == SyntaxKind.ThisKeyword)
                            {
                                modifier = CheckFeatureAvailability(modifier, MessageID.IDS_FeatureRefExtensionMethods);
                            }

                            break;
                        }

                    case SyntaxKind.InKeyword:
                        {
                            modifier = CheckFeatureAvailability(modifier, MessageID.IDS_FeatureReadOnlyReferences);

                            if (this.CurrentToken.Kind == SyntaxKind.ThisKeyword)
                            {
                                modifier = CheckFeatureAvailability(modifier, MessageID.IDS_FeatureRefExtensionMethods);
                            }

                            break;
                        }
                }

                modifiers.Add(modifier);
            }
        }

        private FieldDeclarationSyntax ParseFixedSizeBufferDeclaration(
            SyntaxListBuilder<AttributeListSyntax> attributes,
            SyntaxListBuilder modifiers,
            SyntaxKind parentKind)
        {
            Debug.Assert(this.CurrentToken.Kind == SyntaxKind.FixedKeyword);

            var fixedToken = this.EatToken();
            fixedToken = CheckFeatureAvailability(fixedToken, MessageID.IDS_FeatureFixedBuffer);
            modifiers.Add(fixedToken);

            var type = this.ParseType();

            var saveTerm = _termState;
            _termState |= TerminatorState.IsEndOfFieldDeclaration;
            var variables = _pool.AllocateSeparated<VariableDeclaratorSyntax>();
            try
            {
                this.ParseVariableDeclarators(type, VariableFlags.Fixed, variables, parentKind);

                var semicolon = this.EatToken(SyntaxKind.SemicolonToken);

                return _syntaxFactory.FieldDeclaration(
                    attributes, modifiers.ToList(),
                    _syntaxFactory.VariableDeclaration(type, variables),
                    semicolon);
            }
            finally
            {
                _termState = saveTerm;
                _pool.Free(variables);
            }
        }

        private MemberDeclarationSyntax ParseEventDeclaration(
            SyntaxListBuilder<AttributeListSyntax> attributes,
            SyntaxListBuilder modifiers,
            SyntaxKind parentKind)
        {
            Debug.Assert(this.CurrentToken.Kind == SyntaxKind.EventKeyword);

            var eventToken = this.EatToken();
            var type = this.ParseType();

            if (IsFieldDeclaration(isEvent: true))
            {
                return this.ParseEventFieldDeclaration(attributes, modifiers, eventToken, type, parentKind);
            }
            else
            {
                return this.ParseEventDeclarationWithAccessors(attributes, modifiers, eventToken, type);
            }
        }

        private EventDeclarationSyntax ParseEventDeclarationWithAccessors(
            SyntaxListBuilder<AttributeListSyntax> attributes,
            SyntaxListBuilder modifiers,
            SyntaxToken eventToken,
            TypeSyntax type)
        {
            ExplicitInterfaceSpecifierSyntax explicitInterfaceOpt;
            SyntaxToken identifierOrThisOpt;
            TypeParameterListSyntax typeParameterList;

            this.ParseMemberName(out explicitInterfaceOpt, out identifierOrThisOpt, out typeParameterList, isEvent: true);

            // If we got an explicitInterfaceOpt but not an identifier, then we're in the special
            // case for ERR_ExplicitEventFieldImpl (see ParseMemberName for details).
            if (explicitInterfaceOpt != null && identifierOrThisOpt == null)
            {
                Debug.Assert(typeParameterList == null, "Exit condition of ParseMemberName in this scenario");

                // No need for a diagnostic, ParseMemberName has already added one.
                var missingIdentifier = CreateMissingIdentifierToken();

                var missingAccessorList =
                    _syntaxFactory.AccessorList(
                        SyntaxFactory.MissingToken(SyntaxKind.OpenBraceToken),
                        default(SyntaxList<AccessorDeclarationSyntax>),
                        SyntaxFactory.MissingToken(SyntaxKind.CloseBraceToken));

                return _syntaxFactory.EventDeclaration(
                    attributes,
                    modifiers.ToList(),
                    eventToken,
                    type,
                    explicitInterfaceOpt, //already has an appropriate error attached
                    missingIdentifier,
                    missingAccessorList);
            }

            SyntaxToken identifier;

            if (identifierOrThisOpt == null)
            {
                identifier = CreateMissingIdentifierToken();
            }
            else if (identifierOrThisOpt.Kind != SyntaxKind.IdentifierToken)
            {
                Debug.Assert(identifierOrThisOpt.Kind == SyntaxKind.ThisKeyword);
                identifier = ConvertToMissingWithTrailingTrivia(identifierOrThisOpt, SyntaxKind.IdentifierToken);
            }
            else
            {
                identifier = identifierOrThisOpt;
            }

            Debug.Assert(identifier != null);
            Debug.Assert(identifier.Kind == SyntaxKind.IdentifierToken);

            if (identifier.IsMissing && !type.IsMissing)
            {
                identifier = this.AddError(identifier, ErrorCode.ERR_IdentifierExpected);
            }

            if (typeParameterList != null) // check to see if the user tried to create a generic event.
            {
                identifier = AddTrailingSkippedSyntax(identifier, typeParameterList);
                identifier = this.AddError(identifier, ErrorCode.ERR_UnexpectedGenericName);
            }

            var accessorList = this.ParseAccessorList(isEvent: true);

            var decl = _syntaxFactory.EventDeclaration(
                attributes,
                modifiers.ToList(),
                eventToken,
                type,
                explicitInterfaceOpt,
                identifier,
                accessorList);

            decl = EatUnexpectedTrailingSemicolon(decl);

            return decl;
        }

        private TNode EatUnexpectedTrailingSemicolon<TNode>(TNode decl) where TNode : CSharpSyntaxNode
        {
            // allow for case of one unexpected semicolon...
            if (this.CurrentToken.Kind == SyntaxKind.SemicolonToken)
            {
                var semi = this.EatToken();
                semi = this.AddError(semi, ErrorCode.ERR_UnexpectedSemicolon);
                decl = AddTrailingSkippedSyntax(decl, semi);
            }

            return decl;
        }

        private FieldDeclarationSyntax ParseNormalFieldDeclaration(
            SyntaxListBuilder<AttributeListSyntax> attributes,
            SyntaxListBuilder modifiers,
            TypeSyntax type,
            SyntaxKind parentKind)
        {
            var saveTerm = _termState;
            _termState |= TerminatorState.IsEndOfFieldDeclaration;
            var variables = _pool.AllocateSeparated<VariableDeclaratorSyntax>();
            try
            {
                this.ParseVariableDeclarators(type, flags: 0, variables: variables, parentKind: parentKind);

                var semicolon = this.EatToken(SyntaxKind.SemicolonToken);
                return _syntaxFactory.FieldDeclaration(
                    attributes,
                    modifiers.ToList(),
                    _syntaxFactory.VariableDeclaration(type, variables),
                    semicolon);
            }
            finally
            {
                _termState = saveTerm;
                _pool.Free(variables);
            }
        }

        private EventFieldDeclarationSyntax ParseEventFieldDeclaration(
            SyntaxListBuilder<AttributeListSyntax> attributes,
            SyntaxListBuilder modifiers,
            SyntaxToken eventToken,
            TypeSyntax type,
            SyntaxKind parentKind)
        {
            // An attribute specified on an event declaration that omits event accessors can apply
            // to the event being declared, to the associated field (if the event is not abstract),
            // or to the associated add and remove methods. In the absence of an
            // attribute-target-specifier, the attribute applies to the event. The presence of the
            // event attribute-target-specifier indicates that the attribute applies to the event;
            // the presence of the field attribute-target-specifier indicates that the attribute
            // applies to the field; and the presence of the method attribute-target-specifier
            // indicates that the attribute applies to the methods.
            //
            // NOTE(cyrusn): We allow more than the above here.  Specifically, even if the event is
            // abstract, we allow the attribute to specify that it belongs to a field.  Later, in the
            // semantic pass, we will disallow this.

            var saveTerm = _termState;
            _termState |= TerminatorState.IsEndOfFieldDeclaration;
            var variables = _pool.AllocateSeparated<VariableDeclaratorSyntax>();
            try
            {
                this.ParseVariableDeclarators(type, flags: 0, variables: variables, parentKind: parentKind);

                if (this.CurrentToken.Kind == SyntaxKind.DotToken)
                {
                    eventToken = this.AddError(eventToken, ErrorCode.ERR_ExplicitEventFieldImpl);  // Better error message for confusing event situation.
                }

                var semicolon = this.EatToken(SyntaxKind.SemicolonToken);
                return _syntaxFactory.EventFieldDeclaration(
                    attributes,
                    modifiers.ToList(),
                    eventToken,
                    _syntaxFactory.VariableDeclaration(type, variables),
                    semicolon);
            }
            finally
            {
                _termState = saveTerm;
                _pool.Free(variables);
            }
        }

        private bool IsEndOfFieldDeclaration()
        {
            return this.CurrentToken.Kind == SyntaxKind.SemicolonToken;
        }

        private void ParseVariableDeclarators(TypeSyntax type, VariableFlags flags, SeparatedSyntaxListBuilder<VariableDeclaratorSyntax> variables, SyntaxKind parentKind)
        {
            // Although we try parse variable declarations in contexts where they are not allowed (non-interactive top-level or a namespace) 
            // the reported errors should take into consideration whether or not one expects them in the current context.
            bool variableDeclarationsExpected =
                parentKind != SyntaxKind.NamespaceDeclaration &&
                (parentKind != SyntaxKind.CompilationUnit || IsScript);

            LocalFunctionStatementSyntax localFunction;
            ParseVariableDeclarators(
                type: type,
                flags: flags,
                variables: variables,
                variableDeclarationsExpected: variableDeclarationsExpected,
                allowLocalFunctions: false,
                mods: default(SyntaxList<SyntaxToken>),
                localFunction: out localFunction);

            Debug.Assert(localFunction == null);
        }

        private void ParseVariableDeclarators(
            TypeSyntax type,
            VariableFlags flags,
            SeparatedSyntaxListBuilder<VariableDeclaratorSyntax> variables,
            bool variableDeclarationsExpected,
            bool allowLocalFunctions,
            SyntaxList<SyntaxToken> mods,
            out LocalFunctionStatementSyntax localFunction)
        {
            variables.Add(
                this.ParseVariableDeclarator(
                    type,
                    flags,
                    isFirst: true,
                    allowLocalFunctions: allowLocalFunctions,
                    mods: mods,
                    localFunction: out localFunction));

            if (localFunction != null)
            {
                // ParseVariableDeclarator returns null, so it is not added to variables
                Debug.Assert(variables.Count == 0);
                return;
            }

            while (true)
            {
                if (this.CurrentToken.Kind == SyntaxKind.SemicolonToken)
                {
                    break;
                }
                else if (this.CurrentToken.Kind == SyntaxKind.CommaToken)
                {
                    variables.AddSeparator(this.EatToken(SyntaxKind.CommaToken));
                    variables.Add(
                        this.ParseVariableDeclarator(
                            type,
                            flags,
                            isFirst: false,
                            allowLocalFunctions: false,
                            mods: mods,
                            localFunction: out localFunction));
                }
                else if (!variableDeclarationsExpected || this.SkipBadVariableListTokens(variables, SyntaxKind.CommaToken) == PostSkipAction.Abort)
                {
                    break;
                }
            }
        }

        private PostSkipAction SkipBadVariableListTokens(SeparatedSyntaxListBuilder<VariableDeclaratorSyntax> list, SyntaxKind expected)
        {
            CSharpSyntaxNode tmp = null;
            Debug.Assert(list.Count > 0);
            return this.SkipBadSeparatedListTokensWithExpectedKind(ref tmp, list,
                p => this.CurrentToken.Kind != SyntaxKind.CommaToken,
                p => this.CurrentToken.Kind == SyntaxKind.SemicolonToken || this.IsTerminator(),
                expected);
        }

        [Flags]
        private enum VariableFlags
        {
            Fixed = 0x01,
            Const = 0x02,
            Local = 0x04
        }

        private static SyntaxTokenList GetOriginalModifiers(CSharp.CSharpSyntaxNode decl)
        {
            if (decl != null)
            {
                switch (decl.Kind())
                {
                    case SyntaxKind.FieldDeclaration:
                        return ((CSharp.Syntax.FieldDeclarationSyntax)decl).Modifiers;
                    case SyntaxKind.MethodDeclaration:
                        return ((CSharp.Syntax.MethodDeclarationSyntax)decl).Modifiers;
                    case SyntaxKind.ConstructorDeclaration:
                        return ((CSharp.Syntax.ConstructorDeclarationSyntax)decl).Modifiers;
                    case SyntaxKind.DestructorDeclaration:
                        return ((CSharp.Syntax.DestructorDeclarationSyntax)decl).Modifiers;
                    case SyntaxKind.PropertyDeclaration:
                        return ((CSharp.Syntax.PropertyDeclarationSyntax)decl).Modifiers;
                    case SyntaxKind.EventFieldDeclaration:
                        return ((CSharp.Syntax.EventFieldDeclarationSyntax)decl).Modifiers;
                    case SyntaxKind.AddAccessorDeclaration:
                    case SyntaxKind.RemoveAccessorDeclaration:
                    case SyntaxKind.GetAccessorDeclaration:
                    case SyntaxKind.SetAccessorDeclaration:
                        return ((CSharp.Syntax.AccessorDeclarationSyntax)decl).Modifiers;
                    case SyntaxKind.ClassDeclaration:
                    case SyntaxKind.StructDeclaration:
                    case SyntaxKind.InterfaceDeclaration:
                        return ((CSharp.Syntax.TypeDeclarationSyntax)decl).Modifiers;
                    case SyntaxKind.DelegateDeclaration:
                        return ((CSharp.Syntax.DelegateDeclarationSyntax)decl).Modifiers;
                }
            }

            return default(SyntaxTokenList);
        }

        private static bool WasFirstVariable(CSharp.Syntax.VariableDeclaratorSyntax variable)
        {
            var parent = GetOldParent(variable) as CSharp.Syntax.VariableDeclarationSyntax;
            if (parent != null)
            {
                return parent.Variables[0] == variable;
            }

            return false;
        }

        private static VariableFlags GetOriginalVariableFlags(CSharp.Syntax.VariableDeclaratorSyntax old)
        {
            var parent = GetOldParent(old);
            var mods = GetOriginalModifiers(parent);
            VariableFlags flags = default(VariableFlags);
            if (mods.Any(SyntaxKind.FixedKeyword))
            {
                flags |= VariableFlags.Fixed;
            }

            if (mods.Any(SyntaxKind.ConstKeyword))
            {
                flags |= VariableFlags.Const;
            }

            if (parent != null && (parent.Kind() == SyntaxKind.VariableDeclaration || parent.Kind() == SyntaxKind.LocalDeclarationStatement))
            {
                flags |= VariableFlags.Local;
            }

            return flags;
        }

        private static bool CanReuseVariableDeclarator(CSharp.Syntax.VariableDeclaratorSyntax old, VariableFlags flags, bool isFirst)
        {
            if (old == null)
            {
                return false;
            }

            SyntaxKind oldKind;

            return (flags == GetOriginalVariableFlags(old))
                && (isFirst == WasFirstVariable(old))
                && old.Initializer == null  // can't reuse node that possibly ends in an expression
                && (oldKind = GetOldParent(old).Kind()) != SyntaxKind.VariableDeclaration // or in a method body
                && oldKind != SyntaxKind.LocalDeclarationStatement;
        }

        private VariableDeclaratorSyntax ParseVariableDeclarator(
            TypeSyntax parentType,
            VariableFlags flags,
            bool isFirst,
            bool allowLocalFunctions,
            SyntaxList<SyntaxToken> mods,
            out LocalFunctionStatementSyntax localFunction,
            bool isExpressionContext = false)
        {
            if (this.IsIncrementalAndFactoryContextMatches && CanReuseVariableDeclarator(this.CurrentNode as CSharp.Syntax.VariableDeclaratorSyntax, flags, isFirst))
            {
                localFunction = null;
                return (VariableDeclaratorSyntax)this.EatNode();
            }

            if (!isExpressionContext)
            {
                // Check for the common pattern of:
                //
                // C                    //<-- here
                // Console.WriteLine();
                //
                // Standard greedy parsing will assume that this should be parsed as a variable
                // declaration: "C Console".  We want to avoid that as it can confused parts of the
                // system further up.  So, if we see certain things following the identifier, then we can
                // assume it's not the actual name.  
                // 
                // So, if we're after a newline and we see a name followed by the list below, then we
                // assume that we're accidentally consuming too far into the next statement.
                //
                // <dot>, <arrow>, any binary operator (except =), <question>.  None of these characters
                // are allowed in a normal variable declaration.  This also provides a more useful error
                // message to the user.  Instead of telling them that a semicolon is expected after the
                // following token, then instead get a useful message about an identifier being missing.
                // The above list prevents:
                //
                // C                    //<-- here
                // Console.WriteLine();
                //
                // C                    //<-- here 
                // Console->WriteLine();
                //
                // C 
                // A + B;
                //
                // C 
                // A ? B : D;
                //
                // C 
                // A()
                var resetPoint = this.GetResetPoint();
                try
                {
                    var currentTokenKind = this.CurrentToken.Kind;
                    if (currentTokenKind == SyntaxKind.IdentifierToken && !parentType.IsMissing)
                    {
                        var isAfterNewLine = parentType.GetLastToken().TrailingTrivia.Any((int)SyntaxKind.EndOfLineTrivia);
                        if (isAfterNewLine)
                        {
                            int offset, width;
                            this.GetDiagnosticSpanForMissingToken(out offset, out width);

                            this.EatToken();
                            currentTokenKind = this.CurrentToken.Kind;

                            var isNonEqualsBinaryToken =
                                currentTokenKind != SyntaxKind.EqualsToken &&
                                SyntaxFacts.IsBinaryExpressionOperatorToken(currentTokenKind);

                            if (currentTokenKind == SyntaxKind.DotToken ||
                                currentTokenKind == SyntaxKind.OpenParenToken ||
                                currentTokenKind == SyntaxKind.MinusGreaterThanToken ||
                                isNonEqualsBinaryToken)
                            {
                                var isPossibleLocalFunctionToken =
                                    currentTokenKind == SyntaxKind.OpenParenToken ||
                                    currentTokenKind == SyntaxKind.LessThanToken;

                                // Make sure this isn't a local function
                                if (!isPossibleLocalFunctionToken || !IsLocalFunctionAfterIdentifier())
                                {
                                    var missingIdentifier = CreateMissingIdentifierToken();
                                    missingIdentifier = this.AddError(missingIdentifier, offset, width, ErrorCode.ERR_IdentifierExpected);

                                    localFunction = null;
                                    return _syntaxFactory.VariableDeclarator(missingIdentifier, null, null);
                                }
                            }
                        }
                    }
                }
                finally
                {
                    this.Reset(ref resetPoint);
                    this.Release(ref resetPoint);
                }
            }

            // NOTE: Diverges from Dev10.
            //
            // When we see parse an identifier and we see the partial contextual keyword, we check
            // to see whether it is already attached to a partial class or partial method
            // declaration.  However, in the specific case of variable declarators, Dev10
            // specifically treats it as a variable name, even if it could be interpreted as a
            // keyword.
            var name = this.ParseIdentifierToken();
            BracketedArgumentListSyntax argumentList = null;
            EqualsValueClauseSyntax initializer = null;
            TerminatorState saveTerm = _termState;
            bool isFixed = (flags & VariableFlags.Fixed) != 0;
            bool isConst = (flags & VariableFlags.Const) != 0;
            bool isLocal = (flags & VariableFlags.Local) != 0;

            // Give better error message in the case where the user did something like:
            //
            // X x = 1, Y y = 2; 
            // using (X x = expr1, Y y = expr2) ...
            //
            // The superfluous type name is treated as variable (it is an identifier) and a missing ',' is injected after it.
            if (!isFirst && this.IsTrueIdentifier())
            {
                name = this.AddError(name, ErrorCode.ERR_MultiTypeInDeclaration);
            }

            switch (this.CurrentToken.Kind)
            {
                case SyntaxKind.EqualsToken:
                    if (isFixed)
                    {
                        goto default;
                    }

                    var equals = this.EatToken();

                    SyntaxToken refKeyword = null;
                    if (isLocal && !isConst &&
                        this.CurrentToken.Kind == SyntaxKind.RefKeyword)
                    {
                        refKeyword = this.EatToken();
                        refKeyword = CheckFeatureAvailability(refKeyword, MessageID.IDS_FeatureRefLocalsReturns);
                    }

                    var init = this.ParseVariableInitializer();
                    if (refKeyword != null)
                    {
                        init = _syntaxFactory.RefExpression(refKeyword, init);
                    }

                    initializer = _syntaxFactory.EqualsValueClause(equals, init);
                    break;

                case SyntaxKind.LessThanToken:
                    if (allowLocalFunctions && isFirst)
                    {
                        localFunction = TryParseLocalFunctionStatementBody(mods, parentType, name);
                        if (localFunction != null)
                        {
                            return null;
                        }
                    }
                    goto default;

                case SyntaxKind.OpenParenToken:
                    if (allowLocalFunctions && isFirst)
                    {
                        localFunction = TryParseLocalFunctionStatementBody(mods, parentType, name);
                        if (localFunction != null)
                        {
                            return null;
                        }
                    }

                    // Special case for accidental use of C-style constructors
                    // Fake up something to hold the arguments.
                    _termState |= TerminatorState.IsPossibleEndOfVariableDeclaration;
                    argumentList = this.ParseBracketedArgumentList();
                    _termState = saveTerm;
                    argumentList = this.AddError(argumentList, ErrorCode.ERR_BadVarDecl);
                    break;

                case SyntaxKind.OpenBracketToken:
                    bool sawNonOmittedSize;
                    _termState |= TerminatorState.IsPossibleEndOfVariableDeclaration;
                    var specifier = this.ParseArrayRankSpecifier(isArrayCreation: false, expectSizes: flags == VariableFlags.Fixed, allowQuestionToken: false, sawNonOmittedSize: out sawNonOmittedSize);
                    _termState = saveTerm;
                    var open = specifier.OpenBracketToken;
                    var sizes = specifier.Sizes;
                    var close = specifier.CloseBracketToken;
                    if (isFixed && !sawNonOmittedSize)
                    {
                        close = this.AddError(close, ErrorCode.ERR_ValueExpected);
                    }

                    var args = _pool.AllocateSeparated<ArgumentSyntax>();
                    try
                    {
                        var withSeps = sizes.GetWithSeparators();
                        foreach (var item in withSeps)
                        {
                            var expression = item as ExpressionSyntax;
                            if (expression != null)
                            {
                                args.Add(_syntaxFactory.Argument(null, default(SyntaxToken), expression));
                            }
                            else
                            {
                                args.AddSeparator((SyntaxToken)item);
                            }
                        }

                        argumentList = _syntaxFactory.BracketedArgumentList(open, args, close);
                        if (!isFixed)
                        {
                            argumentList = this.AddError(argumentList, ErrorCode.ERR_CStyleArray);
                            // If we have "int x[] = new int[10];" then parse the initializer.
                            if (this.CurrentToken.Kind == SyntaxKind.EqualsToken)
                            {
                                goto case SyntaxKind.EqualsToken;
                            }
                        }
                    }
                    finally
                    {
                        _pool.Free(args);
                    }

                    break;

                default:
                    if (isConst)
                    {
                        name = this.AddError(name, ErrorCode.ERR_ConstValueRequired);  // Error here for missing constant initializers
                    }
                    else if (isFixed)
                    {
                        if (parentType.Kind == SyntaxKind.ArrayType)
                        {
                            // They accidentally put the array before the identifier
                            name = this.AddError(name, ErrorCode.ERR_FixedDimsRequired);
                        }
                        else
                        {
                            goto case SyntaxKind.OpenBracketToken;
                        }
                    }

                    break;
            }

            localFunction = null;
            return _syntaxFactory.VariableDeclarator(name, argumentList, initializer);
        }

        // Is there a local function after an eaten identifier?
        private bool IsLocalFunctionAfterIdentifier()
        {
            Debug.Assert(this.CurrentToken.Kind == SyntaxKind.OpenParenToken ||
                         this.CurrentToken.Kind == SyntaxKind.LessThanToken);
            var resetPoint = this.GetResetPoint();

            try
            {
                var typeParameterListOpt = this.ParseTypeParameterList();
                var paramList = ParseParenthesizedParameterList();

                if (!paramList.IsMissing &&
                     (this.CurrentToken.Kind == SyntaxKind.OpenBraceToken ||
                      this.CurrentToken.Kind == SyntaxKind.EqualsGreaterThanToken ||
                      this.CurrentToken.ContextualKind == SyntaxKind.WhereKeyword))
                {
                    return true;
                }

                return false;
            }
            finally
            {
                Reset(ref resetPoint);
                Release(ref resetPoint);
            }
        }

        private bool IsPossibleEndOfVariableDeclaration()
        {
            switch (this.CurrentToken.Kind)
            {
                case SyntaxKind.CommaToken:
                case SyntaxKind.SemicolonToken:
                    return true;
                default:
                    return false;
            }
        }

        private ExpressionSyntax ParseVariableInitializer()
        {
            switch (this.CurrentToken.Kind)
            {
                case SyntaxKind.OpenBraceToken:
                    return this.ParseArrayInitializer();
                default:
                    return this.ParseExpressionCore();
            }
        }

        private bool IsPossibleVariableInitializer()
        {
            return this.CurrentToken.Kind == SyntaxKind.OpenBraceToken || this.IsPossibleExpression();
        }

        private FieldDeclarationSyntax ParseConstantFieldDeclaration(SyntaxListBuilder<AttributeListSyntax> attributes, SyntaxListBuilder modifiers, SyntaxKind parentKind)
        {
            var constToken = this.EatToken(SyntaxKind.ConstKeyword);
            modifiers.Add(constToken);

            var type = this.ParseType();

            var variables = _pool.AllocateSeparated<VariableDeclaratorSyntax>();
            try
            {
                this.ParseVariableDeclarators(type, VariableFlags.Const, variables, parentKind);
                var semicolon = this.EatToken(SyntaxKind.SemicolonToken);
                return _syntaxFactory.FieldDeclaration(
                    attributes,
                    modifiers.ToList(),
                    _syntaxFactory.VariableDeclaration(type, variables),
                    semicolon);
            }
            finally
            {
                _pool.Free(variables);
            }
        }

        private DelegateDeclarationSyntax ParseDelegateDeclaration(SyntaxListBuilder<AttributeListSyntax> attributes, SyntaxListBuilder modifiers)
        {
            Debug.Assert(this.CurrentToken.Kind == SyntaxKind.DelegateKeyword);

            var delegateToken = this.EatToken(SyntaxKind.DelegateKeyword);
            var type = this.ParseReturnType();
            var saveTerm = _termState;
            _termState |= TerminatorState.IsEndOfMethodSignature;
            var name = this.ParseIdentifierToken();
            var typeParameters = this.ParseTypeParameterList();
            var parameterList = this.ParseParenthesizedParameterList();
            var constraints = default(SyntaxListBuilder<TypeParameterConstraintClauseSyntax>);
            try
            {
                if (this.CurrentToken.ContextualKind == SyntaxKind.WhereKeyword)
                {
                    constraints = _pool.Allocate<TypeParameterConstraintClauseSyntax>();
                    this.ParseTypeParameterConstraintClauses(constraints);
                }

                _termState = saveTerm;

                var semicolon = this.EatToken(SyntaxKind.SemicolonToken);
                return _syntaxFactory.DelegateDeclaration(attributes, modifiers.ToList(), delegateToken, type, name, typeParameters, parameterList, constraints, semicolon);
            }
            finally
            {
                if (!constraints.IsNull)
                {
                    _pool.Free(constraints);
                }
            }
        }

        private EnumDeclarationSyntax ParseEnumDeclaration(SyntaxListBuilder<AttributeListSyntax> attributes, SyntaxListBuilder modifiers)
        {
            Debug.Assert(this.CurrentToken.Kind == SyntaxKind.EnumKeyword);

            var enumToken = this.EatToken(SyntaxKind.EnumKeyword);
            var name = this.ParseIdentifierToken();

            // check to see if the user tried to create a generic enum.
            var typeParameters = this.ParseTypeParameterList();

            if (typeParameters != null)
            {
                name = AddTrailingSkippedSyntax(name, typeParameters);
                name = this.AddError(name, ErrorCode.ERR_UnexpectedGenericName);
            }

            BaseListSyntax baseList = null;
            if (this.CurrentToken.Kind == SyntaxKind.ColonToken)
            {
                var colon = this.EatToken(SyntaxKind.ColonToken);
                var type = this.ParseType();
                var tmpList = _pool.AllocateSeparated<BaseTypeSyntax>();
                tmpList.Add(_syntaxFactory.SimpleBaseType(type));
                baseList = _syntaxFactory.BaseList(colon, tmpList);
                _pool.Free(tmpList);
            }

            var members = default(SeparatedSyntaxList<EnumMemberDeclarationSyntax>);
            var openBrace = this.EatToken(SyntaxKind.OpenBraceToken);

            if (!openBrace.IsMissing)
            {
                var builder = _pool.AllocateSeparated<EnumMemberDeclarationSyntax>();
                try
                {
                    this.ParseEnumMemberDeclarations(ref openBrace, builder);
                    members = builder.ToList();
                }
                finally
                {
                    _pool.Free(builder);
                }
            }

            var closeBrace = this.EatToken(SyntaxKind.CloseBraceToken);

            SyntaxToken semicolon = null;
            if (this.CurrentToken.Kind == SyntaxKind.SemicolonToken)
            {
                semicolon = this.EatToken();
            }

            return _syntaxFactory.EnumDeclaration(
                attributes,
                modifiers.ToList(),
                enumToken,
                name,
                baseList,
                openBrace,
                members,
                closeBrace,
                semicolon);
        }

        private void ParseEnumMemberDeclarations(
            ref SyntaxToken openBrace,
            SeparatedSyntaxListBuilder<EnumMemberDeclarationSyntax> members)
        {
            if (this.CurrentToken.Kind != SyntaxKind.CloseBraceToken)
            {
tryAgain:

                if (this.IsPossibleEnumMemberDeclaration() || this.CurrentToken.Kind == SyntaxKind.CommaToken || this.CurrentToken.Kind == SyntaxKind.SemicolonToken)
                {
                    // first member
                    members.Add(this.ParseEnumMemberDeclaration());

                    // additional members
                    while (true)
                    {
                        if (this.CurrentToken.Kind == SyntaxKind.CloseBraceToken)
                        {
                            break;
                        }
                        else if (this.CurrentToken.Kind == SyntaxKind.CommaToken || this.CurrentToken.Kind == SyntaxKind.SemicolonToken || this.IsPossibleEnumMemberDeclaration())
                        {
                            if (this.CurrentToken.Kind == SyntaxKind.SemicolonToken)
                            {
                                // semicolon instead of comma.. consume it with error and act as if it were a comma.
                                members.AddSeparator(this.EatTokenWithPrejudice(SyntaxKind.CommaToken));
                            }
                            else
                            {
                                members.AddSeparator(this.EatToken(SyntaxKind.CommaToken));
                            }

                            // check for exit case after legal trailing comma
                            if (this.CurrentToken.Kind == SyntaxKind.CloseBraceToken)
                            {
                                break;
                            }
                            else if (!this.IsPossibleEnumMemberDeclaration())
                            {
                                goto tryAgain;
                            }

                            members.Add(this.ParseEnumMemberDeclaration());
                            continue;
                        }
                        else if (this.SkipBadEnumMemberListTokens(ref openBrace, members, SyntaxKind.CommaToken) == PostSkipAction.Abort)
                        {
                            break;
                        }
                    }
                }
                else if (this.SkipBadEnumMemberListTokens(ref openBrace, members, SyntaxKind.IdentifierToken) == PostSkipAction.Continue)
                {
                    goto tryAgain;
                }
            }
        }

        private PostSkipAction SkipBadEnumMemberListTokens(ref SyntaxToken openBrace, SeparatedSyntaxListBuilder<EnumMemberDeclarationSyntax> list, SyntaxKind expected)
        {
            return this.SkipBadSeparatedListTokensWithExpectedKind(ref openBrace, list,
                p => p.CurrentToken.Kind != SyntaxKind.CommaToken && p.CurrentToken.Kind != SyntaxKind.SemicolonToken && !p.IsPossibleEnumMemberDeclaration(),
                p => p.CurrentToken.Kind == SyntaxKind.CloseBraceToken || p.IsTerminator(),
                expected);
        }

        private EnumMemberDeclarationSyntax ParseEnumMemberDeclaration()
        {
            if (this.IsIncrementalAndFactoryContextMatches && this.CurrentNodeKind == SyntaxKind.EnumMemberDeclaration)
            {
                return (EnumMemberDeclarationSyntax)this.EatNode();
            }

            var memberAttrs = _pool.Allocate<AttributeListSyntax>();
            try
            {
                this.ParseAttributeDeclarations(memberAttrs);
                var memberName = this.ParseIdentifierToken();
                EqualsValueClauseSyntax equalsValue = null;
                if (this.CurrentToken.Kind == SyntaxKind.EqualsToken)
                {
                    var equals = this.EatToken(SyntaxKind.EqualsToken);
                    ExpressionSyntax value;
                    if (this.CurrentToken.Kind == SyntaxKind.CommaToken || this.CurrentToken.Kind == SyntaxKind.CloseBraceToken)
                    {
                        //an identifier is a valid expression
                        value = this.ParseIdentifierName(ErrorCode.ERR_ConstantExpected);
                    }
                    else
                    {
                        value = this.ParseExpressionCore();
                    }

                    equalsValue = _syntaxFactory.EqualsValueClause(equals, value: value);
                }

                return _syntaxFactory.EnumMemberDeclaration(memberAttrs, memberName, equalsValue);
            }
            finally
            {
                _pool.Free(memberAttrs);
            }
        }

        private bool IsPossibleEnumMemberDeclaration()
        {
            return this.CurrentToken.Kind == SyntaxKind.OpenBracketToken || this.IsTrueIdentifier();
        }

        private bool IsDotOrColonColon()
        {
            return this.CurrentToken.Kind == SyntaxKind.DotToken || this.CurrentToken.Kind == SyntaxKind.ColonColonToken;
        }

        // This is public and parses open types. You probably don't want to use it.
        public NameSyntax ParseName()
        {
            return this.ParseQualifiedName();
        }

        private IdentifierNameSyntax CreateMissingIdentifierName()
        {
            return _syntaxFactory.IdentifierName(CreateMissingIdentifierToken());
        }

        private static SyntaxToken CreateMissingIdentifierToken()
        {
            return SyntaxFactory.MissingToken(SyntaxKind.IdentifierToken);
        }

        [Flags]
        private enum NameOptions
        {
            None = 0,
            InExpression = 1 << 0, // Used to influence parser ambiguity around "<" and generics vs. expressions. Used in ParseSimpleName.
            InTypeList = 1 << 1, // Allows attributes to appear within the generic type argument list. Used during ParseInstantiation.
            PossiblePattern = 1 << 2, // Used to influence parser ambiguity around "<" and generics vs. expressions on the right of 'is'
            AfterIs = 1 << 3,
            AfterCase = 1 << 4,
            AfterOut = 1 << 5,
            AfterTupleComma = 1 << 6,
            FirstElementOfPossibleTupleLiteral = 1 << 7,
        }

        /// <summary>
        /// True if current identifier token is not really some contextual keyword
        /// </summary>
        /// <returns></returns>
        private bool IsTrueIdentifier()
        {
            if (this.CurrentToken.Kind == SyntaxKind.IdentifierToken)
            {
                if (!IsCurrentTokenPartialKeywordOfPartialMethodOrType() &&
                    !IsCurrentTokenQueryKeywordInQuery() &&
                    !IsCurrentTokenWhereOfConstraintClause())
                {
                    return true;
                }
            }

            return false;
        }

        /// <summary>
        /// True if the given token is not really some contextual keyword.
        /// This method is for use in executable code, as it treats <c>partial</c> as an identifier.
        /// </summary>
        private bool IsTrueIdentifier(SyntaxToken token)
        {
            return
                token.Kind == SyntaxKind.IdentifierToken &&
                !(this.IsInQuery && IsTokenQueryContextualKeyword(token));
        }

        private IdentifierNameSyntax ParseIdentifierName(ErrorCode code = ErrorCode.ERR_IdentifierExpected)
        {
            if (this.IsIncrementalAndFactoryContextMatches && this.CurrentNodeKind == SyntaxKind.IdentifierName)
            {
                if (!SyntaxFacts.IsContextualKeyword(((CSharp.Syntax.IdentifierNameSyntax)this.CurrentNode).Identifier.Kind()))
                {
                    return (IdentifierNameSyntax)this.EatNode();
                }
            }

            var tk = ParseIdentifierToken(code);
            return SyntaxFactory.IdentifierName(tk);
        }

        private SyntaxToken ParseIdentifierToken(ErrorCode code = ErrorCode.ERR_IdentifierExpected)
        {
            var ctk = this.CurrentToken.Kind;
            if (ctk == SyntaxKind.IdentifierToken)
            {
                // Error tolerance for IntelliSense. Consider the following case: [EditorBrowsable( partial class Goo {
                // } Because we're parsing an attribute argument we'll end up consuming the "partial" identifier and
                // we'll eventually end up in an pretty confused state.  Because of that it becomes very difficult to
                // show the correct parameter help in this case.  So, when we see "partial" we check if it's being used
                // as an identifier or as a contextual keyword.  If it's the latter then we bail out.  See
                // Bug: vswhidbey/542125
                if (IsCurrentTokenPartialKeywordOfPartialMethodOrType() || IsCurrentTokenQueryKeywordInQuery())
                {
                    var result = CreateMissingIdentifierToken();
                    result = this.AddError(result, ErrorCode.ERR_InvalidExprTerm, this.CurrentToken.Text);
                    return result;
                }

                SyntaxToken identifierToken = this.EatToken();

                if (this.IsInAsync && identifierToken.ContextualKind == SyntaxKind.AwaitKeyword)
                {
                    identifierToken = this.AddError(identifierToken, ErrorCode.ERR_BadAwaitAsIdentifier);
                }

                return identifierToken;
            }
            else
            {
                var name = CreateMissingIdentifierToken();
                name = this.AddError(name, code);
                return name;
            }
        }

        private bool IsCurrentTokenQueryKeywordInQuery()
        {
            return this.IsInQuery && this.IsCurrentTokenQueryContextualKeyword;
        }

        private bool IsCurrentTokenPartialKeywordOfPartialMethodOrType()
        {
            if (this.CurrentToken.ContextualKind == SyntaxKind.PartialKeyword)
            {
                if (this.IsPartialType() || this.IsPartialMember())
                {
                    return true;
                }
            }

            return false;
        }

        private TypeParameterListSyntax ParseTypeParameterList()
        {
            if (this.CurrentToken.Kind != SyntaxKind.LessThanToken)
            {
                return null;
            }

            var saveTerm = _termState;
            _termState |= TerminatorState.IsEndOfTypeParameterList;
            try
            {
                var parameters = _pool.AllocateSeparated<TypeParameterSyntax>();
                var open = this.EatToken(SyntaxKind.LessThanToken);
                open = CheckFeatureAvailability(open, MessageID.IDS_FeatureGenerics);

                // first parameter
                parameters.Add(this.ParseTypeParameter());

                // remaining parameter & commas
                while (true)
                {
                    if (this.CurrentToken.Kind == SyntaxKind.GreaterThanToken || this.IsCurrentTokenWhereOfConstraintClause())
                    {
                        break;
                    }
                    else if (this.CurrentToken.Kind == SyntaxKind.CommaToken)
                    {
                        parameters.AddSeparator(this.EatToken(SyntaxKind.CommaToken));
                        parameters.Add(this.ParseTypeParameter());
                    }
                    else if (this.SkipBadTypeParameterListTokens(parameters, SyntaxKind.CommaToken) == PostSkipAction.Abort)
                    {
                        break;
                    }
                }

                var close = this.EatToken(SyntaxKind.GreaterThanToken);

                return _syntaxFactory.TypeParameterList(open, parameters, close);
            }
            finally
            {
                _termState = saveTerm;
            }
        }

        private PostSkipAction SkipBadTypeParameterListTokens(SeparatedSyntaxListBuilder<TypeParameterSyntax> list, SyntaxKind expected)
        {
            CSharpSyntaxNode tmp = null;
            Debug.Assert(list.Count > 0);
            return this.SkipBadSeparatedListTokensWithExpectedKind(ref tmp, list,
                p => this.CurrentToken.Kind != SyntaxKind.CommaToken,
                p => this.CurrentToken.Kind == SyntaxKind.GreaterThanToken || this.IsTerminator(),
                expected);
        }

        private TypeParameterSyntax ParseTypeParameter()
        {
            if (this.IsCurrentTokenWhereOfConstraintClause())
            {
                return _syntaxFactory.TypeParameter(
                    default(SyntaxList<AttributeListSyntax>),
                    default(SyntaxToken),
                    this.AddError(CreateMissingIdentifierToken(), ErrorCode.ERR_IdentifierExpected));
            }

            var attrs = _pool.Allocate<AttributeListSyntax>();
            try
            {
                if (this.CurrentToken.Kind == SyntaxKind.OpenBracketToken && this.PeekToken(1).Kind != SyntaxKind.CloseBracketToken)
                {
                    var saveTerm = _termState;
                    _termState = TerminatorState.IsEndOfTypeArgumentList;
                    this.ParseAttributeDeclarations(attrs);
                    _termState = saveTerm;
                }

                SyntaxToken varianceToken = null;
                if (this.CurrentToken.Kind == SyntaxKind.InKeyword ||
                    this.CurrentToken.Kind == SyntaxKind.OutKeyword)
                {
                    varianceToken = CheckFeatureAvailability(this.EatToken(), MessageID.IDS_FeatureTypeVariance);
                }

                return _syntaxFactory.TypeParameter(attrs, varianceToken, this.ParseIdentifierToken());
            }
            finally
            {
                _pool.Free(attrs);
            }
        }

        // Parses the parts of the names between Dots and ColonColons.
        private SimpleNameSyntax ParseSimpleName(NameOptions options = NameOptions.None)
        {
            var id = this.ParseIdentifierName();
            if (id.Identifier.IsMissing)
            {
                return id;
            }

            // You can pass ignore generics if you don't even want the parser to consider generics at all.
            // The name parsing will then stop at the first "<". It doesn't make sense to pass both Generic and IgnoreGeneric.

            SimpleNameSyntax name = id;
            if (this.CurrentToken.Kind == SyntaxKind.LessThanToken)
            {
                var pt = this.GetResetPoint();
                var kind = this.ScanTypeArgumentList(options);
                this.Reset(ref pt);
                this.Release(ref pt);

                if (kind == ScanTypeArgumentListKind.DefiniteTypeArgumentList || (kind == ScanTypeArgumentListKind.PossibleTypeArgumentList && (options & NameOptions.InTypeList) != 0))
                {
                    Debug.Assert(this.CurrentToken.Kind == SyntaxKind.LessThanToken);
                    SyntaxToken open;
                    var types = _pool.AllocateSeparated<TypeSyntax>();
                    SyntaxToken close;
                    this.ParseTypeArgumentList(out open, types, out close);
                    name = _syntaxFactory.GenericName(id.Identifier,
                        _syntaxFactory.TypeArgumentList(open, types, close));
                    _pool.Free(types);
                }
            }

            return name;
        }

        private enum ScanTypeArgumentListKind
        {
            NotTypeArgumentList,
            PossibleTypeArgumentList,
            DefiniteTypeArgumentList
        }

        private ScanTypeArgumentListKind ScanTypeArgumentList(NameOptions options)
        {
            if (this.CurrentToken.Kind != SyntaxKind.LessThanToken)
            {
                return ScanTypeArgumentListKind.NotTypeArgumentList;
            }

            if ((options & NameOptions.InExpression) == 0)
            {
                return ScanTypeArgumentListKind.DefiniteTypeArgumentList;
            }

            // We're in an expression context, and we have a < token.  This could be a 
            // type argument list, or it could just be a relational expression.  
            //
            // Scan just the type argument list portion (i.e. the part from < to > ) to
            // see what we think it could be.  This will give us one of three possibilities:
            //
            //      result == ScanTypeFlags.NotType.
            //
            // This is absolutely not a type-argument-list.  Just return that result immediately.
            //
            //      result != ScanTypeFlags.NotType && isDefinitelyTypeArgumentList.
            //
            // This is absolutely a type-argument-list.  Just return that result immediately
            // 
            //      result != ScanTypeFlags.NotType && !isDefinitelyTypeArgumentList.
            //
            // This could be a type-argument list, or it could be an expression.  Need to see
            // what came after the last '>' to find out which it is.

            // Scan for a type argument list. If we think it's a type argument list
            // then assume it is unless we see specific tokens following it.
            SyntaxToken lastTokenOfList = null;
            ScanTypeFlags possibleTypeArgumentFlags = ScanPossibleTypeArgumentList(
                ref lastTokenOfList, out bool isDefinitelyTypeArgumentList);

            if (possibleTypeArgumentFlags == ScanTypeFlags.NotType)
            {
                return ScanTypeArgumentListKind.NotTypeArgumentList;
            }

            if (isDefinitelyTypeArgumentList)
            {
                return ScanTypeArgumentListKind.DefiniteTypeArgumentList;
            }

            // If we did not definitively determine from immediate syntax that it was or
            // was not a type argument list, we must have scanned the entire thing up through
            // the closing greater-than token. In that case we will disambiguate based on the
            // token that follows it.
            Debug.Assert(lastTokenOfList.Kind == SyntaxKind.GreaterThanToken);

            switch (this.CurrentToken.Kind)
            {
                case SyntaxKind.IdentifierToken:
                    // C#7: In certain contexts, we treat *identifier* as a disambiguating token. Those
                    // contexts are where the sequence of tokens being disambiguated is immediately preceded by one
                    // of the keywords is, case, or out, or arises while parsing the first element of a tuple literal
                    // (in which case the tokens are preceded by `(` and the identifier is followed by a `,`) or a
                    // subsequent element of a tuple literal (in which case the tokens are preceded by `,` and the
                    // identifier is followed by a `,` or `)`).
                    // Note that we treat query contextual keywords (which appear here as identifiers) as disambiguating tokens as well.
                    if ((options & (NameOptions.AfterIs | NameOptions.AfterCase | NameOptions.AfterOut)) != 0 ||
                        (options & NameOptions.AfterTupleComma) != 0 && (this.PeekToken(1).Kind == SyntaxKind.CommaToken || this.PeekToken(1).Kind == SyntaxKind.CloseParenToken) ||
                        (options & NameOptions.FirstElementOfPossibleTupleLiteral) != 0 && this.PeekToken(1).Kind == SyntaxKind.CommaToken
                        )
                    {
                        // we allow 'G<T,U> x' as a pattern-matching operation and a declaration expression in a tuple.
                        return ScanTypeArgumentListKind.DefiniteTypeArgumentList;
                    }

                    return ScanTypeArgumentListKind.PossibleTypeArgumentList;

                case SyntaxKind.OpenParenToken:
                case SyntaxKind.CloseParenToken:
                case SyntaxKind.CloseBracketToken:
                case SyntaxKind.CloseBraceToken:
                case SyntaxKind.ColonToken:
                case SyntaxKind.SemicolonToken:
                case SyntaxKind.CommaToken:
                case SyntaxKind.DotToken:
                case SyntaxKind.QuestionToken:
                case SyntaxKind.EqualsEqualsToken:
                case SyntaxKind.ExclamationEqualsToken:
                case SyntaxKind.BarToken:
                case SyntaxKind.CaretToken:
                    // These tokens are from 7.5.4.2 Grammar Ambiguities
                    return ScanTypeArgumentListKind.DefiniteTypeArgumentList;

                case SyntaxKind.AmpersandAmpersandToken: // e.g. `e is A<B> && e`
                case SyntaxKind.BarBarToken:             // e.g. `e is A<B> || e`
                case SyntaxKind.AmpersandToken:          // e.g. `e is A<B> & e`
                case SyntaxKind.OpenBracketToken:        // e.g. `e is A<B>[]`
                case SyntaxKind.LessThanToken:           // e.g. `e is A<B> < C`
                case SyntaxKind.LessThanEqualsToken:     // e.g. `e is A<B> <= C`
                case SyntaxKind.GreaterThanEqualsToken:  // e.g. `e is A<B> >= C`
                case SyntaxKind.IsKeyword:               // e.g. `e is A<B> is bool`
                case SyntaxKind.AsKeyword:               // e.g. `e is A<B> as bool`
                    // These tokens are added to 7.5.4.2 Grammar Ambiguities in C#7
                    return ScanTypeArgumentListKind.DefiniteTypeArgumentList;

                case SyntaxKind.GreaterThanToken when ((options & NameOptions.AfterIs) != 0) && this.PeekToken(1).Kind != SyntaxKind.GreaterThanToken:
                    // This token is added to 7.5.4.2 Grammar Ambiguities in C#7 for the special case in which
                    // the possible generic is following an `is` keyword, e.g. `e is A<B> > C`.
                    // We test one further token ahead because a right-shift operator `>>` looks like a pair of greater-than
                    // tokens at this stage, but we don't intend to be handling the right-shift operator.
                    // The upshot is that we retain compatibility with the two previous behaviors:
                    // `(x is A<B>>C)` is parsed as `(x is A<B>) > C`
                    // `A<B>>C` elsewhere is parsed as `A < (B >> C)`
                    return ScanTypeArgumentListKind.DefiniteTypeArgumentList;

                case SyntaxKind.EndOfFileToken:          // e.g. `e is A<B>`
                    // This is useful for parsing expressions in isolation
                    return ScanTypeArgumentListKind.DefiniteTypeArgumentList;

                default:
                    return ScanTypeArgumentListKind.PossibleTypeArgumentList;
            }
        }

        private ScanTypeFlags ScanPossibleTypeArgumentList(
            ref SyntaxToken lastTokenOfList, out bool isDefinitelyTypeArgumentList)
        {
            isDefinitelyTypeArgumentList = false;

            if (this.CurrentToken.Kind == SyntaxKind.LessThanToken)
            {
                ScanTypeFlags result = ScanTypeFlags.GenericTypeOrExpression;

                do
                {
                    lastTokenOfList = this.EatToken();

                    // Type arguments cannot contain attributes, so if this is an open square, we early out and assume it is not a type argument
                    if (this.CurrentToken.Kind == SyntaxKind.OpenBracketToken)
                    {
                        lastTokenOfList = null;
                        return ScanTypeFlags.NotType;
                    }

                    if (this.CurrentToken.Kind == SyntaxKind.GreaterThanToken)
                    {
                        lastTokenOfList = EatToken();
                        return result;
                    }

                    switch (this.ScanType(out lastTokenOfList))
                    {
                        case ScanTypeFlags.NotType:
                            lastTokenOfList = null;
                            return ScanTypeFlags.NotType;

                        case ScanTypeFlags.MustBeType:
                            // We're currently scanning a possible type-argument list.  But we're
                            // not sure if this is actually a type argument list, or is maybe some
                            // complex relational expression with <'s and >'s.  One thing we can
                            // tell though is that if we have a predefined type (like 'int' or 'string')
                            // before a comma or > then this is definitely a type argument list. i.e.
                            // if you have:
                            // 
                            //      var v = ImmutableDictionary<int,
                            //
                            // then there's no legal interpretation of this as an expression (since a
                            // standalone predefined type is not a valid simple term.  Contrast that
                            // with :
                            //
                            //  var v = ImmutableDictionary<Int32,
                            //
                            // Here this might actually be a relational expression and the comma is meant
                            // to separate out the variable declarator 'v' from the next variable.
                            //
                            // Note: we check if we got 'MustBeType' which triggers for predefined types,
                            // (int, string, etc.), or array types (Goo[], A<T>[][] etc.), or pointer types
                            // of things that must be types (int*, void**, etc.).
                            isDefinitelyTypeArgumentList = DetermineIfDefinitelyTypeArgumentList(isDefinitelyTypeArgumentList);
                            result = ScanTypeFlags.GenericTypeOrMethod;
                            break;

                        // case ScanTypeFlags.TupleType:
                        // It would be nice if we saw a tuple to state that we definitely had a 
                        // type argument list.  However, there are cases where this would not be
                        // true.  For example:
                        //
                        // public class C
                        // {
                        //     public static void Main()
                        //     {
                        //         XX X = default;
                        //         int a = 1, b = 2;
                        //         bool z = X < (a, b), w = false;
                        //     }
                        // }
                        //
                        // struct XX
                        // {
                        //     public static bool operator <(XX x, (int a, int b) arg) => true;
                        //     public static bool operator >(XX x, (int a, int b) arg) => false;
                        // }

                        case ScanTypeFlags.NullableType:
                            // See above.  If we have X<Y?,  or X<Y?>, then this is definitely a type argument list.
                            isDefinitelyTypeArgumentList = DetermineIfDefinitelyTypeArgumentList(isDefinitelyTypeArgumentList);
                            if (isDefinitelyTypeArgumentList)
                            {
                                result = ScanTypeFlags.GenericTypeOrMethod;
                            }

                            // Note: we intentionally fall out without setting 'result'. 
                            // Seeing a nullable type (not followed by a , or > ) is not enough 
                            // information for us to determine what this is yet.  i.e. the user may have:
                            //
                            //      X < Y ? Z : W
                            //
                            // We'd see a nullable type here, but htis is definitely not a type arg list.

                            break;

                        case ScanTypeFlags.GenericTypeOrExpression:
                            // See above.  If we have  X<Y<Z>,  then this would definitely be a type argument list.
                            // However, if we have  X<Y<Z>> then this might not be type argument list.  This could just
                            // be some sort of expression where we're comparing, and then shifting values.
                            if (!isDefinitelyTypeArgumentList)
                            {
                                isDefinitelyTypeArgumentList = this.CurrentToken.Kind == SyntaxKind.CommaToken;
                                result = ScanTypeFlags.GenericTypeOrMethod;
                            }
                            break;

                        case ScanTypeFlags.GenericTypeOrMethod:
                            result = ScanTypeFlags.GenericTypeOrMethod;
                            break;
                    }
                }
                while (this.CurrentToken.Kind == SyntaxKind.CommaToken);

                if (this.CurrentToken.Kind != SyntaxKind.GreaterThanToken)
                {
                    lastTokenOfList = null;
                    return ScanTypeFlags.NotType;
                }

                lastTokenOfList = this.EatToken();
                return result;
            }

            return ScanTypeFlags.NonGenericTypeOrExpression;
        }

        private bool DetermineIfDefinitelyTypeArgumentList(bool isDefinitelyTypeArgumentList)
        {
            if (!isDefinitelyTypeArgumentList)
            {
                isDefinitelyTypeArgumentList =
                    this.CurrentToken.Kind == SyntaxKind.CommaToken ||
                    this.CurrentToken.Kind == SyntaxKind.GreaterThanToken;
            }

            return isDefinitelyTypeArgumentList;
        }

        // ParseInstantiation: Parses the generic argument/parameter parts of the name.
        private void ParseTypeArgumentList(out SyntaxToken open, SeparatedSyntaxListBuilder<TypeSyntax> types, out SyntaxToken close)
        {
            Debug.Assert(this.CurrentToken.Kind == SyntaxKind.LessThanToken);
            open = this.EatToken(SyntaxKind.LessThanToken);
            open = CheckFeatureAvailability(open, MessageID.IDS_FeatureGenerics);

            if (this.IsOpenName())
            {
                // NOTE: trivia will be attached to comma, not omitted type argument
                var omittedTypeArgumentInstance = _syntaxFactory.OmittedTypeArgument(SyntaxFactory.Token(SyntaxKind.OmittedTypeArgumentToken));
                types.Add(omittedTypeArgumentInstance);
                while (this.CurrentToken.Kind == SyntaxKind.CommaToken)
                {
                    types.AddSeparator(this.EatToken(SyntaxKind.CommaToken));
                    types.Add(omittedTypeArgumentInstance);
                }

                close = this.EatToken(SyntaxKind.GreaterThanToken);

                return;
            }

            // first type
            types.Add(this.ParseTypeArgument());

            // remaining types & commas
            while (true)
            {
                if (this.CurrentToken.Kind == SyntaxKind.GreaterThanToken)
                {
                    break;
                }
                else if (this.CurrentToken.Kind == SyntaxKind.CommaToken || this.IsPossibleType())
                {
                    types.AddSeparator(this.EatToken(SyntaxKind.CommaToken));
                    types.Add(this.ParseTypeArgument());
                }
                else if (this.SkipBadTypeArgumentListTokens(types, SyntaxKind.CommaToken) == PostSkipAction.Abort)
                {
                    break;
                }
            }

            close = this.EatToken(SyntaxKind.GreaterThanToken);
        }

        private PostSkipAction SkipBadTypeArgumentListTokens(SeparatedSyntaxListBuilder<TypeSyntax> list, SyntaxKind expected)
        {
            CSharpSyntaxNode tmp = null;
            Debug.Assert(list.Count > 0);
            return this.SkipBadSeparatedListTokensWithExpectedKind(ref tmp, list,
                p => this.CurrentToken.Kind != SyntaxKind.CommaToken && !this.IsPossibleType(),
                p => this.CurrentToken.Kind == SyntaxKind.GreaterThanToken || this.IsTerminator(),
                expected);
        }

        // Parses the individual generic parameter/arguments in a name.
        private TypeSyntax ParseTypeArgument()
        {
            var attrs = _pool.Allocate<AttributeListSyntax>();
            try
            {
                if (this.CurrentToken.Kind == SyntaxKind.OpenBracketToken && this.PeekToken(1).Kind != SyntaxKind.CloseBracketToken)
                {
                    // Here, if we see a "[" that looks like it has something in it, we parse
                    // it as an attribute and then later put an error on the whole type if
                    // it turns out that attributes are not allowed. 
                    // TODO: should there be another flag that controls this behavior? we have
                    // "allowAttrs" but should there also be a "recognizeAttrs" that we can
                    // set to false in an expression context?

                    var saveTerm = _termState;
                    _termState = TerminatorState.IsEndOfTypeArgumentList;
                    this.ParseAttributeDeclarations(attrs);
                    _termState = saveTerm;
                }

                SyntaxToken varianceToken = null;
                if (this.CurrentToken.Kind == SyntaxKind.InKeyword || this.CurrentToken.Kind == SyntaxKind.OutKeyword)
                {
                    // Recognize the variance syntax, but give an error as it's
                    // only appropriate in a type parameter list.
                    varianceToken = this.EatToken();
                    varianceToken = CheckFeatureAvailability(varianceToken, MessageID.IDS_FeatureTypeVariance);
                    varianceToken = this.AddError(varianceToken, ErrorCode.ERR_IllegalVarianceSyntax);
                }

                var result = this.ParseType();

                // Consider the case where someone supplies an invalid type argument
                // Such as Action<0> or Action<static>.  In this case we generate a missing 
                // identifier in ParseType, but if we continue as is we'll immediately start to 
                // interpret 0 as the start of a new expression when we can tell it's most likely
                // meant to be part of the type list.  
                //
                // To solve this we check if the current token is not comma or greater than and 
                // the next token is a comma or greater than. If so we assume that the found 
                // token is part of this expression and we attempt to recover. This does open 
                // the door for cases where we have an  incomplete line to be interpretted as 
                // a single expression.  For example:
                //
                // Action< // Incomplete line
                // a>b;
                //
                // However, this only happens when the following expression is of the form a>... 
                // or a,... which  means this case should happen less frequently than what we're 
                // trying to solve here so we err on the side of better error messages
                // for the majority of cases.
                SyntaxKind nextTokenKind = SyntaxKind.None;

                if (result.IsMissing &&
                    (this.CurrentToken.Kind != SyntaxKind.CommaToken && this.CurrentToken.Kind != SyntaxKind.GreaterThanToken) &&
                    ((nextTokenKind = this.PeekToken(1).Kind) == SyntaxKind.CommaToken || nextTokenKind == SyntaxKind.GreaterThanToken))
                {
                    // Eat the current token and add it as skipped so we recover
                    result = AddTrailingSkippedSyntax(result, this.EatToken());
                }

                if (varianceToken != null)
                {
                    result = AddLeadingSkippedSyntax(result, varianceToken);
                }

                if (attrs.Count > 0)
                {
                    result = AddLeadingSkippedSyntax(result, attrs.ToListNode());
                    result = this.AddError(result, ErrorCode.ERR_TypeExpected);
                }

                return result;
            }
            finally
            {
                _pool.Free(attrs);
            }
        }

        private bool IsEndOfTypeArgumentList()
        {
            return this.CurrentToken.Kind == SyntaxKind.GreaterThanToken;
        }

        private bool IsOpenName()
        {
            bool isOpen = true;
            int n = 0;
            while (this.PeekToken(n).Kind == SyntaxKind.CommaToken)
            {
                n++;
            }

            if (this.PeekToken(n).Kind != SyntaxKind.GreaterThanToken)
            {
                isOpen = false;
            }

            return isOpen;
        }

        private void ParseMemberName(
            out ExplicitInterfaceSpecifierSyntax explicitInterfaceOpt,
            out SyntaxToken identifierOrThisOpt,
            out TypeParameterListSyntax typeParameterListOpt,
            bool isEvent)
        {
            identifierOrThisOpt = null;
            explicitInterfaceOpt = null;
            typeParameterListOpt = null;

            if (!IsPossibleMemberName())
            {
                // No clue what this is.  Just bail.  Our caller will have to
                // move forward and try again.
                return;
            }

            NameSyntax explicitInterfaceName = null;
            SyntaxToken separator = null;

            ResetPoint beforeIdentifierPoint = default(ResetPoint);
            bool beforeIdentifierPointSet = false;

            try
            {
                while (true)
                {
                    // Check if we got 'this'.  If so, then we have an indexer.
                    // Note: we parse out type parameters here as well so that
                    // we can give a useful error about illegal generic indexers.
                    if (this.CurrentToken.Kind == SyntaxKind.ThisKeyword)
                    {
                        beforeIdentifierPoint = GetResetPoint();
                        beforeIdentifierPointSet = true;
                        identifierOrThisOpt = this.EatToken();
                        typeParameterListOpt = this.ParseTypeParameterList();
                        break;
                    }

                    // now, scan past the next name.  if it's followed by a dot then
                    // it's part of the explicit name we're building up.  Otherwise,
                    // it's the name of the member.
                    var point = GetResetPoint();
                    bool isMemberName;
                    try
                    {
                        ScanNamedTypePart();
                        isMemberName = !IsDotOrColonColon();
                    }
                    finally
                    {
                        this.Reset(ref point);
                        this.Release(ref point);
                    }

                    if (isMemberName)
                    {
                        // We're past any explicit interface portion and We've 
                        // gotten to the member name.  
                        beforeIdentifierPoint = GetResetPoint();
                        beforeIdentifierPointSet = true;

                        if (separator != null && separator.Kind == SyntaxKind.ColonColonToken)
                        {
                            separator = this.AddError(separator, ErrorCode.ERR_AliasQualAsExpression);
                            separator = this.ConvertToMissingWithTrailingTrivia(separator, SyntaxKind.DotToken);
                        }

                        identifierOrThisOpt = this.ParseIdentifierToken();
                        typeParameterListOpt = this.ParseTypeParameterList();
                        break;
                    }
                    else
                    {
                        // If we saw a . or :: then we must have something explicit.
                        // first parse the upcoming name portion.

                        var saveTerm = _termState;
                        _termState |= TerminatorState.IsEndOfNameInExplicitInterface;

                        if (explicitInterfaceName == null)
                        {
                            // If this is the first time, then just get the next simple
                            // name and store it as the explicit interface name.
                            explicitInterfaceName = this.ParseSimpleName(NameOptions.InTypeList);

                            // Now, get the next separator.
                            separator = this.CurrentToken.Kind == SyntaxKind.ColonColonToken
                                ? this.EatToken() // fine after the first identifier
                                : this.EatToken(SyntaxKind.DotToken);
                        }
                        else
                        {
                            // Parse out the next part and combine it with the 
                            // current explicit name to form the new explicit name.
                            var tmp = this.ParseQualifiedNameRight(NameOptions.InTypeList, explicitInterfaceName, separator);
                            Debug.Assert(!ReferenceEquals(tmp, explicitInterfaceName), "We should have consumed something and updated explicitInterfaceName");
                            explicitInterfaceName = tmp;

                            // Now, get the next separator.
                            separator = this.CurrentToken.Kind == SyntaxKind.ColonColonToken
                                ? this.ConvertToMissingWithTrailingTrivia(this.EatToken(), SyntaxKind.DotToken)
                                : this.EatToken(SyntaxKind.DotToken);
                        }

                        _termState = saveTerm;
                    }
                }

                if (explicitInterfaceName != null)
                {
                    if (separator.Kind != SyntaxKind.DotToken)
                    {
                        separator = WithAdditionalDiagnostics(separator, GetExpectedTokenError(SyntaxKind.DotToken, separator.Kind, separator.GetLeadingTriviaWidth(), separator.Width));
                        separator = ConvertToMissingWithTrailingTrivia(separator, SyntaxKind.DotToken);
                    }

                    if (isEvent && this.CurrentToken.Kind != SyntaxKind.OpenBraceToken)
                    {
                        // CS0071: If you're explicitly implementing an event field, you have to use the accessor form
                        //
                        // Good:
                        //   event EventDelegate Parent.E
                        //   {
                        //      add { ... }
                        //      remove { ... }
                        //   }
                        //
                        // Bad:
                        //   event EventDelegate Parent.E; //(or anything else where the next token isn't open brace
                        //
                        // To recover: rollback to before the name of the field was parsed (just the part after the last
                        // dot), insert a missing identifier for the field name, insert missing accessors, and then treat
                        // the event name that's actually there as the beginning of a new member. e.g.
                        //
                        //   event EventDelegate Parent./*Missing nodes here*/
                        //
                        //   E;
                        //
                        // Rationale: The identifier could be the name of a type at the beginning of an existing member
                        // declaration (above which someone has started to type an explicit event implementation).

                        explicitInterfaceOpt = _syntaxFactory.ExplicitInterfaceSpecifier(
                            explicitInterfaceName,
                            AddError(separator, ErrorCode.ERR_ExplicitEventFieldImpl));

                        Debug.Assert(beforeIdentifierPointSet);
                        Reset(ref beforeIdentifierPoint);

                        //clear fields that were populated after the reset point
                        identifierOrThisOpt = null;
                        typeParameterListOpt = null;
                    }
                    else
                    {
                        explicitInterfaceOpt = _syntaxFactory.ExplicitInterfaceSpecifier(explicitInterfaceName, separator);
                    }
                }
            }
            finally
            {
                if (beforeIdentifierPointSet)
                {
                    Release(ref beforeIdentifierPoint);
                }
            }
        }

        private NameSyntax ParseAliasQualifiedName(NameOptions allowedParts = NameOptions.None)
        {
            NameSyntax name = this.ParseSimpleName(allowedParts);
            if (this.CurrentToken.Kind == SyntaxKind.ColonColonToken)
            {
                var token = this.EatToken();

                name = ParseQualifiedNameRight(allowedParts, name, token);
            }
            return name;
        }

        private NameSyntax ParseQualifiedName(NameOptions options = NameOptions.None)
        {
            NameSyntax name = this.ParseAliasQualifiedName(options);

            while (this.IsDotOrColonColon())
            {
                if (this.PeekToken(1).Kind == SyntaxKind.ThisKeyword)
                {
                    break;
                }

                var separator = this.EatToken();
                name = ParseQualifiedNameRight(options, name, separator);
            }

            return name;
        }

        private NameSyntax ParseQualifiedNameRight(
            NameOptions options,
            NameSyntax left,
            SyntaxToken separator)
        {
            var right = this.ParseSimpleName(options);

            if (separator.Kind == SyntaxKind.DotToken)
            {
                return _syntaxFactory.QualifiedName(left, separator, right);
            }
            else if (separator.Kind == SyntaxKind.ColonColonToken)
            {
                if (left.Kind != SyntaxKind.IdentifierName)
                {
                    separator = this.AddError(separator, ErrorCode.ERR_UnexpectedAliasedName, separator.ToString());
                }

                // If the left hand side is not an identifier name then the user has done
                // something like Goo.Bar::Blah. We've already made an error node for the
                // ::, so just pretend that they typed Goo.Bar.Blah and continue on.

                var identifierLeft = left as IdentifierNameSyntax;
                if (identifierLeft == null)
                {
                    separator = this.ConvertToMissingWithTrailingTrivia(separator, SyntaxKind.DotToken);
                    return _syntaxFactory.QualifiedName(left, separator, right);
                }
                else
                {
                    if (identifierLeft.Identifier.ContextualKind == SyntaxKind.GlobalKeyword)
                    {
                        identifierLeft = _syntaxFactory.IdentifierName(ConvertToKeyword(identifierLeft.Identifier));
                    }

                    identifierLeft = CheckFeatureAvailability(identifierLeft, MessageID.IDS_FeatureGlobalNamespace);

                    // If the name on the right had errors or warnings then we need to preserve
                    // them in the tree.
                    return WithAdditionalDiagnostics(_syntaxFactory.AliasQualifiedName(identifierLeft, separator, right), left.GetDiagnostics());
                }
            }
            else
            {
                return left;
            }
        }

        private SyntaxToken ConvertToMissingWithTrailingTrivia(SyntaxToken token, SyntaxKind expectedKind)
        {
            var newToken = SyntaxFactory.MissingToken(expectedKind);
            newToken = AddTrailingSkippedSyntax(newToken, token);
            return newToken;
        }

        private enum ScanTypeFlags
        {
            /// <summary>
            /// Definitely not a type name.
            /// </summary>
            NotType,

            /// <summary>
            /// Definitely a type name: either a predefined type (int, string, etc.) or an array
            /// type (ending with a [] brackets), or a pointer type (ending with *s).
            /// </summary>
            MustBeType,

            /// <summary>
            /// Might be a generic (qualified) type name or a method name.
            /// </summary>
            GenericTypeOrMethod,

            /// <summary>
            /// Might be a generic (qualified) type name or an expression or a method name.
            /// </summary>
            GenericTypeOrExpression,

            /// <summary>
            /// Might be a non-generic (qualified) type name or an expression.
            /// </summary>
            NonGenericTypeOrExpression,

            /// <summary>
            /// A type name with alias prefix (Alias::Name)
            /// </summary>
            AliasQualifiedName,

            /// <summary>
            /// Nullable type (ending with ?).
            /// </summary>
            NullableType,

            /// <summary>
            /// Might be a pointer type or a multiplication.
            /// </summary>
            PointerOrMultiplication,

            /// <summary>
            /// Might be a tuple type.
            /// </summary>
            TupleType,
        }

        private bool IsPossibleType()
        {
            var tk = this.CurrentToken.Kind;
            return IsPredefinedType(tk) || this.IsTrueIdentifier();
        }

        private bool IsPossibleName()
        {
            return this.IsTrueIdentifier();
        }

        private ScanTypeFlags ScanType()
        {
            SyntaxToken lastTokenOfType;
            return ScanType(out lastTokenOfType);
        }

        private ScanTypeFlags ScanType(out SyntaxToken lastTokenOfType)
        {
            return ScanType(ParseTypeMode.Normal, out lastTokenOfType);
        }

        private ScanTypeFlags ScanType(ParseTypeMode mode, out SyntaxToken lastTokenOfType)
        {
            ScanTypeFlags result = this.ScanNonArrayType(mode, out lastTokenOfType);

            if (result == ScanTypeFlags.NotType)
            {
                return result;
            }

            // Finally, check for array types.
            while (this.CurrentToken.Kind == SyntaxKind.OpenBracketToken)
            {
                this.EatToken();
                while (this.CurrentToken.Kind == SyntaxKind.CommaToken)
                {
                    this.EatToken();
                }

                if (this.CurrentToken.Kind != SyntaxKind.CloseBracketToken)
                {
                    lastTokenOfType = null;
                    return ScanTypeFlags.NotType;
                }

                lastTokenOfType = this.EatToken();
                result = ScanTypeFlags.MustBeType;

                if (this.CurrentToken.Kind == SyntaxKind.QuestionToken)
                {
                    lastTokenOfType = this.EatToken();
                }
            }

            return result;
        }

        private void ScanNamedTypePart()
        {
            SyntaxToken lastTokenOfType;
            ScanNamedTypePart(out lastTokenOfType);
        }

        private ScanTypeFlags ScanNamedTypePart(out SyntaxToken lastTokenOfType)
        {
            if (this.CurrentToken.Kind != SyntaxKind.IdentifierToken || !this.IsTrueIdentifier())
            {
                lastTokenOfType = null;
                return ScanTypeFlags.NotType;
            }

            lastTokenOfType = this.EatToken();
            if (this.CurrentToken.Kind == SyntaxKind.LessThanToken)
            {
                return this.ScanPossibleTypeArgumentList(ref lastTokenOfType, out _);
            }
            else
            {
                return ScanTypeFlags.NonGenericTypeOrExpression;
            }
        }

        private ScanTypeFlags ScanNonArrayType()
        {
            SyntaxToken lastTokenOfType;
            return ScanNonArrayType(ParseTypeMode.Normal, out lastTokenOfType);
        }

        private ScanTypeFlags ScanNonArrayType(ParseTypeMode mode, out SyntaxToken lastTokenOfType)
        {
            ScanTypeFlags result;

            if (this.CurrentToken.Kind == SyntaxKind.RefKeyword)
            {
                // in a ref local or ref return, we treat "ref" and "ref readonly" as part of the type
                this.EatToken();

                if (this.CurrentToken.Kind == SyntaxKind.ReadOnlyKeyword)
                {
                    this.EatToken();
                }
            }

            if (this.CurrentToken.Kind == SyntaxKind.IdentifierToken)
            {
                result = this.ScanNamedTypePart(out lastTokenOfType);
                if (result == ScanTypeFlags.NotType)
                {
                    return ScanTypeFlags.NotType;
                }

                bool isAlias = this.CurrentToken.Kind == SyntaxKind.ColonColonToken;

                // Scan a name
                for (bool firstLoop = true; IsDotOrColonColon(); firstLoop = false)
                {
                    if (!firstLoop && isAlias)
                    {
                        isAlias = false;
                    }

                    lastTokenOfType = this.EatToken();

                    result = this.ScanNamedTypePart(out lastTokenOfType);
                    if (result == ScanTypeFlags.NotType)
                    {
                        return ScanTypeFlags.NotType;
                    }
                }

                if (isAlias)
                {
                    result = ScanTypeFlags.AliasQualifiedName;
                }
            }
            else if (IsPredefinedType(this.CurrentToken.Kind))
            {
                // Simple type...
                lastTokenOfType = this.EatToken();
                result = ScanTypeFlags.MustBeType;
            }
            else if (this.CurrentToken.Kind == SyntaxKind.OpenParenToken)
            {
                lastTokenOfType = this.EatToken();

                result = this.ScanTupleType(out lastTokenOfType);
                if (result == ScanTypeFlags.NotType)
                {
                    return ScanTypeFlags.NotType;
                }
            }
            else
            {
                // Can't be a type!
                lastTokenOfType = null;
                return ScanTypeFlags.NotType;
            }

            if (this.CurrentToken.Kind == SyntaxKind.QuestionToken)
            {
                lastTokenOfType = this.EatToken();
                result = ScanTypeFlags.NullableType;
            }

            // Now check for pointer type(s)
            switch (mode)
            {
                case ParseTypeMode.FirstElementOfPossibleTupleLiteral:
                case ParseTypeMode.AfterTupleComma:
                    // We are parsing the type for a declaration expression in a tuple, which does
                    // not permit pointer types except as an element type of an array type.
                    // In that context a `*` is parsed as a multiplication.
                    if (PointerTypeModsFollowedByRankAndDimensionSpecifier())
                    {
                        goto default;
                    }
                    break;
                default:
                    while (this.CurrentToken.Kind == SyntaxKind.AsteriskToken)
                    {
                        lastTokenOfType = this.EatToken();
                        if (result == ScanTypeFlags.GenericTypeOrExpression || result == ScanTypeFlags.NonGenericTypeOrExpression)
                        {
                            result = ScanTypeFlags.PointerOrMultiplication;
                        }
                        else if (result == ScanTypeFlags.GenericTypeOrMethod)
                        {
                            result = ScanTypeFlags.MustBeType;
                        }
                    }
                    break;
            }

            return result;
        }

        /// <summary>
        /// Returns TupleType when a possible tuple type is found.
        /// Note that this is not MustBeType, so that the caller can consider deconstruction syntaxes.
        /// The caller is expected to have consumed the opening paren.
        /// </summary>
        private ScanTypeFlags ScanTupleType(out SyntaxToken lastTokenOfType)
        {
            var tupleElementType = ScanType(out lastTokenOfType);
            if (tupleElementType != ScanTypeFlags.NotType)
            {
                if (IsTrueIdentifier())
                {
                    lastTokenOfType = this.EatToken();
                }

                if (this.CurrentToken.Kind == SyntaxKind.CommaToken)
                {
                    do
                    {
                        lastTokenOfType = this.EatToken();
                        tupleElementType = ScanType(out lastTokenOfType);

                        if (tupleElementType == ScanTypeFlags.NotType)
                        {
                            lastTokenOfType = this.EatToken();
                            return ScanTypeFlags.NotType;
                        }

                        if (IsTrueIdentifier())
                        {
                            lastTokenOfType = this.EatToken();
                        }
                    }
                    while (this.CurrentToken.Kind == SyntaxKind.CommaToken);

                    if (this.CurrentToken.Kind == SyntaxKind.CloseParenToken)
                    {
                        lastTokenOfType = this.EatToken();
                        return ScanTypeFlags.TupleType;
                    }
                }
            }

            // Can't be a type!
            lastTokenOfType = null;
            return ScanTypeFlags.NotType;
        }

        private static bool IsPredefinedType(SyntaxKind keyword)
        {
            return SyntaxFacts.IsPredefinedType(keyword);
        }

        public TypeSyntax ParseTypeName()
        {
            return ParseType();
        }

        private TypeSyntax ParseTypeOrVoid()
        {
            if (this.CurrentToken.Kind == SyntaxKind.VoidKeyword && this.PeekToken(1).Kind != SyntaxKind.AsteriskToken)
            {
                // Must be 'void' type, so create such a type node and return it.
                return _syntaxFactory.PredefinedType(this.EatToken());
            }

            return this.ParseType();
        }

        private bool IsTerm()
        {
            switch (this.CurrentToken.Kind)
            {
                case SyntaxKind.ArgListKeyword:
                case SyntaxKind.MakeRefKeyword:
                case SyntaxKind.RefTypeKeyword:
                case SyntaxKind.RefValueKeyword:
                case SyntaxKind.BaseKeyword:
                case SyntaxKind.CheckedKeyword:
                case SyntaxKind.DefaultKeyword:
                case SyntaxKind.DelegateKeyword:
                case SyntaxKind.FalseKeyword:
                case SyntaxKind.NewKeyword:
                case SyntaxKind.NullKeyword:
                case SyntaxKind.SizeOfKeyword:
                case SyntaxKind.ThisKeyword:
                case SyntaxKind.TrueKeyword:
                case SyntaxKind.TypeOfKeyword:
                case SyntaxKind.UncheckedKeyword:
                case SyntaxKind.NumericLiteralToken:
                case SyntaxKind.StringKeyword:
                case SyntaxKind.StringLiteralToken:
                case SyntaxKind.CharacterLiteralToken:
                case SyntaxKind.OpenParenToken:
                case SyntaxKind.EqualsGreaterThanToken:
                case SyntaxKind.InterpolatedStringToken:
                case SyntaxKind.InterpolatedStringStartToken:
                    return true;
                case SyntaxKind.IdentifierToken:
                    return this.IsTrueIdentifier();
                default:
                    return false;
            }
        }

        private enum ParseTypeMode
        {
            Normal,
            Parameter,
            AfterIs,
            AfterCase,
            AfterOut,
            AfterTupleComma,
            AsExpression,
            ArrayCreation,
            FirstElementOfPossibleTupleLiteral
        }

        private TypeSyntax ParseType(
            ParseTypeMode mode = ParseTypeMode.Normal,
            bool expectSizes = false)
        {
            if (mode == ParseTypeMode.Normal && !expectSizes && this.CurrentToken.Kind == SyntaxKind.RefKeyword)
            {
                var refKeyword = this.EatToken();
                refKeyword = this.CheckFeatureAvailability(refKeyword, MessageID.IDS_FeatureRefLocalsReturns);

                SyntaxToken readonlyKeyword = null;
                if (this.CurrentToken.Kind == SyntaxKind.ReadOnlyKeyword)
                {
                    readonlyKeyword = this.EatToken();
                    readonlyKeyword = this.CheckFeatureAvailability(readonlyKeyword, MessageID.IDS_FeatureReadOnlyReferences);
                }

                var type = ParseTypeCore(mode, expectSizes);
                return _syntaxFactory.RefType(refKeyword, readonlyKeyword, type);
            }

            return ParseTypeCore(mode, expectSizes);
        }

        private TypeSyntax ParseTypeCore(
            ParseTypeMode mode,
            bool expectSizes)
        {
            var isOrAs = mode == ParseTypeMode.AsExpression || mode == ParseTypeMode.AfterIs;
            NameOptions nameOptions;
            switch (mode)
            {
                case ParseTypeMode.AfterIs:
                    nameOptions = NameOptions.InExpression | NameOptions.AfterIs | NameOptions.PossiblePattern;
                    break;
                case ParseTypeMode.AfterCase:
                    nameOptions = NameOptions.InExpression | NameOptions.AfterCase | NameOptions.PossiblePattern;
                    break;
                case ParseTypeMode.AfterOut:
                    nameOptions = NameOptions.InExpression | NameOptions.AfterOut;
                    break;
                case ParseTypeMode.AfterTupleComma:
                    nameOptions = NameOptions.InExpression | NameOptions.AfterTupleComma;
                    break;
                case ParseTypeMode.FirstElementOfPossibleTupleLiteral:
                    nameOptions = NameOptions.InExpression | NameOptions.FirstElementOfPossibleTupleLiteral;
                    break;
                case ParseTypeMode.ArrayCreation:
                case ParseTypeMode.AsExpression:
                case ParseTypeMode.Normal:
                case ParseTypeMode.Parameter:
                    nameOptions = NameOptions.None;
                    break;
                default:
                    throw ExceptionUtilities.UnexpectedValue(mode);
            }

            var type = this.ParseUnderlyingType(parentIsParameter: mode == ParseTypeMode.Parameter, options: nameOptions);

            if (this.CurrentToken.Kind == SyntaxKind.QuestionToken &&
                // we do not permit nullable types in a declaration pattern
                (mode != ParseTypeMode.AfterIs && mode != ParseTypeMode.AfterCase || !IsTrueIdentifier(this.PeekToken(1))))
            {
                var resetPoint = this.GetResetPoint();
                try
                {
                    var question = this.EatToken();

                    if (isOrAs && (IsTerm() || IsPredefinedType(this.CurrentToken.Kind) || SyntaxFacts.IsAnyUnaryExpression(this.CurrentToken.Kind)))
                    {
                        this.Reset(ref resetPoint);

                        Debug.Assert(type != null);
                        return type;
                    }

                    question = CheckFeatureAvailability(question, MessageID.IDS_FeatureNullable);
                    type = _syntaxFactory.NullableType(type, question);
                }
                finally
                {
                    this.Release(ref resetPoint);
                }
            }

            switch (mode)
            {
                case ParseTypeMode.AfterIs:
                case ParseTypeMode.AfterCase:
                case ParseTypeMode.AfterTupleComma:
                case ParseTypeMode.FirstElementOfPossibleTupleLiteral:
                    // these contexts do not permit a pointer type except as an element type of an array.
                    if (PointerTypeModsFollowedByRankAndDimensionSpecifier())
                    {
                        type = this.ParsePointerTypeMods(type);
                    }
                    break;
                case ParseTypeMode.Normal:
                case ParseTypeMode.Parameter:
                case ParseTypeMode.AfterOut:
                case ParseTypeMode.ArrayCreation:
                case ParseTypeMode.AsExpression:
                    type = this.ParsePointerTypeMods(type);
                    break;
            }

            // Now check for arrays.
            if (this.IsPossibleRankAndDimensionSpecifier())
            {
                var ranks = _pool.Allocate<ArrayRankSpecifierSyntax>();
                try
                {
                    while (this.IsPossibleRankAndDimensionSpecifier())
                    {
                        bool unused;
                        var rank = this.ParseArrayRankSpecifier(mode == ParseTypeMode.ArrayCreation, expectSizes, allowQuestionToken: true, out unused);
                        ranks.Add(rank);
                        expectSizes = false;
                    }

                    type = _syntaxFactory.ArrayType(type, ranks);
                }
                finally
                {
                    _pool.Free(ranks);
                }
            }

            Debug.Assert(type != null);
            return type;
        }

        private bool PointerTypeModsFollowedByRankAndDimensionSpecifier()
        {
            // Are pointer specifiers (if any) followed by an array specifier?
            for (int i = 0; ; i++)
            {
                switch (this.PeekToken(i).Kind)
                {
                    case SyntaxKind.AsteriskToken:
                        continue;
                    case SyntaxKind.OpenBracketToken:
                        return true;
                    default:
                        return false;
                }
            }
        }

        private bool IsPossibleRankAndDimensionSpecifier()
        {
            return this.CurrentToken.Kind == SyntaxKind.OpenBracketToken;
        }

        private ArrayRankSpecifierSyntax ParseArrayRankSpecifier(bool isArrayCreation, bool expectSizes, bool allowQuestionToken, out bool sawNonOmittedSize)
        {
            sawNonOmittedSize = false;
            bool sawOmittedSize = false;
            var open = this.EatToken(SyntaxKind.OpenBracketToken);
            var list = _pool.AllocateSeparated<ExpressionSyntax>();
            try
            {
                var omittedArraySizeExpressionInstance = _syntaxFactory.OmittedArraySizeExpression(SyntaxFactory.Token(SyntaxKind.OmittedArraySizeExpressionToken));
                while (this.CurrentToken.Kind != SyntaxKind.CloseBracketToken)
                {
                    if (this.CurrentToken.Kind == SyntaxKind.CommaToken)
                    {
                        // NOTE: trivia will be attached to comma, not omitted array size
                        sawOmittedSize = true;
                        list.Add(omittedArraySizeExpressionInstance);
                        list.AddSeparator(this.EatToken());
                    }
                    else if (this.IsPossibleExpression())
                    {
                        var size = this.ParseExpressionCore();
                        sawNonOmittedSize = true;
                        if (!expectSizes)
                        {
                            size = this.AddError(size, isArrayCreation ? ErrorCode.ERR_InvalidArray : ErrorCode.ERR_ArraySizeInDeclaration);
                        }

                        list.Add(size);

                        if (this.CurrentToken.Kind != SyntaxKind.CloseBracketToken)
                        {
                            list.AddSeparator(this.EatToken(SyntaxKind.CommaToken));
                        }
                    }
                    else if (this.SkipBadArrayRankSpecifierTokens(ref open, list, SyntaxKind.CommaToken) == PostSkipAction.Abort)
                    {
                        break;
                    }
                }

                // Don't end on a comma.
                // If the omitted size would be the only element, then skip it unless sizes were expected.
                if (((list.Count & 1) == 0))
                {
                    sawOmittedSize = true;
                    list.Add(omittedArraySizeExpressionInstance);
                }

                // Never mix omitted and non-omitted array sizes.  If there were non-omitted array sizes,
                // then convert all of the omitted array sizes to missing identifiers.
                if (sawOmittedSize && sawNonOmittedSize)
                {
                    for (int i = 0; i < list.Count; i++)
                    {
                        if (list[i].RawKind == (int)SyntaxKind.OmittedArraySizeExpression)
                        {
                            int width = list[i].Width;
                            int offset = list[i].GetLeadingTriviaWidth();
                            list[i] = this.AddError(this.CreateMissingIdentifierName(), offset, width, ErrorCode.ERR_ValueExpected);
                        }
                    }
                }

                // Eat the close brace and we're done.
                var close = this.EatToken(SyntaxKind.CloseBracketToken);

                SyntaxToken questionToken = null;
                if (allowQuestionToken && this.CurrentToken.Kind == SyntaxKind.QuestionToken)
                {
                    questionToken = this.EatToken();
                }

                return _syntaxFactory.ArrayRankSpecifier(open, list, close, questionToken);
            }
            finally
            {
                _pool.Free(list);
            }
        }

        private TupleTypeSyntax ParseTupleType()
        {
            var open = this.EatToken(SyntaxKind.OpenParenToken);
            var list = _pool.AllocateSeparated<TupleElementSyntax>();
            try
            {
                if (this.CurrentToken.Kind != SyntaxKind.CloseParenToken)
                {
                    var element = ParseTupleElement();
                    list.Add(element);

                    while (this.CurrentToken.Kind == SyntaxKind.CommaToken)
                    {
                        var comma = this.EatToken(SyntaxKind.CommaToken);
                        list.AddSeparator(comma);

                        element = ParseTupleElement();
                        list.Add(element);
                    }
                }

                if (list.Count < 2)
                {
                    if (list.Count < 1)
                    {
                        list.Add(_syntaxFactory.TupleElement(this.CreateMissingIdentifierName(), identifier: null));
                    }

                    list.AddSeparator(SyntaxFactory.MissingToken(SyntaxKind.CommaToken));
                    var missing = this.AddError(this.CreateMissingIdentifierName(), ErrorCode.ERR_TupleTooFewElements);
                    list.Add(_syntaxFactory.TupleElement(missing, identifier: null));
                }

                var close = this.EatToken(SyntaxKind.CloseParenToken);
                var result = _syntaxFactory.TupleType(open, list, close);

                result = CheckFeatureAvailability(result, MessageID.IDS_FeatureTuples);

                return result;
            }
            finally
            {
                _pool.Free(list);
            }
        }

        private TupleElementSyntax ParseTupleElement()
        {
            var type = ParseType();
            SyntaxToken name = null;

            if (IsTrueIdentifier())
            {
                name = this.ParseIdentifierToken();
            }

            return _syntaxFactory.TupleElement(type, name);
        }

        private PostSkipAction SkipBadArrayRankSpecifierTokens(ref SyntaxToken openBracket, SeparatedSyntaxListBuilder<ExpressionSyntax> list, SyntaxKind expected)
        {
            return this.SkipBadSeparatedListTokensWithExpectedKind(ref openBracket, list,
                p => p.CurrentToken.Kind != SyntaxKind.CommaToken && !p.IsPossibleExpression(),
                p => p.CurrentToken.Kind == SyntaxKind.CloseBracketToken || p.IsTerminator(),
                expected);
        }

        private TypeSyntax ParseUnderlyingType(bool parentIsParameter, NameOptions options = NameOptions.None)
        {
            if (IsPredefinedType(this.CurrentToken.Kind))
            {
                // This is a predefined type
                var token = this.EatToken();
                if (token.Kind == SyntaxKind.VoidKeyword && this.CurrentToken.Kind != SyntaxKind.AsteriskToken)
                {
                    token = this.AddError(token, parentIsParameter ? ErrorCode.ERR_NoVoidParameter : ErrorCode.ERR_NoVoidHere);
                }

                return _syntaxFactory.PredefinedType(token);
            }
            else if (IsTrueIdentifier())
            {
                return this.ParseQualifiedName(options);
            }
            else if (this.CurrentToken.Kind == SyntaxKind.OpenParenToken)
            {
                return this.ParseTupleType();
            }
            else
            {
                var name = this.CreateMissingIdentifierName();
                return this.AddError(name, ErrorCode.ERR_TypeExpected);
            }
        }

        private TypeSyntax ParsePointerTypeMods(TypeSyntax type)
        {
            // Check for pointer types
            while (this.CurrentToken.Kind == SyntaxKind.AsteriskToken)
            {
                type = _syntaxFactory.PointerType(type, this.EatToken());
            }

            return type;
        }

        public StatementSyntax ParseStatement()
        {
            return ParseWithStackGuard(
                () => ParseStatementCore() ?? ParseExpressionStatement(),
                () => SyntaxFactory.EmptyStatement(SyntaxFactory.MissingToken(SyntaxKind.SemicolonToken)));
        }

        private StatementSyntax ParseStatementCore()
        {
            try
            {
                _recursionDepth++;
                StackGuard.EnsureSufficientExecutionStack(_recursionDepth);

                if (this.IsIncrementalAndFactoryContextMatches && this.CurrentNode is CSharp.Syntax.StatementSyntax)
                {
                    return (StatementSyntax)this.EatNode();
                }

                // First, try to parse as a non-declaration statement. If the statement is a single
                // expression then we only allow legal expression statements. (That is, "new C();",
                // "C();", "x = y;" and so on.)

                StatementSyntax result = ParseStatementNoDeclaration(allowAnyExpression: false);
                if (result != null)
                {
                    return result;
                }

                // We could not successfully parse the statement as a non-declaration. Try to parse
                // it as either a declaration or as an "await X();" statement that is in a non-async
                // method. 

                return ParsePossibleDeclarationOrBadAwaitStatement();
            }
            finally
            {
                _recursionDepth--;
            }
        }

        private StatementSyntax ParsePossibleDeclarationOrBadAwaitStatement()
        {
            ResetPoint resetPointBeforeStatement = this.GetResetPoint();
            StatementSyntax result = ParsePossibleDeclarationOrBadAwaitStatement(ref resetPointBeforeStatement);
            this.Release(ref resetPointBeforeStatement);
            return result;
        }

        private StatementSyntax ParsePossibleDeclarationOrBadAwaitStatement(ref ResetPoint resetPointBeforeStatement)
        {
            // Precondition: We have already attempted to parse the statement as a non-declaration and failed.
            //
            // That means that we are in one of the following cases:
            //
            // 1) This is not a statement. This can happen if the start of the statement was an
            //    accessibility modifier, but the rest of the statement did not parse as a local
            //    function. If there was an accessibility modifier and the statement parsed as
            //    local function, that should be marked as a mistake with local function visibility.
            //    Otherwise, it's likely the user just forgot a closing brace on their method.
            // 2) This is a perfectly mundane and correct local declaration statement like "int x;"
            // 3) This is a perfectly mundane but erroneous local declaration statement, like "int X();"
            // 4) We are in the rare case of the code containing "await x;" and the intention is that
            //    "await" is the type of "x".  This only works in a non-async method.
            // 5) We have what would be a legal await statement, like "await X();", but we are not in
            //    an async method, so the parse failed. (Had we been in an async method then the parse
            //    attempt done by our caller would have succeeded.)
            // 6) The statement begins with "await" but is not a legal local declaration and not a legal
            //    await expression regardless of whether the method is marked as "async".

            bool beginsWithAwait = this.CurrentToken.ContextualKind == SyntaxKind.AwaitKeyword;
            StatementSyntax result = ParseLocalDeclarationStatement();

            // Case (1)
            if (result == null)
            {
                this.Reset(ref resetPointBeforeStatement);
                return null;
            }

            // Cases (2), (3) and (4):
            if (!beginsWithAwait || !result.ContainsDiagnostics)
            {
                return result;
            }

            // The statement begins with "await" and could not be parsed as a legal declaration statement.
            // We know from our precondition that it is not a legal "await X();" statement, though it is
            // possible that it was only not legal because we were not in an async context.

            Debug.Assert(!IsInAsync);

            // Let's see if we're in case (5). Pretend that we're in an async method and see if parsing
            // a non-declaration statement would have succeeded.

            this.Reset(ref resetPointBeforeStatement);
            IsInAsync = true;
            result = ParseStatementNoDeclaration(allowAnyExpression: false);
            IsInAsync = false;

            if (!result.ContainsDiagnostics)
            {
                // We are in case (5). We do not report that we have an "await" expression in a non-async
                // method at parse time; rather we do that in BindAwait(), during the initial round of
                // semantic analysis.
                return result;
            }

            // We are in case (6); we can't figure out what is going on here. Our best guess is that it is
            // a malformed local declaration, so back up and re-parse it.

            this.Reset(ref resetPointBeforeStatement);
            result = ParseLocalDeclarationStatement();
            Debug.Assert(result.ContainsDiagnostics);

            return result;
        }

        /// <summary>
        /// Parses any statement but a declaration statement. Returns null if the lookahead looks like a declaration.
        /// </summary>
        /// <remarks>
        /// Variable declarations in global code are parsed as field declarations so we need to fallback if we encounter a declaration statement.
        /// </remarks>
        private StatementSyntax ParseStatementNoDeclaration(bool allowAnyExpression)
        {
            switch (this.CurrentToken.Kind)
            {
                case SyntaxKind.FixedKeyword:
                    return this.ParseFixedStatement();
                case SyntaxKind.BreakKeyword:
                    return this.ParseBreakStatement();
                case SyntaxKind.ContinueKeyword:
                    return this.ParseContinueStatement();
                case SyntaxKind.TryKeyword:
                case SyntaxKind.CatchKeyword:
                case SyntaxKind.FinallyKeyword:
                    return this.ParseTryStatement();
                case SyntaxKind.CheckedKeyword:
                case SyntaxKind.UncheckedKeyword:
                    return this.ParseCheckedStatement();
                case SyntaxKind.ConstKeyword:
                    return null;
                case SyntaxKind.DoKeyword:
                    return this.ParseDoStatement();
                case SyntaxKind.ForKeyword:
                    return this.ParseForOrForEachStatement();
                case SyntaxKind.ForEachKeyword:
                    return this.ParseForEachStatement(awaitTokenOpt: default);
                case SyntaxKind.GotoKeyword:
                    return this.ParseGotoStatement();
                case SyntaxKind.IfKeyword:
                    return this.ParseIfStatement();
                case SyntaxKind.LockKeyword:
                    return this.ParseLockStatement();
                case SyntaxKind.ReturnKeyword:
                    return this.ParseReturnStatement();
                case SyntaxKind.SwitchKeyword:
                    return this.ParseSwitchStatement();
                case SyntaxKind.ThrowKeyword:
                    return this.ParseThrowStatement();
                case SyntaxKind.UnsafeKeyword:
                    // Checking for brace to disambiguate between unsafe statement and unsafe local function
                    if (this.IsPossibleUnsafeStatement())
                    {
                        return this.ParseUnsafeStatement();
                    }
                    break;
                case SyntaxKind.UsingKeyword:
<<<<<<< HEAD
                    return PeekToken(1).Kind == SyntaxKind.OpenParenToken ? this.ParseUsingStatement() : this.ParseLocalDeclarationStatement();
=======
                    return this.ParseUsingStatement(awaitTokenOpt: default);
>>>>>>> 4904a145
                case SyntaxKind.WhileKeyword:
                    return this.ParseWhileStatement();
                case SyntaxKind.OpenBraceToken:
                    return this.ParseBlock();
                case SyntaxKind.SemicolonToken:
                    return _syntaxFactory.EmptyStatement(this.EatToken());
                case SyntaxKind.IdentifierToken:
                    if (isPossibleAwaitForEach())
                    {
                        return this.ParseForEachStatement(parseAwaitKeywordForAsyncStreams());
                    }
                    else if (isPossibleAwaitUsing())
                    {
                        return this.ParseUsingStatement(parseAwaitKeywordForAsyncStreams());
                    }
                    else if (this.IsPossibleLabeledStatement())
                    {
                        return this.ParseLabeledStatement();
                    }
                    else if (this.IsPossibleYieldStatement())
                    {
                        return this.ParseYieldStatement();
                    }
                    else if (this.IsPossibleAwaitExpressionStatement())
                    {
                        return this.ParseExpressionStatement();
                    }
                    else if (this.IsQueryExpression(mayBeVariableDeclaration: true, mayBeMemberDeclaration: allowAnyExpression))
                    {
                        return this.ParseExpressionStatement(this.ParseQueryExpression(0));
                    }
                    break;
            }

            if (this.IsPossibleLocalDeclarationStatement(allowAnyExpression))
            {
                return null;
            }
            else
            {
                return this.ParseExpressionStatement();
            }

            bool isPossibleAwaitForEach()
            {
                return this.CurrentToken.ContextualKind == SyntaxKind.AwaitKeyword &&
                    this.PeekToken(1).Kind == SyntaxKind.ForEachKeyword;
            }

            bool isPossibleAwaitUsing()
            {
                return this.CurrentToken.ContextualKind == SyntaxKind.AwaitKeyword &&
                    this.PeekToken(1).Kind == SyntaxKind.UsingKeyword;
            }

            SyntaxToken parseAwaitKeywordForAsyncStreams()
            {
                Debug.Assert(this.CurrentToken.ContextualKind == SyntaxKind.AwaitKeyword);
                SyntaxToken awaitToken = this.EatContextualToken(SyntaxKind.AwaitKeyword);
                return CheckFeatureAvailability(awaitToken, MessageID.IDS_FeatureAsyncStreams);
            }
        }

        private bool IsPossibleLabeledStatement()
        {
            return this.PeekToken(1).Kind == SyntaxKind.ColonToken && this.IsTrueIdentifier();
        }

        private bool IsPossibleUnsafeStatement()
        {
            return this.PeekToken(1).Kind == SyntaxKind.OpenBraceToken;
        }

        private bool IsPossibleYieldStatement()
        {
            return this.CurrentToken.ContextualKind == SyntaxKind.YieldKeyword && (this.PeekToken(1).Kind == SyntaxKind.ReturnKeyword || this.PeekToken(1).Kind == SyntaxKind.BreakKeyword);
        }

        private bool IsPossibleLocalDeclarationStatement(bool allowAnyExpression)
        {
            // This method decides whether to parse a statement as a
            // declaration or as an expression statement. In the old
            // compiler it would simply call IsLocalDeclaration.

            var tk = this.CurrentToken.Kind;
            if (tk == SyntaxKind.RefKeyword ||
                IsDeclarationModifier(tk) || // treat `static int x = 2;` as a local variable declaration
                (SyntaxFacts.IsPredefinedType(tk) &&
                        this.PeekToken(1).Kind != SyntaxKind.DotToken && // e.g. `int.Parse()` is an expression
                        this.PeekToken(1).Kind != SyntaxKind.OpenParenToken)) // e.g. `int (x, y)` is an error decl expression
            {
                return true;
            }

            tk = this.CurrentToken.ContextualKind;
            if (IsAdditionalLocalFunctionModifier(tk) &&
                (tk != SyntaxKind.AsyncKeyword || ShouldAsyncBeTreatedAsModifier(parsingStatementNotDeclaration: true)))
            {
                return true;
            }

            bool? typedIdentifier = IsPossibleTypedIdentifierStart(this.CurrentToken, this.PeekToken(1), allowThisKeyword: false);
            if (typedIdentifier != null)
            {
                return typedIdentifier.Value;
            }

            // It's common to have code like the following:
            // 
            //      Task.
            //      await Task.Delay()
            //
            // In this case we don't want to parse this as as a local declaration like:
            //
            //      Task.await Task
            //
            // This does not represent user intent, and it causes all sorts of problems to higher 
            // layers.  This is because both the parse tree is strange, and the symbol tables have
            // entries that throw things off (like a bogus 'Task' local).
            //
            // Note that we explicitly do this check when we see that the code spreads over multiple 
            // lines.  We don't want this if the user has actually written "X.Y z"
            if (tk == SyntaxKind.IdentifierToken)
            {
                var token1 = PeekToken(1);
                if (token1.Kind == SyntaxKind.DotToken &&
                    token1.TrailingTrivia.Any((int)SyntaxKind.EndOfLineTrivia))
                {
                    if (PeekToken(2).Kind == SyntaxKind.IdentifierToken &&
                        PeekToken(3).Kind == SyntaxKind.IdentifierToken)
                    {
                        // We have something like:
                        //
                        //      X.
                        //      Y z
                        //
                        // This is only a local declaration if we have:
                        //
                        //      X.Y z;
                        //      X.Y z = ...
                        //      X.Y z, ...  
                        //      X.Y z( ...      (local function) 
                        //      X.Y z<W...      (local function)
                        //
                        var token4Kind = PeekToken(4).Kind;
                        if (token4Kind != SyntaxKind.SemicolonToken &&
                            token4Kind != SyntaxKind.EqualsToken &&
                            token4Kind != SyntaxKind.CommaToken &&
                            token4Kind != SyntaxKind.OpenParenToken &&
                            token4Kind != SyntaxKind.LessThanToken)
                        {
                            return false;
                        }
                    }
                }
            }

            var resetPoint = this.GetResetPoint();
            try
            {
                ScanTypeFlags st = this.ScanType();

                // We could always return true for st == AliasQualName in addition to MustBeType on the first line, however, we want it to return false in the case where
                // CurrentToken.Kind != SyntaxKind.Identifier so that error cases, like: A::N(), are not parsed as variable declarations and instead are parsed as A.N() where we can give
                // a better error message saying "did you meant to use a '.'?"
                if (st == ScanTypeFlags.MustBeType && this.CurrentToken.Kind != SyntaxKind.DotToken && this.CurrentToken.Kind != SyntaxKind.OpenParenToken)
                {
                    return true;
                }

                if (st == ScanTypeFlags.NotType || this.CurrentToken.Kind != SyntaxKind.IdentifierToken)
                {
                    return false;
                }

                // T? and T* might start an expression, we need to parse further to disambiguate:
                if (allowAnyExpression)
                {
                    if (st == ScanTypeFlags.PointerOrMultiplication)
                    {
                        return false;
                    }
                    else if (st == ScanTypeFlags.NullableType)
                    {
                        return IsPossibleDeclarationStatementFollowingNullableType();
                    }
                }

                return true;
            }
            finally
            {
                this.Reset(ref resetPoint);
                this.Release(ref resetPoint);
            }
        }

        // Looks ahead for a declaration of a field, property or method declaration following a nullable type T?.
        private bool IsPossibleDeclarationStatementFollowingNullableType()
        {
            if (IsFieldDeclaration(isEvent: false))
            {
                return IsPossibleFieldDeclarationFollowingNullableType();
            }

            ExplicitInterfaceSpecifierSyntax explicitInterfaceOpt;
            SyntaxToken identifierOrThisOpt;
            TypeParameterListSyntax typeParameterListOpt;
            this.ParseMemberName(out explicitInterfaceOpt, out identifierOrThisOpt, out typeParameterListOpt, isEvent: false);

            if (explicitInterfaceOpt == null && identifierOrThisOpt == null && typeParameterListOpt == null)
            {
                return false;
            }

            // looks like a property:
            if (this.CurrentToken.Kind == SyntaxKind.OpenBraceToken)
            {
                return true;
            }

            // don't accept indexers:
            if (identifierOrThisOpt.Kind == SyntaxKind.ThisKeyword)
            {
                return false;
            }

            return IsPossibleMethodDeclarationFollowingNullableType();
        }

        // At least one variable declaration terminated by a semicolon or a comma.
        //   idf;
        //   idf,
        //   idf = <expr>;
        //   idf = <expr>, 
        private bool IsPossibleFieldDeclarationFollowingNullableType()
        {
            if (this.CurrentToken.Kind != SyntaxKind.IdentifierToken)
            {
                return false;
            }

            this.EatToken();

            if (this.CurrentToken.Kind == SyntaxKind.EqualsToken)
            {
                var saveTerm = _termState;
                _termState |= TerminatorState.IsEndOfFieldDeclaration;
                this.EatToken();
                this.ParseVariableInitializer();
                _termState = saveTerm;
            }

            return this.CurrentToken.Kind == SyntaxKind.CommaToken || this.CurrentToken.Kind == SyntaxKind.SemicolonToken;
        }

        private bool IsPossibleMethodDeclarationFollowingNullableType()
        {
            var saveTerm = _termState;
            _termState |= TerminatorState.IsEndOfMethodSignature;

            var paramList = this.ParseParenthesizedParameterList();

            _termState = saveTerm;
            var separatedParameters = paramList.Parameters.GetWithSeparators();

            // parsed full signature:
            if (!paramList.CloseParenToken.IsMissing)
            {
                // (...) {
                // (...) where
                if (this.CurrentToken.Kind == SyntaxKind.OpenBraceToken || this.CurrentToken.ContextualKind == SyntaxKind.WhereKeyword)
                {
                    return true;
                }

                // disambiguates conditional expressions
                // (...) :
                if (this.CurrentToken.Kind == SyntaxKind.ColonToken)
                {
                    return false;
                }
            }

            // no parameters, just an open paren followed by a token that doesn't belong to a parameter definition:
            if (separatedParameters.Count == 0)
            {
                return false;
            }

            var parameter = (ParameterSyntax)separatedParameters[0];

            // has an attribute:
            //   ([Attr]
            if (parameter.AttributeLists.Count > 0)
            {
                return true;
            }

            // has params modifier:
            //   (params
            for (int i = 0; i < parameter.Modifiers.Count; i++)
            {
                if (parameter.Modifiers[i].Kind == SyntaxKind.ParamsKeyword)
                {
                    return true;
                }
            }

            if (parameter.Type == null)
            {
                // has arglist:
                //   (__arglist
                if (parameter.Identifier.Kind == SyntaxKind.ArgListKeyword)
                {
                    return true;
                }
            }
            else if (parameter.Type.Kind == SyntaxKind.NullableType)
            {
                // nullable type with modifiers
                //   (ref T?
                //   (out T?
                if (parameter.Modifiers.Count > 0)
                {
                    return true;
                }

                // nullable type, identifier, and separator or closing parent
                //   (T ? idf,
                //   (T ? idf)
                if (!parameter.Identifier.IsMissing &&
                    (separatedParameters.Count >= 2 && !separatedParameters[1].IsMissing ||
                     separatedParameters.Count == 1 && !paramList.CloseParenToken.IsMissing))
                {
                    return true;
                }
            }
            else if (parameter.Type.Kind == SyntaxKind.IdentifierName &&
                    ((IdentifierNameSyntax)parameter.Type).Identifier.ContextualKind == SyntaxKind.FromKeyword)
            {
                // assume that "from" is meant to be a query start ("from" bound to a type is rare):
                // (from
                return false;
            }
            else
            {
                // has a name and a non-nullable type:
                //   (T idf
                //   (ref T idf
                //   (out T idf
                if (!parameter.Identifier.IsMissing)
                {
                    return true;
                }
            }

            return false;
        }

        private bool IsPossibleNewExpression()
        {
            Debug.Assert(this.CurrentToken.Kind == SyntaxKind.NewKeyword);

            // skip new
            SyntaxToken nextToken = PeekToken(1);

            // new { }
            // new [ ]
            switch (nextToken.Kind)
            {
                case SyntaxKind.OpenBraceToken:
                case SyntaxKind.OpenBracketToken:
                    return true;
            }

            //
            // Declaration with new modifier vs. new expression
            // Parse it as an expression if the type is not followed by an identifier or this keyword.
            //
            // Member declarations:
            //   new T Idf ...
            //   new T this ...
            //   new partial Idf    ("partial" as a type name)
            //   new partial this   ("partial" as a type name)
            //   new partial T Idf
            //   new partial T this
            //   new <modifier>
            //   new <class|interface|struct|enum>
            //   new partial <class|interface|struct|enum>
            //
            // New expressions:
            //   new T []
            //   new T { }
            //   new <non-type>
            //
            if (SyntaxFacts.GetBaseTypeDeclarationKind(nextToken.Kind) != SyntaxKind.None)
            {
                return false;
            }

            DeclarationModifiers modifier = GetModifier(nextToken);
            if (modifier == DeclarationModifiers.Partial)
            {
                if (SyntaxFacts.IsPredefinedType(PeekToken(2).Kind))
                {
                    return false;
                }

                // class, struct, enum, interface keywords, but also other modifiers that are not allowed after 
                // partial keyword but start class declaration, so we can assume the user just swapped them.
                if (IsPossibleStartOfTypeDeclaration(PeekToken(2).Kind))
                {
                    return false;
                }
            }
            else if (modifier != DeclarationModifiers.None)
            {
                return false;
            }

            bool? typedIdentifier = IsPossibleTypedIdentifierStart(nextToken, PeekToken(2), allowThisKeyword: true);
            if (typedIdentifier != null)
            {
                // new Idf Idf
                // new Idf .
                // new partial T
                // new partial .
                return !typedIdentifier.Value;
            }

            var resetPoint = this.GetResetPoint();
            try
            {
                // skips new keyword
                EatToken();

                ScanTypeFlags st = this.ScanType();

                return !IsPossibleMemberName() || st == ScanTypeFlags.NotType;
            }
            finally
            {
                this.Reset(ref resetPoint);
                this.Release(ref resetPoint);
            }
        }

        /// <returns>
        /// true if the current token can be the first token of a typed identifier (a type name followed by an identifier),
        /// false if it definitely can't be,
        /// null if we need to scan further to find out.
        /// </returns>
        private bool? IsPossibleTypedIdentifierStart(SyntaxToken current, SyntaxToken next, bool allowThisKeyword)
        {
            if (IsTrueIdentifier(current))
            {
                switch (next.Kind)
                {
                    // tokens that can be in type names...
                    case SyntaxKind.DotToken:
                    case SyntaxKind.AsteriskToken:
                    case SyntaxKind.QuestionToken:
                    case SyntaxKind.OpenBracketToken:
                    case SyntaxKind.LessThanToken:
                    case SyntaxKind.ColonColonToken:
                        return null;

                    case SyntaxKind.OpenParenToken:
                        if (current.IsVar())
                        {
                            // potentially either a tuple type in a local declaration (true), or
                            // a tuple lvalue in a deconstruction assignment (false).
                            return null;
                        }
                        else
                        {
                            return false;
                        }

                    case SyntaxKind.IdentifierToken:
                        return IsTrueIdentifier(next);

                    case SyntaxKind.ThisKeyword:
                        return allowThisKeyword;

                    default:
                        return false;
                }
            }

            return null;
        }

        // If "isMethodBody" is true, then this is the immediate body of a method/accessor.
        // In this case, we create a many-child list if the body is not a small single statement.
        // This then allows a "with many weak children" red node when the red node is created.
        // If "isAccessorBody" is true, then we produce a special diagnostic if the open brace is
        // missing.  Also, "isMethodBody" must be true.
        private BlockSyntax ParseBlock(bool isMethodBody = false, bool isAccessorBody = false)
        {
            // Check again for incremental re-use, since ParseBlock is called from a bunch of places
            // other than ParseStatementCore()
            if (this.IsIncrementalAndFactoryContextMatches && this.CurrentNodeKind == SyntaxKind.Block)
            {
                return (BlockSyntax)this.EatNode();
            }

            // There's a special error code for a missing token after an accessor keyword
            var openBrace = isAccessorBody && this.CurrentToken.Kind != SyntaxKind.OpenBraceToken
                ? this.AddError(
                    SyntaxFactory.MissingToken(SyntaxKind.OpenBraceToken),
                    IsFeatureEnabled(MessageID.IDS_FeatureExpressionBodiedAccessor)
                            ? ErrorCode.ERR_SemiOrLBraceOrArrowExpected
                            : ErrorCode.ERR_SemiOrLBraceExpected)
                : this.EatToken(SyntaxKind.OpenBraceToken);

            var statements = _pool.Allocate<StatementSyntax>();
            try
            {
                CSharpSyntaxNode tmp = openBrace;
                this.ParseStatements(ref tmp, statements, stopOnSwitchSections: false);
                openBrace = (SyntaxToken)tmp;
                var closeBrace = this.EatToken(SyntaxKind.CloseBraceToken);

                SyntaxList<StatementSyntax> statementList;
                if (isMethodBody && IsLargeEnoughNonEmptyStatementList(statements))
                {
                    // Force creation a many-children list, even if only 1, 2, or 3 elements in the statement list.
                    statementList = new SyntaxList<StatementSyntax>(SyntaxList.List(((SyntaxListBuilder)statements).ToArray()));
                }
                else
                {
                    statementList = statements;
                }

                return _syntaxFactory.Block(openBrace, statementList, closeBrace);
            }
            finally
            {
                _pool.Free(statements);
            }
        }

        // Is this statement list non-empty, and large enough to make using weak children beneficial?
        private static bool IsLargeEnoughNonEmptyStatementList(SyntaxListBuilder<StatementSyntax> statements)
        {
            if (statements.Count == 0)
            {
                return false;
            }
            else if (statements.Count == 1)
            {
                // If we have a single statement, it might be small, like "return null", or large,
                // like a loop or if or switch with many statements inside. Use the width as a proxy for
                // how big it is. If it's small, its better to forgo a many children list anyway, since the
                // weak reference would consume as much memory as is saved.
                return statements[0].Width > 60;
            }
            else
            {
                // For 2 or more statements, go ahead and create a many-children lists.
                return true;
            }
        }

        private void ParseStatements(ref CSharpSyntaxNode previousNode, SyntaxListBuilder<StatementSyntax> statements, bool stopOnSwitchSections)
        {
            var saveTerm = _termState;
            _termState |= TerminatorState.IsPossibleStatementStartOrStop; // partial statements can abort if a new statement starts
            if (stopOnSwitchSections)
            {
                _termState |= TerminatorState.IsSwitchSectionStart;
            }

            while (this.CurrentToken.Kind != SyntaxKind.CloseBraceToken
                && this.CurrentToken.Kind != SyntaxKind.EndOfFileToken
                && !(stopOnSwitchSections && this.IsPossibleSwitchSection()))
            {
                if (this.IsPossibleStatement(acceptAccessibilityMods: true))
                {
                    var statement = this.ParseStatementCore();
                    if (statement != null)
                    {
                        statements.Add(statement);
                        continue;
                    }
                }

                GreenNode trailingTrivia;
                var action = this.SkipBadStatementListTokens(statements, SyntaxKind.CloseBraceToken, out trailingTrivia);
                if (trailingTrivia != null)
                {
                    previousNode = AddTrailingSkippedSyntax(previousNode, trailingTrivia);
                }

                if (action == PostSkipAction.Abort)
                {
                    break;
                }
            }

            _termState = saveTerm;
        }

        private bool IsPossibleStatementStartOrStop()
        {
            return this.CurrentToken.Kind == SyntaxKind.SemicolonToken
                || this.IsPossibleStatement(acceptAccessibilityMods: true);
        }

        private PostSkipAction SkipBadStatementListTokens(SyntaxListBuilder<StatementSyntax> statements, SyntaxKind expected, out GreenNode trailingTrivia)
        {
            return this.SkipBadListTokensWithExpectedKindHelper(
                statements,
                // We know we have a bad statement, so it can't be a local
                // function, meaning we shouldn't consider accessibility
                // modifiers to be the start of a statement
                p => !p.IsPossibleStatement(acceptAccessibilityMods: false),
                p => p.CurrentToken.Kind == SyntaxKind.CloseBraceToken || p.IsTerminator(),
                expected,
                out trailingTrivia
            );
        }

        private bool IsPossibleStatement(bool acceptAccessibilityMods)
        {
            var tk = this.CurrentToken.Kind;
            switch (tk)
            {
                case SyntaxKind.FixedKeyword:
                case SyntaxKind.BreakKeyword:
                case SyntaxKind.ContinueKeyword:
                case SyntaxKind.TryKeyword:
                case SyntaxKind.CheckedKeyword:
                case SyntaxKind.UncheckedKeyword:
                case SyntaxKind.ConstKeyword:
                case SyntaxKind.DoKeyword:
                case SyntaxKind.ForKeyword:
                case SyntaxKind.ForEachKeyword:
                case SyntaxKind.GotoKeyword:
                case SyntaxKind.IfKeyword:
                case SyntaxKind.LockKeyword:
                case SyntaxKind.ReturnKeyword:
                case SyntaxKind.SwitchKeyword:
                case SyntaxKind.ThrowKeyword:
                case SyntaxKind.UnsafeKeyword:
                case SyntaxKind.UsingKeyword:
                case SyntaxKind.WhileKeyword:
                case SyntaxKind.OpenBraceToken:
                case SyntaxKind.SemicolonToken:
                case SyntaxKind.StaticKeyword:
                case SyntaxKind.ReadOnlyKeyword:
                case SyntaxKind.VolatileKeyword:
                case SyntaxKind.RefKeyword:
                    return true;

                case SyntaxKind.IdentifierToken:
                    return IsTrueIdentifier();

                case SyntaxKind.CatchKeyword:
                case SyntaxKind.FinallyKeyword:
                    return !_isInTry;

                // Accessibility modifiers are not legal in a statement,
                // but a common mistake for local functions. Parse to give a
                // better error message.
                case SyntaxKind.PublicKeyword:
                case SyntaxKind.InternalKeyword:
                case SyntaxKind.ProtectedKeyword:
                case SyntaxKind.PrivateKeyword:
                    return acceptAccessibilityMods;

                default:
                    return IsPredefinedType(tk)
                        || IsPossibleExpression();
            }
        }

        private FixedStatementSyntax ParseFixedStatement()
        {
            var @fixed = this.EatToken(SyntaxKind.FixedKeyword);
            var openParen = this.EatToken(SyntaxKind.OpenParenToken);

            var saveTerm = _termState;
            _termState |= TerminatorState.IsEndOfFixedStatement;
            var decl = ParseVariableDeclaration();
            _termState = saveTerm;

            var closeParen = this.EatToken(SyntaxKind.CloseParenToken);
            StatementSyntax statement = this.ParseEmbeddedStatement();
            return _syntaxFactory.FixedStatement(@fixed, openParen, decl, closeParen, statement);
        }

        private bool IsEndOfFixedStatement()
        {
            return this.CurrentToken.Kind == SyntaxKind.CloseParenToken
                || this.CurrentToken.Kind == SyntaxKind.OpenBraceToken
                || this.CurrentToken.Kind == SyntaxKind.SemicolonToken;
        }

        private StatementSyntax ParseEmbeddedStatement()
        {
            // The consumers of embedded statements are expecting to receive a non-null statement 
            // yet there are several error conditions that can lead ParseStatementCore to return 
            // null.  When that occurs create an error empty Statement and return it to the caller.
            StatementSyntax statement = this.ParseStatementCore() ?? SyntaxFactory.EmptyStatement(EatToken(SyntaxKind.SemicolonToken));

            switch (statement.Kind)
            {
                // In scripts, stand-alone expression statements may not be followed by semicolons.
                // ParseExpressionStatement hides the error.
                // However, embedded expression statements are required to be followed by semicolon. 
                case SyntaxKind.ExpressionStatement:
                    if (IsScript)
                    {
                        var expressionStatementSyntax = (ExpressionStatementSyntax)statement;
                        var semicolonToken = expressionStatementSyntax.SemicolonToken;

                        // Do not add a new error if the same error was already added.
                        if (semicolonToken.IsMissing &&
                            !semicolonToken.GetDiagnostics().Contains(diagnosticInfo => (ErrorCode)diagnosticInfo.Code == ErrorCode.ERR_SemicolonExpected))
                        {
                            semicolonToken = this.AddError(semicolonToken, ErrorCode.ERR_SemicolonExpected);
                            statement = expressionStatementSyntax.Update(expressionStatementSyntax.Expression, semicolonToken);
                        }
                    }

                    break;
            }

            return statement;
        }

        private BreakStatementSyntax ParseBreakStatement()
        {
            var breakKeyword = this.EatToken(SyntaxKind.BreakKeyword);
            var semicolon = this.EatToken(SyntaxKind.SemicolonToken);
            return _syntaxFactory.BreakStatement(breakKeyword, semicolon);
        }

        private ContinueStatementSyntax ParseContinueStatement()
        {
            var continueKeyword = this.EatToken(SyntaxKind.ContinueKeyword);
            var semicolon = this.EatToken(SyntaxKind.SemicolonToken);
            return _syntaxFactory.ContinueStatement(continueKeyword, semicolon);
        }

        private TryStatementSyntax ParseTryStatement()
        {
            var isInTry = _isInTry;
            _isInTry = true;

            var @try = this.EatToken(SyntaxKind.TryKeyword);

            BlockSyntax block;
            if (@try.IsMissing)
            {
                block = _syntaxFactory.Block(this.EatToken(SyntaxKind.OpenBraceToken), default(SyntaxList<StatementSyntax>), this.EatToken(SyntaxKind.CloseBraceToken));
            }
            else
            {
                var saveTerm = _termState;
                _termState |= TerminatorState.IsEndOfTryBlock;
                block = this.ParseBlock();
                _termState = saveTerm;
            }

            var catches = default(SyntaxListBuilder<CatchClauseSyntax>);
            FinallyClauseSyntax @finally = null;
            try
            {
                bool hasEnd = false;

                if (this.CurrentToken.Kind == SyntaxKind.CatchKeyword)
                {
                    hasEnd = true;
                    catches = _pool.Allocate<CatchClauseSyntax>();
                    while (this.CurrentToken.Kind == SyntaxKind.CatchKeyword)
                    {
                        catches.Add(this.ParseCatchClause());
                    }
                }

                if (this.CurrentToken.Kind == SyntaxKind.FinallyKeyword)
                {
                    hasEnd = true;
                    var fin = this.EatToken();
                    var finBlock = this.ParseBlock();
                    @finally = _syntaxFactory.FinallyClause(fin, finBlock);
                }

                if (!hasEnd)
                {
                    block = this.AddErrorToLastToken(block, ErrorCode.ERR_ExpectedEndTry);

                    // synthesize missing tokens for "finally { }":
                    @finally = _syntaxFactory.FinallyClause(
                        SyntaxToken.CreateMissing(SyntaxKind.FinallyKeyword, null, null),
                        _syntaxFactory.Block(
                            SyntaxToken.CreateMissing(SyntaxKind.OpenBraceToken, null, null),
                            default(SyntaxList<StatementSyntax>),
                            SyntaxToken.CreateMissing(SyntaxKind.CloseBraceToken, null, null)));
                }

                _isInTry = isInTry;

                return _syntaxFactory.TryStatement(@try, block, catches, @finally);
            }
            finally
            {
                if (!catches.IsNull)
                {
                    _pool.Free(catches);
                }
            }
        }

        private bool IsEndOfTryBlock()
        {
            return this.CurrentToken.Kind == SyntaxKind.CloseBraceToken
                || this.CurrentToken.Kind == SyntaxKind.CatchKeyword
                || this.CurrentToken.Kind == SyntaxKind.FinallyKeyword;
        }

        private CatchClauseSyntax ParseCatchClause()
        {
            Debug.Assert(this.CurrentToken.Kind == SyntaxKind.CatchKeyword);

            var @catch = this.EatToken();

            CatchDeclarationSyntax decl = null;
            var saveTerm = _termState;

            if (this.CurrentToken.Kind == SyntaxKind.OpenParenToken)
            {
                var openParen = this.EatToken();

                _termState |= TerminatorState.IsEndOfCatchClause;
                var type = this.ParseType();
                SyntaxToken name = null;
                if (this.IsTrueIdentifier())
                {
                    name = this.ParseIdentifierToken();
                }

                _termState = saveTerm;

                var closeParen = this.EatToken(SyntaxKind.CloseParenToken);
                decl = _syntaxFactory.CatchDeclaration(openParen, type, name, closeParen);
            }

            CatchFilterClauseSyntax filter = null;

            var keywordKind = this.CurrentToken.ContextualKind;
            if (keywordKind == SyntaxKind.WhenKeyword || keywordKind == SyntaxKind.IfKeyword)
            {
                var whenKeyword = this.EatContextualToken(SyntaxKind.WhenKeyword);
                if (keywordKind == SyntaxKind.IfKeyword)
                {
                    // The initial design of C# exception filters called for the use of the
                    // "if" keyword in this position.  We've since changed to "when", but 
                    // the error recovery experience for early adopters (and for old source
                    // stored in the symbol server) will be better if we consume "if" as
                    // though it were "when".
                    whenKeyword = AddTrailingSkippedSyntax(whenKeyword, EatToken());
                }
                whenKeyword = CheckFeatureAvailability(whenKeyword, MessageID.IDS_FeatureExceptionFilter);
                _termState |= TerminatorState.IsEndOfilterClause;
                var openParen = this.EatToken(SyntaxKind.OpenParenToken);
                var filterExpression = this.ParseExpressionCore();

                _termState = saveTerm;
                var closeParen = this.EatToken(SyntaxKind.CloseParenToken);
                filter = _syntaxFactory.CatchFilterClause(whenKeyword, openParen, filterExpression, closeParen);
            }

            _termState |= TerminatorState.IsEndOfCatchBlock;
            var block = this.ParseBlock();
            _termState = saveTerm;

            return _syntaxFactory.CatchClause(@catch, decl, filter, block);
        }

        private bool IsEndOfCatchClause()
        {
            return this.CurrentToken.Kind == SyntaxKind.CloseParenToken
                || this.CurrentToken.Kind == SyntaxKind.OpenBraceToken
                || this.CurrentToken.Kind == SyntaxKind.CloseBraceToken
                || this.CurrentToken.Kind == SyntaxKind.CatchKeyword
                || this.CurrentToken.Kind == SyntaxKind.FinallyKeyword;
        }

        private bool IsEndOfFilterClause()
        {
            return this.CurrentToken.Kind == SyntaxKind.CloseParenToken
                || this.CurrentToken.Kind == SyntaxKind.OpenBraceToken
                || this.CurrentToken.Kind == SyntaxKind.CloseBraceToken
                || this.CurrentToken.Kind == SyntaxKind.CatchKeyword
                || this.CurrentToken.Kind == SyntaxKind.FinallyKeyword;
        }
        private bool IsEndOfCatchBlock()
        {
            return this.CurrentToken.Kind == SyntaxKind.CloseBraceToken
                || this.CurrentToken.Kind == SyntaxKind.CatchKeyword
                || this.CurrentToken.Kind == SyntaxKind.FinallyKeyword;
        }

        private StatementSyntax ParseCheckedStatement()
        {
            Debug.Assert(this.CurrentToken.Kind == SyntaxKind.CheckedKeyword || this.CurrentToken.Kind == SyntaxKind.UncheckedKeyword);

            if (this.PeekToken(1).Kind == SyntaxKind.OpenParenToken)
            {
                return this.ParseExpressionStatement();
            }

            var spec = this.EatToken();
            var block = this.ParseBlock();
            return _syntaxFactory.CheckedStatement(SyntaxFacts.GetCheckStatement(spec.Kind), spec, block);
        }

        private DoStatementSyntax ParseDoStatement()
        {
            Debug.Assert(this.CurrentToken.Kind == SyntaxKind.DoKeyword);
            var @do = this.EatToken(SyntaxKind.DoKeyword);
            var statement = this.ParseEmbeddedStatement();
            var @while = this.EatToken(SyntaxKind.WhileKeyword);
            var openParen = this.EatToken(SyntaxKind.OpenParenToken);

            var saveTerm = _termState;
            _termState |= TerminatorState.IsEndOfDoWhileExpression;
            var expression = this.ParseExpressionCore();
            _termState = saveTerm;

            var closeParen = this.EatToken(SyntaxKind.CloseParenToken);
            var semicolon = this.EatToken(SyntaxKind.SemicolonToken);
            return _syntaxFactory.DoStatement(@do, statement, @while, openParen, expression, closeParen, semicolon);
        }

        private bool IsEndOfDoWhileExpression()
        {
            return this.CurrentToken.Kind == SyntaxKind.CloseParenToken
                || this.CurrentToken.Kind == SyntaxKind.SemicolonToken;
        }

        private StatementSyntax ParseForOrForEachStatement()
        {
            // Check if the user wrote the following accidentally:
            //
            // for (SomeType t in
            //
            // instead of
            //
            // foreach (SomeType t in
            //
            // In that case, parse it as a foreach, but given the appropriate message that a
            // 'foreach' keyword was expected.
            var resetPoint = this.GetResetPoint();
            try
            {
                Debug.Assert(this.CurrentToken.Kind == SyntaxKind.ForKeyword);
                this.EatToken();
                if (this.EatToken().Kind == SyntaxKind.OpenParenToken &&
                    this.ScanType() != ScanTypeFlags.NotType &&
                    this.EatToken().Kind == SyntaxKind.IdentifierToken &&
                    this.EatToken().Kind == SyntaxKind.InKeyword)
                {
                    // Looks like a foreach statement.  Parse it that way instead
                    this.Reset(ref resetPoint);
                    return this.ParseForEachStatement(awaitTokenOpt: default);
                }
                else
                {
                    // Normal for statement.
                    this.Reset(ref resetPoint);
                    return this.ParseForStatement();
                }
            }
            finally
            {
                this.Release(ref resetPoint);
            }
        }

        private ForStatementSyntax ParseForStatement()
        {
            Debug.Assert(this.CurrentToken.Kind == SyntaxKind.ForKeyword);

            var forToken = this.EatToken(SyntaxKind.ForKeyword);
            var openParen = this.EatToken(SyntaxKind.OpenParenToken);

            var saveTerm = _termState;
            _termState |= TerminatorState.IsEndOfForStatementArgument;

            var resetPoint = this.GetResetPoint();
            var initializers = _pool.AllocateSeparated<ExpressionSyntax>();
            var incrementors = _pool.AllocateSeparated<ExpressionSyntax>();
            try
            {
                // Here can be either a declaration or an expression statement list.  Scan
                // for a declaration first.
                VariableDeclarationSyntax decl = null;
                bool isDeclaration = false;
                if (this.CurrentToken.Kind == SyntaxKind.RefKeyword)
                {
                    isDeclaration = true;
                }
                else
                {
                    isDeclaration = !this.IsQueryExpression(mayBeVariableDeclaration: true, mayBeMemberDeclaration: false) &&
                                    this.ScanType() != ScanTypeFlags.NotType &&
                                    this.IsTrueIdentifier();

                    this.Reset(ref resetPoint);
                }

                if (isDeclaration)
                {
                    decl = ParseVariableDeclaration();
                    if (decl.Type.Kind == SyntaxKind.RefType)
                    {
                        decl = decl.Update(
                            CheckFeatureAvailability(decl.Type, MessageID.IDS_FeatureRefFor),
                            decl.Variables);
                    }
                }
                else if (this.CurrentToken.Kind != SyntaxKind.SemicolonToken)
                {
                    // Not a type followed by an identifier, so it must be an expression list.
                    this.ParseForStatementExpressionList(ref openParen, initializers);
                }

                var semi = this.EatToken(SyntaxKind.SemicolonToken);
                ExpressionSyntax condition = null;
                if (this.CurrentToken.Kind != SyntaxKind.SemicolonToken)
                {
                    condition = this.ParseExpressionCore();
                }

                var semi2 = this.EatToken(SyntaxKind.SemicolonToken);
                if (this.CurrentToken.Kind != SyntaxKind.CloseParenToken)
                {
                    this.ParseForStatementExpressionList(ref semi2, incrementors);
                }

                var closeParen = this.EatToken(SyntaxKind.CloseParenToken);
                var statement = ParseEmbeddedStatement();
                return _syntaxFactory.ForStatement(forToken, openParen, decl, initializers, semi, condition, semi2, incrementors, closeParen, statement);
            }
            finally
            {
                _termState = saveTerm;
                this.Release(ref resetPoint);
                _pool.Free(incrementors);
                _pool.Free(initializers);
            }
        }

        private bool IsEndOfForStatementArgument()
        {
            return this.CurrentToken.Kind == SyntaxKind.SemicolonToken
                || this.CurrentToken.Kind == SyntaxKind.CloseParenToken
                || this.CurrentToken.Kind == SyntaxKind.OpenBraceToken;
        }

        private void ParseForStatementExpressionList(ref SyntaxToken startToken, SeparatedSyntaxListBuilder<ExpressionSyntax> list)
        {
            if (this.CurrentToken.Kind != SyntaxKind.CloseParenToken && this.CurrentToken.Kind != SyntaxKind.SemicolonToken)
            {
tryAgain:
                if (this.IsPossibleExpression() || this.CurrentToken.Kind == SyntaxKind.CommaToken)
                {
                    // first argument
                    list.Add(this.ParseExpressionCore());

                    // additional arguments
                    while (true)
                    {
                        if (this.CurrentToken.Kind == SyntaxKind.CloseParenToken || this.CurrentToken.Kind == SyntaxKind.SemicolonToken)
                        {
                            break;
                        }
                        else if (this.CurrentToken.Kind == SyntaxKind.CommaToken || this.IsPossibleExpression())
                        {
                            list.AddSeparator(this.EatToken(SyntaxKind.CommaToken));
                            list.Add(this.ParseExpressionCore());
                            continue;
                        }
                        else if (this.SkipBadForStatementExpressionListTokens(ref startToken, list, SyntaxKind.CommaToken) == PostSkipAction.Abort)
                        {
                            break;
                        }
                    }
                }
                else if (this.SkipBadForStatementExpressionListTokens(ref startToken, list, SyntaxKind.IdentifierToken) == PostSkipAction.Continue)
                {
                    goto tryAgain;
                }
            }
        }

        private PostSkipAction SkipBadForStatementExpressionListTokens(ref SyntaxToken startToken, SeparatedSyntaxListBuilder<ExpressionSyntax> list, SyntaxKind expected)
        {
            return this.SkipBadSeparatedListTokensWithExpectedKind(ref startToken, list,
                p => p.CurrentToken.Kind != SyntaxKind.CommaToken && !p.IsPossibleExpression(),
                p => p.CurrentToken.Kind == SyntaxKind.CloseParenToken || p.CurrentToken.Kind == SyntaxKind.SemicolonToken || p.IsTerminator(),
                expected);
        }

        private CommonForEachStatementSyntax ParseForEachStatement(SyntaxToken awaitTokenOpt)
        {
            // Can be a 'for' keyword if the user typed: 'for (SomeType t in'
            Debug.Assert(this.CurrentToken.Kind == SyntaxKind.ForEachKeyword || this.CurrentToken.Kind == SyntaxKind.ForKeyword);

            // Syntax for foreach is either:
            //  foreach [await] ( <type> <identifier> in <expr> ) <embedded-statement>
            // or
            //  foreach [await] ( <deconstruction-declaration> in <expr> ) <embedded-statement>

            SyntaxToken @foreach;

            // If we're at a 'for', then consume it and attach
            // it as skipped text to the missing 'foreach' token.
            if (this.CurrentToken.Kind == SyntaxKind.ForKeyword)
            {
                var skippedForToken = this.EatToken();
                skippedForToken = this.AddError(skippedForToken, ErrorCode.ERR_SyntaxError, SyntaxFacts.GetText(SyntaxKind.ForEachKeyword), SyntaxFacts.GetText(SyntaxKind.ForKeyword));
                @foreach = ConvertToMissingWithTrailingTrivia(skippedForToken, SyntaxKind.ForEachKeyword);
            }
            else
            {
                @foreach = this.EatToken(SyntaxKind.ForEachKeyword);
            }

            var openParen = this.EatToken(SyntaxKind.OpenParenToken);

            var variable = ParseExpressionOrDeclaration(ParseTypeMode.Normal, feature: MessageID.IDS_FeatureTuples, permitTupleDesignation: true);
            var @in = this.EatToken(SyntaxKind.InKeyword, ErrorCode.ERR_InExpected);
            if (!IsValidForeachVariable(variable))
            {
                @in = this.AddError(@in, ErrorCode.ERR_BadForeachDecl);
            }

            var expression = this.ParseExpressionCore();
            var closeParen = this.EatToken(SyntaxKind.CloseParenToken);
            var statement = this.ParseEmbeddedStatement();

            if (variable is DeclarationExpressionSyntax decl)
            {
                if (decl.Type.Kind == SyntaxKind.RefType)
                {
                    decl = decl.Update(
                        CheckFeatureAvailability(decl.Type, MessageID.IDS_FeatureRefForEach),
                        decl.Designation);
                }


                if (decl.designation.Kind != SyntaxKind.ParenthesizedVariableDesignation)
                {
                    // if we see a foreach declaration that isn't a deconstruction, we use the old form of foreach syntax node.
                    SyntaxToken identifier;
                    switch (decl.designation.Kind)
                    {
                        case SyntaxKind.SingleVariableDesignation:
                            identifier = ((SingleVariableDesignationSyntax)decl.designation).identifier;
                            break;
                        case SyntaxKind.DiscardDesignation:
                            // revert the identifier from its contextual underscore back to an identifier.
                            var discard = ((DiscardDesignationSyntax)decl.designation).underscoreToken;
                            Debug.Assert(discard.Kind == SyntaxKind.UnderscoreToken);
                            identifier = SyntaxToken.WithValue(SyntaxKind.IdentifierToken, discard.LeadingTrivia.Node, discard.Text, discard.ValueText, discard.TrailingTrivia.Node);
                            break;
                        default:
                            throw ExceptionUtilities.UnexpectedValue(decl.designation.Kind);
                    }

                    return _syntaxFactory.ForEachStatement(awaitTokenOpt, @foreach, openParen, decl.Type, identifier, @in, expression, closeParen, statement);
                }
            }

            return _syntaxFactory.ForEachVariableStatement(awaitTokenOpt, @foreach, openParen, variable, @in, expression, closeParen, statement);
        }

        private static bool IsValidForeachVariable(ExpressionSyntax variable)
        {
            switch (variable.Kind)
            {
                case SyntaxKind.DeclarationExpression:
                    // e.g. `foreach (var (x, y) in e)`
                    return true;
                case SyntaxKind.TupleExpression:
                    // e.g. `foreach ((var x, var y) in e)`
                    return true;
                case SyntaxKind.IdentifierName:
                    // e.g. `foreach (_ in e)`
                    return ((IdentifierNameSyntax)variable).Identifier.ContextualKind == SyntaxKind.UnderscoreToken;
                default:
                    return false;
            }
        }

        private GotoStatementSyntax ParseGotoStatement()
        {
            Debug.Assert(this.CurrentToken.Kind == SyntaxKind.GotoKeyword);

            var @goto = this.EatToken(SyntaxKind.GotoKeyword);

            SyntaxToken caseOrDefault = null;
            ExpressionSyntax arg = null;
            SyntaxKind kind;

            if (this.CurrentToken.Kind == SyntaxKind.CaseKeyword || this.CurrentToken.Kind == SyntaxKind.DefaultKeyword)
            {
                caseOrDefault = this.EatToken();
                if (caseOrDefault.Kind == SyntaxKind.CaseKeyword)
                {
                    kind = SyntaxKind.GotoCaseStatement;
                    arg = this.ParseExpressionCore();
                }
                else
                {
                    kind = SyntaxKind.GotoDefaultStatement;
                }
            }
            else
            {
                kind = SyntaxKind.GotoStatement;
                arg = this.ParseIdentifierName();
            }

            var semicolon = this.EatToken(SyntaxKind.SemicolonToken);
            return _syntaxFactory.GotoStatement(kind, @goto, caseOrDefault, arg, semicolon);
        }

        private IfStatementSyntax ParseIfStatement()
        {
            Debug.Assert(this.CurrentToken.Kind == SyntaxKind.IfKeyword);
            var @if = this.EatToken(SyntaxKind.IfKeyword);
            var openParen = this.EatToken(SyntaxKind.OpenParenToken);
            var condition = this.ParseExpressionCore();
            var closeParen = this.EatToken(SyntaxKind.CloseParenToken);
            var statement = this.ParseEmbeddedStatement();
            var elseClause = ParseElseClauseOpt();

            return _syntaxFactory.IfStatement(@if, openParen, condition, closeParen, statement, elseClause);
        }

        private ElseClauseSyntax ParseElseClauseOpt()
        {
           if (this.CurrentToken.Kind != SyntaxKind.ElseKeyword)
            {
                return null;
            }

            var elseToken = this.EatToken(SyntaxKind.ElseKeyword);
            var elseStatement = this.ParseEmbeddedStatement();
            return _syntaxFactory.ElseClause(elseToken, elseStatement);
        }

        private LockStatementSyntax ParseLockStatement()
        {
            Debug.Assert(this.CurrentToken.Kind == SyntaxKind.LockKeyword);
            var @lock = this.EatToken(SyntaxKind.LockKeyword);
            var openParen = this.EatToken(SyntaxKind.OpenParenToken);
            var expression = this.ParseExpressionCore();
            var closeParen = this.EatToken(SyntaxKind.CloseParenToken);
            var statement = this.ParseEmbeddedStatement();
            return _syntaxFactory.LockStatement(@lock, openParen, expression, closeParen, statement);
        }

        private ReturnStatementSyntax ParseReturnStatement()
        {
            Debug.Assert(this.CurrentToken.Kind == SyntaxKind.ReturnKeyword);
            var @return = this.EatToken(SyntaxKind.ReturnKeyword);
            ExpressionSyntax arg = null;
            if (this.CurrentToken.Kind != SyntaxKind.SemicolonToken)
            {
                arg = this.ParsePossibleRefExpression();
            }

            var semicolon = this.EatToken(SyntaxKind.SemicolonToken);
            return _syntaxFactory.ReturnStatement(@return, arg, semicolon);
        }

        private YieldStatementSyntax ParseYieldStatement()
        {
            Debug.Assert(this.CurrentToken.ContextualKind == SyntaxKind.YieldKeyword);

            var yieldToken = ConvertToKeyword(this.EatToken());
            SyntaxToken returnOrBreak = null;
            ExpressionSyntax arg = null;
            SyntaxKind kind;

            yieldToken = CheckFeatureAvailability(yieldToken, MessageID.IDS_FeatureIterators);

            if (this.CurrentToken.Kind == SyntaxKind.BreakKeyword)
            {
                kind = SyntaxKind.YieldBreakStatement;
                returnOrBreak = this.EatToken();
            }
            else
            {
                kind = SyntaxKind.YieldReturnStatement;
                returnOrBreak = this.EatToken(SyntaxKind.ReturnKeyword);
                if (this.CurrentToken.Kind == SyntaxKind.SemicolonToken)
                {
                    returnOrBreak = this.AddError(returnOrBreak, ErrorCode.ERR_EmptyYield);
                }
                else
                {
                    arg = this.ParseExpressionCore();
                }
            }

            var semi = this.EatToken(SyntaxKind.SemicolonToken);
            return _syntaxFactory.YieldStatement(kind, yieldToken, returnOrBreak, arg, semi);
        }

        private SwitchStatementSyntax ParseSwitchStatement()
        {
            Debug.Assert(this.CurrentToken.Kind == SyntaxKind.SwitchKeyword);
            var @switch = this.EatToken(SyntaxKind.SwitchKeyword);
            var openParen = this.EatToken(SyntaxKind.OpenParenToken);
            var expression = this.ParseExpressionCore();
            var closeParen = this.EatToken(SyntaxKind.CloseParenToken);
            var openBrace = this.EatToken(SyntaxKind.OpenBraceToken);

            if (this.CurrentToken.Kind == SyntaxKind.CloseBraceToken)
            {
                openBrace = this.AddError(openBrace, ErrorCode.WRN_EmptySwitch);
            }

            var sections = _pool.Allocate<SwitchSectionSyntax>();
            try
            {
                while (this.IsPossibleSwitchSection())
                {
                    var swcase = this.ParseSwitchSection();
                    sections.Add(swcase);
                }

                var closeBrace = this.EatToken(SyntaxKind.CloseBraceToken);
                return _syntaxFactory.SwitchStatement(@switch, openParen, expression, closeParen, openBrace, sections, closeBrace);
            }
            finally
            {
                _pool.Free(sections);
            }
        }

        private bool IsPossibleSwitchSection()
        {
            return (this.CurrentToken.Kind == SyntaxKind.CaseKeyword) ||
                   (this.CurrentToken.Kind == SyntaxKind.DefaultKeyword && this.PeekToken(1).Kind != SyntaxKind.OpenParenToken);
        }

        private SwitchSectionSyntax ParseSwitchSection()
        {
            Debug.Assert(this.IsPossibleSwitchSection());

            // First, parse case label(s)
            var labels = _pool.Allocate<SwitchLabelSyntax>();
            var statements = _pool.Allocate<StatementSyntax>();
            try
            {
                do
                {
                    SyntaxToken specifier;
                    SwitchLabelSyntax label;
                    SyntaxToken colon;
                    if (this.CurrentToken.Kind == SyntaxKind.CaseKeyword)
                    {
                        ExpressionSyntax expression;
                        specifier = this.EatToken();

                        if (this.CurrentToken.Kind == SyntaxKind.ColonToken)
                        {
                            expression = ParseIdentifierName(ErrorCode.ERR_ConstantExpected);
                            colon = this.EatToken(SyntaxKind.ColonToken);
                            label = _syntaxFactory.CaseSwitchLabel(specifier, expression, colon);
                        }
                        else
                        {
                            var node = ParseExpressionOrPatternForCase();
                            if (this.CurrentToken.ContextualKind == SyntaxKind.WhenKeyword && node is ExpressionSyntax)
                            {
                                // if there is a 'where' token, we treat a case expression as a constant pattern.
                                node = _syntaxFactory.ConstantPattern((ExpressionSyntax)node);
                            }
                            if (node is PatternSyntax)
                            {
                                var whenClause = ParseWhenClause();
                                colon = this.EatToken(SyntaxKind.ColonToken);
                                label = _syntaxFactory.CasePatternSwitchLabel(specifier, (PatternSyntax)node, whenClause, colon);
                                label = CheckFeatureAvailability(label, MessageID.IDS_FeaturePatternMatching);
                            }
                            else
                            {
                                colon = this.EatToken(SyntaxKind.ColonToken);
                                label = _syntaxFactory.CaseSwitchLabel(specifier, (ExpressionSyntax)node, colon);
                            }
                        }
                    }
                    else
                    {
                        Debug.Assert(this.CurrentToken.Kind == SyntaxKind.DefaultKeyword);
                        specifier = this.EatToken(SyntaxKind.DefaultKeyword);
                        colon = this.EatToken(SyntaxKind.ColonToken);
                        label = _syntaxFactory.DefaultSwitchLabel(specifier, colon);
                    }

                    labels.Add(label);
                }
                while (IsPossibleSwitchSection());

                // Next, parse statement list stopping for new sections
                CSharpSyntaxNode tmp = labels[labels.Count - 1];
                this.ParseStatements(ref tmp, statements, true);
                labels[labels.Count - 1] = (SwitchLabelSyntax)tmp;

                return _syntaxFactory.SwitchSection(labels, statements);
            }
            finally
            {
                _pool.Free(statements);
                _pool.Free(labels);
            }
        }

        private ThrowStatementSyntax ParseThrowStatement()
        {
            Debug.Assert(this.CurrentToken.Kind == SyntaxKind.ThrowKeyword);
            var @throw = this.EatToken(SyntaxKind.ThrowKeyword);
            ExpressionSyntax arg = null;
            if (this.CurrentToken.Kind != SyntaxKind.SemicolonToken)
            {
                arg = this.ParseExpressionCore();
            }

            var semi = this.EatToken(SyntaxKind.SemicolonToken);
            return _syntaxFactory.ThrowStatement(@throw, arg, semi);
        }

        private UnsafeStatementSyntax ParseUnsafeStatement()
        {
            Debug.Assert(this.CurrentToken.Kind == SyntaxKind.UnsafeKeyword);
            var @unsafe = this.EatToken(SyntaxKind.UnsafeKeyword);
            var block = this.ParseBlock();
            return _syntaxFactory.UnsafeStatement(@unsafe, block);
        }

        private UsingStatementSyntax ParseUsingStatement(SyntaxToken awaitTokenOpt)
        {
            var @using = this.EatToken(SyntaxKind.UsingKeyword);
            var openParen = this.EatToken(SyntaxKind.OpenParenToken);

            VariableDeclarationSyntax declaration = null;
            ExpressionSyntax expression = null;

            var resetPoint = this.GetResetPoint();
            ParseUsingExpression(ref declaration, ref expression, ref resetPoint);
            this.Release(ref resetPoint);

            var closeParen = this.EatToken(SyntaxKind.CloseParenToken);
            var statement = this.ParseEmbeddedStatement();

            return _syntaxFactory.UsingStatement(awaitTokenOpt, @using, openParen, declaration, expression, closeParen, statement);
        }

        private void ParseUsingExpression(ref VariableDeclarationSyntax declaration, ref ExpressionSyntax expression, ref ResetPoint resetPoint)
        {
            if (this.IsAwaitExpression())
            {
                expression = this.ParseExpressionCore();
                return;
            }

            // Now, this can be either an expression or a decl list

            ScanTypeFlags st;

            if (this.IsQueryExpression(mayBeVariableDeclaration: true, mayBeMemberDeclaration: false))
            {
                st = ScanTypeFlags.NotType;
            }
            else
            {
                st = this.ScanType();
            }

            if (st == ScanTypeFlags.NullableType)
            {
                // We need to handle:
                // * using (f ? x = a : x = b)
                // * using (f ? x = a)
                // * using (f ? x, y)

                if (this.CurrentToken.Kind != SyntaxKind.IdentifierToken)
                {
                    this.Reset(ref resetPoint);
                    expression = this.ParseExpressionCore();
                }
                else
                {
                    switch (this.PeekToken(1).Kind)
                    {
                        default:
                            this.Reset(ref resetPoint);
                            expression = this.ParseExpressionCore();
                            break;

                        case SyntaxKind.CommaToken:
                        case SyntaxKind.CloseParenToken:
                            this.Reset(ref resetPoint);
                            declaration = ParseVariableDeclaration();
                            break;

                        case SyntaxKind.EqualsToken:
                            // Parse it as a decl. If the next token is a : and only one variable was parsed,
                            // convert the whole thing to ?: expression.
                            this.Reset(ref resetPoint);
                            declaration = ParseVariableDeclaration();

                            // We may have non-nullable types in error scenarios.
                            if (this.CurrentToken.Kind == SyntaxKind.ColonToken &&
                                declaration.Type.Kind == SyntaxKind.NullableType &&
                                SyntaxFacts.IsName(((NullableTypeSyntax)declaration.Type).ElementType.Kind) &&
                                declaration.Variables.Count == 1)
                            {
                                // We have "name? id = expr :" so need to convert to a ?: expression.
                                this.Reset(ref resetPoint);
                                declaration = null;
                                expression = this.ParseExpressionCore();
                            }

                            break;
                    }
                }
            }
            else if (IsUsingStatementVariableDeclaration(st))
            {
                this.Reset(ref resetPoint);
                declaration = ParseVariableDeclaration();
            }
            else
            {
                // Must be an expression statement
                this.Reset(ref resetPoint);
                expression = this.ParseExpressionCore();
            }
        }

        private bool IsUsingStatementVariableDeclaration(ScanTypeFlags st)
        {
            Debug.Assert(st != ScanTypeFlags.NullableType);

            bool condition1 = st == ScanTypeFlags.MustBeType && this.CurrentToken.Kind != SyntaxKind.DotToken;
            bool condition2 = st != ScanTypeFlags.NotType && this.CurrentToken.Kind == SyntaxKind.IdentifierToken;
            bool condition3 = st == ScanTypeFlags.NonGenericTypeOrExpression || this.PeekToken(1).Kind == SyntaxKind.EqualsToken;

            return condition1 || (condition2 && condition3);
        }

        private WhileStatementSyntax ParseWhileStatement()
        {
            Debug.Assert(this.CurrentToken.Kind == SyntaxKind.WhileKeyword);
            var @while = this.EatToken(SyntaxKind.WhileKeyword);
            var openParen = this.EatToken(SyntaxKind.OpenParenToken);
            var condition = this.ParseExpressionCore();
            var closeParen = this.EatToken(SyntaxKind.CloseParenToken);
            var statement = this.ParseEmbeddedStatement();
            return _syntaxFactory.WhileStatement(@while, openParen, condition, closeParen, statement);
        }

        private LabeledStatementSyntax ParseLabeledStatement()
        {
            Debug.Assert(this.CurrentToken.Kind == SyntaxKind.IdentifierToken);

            // We have an identifier followed by a colon. But if the identifier is a contextual keyword in a query context,
            // ParseIdentifier will result in a missing name and Eat(Colon) will fail. We won't make forward progress.
            Debug.Assert(this.IsTrueIdentifier());

            var label = this.ParseIdentifierToken();
            var colon = this.EatToken(SyntaxKind.ColonToken);
            Debug.Assert(!colon.IsMissing);
            var statement = this.ParseStatementCore() ?? SyntaxFactory.EmptyStatement(EatToken(SyntaxKind.SemicolonToken));
            return _syntaxFactory.LabeledStatement(label, colon, statement);
        }

        /// <summary>
        /// Parses any kind of local declaration statement: local variable or local function.
        /// </summary>
        private StatementSyntax ParseLocalDeclarationStatement()
        {
            var usingKeyword = this.CurrentToken.Kind == SyntaxKind.UsingKeyword ? this.EatToken() : null;
            var mods = _pool.Allocate();
            this.ParseDeclarationModifiers(mods);

            var variables = _pool.AllocateSeparated<VariableDeclaratorSyntax>();
            try
            {
                TypeSyntax type;
                LocalFunctionStatementSyntax localFunction;
                this.ParseLocalDeclaration(variables,
                    allowLocalFunctions: true,
                    mods: mods.ToList(),
                    type: out type,
                    localFunction: out localFunction);

                if (localFunction != null)
                {
                    Debug.Assert(variables.Count == 0);
                    return localFunction;
                }

                // If we find an accessibility modifier but no local function it's likely
                // the user forgot a closing brace. Let's back out of statement parsing.
                if (mods.Count > 0 &&
                    IsAccessibilityModifier(((SyntaxToken)mods[0]).ContextualKind))
                {
                    return null;
                }

                for (int i = 0; i < mods.Count; i++)
                {
                    var mod = (SyntaxToken)mods[i];

                    if (IsAdditionalLocalFunctionModifier(mod.ContextualKind))
                    {
                        mods[i] = this.AddError(mod, ErrorCode.ERR_BadMemberFlag, mod.Text);
                    }
                }
                // PROTOTYPE
                var semicolon = this.EatToken(SyntaxKind.SemicolonToken);
                return _syntaxFactory.LocalDeclarationStatement(
                    usingKeyword,
                    mods.ToList(),
                    _syntaxFactory.VariableDeclaration(type, variables),
                    semicolon
                    );
            }
            finally
            {
                _pool.Free(variables);
                _pool.Free(mods);
            }
        }

        private VariableDesignationSyntax ParseDesignation()
        {
            // the two forms of designation are
            // (1) identifier
            // (2) ( designation ... )
            VariableDesignationSyntax result;
            if (this.CurrentToken.Kind == SyntaxKind.OpenParenToken)
            {
                var openParen = this.EatToken(SyntaxKind.OpenParenToken);
                var listOfDesignations = _pool.AllocateSeparated<VariableDesignationSyntax>();

                listOfDesignations.Add(ParseDesignation());
                listOfDesignations.AddSeparator(this.EatToken(SyntaxKind.CommaToken));

                while (true)
                {
                    listOfDesignations.Add(ParseDesignation());
                    if (this.CurrentToken.Kind == SyntaxKind.CommaToken)
                    {
                        listOfDesignations.AddSeparator(this.EatToken(SyntaxKind.CommaToken));
                    }
                    else
                    {
                        break;
                    }
                }

                var closeParen = this.EatToken(SyntaxKind.CloseParenToken);
                result = _syntaxFactory.ParenthesizedVariableDesignation(openParen, listOfDesignations, closeParen);
                _pool.Free(listOfDesignations);
            }
            else
            {
                result = ParseSimpleDesignation();
            }

            return result;
        }

        /// <summary>
        /// Parse a single variable designation (e.g. <c>x</c>) or a wildcard designation (e.g. <c>_</c>)
        /// </summary>
        /// <returns></returns>
        private VariableDesignationSyntax ParseSimpleDesignation()
        {
            if (CurrentToken.ContextualKind == SyntaxKind.UnderscoreToken)
            {
                var underscore = this.EatContextualToken(SyntaxKind.UnderscoreToken);
                return _syntaxFactory.DiscardDesignation(underscore);
            }
            else
            {
                var identifier = this.EatToken(SyntaxKind.IdentifierToken);
                return _syntaxFactory.SingleVariableDesignation(identifier);
            }
        }

        private WhenClauseSyntax ParseWhenClause()
        {
            if (this.CurrentToken.ContextualKind != SyntaxKind.WhenKeyword)
            {
                return null;
            }

            var when = this.EatContextualToken(SyntaxKind.WhenKeyword);
            var condition = ParseSubExpression(Precedence.Expression);
            return _syntaxFactory.WhenClause(when, condition);
        }

        /// <summary>
        /// Parse a local variable declaration.
        /// </summary>
        /// <returns></returns>
        private VariableDeclarationSyntax ParseVariableDeclaration()
        {
            var variables = _pool.AllocateSeparated<VariableDeclaratorSyntax>();
            TypeSyntax type;
            LocalFunctionStatementSyntax localFunction;
            ParseLocalDeclaration(variables, false, default(SyntaxList<SyntaxToken>), out type, out localFunction);
            Debug.Assert(localFunction == null);
            var result = _syntaxFactory.VariableDeclaration(type, variables);
            _pool.Free(variables);
            return result;
        }

        private void ParseLocalDeclaration(
            SeparatedSyntaxListBuilder<VariableDeclaratorSyntax> variables,
            bool allowLocalFunctions,
            SyntaxList<SyntaxToken> mods,
            out TypeSyntax type,
            out LocalFunctionStatementSyntax localFunction)
        {
            type = allowLocalFunctions ? ParseReturnType() : this.ParseType();

            VariableFlags flags = VariableFlags.Local;
            if (mods.Any((int)SyntaxKind.ConstKeyword))
            {
                flags |= VariableFlags.Const;
            }

            var saveTerm = _termState;
            _termState |= TerminatorState.IsEndOfDeclarationClause;
            this.ParseVariableDeclarators(
                type,
                flags,
                variables,
                variableDeclarationsExpected: true,
                allowLocalFunctions: allowLocalFunctions,
                mods: mods,
                localFunction: out localFunction);
            _termState = saveTerm;

            if (allowLocalFunctions && localFunction == null && (type as PredefinedTypeSyntax)?.Keyword.Kind == SyntaxKind.VoidKeyword)
            {
                type = this.AddError(type, ErrorCode.ERR_NoVoidHere);
            }
        }

        private bool IsEndOfDeclarationClause()
        {
            switch (this.CurrentToken.Kind)
            {
                case SyntaxKind.SemicolonToken:
                case SyntaxKind.CloseParenToken:
                case SyntaxKind.ColonToken:
                    return true;
                default:
                    return false;
            }
        }

        private void ParseDeclarationModifiers(SyntaxListBuilder list)
        {
            SyntaxKind k;
            while (IsDeclarationModifier(k = this.CurrentToken.ContextualKind) || IsAdditionalLocalFunctionModifier(k))
            {
                SyntaxToken mod;
                if (k == SyntaxKind.AsyncKeyword)
                {
                    // check for things like "async async()" where async is the type and/or the function name
                    {
                        var resetPoint = this.GetResetPoint();

                        var invalid = !IsPossibleStartOfTypeDeclaration(this.EatToken().Kind) &&
                            !IsDeclarationModifier(this.CurrentToken.Kind) && !IsAdditionalLocalFunctionModifier(this.CurrentToken.Kind) &&
                            (ScanType() == ScanTypeFlags.NotType || this.CurrentToken.Kind != SyntaxKind.IdentifierToken);

                        this.Reset(ref resetPoint);
                        this.Release(ref resetPoint);

                        if (invalid)
                        {
                            break;
                        }
                    }

                    mod = this.EatContextualToken(k);
                    if (k == SyntaxKind.AsyncKeyword)
                    {
                        mod = CheckFeatureAvailability(mod, MessageID.IDS_FeatureAsync);
                    }
                }
                else
                {
                    mod = this.EatToken();
                }

                if (k == SyntaxKind.StaticKeyword || k == SyntaxKind.ReadOnlyKeyword || k == SyntaxKind.VolatileKeyword)
                {
                    mod = this.AddError(mod, ErrorCode.ERR_BadMemberFlag, mod.Text);
                }
                else if (list.Any(mod.RawKind))
                {
                    // check for duplicates, can only be const
                    mod = this.AddError(mod, ErrorCode.ERR_TypeExpected, mod.Text);
                }

                list.Add(mod);
            }
        }

        private static bool IsDeclarationModifier(SyntaxKind kind)
        {
            switch (kind)
            {
                case SyntaxKind.ConstKeyword:
                case SyntaxKind.StaticKeyword:
                case SyntaxKind.ReadOnlyKeyword:
                case SyntaxKind.VolatileKeyword:
                    return true;
                default:
                    return false;
            }
        }

        private static bool IsAdditionalLocalFunctionModifier(SyntaxKind kind)
        {
            switch (kind)
            {
                case SyntaxKind.AsyncKeyword:
                case SyntaxKind.UnsafeKeyword:
                // Not a valid modifier, but we should parse to give a good
                // error message
                case SyntaxKind.PublicKeyword:
                case SyntaxKind.InternalKeyword:
                case SyntaxKind.ProtectedKeyword:
                case SyntaxKind.PrivateKeyword:
                    return true;

                default:
                    return false;
            }
        }

        private static bool IsAccessibilityModifier(SyntaxKind kind)
        {
            switch (kind)
            {
                // Accessibility modifiers aren't legal in a local function,
                // but a common mistake. Parse to give a better error message.
                case SyntaxKind.PublicKeyword:
                case SyntaxKind.InternalKeyword:
                case SyntaxKind.ProtectedKeyword:
                case SyntaxKind.PrivateKeyword:
                    return true;

                default:
                    return false;
            }
        }

        private LocalFunctionStatementSyntax TryParseLocalFunctionStatementBody(
            SyntaxList<SyntaxToken> modifiers,
            TypeSyntax type,
            SyntaxToken identifier)
        {
            // This may potentially be an ambiguous parse until very far into the token stream, so we may have to backtrack.
            // For example, "await x()" is ambiguous at the current point of parsing (right now we're right after the x).
            // The point at which it becomes unambiguous is after the argument list. A "=>" or "{" means its a local function
            // (with return type @await), a ";" or other expression-y token means its an await of a function call.

            // Note that we could just check if we're in an async context, but that breaks some analyzers, because
            // "await f();" would be parsed as a local function statement when really we want a parse error so we can say
            // "did you mean to make this method be an async method?" (it's invalid either way, so the spec doesn't care)
            var resetPoint = this.GetResetPoint();

            // Indicates this must be parsed as a local function, even if there's no body
            bool forceLocalFunc = true;
            if (type.Kind == SyntaxKind.IdentifierName)
            {
                var id = ((IdentifierNameSyntax)type).Identifier;
                forceLocalFunc = id.ContextualKind != SyntaxKind.AwaitKeyword;
            }

            bool parentScopeIsInAsync = IsInAsync;
            IsInAsync = false;
            SyntaxListBuilder badBuilder = null;
            for (int i = 0; i < modifiers.Count; i++)
            {
                switch (modifiers[i].ContextualKind)
                {
                    case SyntaxKind.AsyncKeyword:
                        IsInAsync = true;
                        forceLocalFunc = true;
                        break;
                    case SyntaxKind.UnsafeKeyword:
                        forceLocalFunc = true;
                        break;
                    case SyntaxKind.StaticKeyword:
                    case SyntaxKind.ReadOnlyKeyword:
                    case SyntaxKind.VolatileKeyword:
                        break; // already reported earlier, no need to report again
                    default:
                        if (badBuilder == null)
                        {
                            badBuilder = _pool.Allocate();
                            badBuilder.AddRange(modifiers);
                        }
                        badBuilder[i] = this.AddError(modifiers[i], ErrorCode.ERR_BadMemberFlag, ((SyntaxToken)modifiers[i]).Text);
                        break;
                }
            }
            if (badBuilder != null)
            {
                modifiers = badBuilder.ToList();
                _pool.Free(badBuilder);
            }

            TypeParameterListSyntax typeParameterListOpt = this.ParseTypeParameterList();
            // "await f<T>()" still makes sense, so don't force accept a local function if there's a type parameter list.
            ParameterListSyntax paramList = this.ParseParenthesizedParameterList();
            // "await x()" is ambiguous (see note at start of this method), but we assume "await x(await y)" is meant to be a function if it's in a non-async context.
            if (!forceLocalFunc)
            {
                var paramListSyntax = paramList.Parameters;
                for (int i = 0; i < paramListSyntax.Count; i++)
                {
                    // "await x(y)" still parses as a parameter list, so check to see if it's a valid parameter (like "x(t y)")
                    forceLocalFunc |= !paramListSyntax[i].ContainsDiagnostics;
                    if (forceLocalFunc)
                        break;
                }
            }

            var constraints = default(SyntaxListBuilder<TypeParameterConstraintClauseSyntax>);
            if (this.CurrentToken.ContextualKind == SyntaxKind.WhereKeyword)
            {
                constraints = _pool.Allocate<TypeParameterConstraintClauseSyntax>();
                this.ParseTypeParameterConstraintClauses(constraints);
                forceLocalFunc = true;
            }

            BlockSyntax blockBody;
            ArrowExpressionClauseSyntax expressionBody;
            SyntaxToken semicolon;
            this.ParseBlockAndExpressionBodiesWithSemicolon(out blockBody, out expressionBody, out semicolon, parseSemicolonAfterBlock: false);

            IsInAsync = parentScopeIsInAsync;

            if (!forceLocalFunc && blockBody == null && expressionBody == null)
            {
                this.Reset(ref resetPoint);
                this.Release(ref resetPoint);
                return null;
            }
            this.Release(ref resetPoint);

            identifier = CheckFeatureAvailability(identifier, MessageID.IDS_FeatureLocalFunctions);
            return _syntaxFactory.LocalFunctionStatement(
                modifiers,
                type,
                identifier,
                typeParameterListOpt,
                paramList,
                constraints,
                blockBody,
                expressionBody,
                semicolon);
        }

        private ExpressionStatementSyntax ParseExpressionStatement()
        {
            return ParseExpressionStatement(this.ParseExpressionCore());
        }

        private ExpressionStatementSyntax ParseExpressionStatement(ExpressionSyntax expression)
        {
            SyntaxToken semicolon;
            if (IsScript && this.CurrentToken.Kind == SyntaxKind.EndOfFileToken)
            {
                semicolon = SyntaxFactory.MissingToken(SyntaxKind.SemicolonToken);
            }
            else
            {
                // Do not report an error if the expression is not a statement expression.
                // The error is reported in semantic analysis.
                semicolon = this.EatToken(SyntaxKind.SemicolonToken);
            }

            return _syntaxFactory.ExpressionStatement(expression, semicolon);
        }

        public ExpressionSyntax ParseExpression()
        {
            return ParseWithStackGuard(
                this.ParseExpressionCore,
                this.CreateMissingIdentifierName);
        }

        private ExpressionSyntax ParseExpressionCore()
        {
            return this.ParseSubExpression(Precedence.Expression);
        }

        private bool IsPossibleExpression(bool allowBinaryExpressions = true, bool allowAssignmentExpressions = true)
        {
            var tk = this.CurrentToken.Kind;
            switch (tk)
            {
                case SyntaxKind.TypeOfKeyword:
                case SyntaxKind.DefaultKeyword:
                case SyntaxKind.SizeOfKeyword:
                case SyntaxKind.MakeRefKeyword:
                case SyntaxKind.RefTypeKeyword:
                case SyntaxKind.CheckedKeyword:
                case SyntaxKind.UncheckedKeyword:
                case SyntaxKind.RefValueKeyword:
                case SyntaxKind.ArgListKeyword:
                case SyntaxKind.BaseKeyword:
                case SyntaxKind.FalseKeyword:
                case SyntaxKind.ThisKeyword:
                case SyntaxKind.TrueKeyword:
                case SyntaxKind.NullKeyword:
                case SyntaxKind.OpenParenToken:
                case SyntaxKind.NumericLiteralToken:
                case SyntaxKind.StringLiteralToken:
                case SyntaxKind.InterpolatedStringStartToken:
                case SyntaxKind.InterpolatedStringToken:
                case SyntaxKind.CharacterLiteralToken:
                case SyntaxKind.NewKeyword:
                case SyntaxKind.DelegateKeyword:
                case SyntaxKind.ColonColonToken: // bad aliased name
                case SyntaxKind.ThrowKeyword:
                case SyntaxKind.StackAllocKeyword:
                case SyntaxKind.DotDotToken:
                    return true;
                case SyntaxKind.IdentifierToken:
                    // Specifically allow the from contextual keyword, because it can always be the start of an
                    // expression (whether it is used as an identifier or a keyword).
                    return this.IsTrueIdentifier() || (this.CurrentToken.ContextualKind == SyntaxKind.FromKeyword);
                default:
                    return (IsPredefinedType(tk) && tk != SyntaxKind.VoidKeyword)
                        || SyntaxFacts.IsAnyUnaryExpression(tk)
                        || (allowBinaryExpressions && SyntaxFacts.IsBinaryExpression(tk))
                        || (allowAssignmentExpressions && SyntaxFacts.IsAssignmentExpressionOperatorToken(tk));
            }
        }

        private static bool IsInvalidSubExpression(SyntaxKind kind)
        {
            switch (kind)
            {
                case SyntaxKind.BreakKeyword:
                case SyntaxKind.CaseKeyword:
                case SyntaxKind.CatchKeyword:
                case SyntaxKind.ConstKeyword:
                case SyntaxKind.ContinueKeyword:
                case SyntaxKind.DoKeyword:
                case SyntaxKind.FinallyKeyword:
                case SyntaxKind.ForKeyword:
                case SyntaxKind.ForEachKeyword:
                case SyntaxKind.GotoKeyword:
                case SyntaxKind.IfKeyword:
                case SyntaxKind.LockKeyword:
                case SyntaxKind.ReturnKeyword:
                case SyntaxKind.SwitchKeyword:
                case SyntaxKind.TryKeyword:
                case SyntaxKind.UsingKeyword:
                case SyntaxKind.WhileKeyword:
                    return true;
                default:
                    return false;
            }
        }

        internal static bool IsRightAssociative(SyntaxKind op)
        {
            switch (op)
            {
                case SyntaxKind.SimpleAssignmentExpression:
                case SyntaxKind.AddAssignmentExpression:
                case SyntaxKind.SubtractAssignmentExpression:
                case SyntaxKind.MultiplyAssignmentExpression:
                case SyntaxKind.DivideAssignmentExpression:
                case SyntaxKind.ModuloAssignmentExpression:
                case SyntaxKind.AndAssignmentExpression:
                case SyntaxKind.ExclusiveOrAssignmentExpression:
                case SyntaxKind.OrAssignmentExpression:
                case SyntaxKind.LeftShiftAssignmentExpression:
                case SyntaxKind.RightShiftAssignmentExpression:
                case SyntaxKind.CoalesceAssignmentExpression:
                case SyntaxKind.CoalesceExpression:
                    return true;
                default:
                    return false;
            }
        }

        enum Precedence : uint
        {
            Expression = 0, // Loosest possible precedence, used to accept all expressions
            Assignment,
            Lambda = Assignment, // "The => operator has the same precedence as assignment (=) and is right-associative."
            Ternary,
            Coalescing,
            ConditionalOr,
            ConditionalAnd,
            LogicalOr,
            LogicalXor,
            LogicalAnd,
            Equality,
            Relational,
            Shift,
            Range,
            Additive,
            Mutiplicative,
            Unary,
            Cast,
            PointerIndirection,
            AddressOf,
            Primary_UNUSED, // Primaries are parsed in an ad-hoc manner.
        }

        private static Precedence GetPrecedence(SyntaxKind op)
        {
            switch (op)
            {
                case SyntaxKind.SimpleAssignmentExpression:
                case SyntaxKind.AddAssignmentExpression:
                case SyntaxKind.SubtractAssignmentExpression:
                case SyntaxKind.MultiplyAssignmentExpression:
                case SyntaxKind.DivideAssignmentExpression:
                case SyntaxKind.ModuloAssignmentExpression:
                case SyntaxKind.AndAssignmentExpression:
                case SyntaxKind.ExclusiveOrAssignmentExpression:
                case SyntaxKind.OrAssignmentExpression:
                case SyntaxKind.LeftShiftAssignmentExpression:
                case SyntaxKind.RightShiftAssignmentExpression:
                case SyntaxKind.CoalesceAssignmentExpression:
                    return Precedence.Assignment;
                case SyntaxKind.CoalesceExpression:
                    return Precedence.Coalescing;
                case SyntaxKind.LogicalOrExpression:
                    return Precedence.ConditionalOr;
                case SyntaxKind.LogicalAndExpression:
                    return Precedence.ConditionalAnd;
                case SyntaxKind.BitwiseOrExpression:
                    return Precedence.LogicalOr;
                case SyntaxKind.ExclusiveOrExpression:
                    return Precedence.LogicalXor;
                case SyntaxKind.BitwiseAndExpression:
                    return Precedence.LogicalAnd;
                case SyntaxKind.EqualsExpression:
                case SyntaxKind.NotEqualsExpression:
                    return Precedence.Equality;
                case SyntaxKind.LessThanExpression:
                case SyntaxKind.LessThanOrEqualExpression:
                case SyntaxKind.GreaterThanExpression:
                case SyntaxKind.GreaterThanOrEqualExpression:
                case SyntaxKind.IsExpression:
                case SyntaxKind.AsExpression:
                case SyntaxKind.IsPatternExpression:
                    return Precedence.Relational;
                case SyntaxKind.LeftShiftExpression:
                case SyntaxKind.RightShiftExpression:
                    return Precedence.Shift;
                case SyntaxKind.AddExpression:
                case SyntaxKind.SubtractExpression:
                    return Precedence.Additive;
                case SyntaxKind.MultiplyExpression:
                case SyntaxKind.DivideExpression:
                case SyntaxKind.ModuloExpression:
                    return Precedence.Mutiplicative;
                case SyntaxKind.UnaryPlusExpression:
                case SyntaxKind.UnaryMinusExpression:
                case SyntaxKind.BitwiseNotExpression:
                case SyntaxKind.LogicalNotExpression:
                case SyntaxKind.PreIncrementExpression:
                case SyntaxKind.PreDecrementExpression:
                case SyntaxKind.TypeOfExpression:
                case SyntaxKind.SizeOfExpression:
                case SyntaxKind.CheckedExpression:
                case SyntaxKind.UncheckedExpression:
                case SyntaxKind.MakeRefExpression:
                case SyntaxKind.RefValueExpression:
                case SyntaxKind.RefTypeExpression:
                case SyntaxKind.AwaitExpression:
                case SyntaxKind.IndexExpression:
                    return Precedence.Unary;
                case SyntaxKind.CastExpression:
                    return Precedence.Cast;
                case SyntaxKind.PointerIndirectionExpression:
                    return Precedence.PointerIndirection;
                case SyntaxKind.AddressOfExpression:
                    return Precedence.AddressOf;
                case SyntaxKind.RangeExpression:
                    return Precedence.Range;
                default:
                    return Precedence.Expression;
            }
        }

        private static bool IsExpectedPrefixUnaryOperator(SyntaxKind kind)
        {
            return SyntaxFacts.IsPrefixUnaryExpression(kind) && kind != SyntaxKind.RefKeyword && kind != SyntaxKind.OutKeyword;
        }

        private static bool IsExpectedBinaryOperator(SyntaxKind kind)
        {
            return SyntaxFacts.IsBinaryExpression(kind);
        }

        private static bool IsExpectedAssignmentOperator(SyntaxKind kind)
        {
            return SyntaxFacts.IsAssignmentExpressionOperatorToken(kind);
        }

        private bool IsPossibleAwaitExpressionStatement()
        {
            return (this.IsScript || this.IsInAsync) && this.CurrentToken.ContextualKind == SyntaxKind.AwaitKeyword;
        }

        private bool IsAwaitExpression()
        {
            if (this.CurrentToken.ContextualKind == SyntaxKind.AwaitKeyword)
            {
                if (this.IsInAsync)
                {
                    // If we see an await in an async function, parse it as an unop.
                    return true;
                }

                // If we see an await followed by a token that cannot follow an identifier, parse await as a unop.
                // BindAwait() catches the cases where await successfully parses as a unop but is not in an async
                // function, and reports an appropriate ERR_BadAwaitWithoutAsync* error.
                switch (this.PeekToken(1).Kind)
                {
                    case SyntaxKind.IdentifierToken:

                    // Keywords
                    case SyntaxKind.NewKeyword:
                    case SyntaxKind.ThisKeyword:
                    case SyntaxKind.BaseKeyword:
                    case SyntaxKind.DelegateKeyword:
                    case SyntaxKind.TypeOfKeyword:
                    case SyntaxKind.CheckedKeyword:
                    case SyntaxKind.UncheckedKeyword:
                    case SyntaxKind.DefaultKeyword:

                    // Literals
                    case SyntaxKind.TrueKeyword:
                    case SyntaxKind.FalseKeyword:
                    case SyntaxKind.StringLiteralToken:
                    case SyntaxKind.InterpolatedStringStartToken:
                    case SyntaxKind.InterpolatedStringToken:
                    case SyntaxKind.NumericLiteralToken:
                    case SyntaxKind.NullKeyword:
                    case SyntaxKind.CharacterLiteralToken:
                        return true;
                }
            }

            return false;
        }

        /// <summary>
        /// Parse a subexpression of the enclosing operator of the given precedence.
        /// </summary>
        private ExpressionSyntax ParseSubExpression(Precedence precedence)
        {
            _recursionDepth++;

            StackGuard.EnsureSufficientExecutionStack(_recursionDepth);

            var result = ParseSubExpressionCore(precedence);

            _recursionDepth--;
            return result;
        }

        private ExpressionSyntax ParseSubExpressionCore(Precedence precedence)
        {
            ExpressionSyntax leftOperand = null;
            Precedence newPrecedence = 0;
            SyntaxKind opKind = SyntaxKind.None;

            // all of these are tokens that start statements and are invalid
            // to start a expression with. if we see one, then we must have
            // something like:
            //
            // return
            // if (...
            // parse out a missing name node for the expression, and keep on going
            var tk = this.CurrentToken.Kind;
            if (IsInvalidSubExpression(tk))
            {
                return this.AddError(this.CreateMissingIdentifierName(), ErrorCode.ERR_InvalidExprTerm, SyntaxFacts.GetText(tk));
            }

            // No left operand, so we need to parse one -- possibly preceded by a
            // unary operator.
            if (IsExpectedPrefixUnaryOperator(tk))
            {
                opKind = SyntaxFacts.GetPrefixUnaryExpression(tk);
                newPrecedence = GetPrecedence(opKind);
                var opToken = this.EatToken();
                var operand = this.ParseSubExpression(newPrecedence);
                leftOperand = _syntaxFactory.PrefixUnaryExpression(opKind, opToken, operand);
            }
            else if (tk == SyntaxKind.DotDotToken)
            {
                // Operator ".." here can either be a prefix unary operator or a stand alone empty range:
                var opToken = this.EatToken();
                opKind = SyntaxKind.RangeExpression;
                newPrecedence = GetPrecedence(opKind);

                ExpressionSyntax rightOperand;
                if (IsPossibleExpression(allowBinaryExpressions: false, allowAssignmentExpressions: false))
                {
                    rightOperand = this.ParseSubExpression(newPrecedence);
                }
                else
                {
                    rightOperand = null;
                }

                leftOperand = _syntaxFactory.RangeExpression(leftOperand: null, opToken, rightOperand);
            }
            else if (IsAwaitExpression())
            {
                opKind = SyntaxKind.AwaitExpression;
                newPrecedence = GetPrecedence(opKind);
                var awaitToken = this.EatContextualToken(SyntaxKind.AwaitKeyword);
                awaitToken = CheckFeatureAvailability(awaitToken, MessageID.IDS_FeatureAsync);
                var operand = this.ParseSubExpression(newPrecedence);
                leftOperand = _syntaxFactory.AwaitExpression(awaitToken, operand);
            }
            else if (this.IsQueryExpression(mayBeVariableDeclaration: false, mayBeMemberDeclaration: false))
            {
                leftOperand = this.ParseQueryExpression(precedence);
            }
            else if (this.CurrentToken.ContextualKind == SyntaxKind.FromKeyword && IsInQuery)
            {
                // If this "from" token wasn't the start of a query then it's not really an expression.
                // Consume it so that we don't try to parse it again as the next argument in an
                // argument list.
                SyntaxToken skipped = this.EatToken(); // consume but skip "from"
                skipped = this.AddError(skipped, ErrorCode.ERR_InvalidExprTerm, this.CurrentToken.Text);
                leftOperand = AddTrailingSkippedSyntax(this.CreateMissingIdentifierName(), skipped);
            }
            else if (tk == SyntaxKind.ThrowKeyword)
            {
                var result = ParseThrowExpression();
                // we parse a throw expression even at the wrong precedence for better recovery
                return (precedence <= Precedence.Coalescing) ? result :
                    this.AddError(result, ErrorCode.ERR_InvalidExprTerm, SyntaxFacts.GetText(tk));
            }
            else if (this.IsPossibleDeconstructionLeft(precedence))
            {
                leftOperand = ParseDeclarationExpression(ParseTypeMode.Normal, MessageID.IDS_FeatureTuples);
            }
            else
            {
                // Not a unary operator - get a primary expression.
                leftOperand = this.ParseTerm(precedence);
            }

            while (true)
            {
                // We either have a binary or assignment operator here, or we're finished.
                tk = this.CurrentToken.ContextualKind;

                bool isAssignmentOperator = false;
                if (IsExpectedBinaryOperator(tk))
                {
                    opKind = SyntaxFacts.GetBinaryExpression(tk);
                }
                else if (IsExpectedAssignmentOperator(tk))
                {
                    opKind = SyntaxFacts.GetAssignmentExpression(tk);
                    isAssignmentOperator = true;
                }
                else if (tk == SyntaxKind.DotDotToken)
                {
                    opKind = SyntaxKind.RangeExpression;
                }
                else
                {
                    break;
                }

                newPrecedence = GetPrecedence(opKind);

                Debug.Assert(newPrecedence > 0);      // All binary operators must have precedence > 0!

                // check for >> or >>=
                bool doubleOp = false;
                if (tk == SyntaxKind.GreaterThanToken
                    && (this.PeekToken(1).Kind == SyntaxKind.GreaterThanToken || this.PeekToken(1).Kind == SyntaxKind.GreaterThanEqualsToken))
                {
                    // check to see if they really are adjacent
                    if (this.CurrentToken.GetTrailingTriviaWidth() == 0 && this.PeekToken(1).GetLeadingTriviaWidth() == 0)
                    {
                        if (this.PeekToken(1).Kind == SyntaxKind.GreaterThanToken)
                        {
                            opKind = SyntaxFacts.GetBinaryExpression(SyntaxKind.GreaterThanGreaterThanToken);
                        }
                        else
                        {
                            opKind = SyntaxFacts.GetAssignmentExpression(SyntaxKind.GreaterThanGreaterThanEqualsToken);
                            isAssignmentOperator = true;
                        }
                        newPrecedence = GetPrecedence(opKind);
                        doubleOp = true;
                    }
                }

                // Check the precedence to see if we should "take" this operator
                if (newPrecedence < precedence)
                {
                    break;
                }

                // Same precedence, but not right-associative -- deal with this "later"
                if ((newPrecedence == precedence) && !IsRightAssociative(opKind))
                {
                    break;
                }

                // Precedence is okay, so we'll "take" this operator.
                var opToken = this.EatContextualToken(tk);
                if (doubleOp)
                {
                    // combine tokens into a single token
                    var opToken2 = this.EatToken();
                    var kind = opToken2.Kind == SyntaxKind.GreaterThanToken ? SyntaxKind.GreaterThanGreaterThanToken : SyntaxKind.GreaterThanGreaterThanEqualsToken;
                    opToken = SyntaxFactory.Token(opToken.GetLeadingTrivia(), kind, opToken2.GetTrailingTrivia());
                }

                if (opKind == SyntaxKind.AsExpression)
                {
                    var type = this.ParseType(ParseTypeMode.AsExpression);
                    leftOperand = _syntaxFactory.BinaryExpression(opKind, leftOperand, opToken, type);
                }
                else if (opKind == SyntaxKind.IsExpression)
                {
                    leftOperand = ParseIsExpression(leftOperand, opToken);
                }
                else
                {
                    if (isAssignmentOperator)
                    {
                        ExpressionSyntax rhs = opKind == SyntaxKind.SimpleAssignmentExpression && CurrentToken.Kind == SyntaxKind.RefKeyword
                            ? rhs = CheckFeatureAvailability(ParsePossibleRefExpression(), MessageID.IDS_FeatureRefReassignment)
                            : rhs = this.ParseSubExpression(newPrecedence);

                        if (opKind == SyntaxKind.CoalesceAssignmentExpression)
                        {
                            opToken = CheckFeatureAvailability(opToken, MessageID.IDS_FeatureCoalesceAssignmentExpression);
                        }

                        leftOperand = _syntaxFactory.AssignmentExpression(opKind, leftOperand, opToken, rhs);
                    }
                    else
                    {
                        if (tk == SyntaxKind.DotDotToken)
                        {
                            // Operator ".." here can either be a binary or a postfix unary operator:
                            Debug.Assert(opKind == SyntaxKind.RangeExpression);

                            ExpressionSyntax rightOperand;
                            if (IsPossibleExpression(allowBinaryExpressions: false, allowAssignmentExpressions: false))
                            {
                                newPrecedence = GetPrecedence(opKind);
                                rightOperand = this.ParseSubExpression(newPrecedence);
                            }
                            else
                            {
                                rightOperand = null;
                            }

                            leftOperand = _syntaxFactory.RangeExpression(leftOperand, opToken, rightOperand);
                        }
                        else
                        {
                            leftOperand = _syntaxFactory.BinaryExpression(opKind, leftOperand, opToken, this.ParseSubExpression(newPrecedence));
                        }
                    }
                }
            }

            // From the language spec:
            //
            // conditional-expression:
            //  null-coalescing-expression
            //  null-coalescing-expression   ?   expression   :   expression
            //
            // Only take the ternary if we're at a precedence less than the null coalescing
            // expression.

            if (tk == SyntaxKind.QuestionToken && precedence <= Precedence.Ternary)
            {
                var questionToken = this.EatToken();
                var colonLeft = this.ParsePossibleRefExpression();
                if (this.CurrentToken.Kind == SyntaxKind.EndOfFileToken && this.lexer.InterpolationFollowedByColon)
                {
                    // We have an interpolated string with an interpolation that contains a conditional expression.
                    // Unfortunately, the precedence demands that the colon is considered to signal the start of the
                    // format string. Without this code, the compiler would complain about a missing colon, and point
                    // to the colon that is present, which would be confusing. We aim to give a better error message.
                    var colon = SyntaxFactory.MissingToken(SyntaxKind.ColonToken);
                    var colonRight = _syntaxFactory.IdentifierName(SyntaxFactory.MissingToken(SyntaxKind.IdentifierToken));
                    leftOperand = _syntaxFactory.ConditionalExpression(leftOperand, questionToken, colonLeft, colon, colonRight);
                    leftOperand = this.AddError(leftOperand, ErrorCode.ERR_ConditionalInInterpolation);
                }
                else
                {
                    var colon = this.EatToken(SyntaxKind.ColonToken);
                    var colonRight = this.ParsePossibleRefExpression();
                    leftOperand = _syntaxFactory.ConditionalExpression(leftOperand, questionToken, colonLeft, colon, colonRight);
                }
            }

            return leftOperand;
        }

        private ExpressionSyntax ParseDeclarationExpression(ParseTypeMode mode, MessageID feature)
        {
            TypeSyntax type = this.ParseType(mode);
            var designation = ParseDesignation();
            if (feature != MessageID.None)
            {
                designation = CheckFeatureAvailability(designation, feature);
            }

            return _syntaxFactory.DeclarationExpression(type, designation);
        }

        private ExpressionSyntax ParseThrowExpression()
        {
            var throwToken = this.EatToken(SyntaxKind.ThrowKeyword);
            var thrown = this.ParseSubExpression(Precedence.Coalescing);
            var result = _syntaxFactory.ThrowExpression(throwToken, thrown);
            return CheckFeatureAvailability(result, MessageID.IDS_FeatureThrowExpression);
        }

        private ExpressionSyntax ParseIsExpression(ExpressionSyntax leftOperand, SyntaxToken opToken)
        {
            var node = this.ParseTypeOrPatternForIsOperator();
            if (node is PatternSyntax)
            {
                var result = _syntaxFactory.IsPatternExpression(leftOperand, opToken, (PatternSyntax)node);
                return CheckFeatureAvailability(result, MessageID.IDS_FeaturePatternMatching);
            }
            else
            {
                Debug.Assert(node is TypeSyntax);
                return _syntaxFactory.BinaryExpression(SyntaxKind.IsExpression, leftOperand, opToken, (TypeSyntax)node);
            }
        }

        private ExpressionSyntax ParseTerm(Precedence precedence)
        {
            ExpressionSyntax expr = null;

            var tk = this.CurrentToken.Kind;
            switch (tk)
            {
                case SyntaxKind.TypeOfKeyword:
                    expr = this.ParseTypeOfExpression();
                    break;
                case SyntaxKind.DefaultKeyword:
                    expr = this.ParseDefaultExpression();
                    break;
                case SyntaxKind.SizeOfKeyword:
                    expr = this.ParseSizeOfExpression();
                    break;
                case SyntaxKind.MakeRefKeyword:
                    expr = this.ParseMakeRefExpression();
                    break;
                case SyntaxKind.RefTypeKeyword:
                    expr = this.ParseRefTypeExpression();
                    break;
                case SyntaxKind.CheckedKeyword:
                case SyntaxKind.UncheckedKeyword:
                    expr = this.ParseCheckedOrUncheckedExpression();
                    break;
                case SyntaxKind.RefValueKeyword:
                    expr = this.ParseRefValueExpression();
                    break;
                case SyntaxKind.ColonColonToken:
                    // misplaced ::
                    // TODO: this should not be a compound name.. (disallow dots)
                    expr = this.ParseQualifiedName(NameOptions.InExpression);
                    break;
                case SyntaxKind.IdentifierToken:
                    if (this.IsTrueIdentifier())
                    {
                        var contextualKind = this.CurrentToken.ContextualKind;
                        if (contextualKind == SyntaxKind.AsyncKeyword && this.PeekToken(1).Kind == SyntaxKind.DelegateKeyword)
                        {
                            expr = this.ParseAnonymousMethodExpression();
                        }
                        else if (this.IsPossibleLambdaExpression(precedence))
                        {
                            expr = this.ParseLambdaExpression();
                        }
                        else if (this.IsPossibleDeconstructionLeft(precedence))
                        {
                            expr = ParseDeclarationExpression(ParseTypeMode.Normal, MessageID.IDS_FeatureTuples);
                        }
                        else
                        {
                            expr = this.ParseAliasQualifiedName(NameOptions.InExpression);
                        }
                    }
                    else
                    {
                        expr = this.CreateMissingIdentifierName();
                        expr = this.AddError(expr, ErrorCode.ERR_InvalidExprTerm, this.CurrentToken.Text);
                    }

                    break;
                case SyntaxKind.ThisKeyword:
                    expr = _syntaxFactory.ThisExpression(this.EatToken());
                    break;
                case SyntaxKind.BaseKeyword:
                    expr = _syntaxFactory.BaseExpression(this.EatToken());
                    break;
                case SyntaxKind.ArgListKeyword:
                case SyntaxKind.FalseKeyword:

                case SyntaxKind.TrueKeyword:
                case SyntaxKind.NullKeyword:
                case SyntaxKind.NumericLiteralToken:
                case SyntaxKind.StringLiteralToken:
                case SyntaxKind.CharacterLiteralToken:
                    expr = _syntaxFactory.LiteralExpression(SyntaxFacts.GetLiteralExpression(tk), this.EatToken());
                    break;
                case SyntaxKind.InterpolatedStringStartToken:
                    throw new NotImplementedException(); // this should not occur because these tokens are produced and parsed immediately
                case SyntaxKind.InterpolatedStringToken:
                    expr = this.ParseInterpolatedStringToken();
                    break;
                case SyntaxKind.OpenParenToken:
                    expr = this.ParseCastOrParenExpressionOrLambdaOrTuple(precedence);
                    break;
                case SyntaxKind.NewKeyword:
                    expr = this.ParseNewExpression();
                    break;
                case SyntaxKind.StackAllocKeyword:
                    expr = this.ParseStackAllocExpression();
                    break;
                case SyntaxKind.DelegateKeyword:
                    expr = this.ParseAnonymousMethodExpression();
                    break;
                default:
                    // check for intrinsic type followed by '.'
                    if (IsPredefinedType(tk))
                    {
                        expr = _syntaxFactory.PredefinedType(this.EatToken());

                        if (this.CurrentToken.Kind != SyntaxKind.DotToken || tk == SyntaxKind.VoidKeyword)
                        {
                            expr = this.AddError(expr, ErrorCode.ERR_InvalidExprTerm, SyntaxFacts.GetText(tk));
                        }
                    }
                    else
                    {
                        expr = this.CreateMissingIdentifierName();

                        if (tk == SyntaxKind.EndOfFileToken)
                        {
                            expr = this.AddError(expr, ErrorCode.ERR_ExpressionExpected);
                        }
                        else
                        {
                            expr = this.AddError(expr, ErrorCode.ERR_InvalidExprTerm, SyntaxFacts.GetText(tk));
                        }
                    }

                    break;
            }

            return this.ParsePostFixExpression(expr);
        }

        /// <summary>
        /// Returns true if...
        /// 1. The precedence is less than or equal to Assignment, and
        /// 2. The current token is the identifier var or a predefined type, and
        /// 3. it is followed by (, and
        /// 4. that ( begins a valid parenthesized designation, and
        /// 5. the token following that designation is =
        /// </summary>
        private bool IsPossibleDeconstructionLeft(Precedence precedence)
        {
            if (precedence > Precedence.Assignment || !(this.CurrentToken.IsVar() || IsPredefinedType(this.CurrentToken.Kind)))
            {
                return false;
            }

            var resetPoint = this.GetResetPoint();
            try
            {
                this.EatToken(); // `var`
                return
                    this.CurrentToken.Kind == SyntaxKind.OpenParenToken && ScanDesignator() &&
                    this.CurrentToken.Kind == SyntaxKind.EqualsToken;
            }
            finally
            {
                // Restore current token index
                this.Reset(ref resetPoint);
                this.Release(ref resetPoint);
            }
        }

        private bool ScanDesignator()
        {
            switch (this.CurrentToken.Kind)
            {
                case SyntaxKind.IdentifierToken:
                    if (!IsTrueIdentifier())
                    {
                        goto default;
                    }

                    this.EatToken(); // eat the identifier
                    return true;
                case SyntaxKind.OpenParenToken:
                    while (true)
                    {
                        this.EatToken(); // eat the open paren or comma
                        if (!ScanDesignator())
                        {
                            return false;
                        }

                        switch (this.CurrentToken.Kind)
                        {
                            case SyntaxKind.CommaToken:
                                continue;
                            case SyntaxKind.CloseParenToken:
                                this.EatToken(); // eat the close paren
                                return true;
                            default:
                                return false;
                        }
                    }
                default:
                    return false;
            }
        }

        private bool IsPossibleLambdaExpression(Precedence precedence)
        {
            if (precedence <= Precedence.Lambda && this.PeekToken(1).Kind == SyntaxKind.EqualsGreaterThanToken)
            {
                return true;
            }

            if (ScanAsyncLambda(precedence))
            {
                return true;
            }

            return false;
        }

        private ExpressionSyntax ParsePostFixExpression(ExpressionSyntax expr)
        {
            Debug.Assert(expr != null);

            while (true)
            {
                SyntaxKind tk = this.CurrentToken.Kind;
                switch (tk)
                {
                    case SyntaxKind.OpenParenToken:
                        expr = _syntaxFactory.InvocationExpression(expr, this.ParseParenthesizedArgumentList());
                        break;

                    case SyntaxKind.OpenBracketToken:
                        expr = _syntaxFactory.ElementAccessExpression(expr, this.ParseBracketedArgumentList());
                        break;

                    case SyntaxKind.PlusPlusToken:
                    case SyntaxKind.MinusMinusToken:
                        expr = _syntaxFactory.PostfixUnaryExpression(SyntaxFacts.GetPostfixUnaryExpression(tk), expr, this.EatToken());
                        break;

                    case SyntaxKind.ColonColonToken:
                        if (this.PeekToken(1).Kind == SyntaxKind.IdentifierToken)
                        {
                            // replace :: with missing dot and annotate with skipped text "::" and error
                            var ccToken = this.EatToken();
                            ccToken = this.AddError(ccToken, ErrorCode.ERR_UnexpectedAliasedName);
                            var dotToken = this.ConvertToMissingWithTrailingTrivia(ccToken, SyntaxKind.DotToken);
                            expr = _syntaxFactory.MemberAccessExpression(SyntaxKind.SimpleMemberAccessExpression, expr, dotToken, this.ParseSimpleName(NameOptions.InExpression));
                        }
                        else
                        {
                            // just some random trailing :: ?
                            expr = AddTrailingSkippedSyntax(expr, this.EatTokenWithPrejudice(SyntaxKind.DotToken));
                        }
                        break;

                    case SyntaxKind.MinusGreaterThanToken:
                        expr = _syntaxFactory.MemberAccessExpression(SyntaxKind.PointerMemberAccessExpression, expr, this.EatToken(), this.ParseSimpleName(NameOptions.InExpression));
                        break;
                    case SyntaxKind.DotToken:
                        // if we have the error situation:
                        //
                        //      expr.
                        //      X Y
                        //
                        // Then we don't want to parse this out as "Expr.X"
                        //
                        // It's far more likely the member access expression is simply incomplete and
                        // there is a new declaration on the next line.
                        if (this.CurrentToken.TrailingTrivia.Any((int)SyntaxKind.EndOfLineTrivia) &&
                            this.PeekToken(1).Kind == SyntaxKind.IdentifierToken &&
                            this.PeekToken(2).ContextualKind == SyntaxKind.IdentifierToken)
                        {
                            expr = _syntaxFactory.MemberAccessExpression(
                                SyntaxKind.SimpleMemberAccessExpression, expr, this.EatToken(),
                                this.AddError(this.CreateMissingIdentifierName(), ErrorCode.ERR_IdentifierExpected));

                            return expr;
                        }

                        expr = _syntaxFactory.MemberAccessExpression(SyntaxKind.SimpleMemberAccessExpression, expr, this.EatToken(), this.ParseSimpleName(NameOptions.InExpression));
                        break;

                    case SyntaxKind.QuestionToken:
                        if (CanStartConsequenceExpression(this.PeekToken(1).Kind))
                        {
                            var qToken = this.EatToken();
                            var consequence = ParseConsequenceSyntax();
                            expr = _syntaxFactory.ConditionalAccessExpression(expr, qToken, consequence);
                            expr = CheckFeatureAvailability(expr, MessageID.IDS_FeatureNullPropagatingOperator);
                            break;
                        }

                        goto default;

                    case SyntaxKind.ExclamationToken:
                        expr = _syntaxFactory.PostfixUnaryExpression(SyntaxFacts.GetPostfixUnaryExpression(tk), expr, this.EatToken());
                        expr = CheckFeatureAvailability(expr, MessageID.IDS_FeatureNullableReferenceTypes);
                        break;

                    default:
                        return expr;
                }
            }
        }

        private static bool CanStartConsequenceExpression(SyntaxKind kind)
        {
            return kind == SyntaxKind.DotToken ||
                    kind == SyntaxKind.OpenBracketToken;
        }

        internal ExpressionSyntax ParseConsequenceSyntax()
        {
            SyntaxKind tk = this.CurrentToken.Kind;
            ExpressionSyntax expr = null;
            switch (tk)
            {
                case SyntaxKind.DotToken:
                    expr = _syntaxFactory.MemberBindingExpression(this.EatToken(), this.ParseSimpleName(NameOptions.InExpression));
                    break;

                case SyntaxKind.OpenBracketToken:
                    expr = _syntaxFactory.ElementBindingExpression(this.ParseBracketedArgumentList());
                    break;
            }

            Debug.Assert(expr != null);

            while (true)
            {
                tk = this.CurrentToken.Kind;
                switch (tk)
                {
                    case SyntaxKind.OpenParenToken:
                        expr = _syntaxFactory.InvocationExpression(expr, this.ParseParenthesizedArgumentList());
                        break;

                    case SyntaxKind.OpenBracketToken:
                        expr = _syntaxFactory.ElementAccessExpression(expr, this.ParseBracketedArgumentList());
                        break;

                    case SyntaxKind.DotToken:
                        expr = _syntaxFactory.MemberAccessExpression(SyntaxKind.SimpleMemberAccessExpression, expr, this.EatToken(), this.ParseSimpleName(NameOptions.InExpression));
                        break;

                    case SyntaxKind.QuestionToken:
                        if (CanStartConsequenceExpression(this.PeekToken(1).Kind))
                        {
                            var qToken = this.EatToken();
                            var consequence = ParseConsequenceSyntax();
                            expr = _syntaxFactory.ConditionalAccessExpression(expr, qToken, consequence);
                        }
                        return expr;

                    default:
                        return expr;
                }
            }
        }

        internal ArgumentListSyntax ParseParenthesizedArgumentList()
        {
            if (this.IsIncrementalAndFactoryContextMatches && this.CurrentNodeKind == SyntaxKind.ArgumentList)
            {
                return (ArgumentListSyntax)this.EatNode();
            }

            SyntaxToken openToken, closeToken;
            SeparatedSyntaxList<ArgumentSyntax> arguments;
            ParseArgumentList(out openToken, out arguments, out closeToken, SyntaxKind.OpenParenToken, SyntaxKind.CloseParenToken);

            return _syntaxFactory.ArgumentList(openToken, arguments, closeToken);
        }

        internal BracketedArgumentListSyntax ParseBracketedArgumentList()
        {
            if (this.IsIncrementalAndFactoryContextMatches && this.CurrentNodeKind == SyntaxKind.BracketedArgumentList)
            {
                return (BracketedArgumentListSyntax)this.EatNode();
            }

            SyntaxToken openToken, closeToken;
            SeparatedSyntaxList<ArgumentSyntax> arguments;
            ParseArgumentList(out openToken, out arguments, out closeToken, SyntaxKind.OpenBracketToken, SyntaxKind.CloseBracketToken);

            return _syntaxFactory.BracketedArgumentList(openToken, arguments, closeToken);
        }

        private void ParseArgumentList(
            out SyntaxToken openToken,
            out SeparatedSyntaxList<ArgumentSyntax> arguments,
            out SyntaxToken closeToken,
            SyntaxKind openKind,
            SyntaxKind closeKind)
        {
            Debug.Assert(openKind == SyntaxKind.OpenParenToken || openKind == SyntaxKind.OpenBracketToken);
            Debug.Assert(closeKind == SyntaxKind.CloseParenToken || closeKind == SyntaxKind.CloseBracketToken);
            Debug.Assert((openKind == SyntaxKind.OpenParenToken) == (closeKind == SyntaxKind.CloseParenToken));
            bool isIndexer = openKind == SyntaxKind.OpenBracketToken;

            if (this.CurrentToken.Kind == SyntaxKind.OpenParenToken ||
                this.CurrentToken.Kind == SyntaxKind.OpenBracketToken)
            {
                // convert `[` into `(` or vice versa for error recovery
                openToken = this.EatTokenAsKind(openKind);
            }
            else
            {
                openToken = this.EatToken(openKind);
            }

            var saveTerm = _termState;
            _termState |= TerminatorState.IsEndOfArgumentList;

            SeparatedSyntaxListBuilder<ArgumentSyntax> list = default(SeparatedSyntaxListBuilder<ArgumentSyntax>);
            try
            {
                if (this.CurrentToken.Kind != closeKind && this.CurrentToken.Kind != SyntaxKind.SemicolonToken)
                {
tryAgain:
                    if (list.IsNull)
                    {
                        list = _pool.AllocateSeparated<ArgumentSyntax>();
                    }

                    if (this.IsPossibleArgumentExpression() || this.CurrentToken.Kind == SyntaxKind.CommaToken)
                    {
                        // first argument
                        list.Add(this.ParseArgumentExpression(isIndexer));

                        // additional arguments
                        while (true)
                        {
                            if (this.CurrentToken.Kind == SyntaxKind.CloseParenToken ||
                                this.CurrentToken.Kind == SyntaxKind.CloseBracketToken ||
                                this.CurrentToken.Kind == SyntaxKind.SemicolonToken)
                            {
                                break;
                            }
                            else if (this.CurrentToken.Kind == SyntaxKind.CommaToken || this.IsPossibleArgumentExpression())
                            {
                                list.AddSeparator(this.EatToken(SyntaxKind.CommaToken));
                                list.Add(this.ParseArgumentExpression(isIndexer));
                                continue;
                            }
                            else if (this.SkipBadArgumentListTokens(ref openToken, list, SyntaxKind.CommaToken, closeKind) == PostSkipAction.Abort)
                            {
                                break;
                            }
                        }
                    }
                    else if (this.SkipBadArgumentListTokens(ref openToken, list, SyntaxKind.IdentifierToken, closeKind) == PostSkipAction.Continue)
                    {
                        goto tryAgain;
                    }
                }
                else if (isIndexer && this.CurrentToken.Kind == closeKind)
                {
                    // An indexer always expects at least one value. And so we need to give an error
                    // for the case where we see only "[]". ParseArgumentExpression gives it.

                    if (list.IsNull)
                    {
                        list = _pool.AllocateSeparated<ArgumentSyntax>();
                    }

                    list.Add(this.ParseArgumentExpression(isIndexer));
                }

                _termState = saveTerm;

                if (this.CurrentToken.Kind == SyntaxKind.CloseParenToken ||
                    this.CurrentToken.Kind == SyntaxKind.CloseBracketToken)
                {
                    // convert `]` into `)` or vice versa for error recovery
                    closeToken = this.EatTokenAsKind(closeKind);
                }
                else
                {
                    closeToken = this.EatToken(closeKind);
                }

                arguments = list.ToList();
            }
            finally
            {
                if (!list.IsNull)
                {
                    _pool.Free(list);
                }
            }
        }

        private PostSkipAction SkipBadArgumentListTokens(ref SyntaxToken open, SeparatedSyntaxListBuilder<ArgumentSyntax> list, SyntaxKind expected, SyntaxKind closeKind)
        {
            return this.SkipBadSeparatedListTokensWithExpectedKind(ref open, list,
                p => p.CurrentToken.Kind != SyntaxKind.CommaToken && !p.IsPossibleArgumentExpression(),
                p => p.CurrentToken.Kind == closeKind || p.CurrentToken.Kind == SyntaxKind.SemicolonToken || p.IsTerminator(),
                expected);
        }

        private bool IsEndOfArgumentList()
        {
            return this.CurrentToken.Kind == SyntaxKind.CloseParenToken
                || this.CurrentToken.Kind == SyntaxKind.CloseBracketToken;
        }

        private bool IsPossibleArgumentExpression()
        {
            return IsValidArgumentRefKindKeyword(this.CurrentToken.Kind) || this.IsPossibleExpression();
        }

        private static bool IsValidArgumentRefKindKeyword(SyntaxKind kind)
        {
            switch (kind)
            {
                case SyntaxKind.RefKeyword:
                case SyntaxKind.OutKeyword:
                case SyntaxKind.InKeyword:
                    return true;
                default:
                    return false;
            }
        }

        private ArgumentSyntax ParseArgumentExpression(bool isIndexer)
        {
            NameColonSyntax nameColon = null;
            if (this.CurrentToken.Kind == SyntaxKind.IdentifierToken && this.PeekToken(1).Kind == SyntaxKind.ColonToken)
            {
                var name = this.ParseIdentifierName();
                var colon = this.EatToken(SyntaxKind.ColonToken);
                nameColon = _syntaxFactory.NameColon(name, colon);
                nameColon = CheckFeatureAvailability(nameColon, MessageID.IDS_FeatureNamedArgument);
            }

            SyntaxToken refKindKeyword = null;
            if (IsValidArgumentRefKindKeyword(this.CurrentToken.Kind))
            {
                refKindKeyword = this.EatToken();
            }

            ExpressionSyntax expression;

            if (isIndexer && (this.CurrentToken.Kind == SyntaxKind.CommaToken || this.CurrentToken.Kind == SyntaxKind.CloseBracketToken))
            {
                expression = this.ParseIdentifierName(ErrorCode.ERR_ValueExpected);
            }
            else if (this.CurrentToken.Kind == SyntaxKind.CommaToken)
            {
                expression = this.ParseIdentifierName(ErrorCode.ERR_MissingArgument);
            }
            else
            {
                if (refKindKeyword?.Kind == SyntaxKind.InKeyword)
                {
                    refKindKeyword = this.CheckFeatureAvailability(refKindKeyword, MessageID.IDS_FeatureReadOnlyReferences);
                }

                // According to Language Specification, section 7.6.7 Element access
                //      The argument-list of an element-access is not allowed to contain ref or out arguments.
                // However, we actually do support ref indexing of indexed properties in COM interop
                // scenarios, and when indexing an object of static type "dynamic". So we enforce
                // that the ref/out of the argument must match the parameter when binding the argument list.

                expression = (refKindKeyword?.Kind == SyntaxKind.OutKeyword)
                    ? ParseExpressionOrDeclaration(ParseTypeMode.Normal, feature: MessageID.IDS_FeatureOutVar, permitTupleDesignation: false)
                    : ParseSubExpression(Precedence.Expression);
            }

            return _syntaxFactory.Argument(nameColon, refKindKeyword, expression);
        }

        private TypeOfExpressionSyntax ParseTypeOfExpression()
        {
            var keyword = this.EatToken();
            var openParen = this.EatToken(SyntaxKind.OpenParenToken);
            var type = this.ParseTypeOrVoid();
            var closeParen = this.EatToken(SyntaxKind.CloseParenToken);

            return _syntaxFactory.TypeOfExpression(keyword, openParen, type, closeParen);
        }

        private ExpressionSyntax ParseDefaultExpression()
        {
            var keyword = this.EatToken();
            if (this.CurrentToken.Kind == SyntaxKind.OpenParenToken)
            {
                var openParen = this.EatToken(SyntaxKind.OpenParenToken);
                var type = this.ParseType();
                var closeParen = this.EatToken(SyntaxKind.CloseParenToken);

                keyword = CheckFeatureAvailability(keyword, MessageID.IDS_FeatureDefault);
                return _syntaxFactory.DefaultExpression(keyword, openParen, type, closeParen);
            }
            else
            {
                keyword = CheckFeatureAvailability(keyword, MessageID.IDS_FeatureDefaultLiteral);
                return _syntaxFactory.LiteralExpression(SyntaxKind.DefaultLiteralExpression, keyword);
            }
        }

        private SizeOfExpressionSyntax ParseSizeOfExpression()
        {
            var keyword = this.EatToken();
            var openParen = this.EatToken(SyntaxKind.OpenParenToken);
            var type = this.ParseType();
            var closeParen = this.EatToken(SyntaxKind.CloseParenToken);

            return _syntaxFactory.SizeOfExpression(keyword, openParen, type, closeParen);
        }

        private MakeRefExpressionSyntax ParseMakeRefExpression()
        {
            var keyword = this.EatToken();
            var openParen = this.EatToken(SyntaxKind.OpenParenToken);
            var expr = this.ParseSubExpression(Precedence.Expression);
            var closeParen = this.EatToken(SyntaxKind.CloseParenToken);

            return _syntaxFactory.MakeRefExpression(keyword, openParen, expr, closeParen);
        }

        private RefTypeExpressionSyntax ParseRefTypeExpression()
        {
            var keyword = this.EatToken();
            var openParen = this.EatToken(SyntaxKind.OpenParenToken);
            var expr = this.ParseSubExpression(Precedence.Expression);
            var closeParen = this.EatToken(SyntaxKind.CloseParenToken);

            return _syntaxFactory.RefTypeExpression(keyword, openParen, expr, closeParen);
        }

        private CheckedExpressionSyntax ParseCheckedOrUncheckedExpression()
        {
            var checkedOrUnchecked = this.EatToken();
            Debug.Assert(checkedOrUnchecked.Kind == SyntaxKind.CheckedKeyword || checkedOrUnchecked.Kind == SyntaxKind.UncheckedKeyword);
            var kind = (checkedOrUnchecked.Kind == SyntaxKind.CheckedKeyword) ? SyntaxKind.CheckedExpression : SyntaxKind.UncheckedExpression;

            var openParen = this.EatToken(SyntaxKind.OpenParenToken);
            var expr = this.ParseSubExpression(Precedence.Expression);
            var closeParen = this.EatToken(SyntaxKind.CloseParenToken);

            return _syntaxFactory.CheckedExpression(kind, checkedOrUnchecked, openParen, expr, closeParen);
        }

        private RefValueExpressionSyntax ParseRefValueExpression()
        {
            var @refvalue = this.EatToken(SyntaxKind.RefValueKeyword);
            var openParen = this.EatToken(SyntaxKind.OpenParenToken);
            var expr = this.ParseSubExpression(Precedence.Expression);
            var comma = this.EatToken(SyntaxKind.CommaToken);
            var type = this.ParseType();
            var closeParen = this.EatToken(SyntaxKind.CloseParenToken);

            return _syntaxFactory.RefValueExpression(@refvalue, openParen, expr, comma, type, closeParen);
        }

        private bool ScanParenthesizedImplicitlyTypedLambda(Precedence precedence)
        {
            if (!(precedence <= Precedence.Lambda))
            {
                return false;
            }

            //  case 1:  ( x ,
            if (this.PeekToken(1).Kind == SyntaxKind.IdentifierToken
                && (!this.IsInQuery || !IsTokenQueryContextualKeyword(this.PeekToken(1)))
                && this.PeekToken(2).Kind == SyntaxKind.CommaToken)
            {
                // Make sure it really looks like a lambda, not just a tuple
                int curTk = 3;
                while (true)
                {
                    var tk = this.PeekToken(curTk++);

                    // skip  identifiers commas and predefined types in any combination for error recovery
                    if (tk.Kind != SyntaxKind.IdentifierToken
                        && !SyntaxFacts.IsPredefinedType(tk.Kind)
                        && tk.Kind != SyntaxKind.CommaToken
                        && (this.IsInQuery || !IsTokenQueryContextualKeyword(tk)))
                    {
                        break;
                    };
                }

                // ) =>
                return this.PeekToken(curTk - 1).Kind == SyntaxKind.CloseParenToken &&
                       this.PeekToken(curTk).Kind == SyntaxKind.EqualsGreaterThanToken;
            }

            //  case 2:  ( x ) =>
            if (IsTrueIdentifier(this.PeekToken(1))
                && this.PeekToken(2).Kind == SyntaxKind.CloseParenToken
                && this.PeekToken(3).Kind == SyntaxKind.EqualsGreaterThanToken)
            {
                return true;
            }

            //  case 3:  ( ) =>
            if (this.PeekToken(1).Kind == SyntaxKind.CloseParenToken
                && this.PeekToken(2).Kind == SyntaxKind.EqualsGreaterThanToken)
            {
                return true;
            }

            // case 4:  ( params
            // This case is interesting in that it is not legal; this error could be caught at parse time but we would rather
            // recover from the error and let the semantic analyzer deal with it.
            if (this.PeekToken(1).Kind == SyntaxKind.ParamsKeyword)
            {
                return true;
            }

            return false;
        }

        private bool ScanExplicitlyTypedLambda(Precedence precedence)
        {
            if (!(precedence <= Precedence.Lambda))
            {
                return false;
            }

            var resetPoint = this.GetResetPoint();
            try
            {
                bool foundParameterModifier = false;

                // do we have the following:
                //   case 1: ( T x , ... ) =>
                //   case 2: ( T x ) =>
                //   case 3: ( out T x,
                //   case 4: ( ref T x,
                //   case 5: ( out T x ) =>
                //   case 6: ( ref T x ) =>
                //   case 7: ( in T x ) =>
                //
                // if so then parse it as a lambda

                // Note: in the first two cases, we cannot distinguish a lambda from a tuple expression
                // containing declaration expressions, so we scan forwards to the `=>` so we know for sure.

                while (true)
                {
                    // Advance past the open paren or comma.
                    this.EatToken();

                    // Eat 'out' or 'ref' for cases [3, 6]. Even though not allowed in a lambda,
                    // we treat `params` similarly for better error recovery.
                    switch (this.CurrentToken.Kind)
                    {
                        case SyntaxKind.RefKeyword:
                            this.EatToken();
                            foundParameterModifier = true;
                            if (this.CurrentToken.Kind == SyntaxKind.ReadOnlyKeyword)
                            {
                                this.EatToken();
                            }
                            break;
                        case SyntaxKind.OutKeyword:
                        case SyntaxKind.InKeyword:
                        case SyntaxKind.ParamsKeyword:
                            this.EatToken();
                            foundParameterModifier = true;
                            break;
                    }

                    if (this.CurrentToken.Kind == SyntaxKind.EndOfFileToken)
                    {
                        return foundParameterModifier;
                    }

                    // NOTE: advances CurrentToken
                    if (this.ScanType() == ScanTypeFlags.NotType)
                    {
                        return false;
                    }

                    if (this.IsTrueIdentifier())
                    {
                        // eat the identifier
                        this.EatToken();
                    }

                    switch (this.CurrentToken.Kind)
                    {
                        case SyntaxKind.EndOfFileToken:
                            return foundParameterModifier;

                        case SyntaxKind.CommaToken:
                            if (foundParameterModifier)
                            {
                                return true;
                            }

                            continue;

                        case SyntaxKind.CloseParenToken:
                            return this.PeekToken(1).Kind == SyntaxKind.EqualsGreaterThanToken;

                        default:
                            return false;
                    }
                }
            }
            finally
            {
                this.Reset(ref resetPoint);
                this.Release(ref resetPoint);
            }
        }

        private ExpressionSyntax ParseCastOrParenExpressionOrLambdaOrTuple(Precedence precedence)
        {
            Debug.Assert(this.CurrentToken.Kind == SyntaxKind.OpenParenToken);

            var resetPoint = this.GetResetPoint();
            try
            {
                if (ScanParenthesizedImplicitlyTypedLambda(precedence))
                {
                    return this.ParseLambdaExpression();
                }

                // We have a decision to make -- is this a cast, or is it a parenthesized
                // expression?  Because look-ahead is cheap with our token stream, we check
                // to see if this "looks like" a cast (without constructing any parse trees)
                // to help us make the decision.
                if (this.ScanCast())
                {
                    if (!IsCurrentTokenQueryKeywordInQuery())
                    {
                        // Looks like a cast, so parse it as one.
                        this.Reset(ref resetPoint);
                        var openParen = this.EatToken(SyntaxKind.OpenParenToken);
                        var type = this.ParseType();
                        var closeParen = this.EatToken(SyntaxKind.CloseParenToken);
                        var expr = this.ParseSubExpression(Precedence.Cast);
                        return _syntaxFactory.CastExpression(openParen, type, closeParen, expr);
                    }
                }

                this.Reset(ref resetPoint);
                if (this.ScanExplicitlyTypedLambda(precedence))
                {
                    return this.ParseLambdaExpression();
                }

                // Doesn't look like a cast, so parse this as a parenthesized expression or tuple.
                {
                    this.Reset(ref resetPoint);
                    var openParen = this.EatToken(SyntaxKind.OpenParenToken);
                    var expression = this.ParseExpressionOrDeclaration(ParseTypeMode.FirstElementOfPossibleTupleLiteral, feature: 0, permitTupleDesignation: true);

                    //  ( <expr>,    must be a tuple
                    if (this.CurrentToken.Kind == SyntaxKind.CommaToken)
                    {
                        var firstArg = _syntaxFactory.Argument(nameColon: null, refKindKeyword: default(SyntaxToken), expression: expression);
                        return ParseTupleExpressionTail(openParen, firstArg);
                    }

                    // ( name:
                    if (expression.Kind == SyntaxKind.IdentifierName && this.CurrentToken.Kind == SyntaxKind.ColonToken)
                    {
                        var nameColon = _syntaxFactory.NameColon((IdentifierNameSyntax)expression, EatToken());
                        expression = this.ParseExpressionOrDeclaration(ParseTypeMode.FirstElementOfPossibleTupleLiteral, feature: 0, permitTupleDesignation: true);

                        var firstArg = _syntaxFactory.Argument(nameColon, refKindKeyword: default(SyntaxToken), expression: expression);
                        return ParseTupleExpressionTail(openParen, firstArg);
                    }

                    var closeParen = this.EatToken(SyntaxKind.CloseParenToken);
                    return _syntaxFactory.ParenthesizedExpression(openParen, expression, closeParen);
                }
            }
            finally
            {
                this.Release(ref resetPoint);
            }
        }

        private TupleExpressionSyntax ParseTupleExpressionTail(SyntaxToken openParen, ArgumentSyntax firstArg)
        {
            var list = _pool.AllocateSeparated<ArgumentSyntax>();
            try
            {
                list.Add(firstArg);

                while (this.CurrentToken.Kind == SyntaxKind.CommaToken)
                {
                    var comma = this.EatToken(SyntaxKind.CommaToken);
                    list.AddSeparator(comma);

                    ArgumentSyntax arg;

                    var expression = ParseExpressionOrDeclaration(ParseTypeMode.AfterTupleComma, feature: 0, permitTupleDesignation: true);
                    if (expression.Kind == SyntaxKind.IdentifierName && this.CurrentToken.Kind == SyntaxKind.ColonToken)
                    {
                        var nameColon = _syntaxFactory.NameColon((IdentifierNameSyntax)expression, EatToken());
                        expression = ParseExpressionOrDeclaration(ParseTypeMode.AfterTupleComma, feature: 0, permitTupleDesignation: true);
                        arg = _syntaxFactory.Argument(nameColon, refKindKeyword: default(SyntaxToken), expression: expression);
                    }
                    else
                    {
                        arg = _syntaxFactory.Argument(nameColon: null, refKindKeyword: default(SyntaxToken), expression: expression);
                    }

                    list.Add(arg);
                }

                if (list.Count < 2)
                {
                    list.AddSeparator(SyntaxFactory.MissingToken(SyntaxKind.CommaToken));
                    var missing = this.AddError(this.CreateMissingIdentifierName(), ErrorCode.ERR_TupleTooFewElements);
                    list.Add(_syntaxFactory.Argument(nameColon: null, refKindKeyword: default(SyntaxToken), expression: missing));
                }

                var closeParen = this.EatToken(SyntaxKind.CloseParenToken);
                var result = _syntaxFactory.TupleExpression(openParen, list, closeParen);

                result = CheckFeatureAvailability(result, MessageID.IDS_FeatureTuples);
                return result;
            }
            finally
            {
                _pool.Free(list);
            }
        }

        private bool ScanCast()
        {
            if (this.CurrentToken.Kind != SyntaxKind.OpenParenToken)
            {
                return false;
            }

            this.EatToken();

            var type = this.ScanType();
            if (type == ScanTypeFlags.NotType)
            {
                return false;
            }

            if (this.CurrentToken.Kind != SyntaxKind.CloseParenToken)
            {
                return false;
            }

            // If we have any of the following, we know it must be a cast:
            // 1) (Goo*)bar;
            // 2) (Goo?)bar;
            // 3) "(int)bar" or "(int[])bar"
            // 4) (G::Goo)bar
            if (type == ScanTypeFlags.PointerOrMultiplication ||
                type == ScanTypeFlags.NullableType ||
                type == ScanTypeFlags.MustBeType ||
                type == ScanTypeFlags.AliasQualifiedName)
            {
                return true;
            }

            this.EatToken();

            // check for ambiguous type or expression followed by disambiguating token.  i.e.
            //
            // "(A)b" is a cast.  But "(A)+b" is not a cast.  
            return (type == ScanTypeFlags.GenericTypeOrMethod || type == ScanTypeFlags.GenericTypeOrExpression || type == ScanTypeFlags.NonGenericTypeOrExpression || type == ScanTypeFlags.TupleType) && CanFollowCast(this.CurrentToken.Kind);
        }

        private bool ScanAsyncLambda(Precedence precedence)
        {
            // Adapted from CParser::ScanAsyncLambda

            // Precedence must not exceed that of lambdas
            if (precedence > Precedence.Lambda)
            {
                return false;
            }

            // Async lambda must start with 'async'
            if (this.CurrentToken.ContextualKind != SyntaxKind.AsyncKeyword)
            {
                return false;
            }

            // 'async <identifier> => ...' looks like an async simple lambda
            if (this.PeekToken(1).Kind == SyntaxKind.IdentifierToken && this.PeekToken(2).Kind == SyntaxKind.EqualsGreaterThanToken)
            {
                return true;
            }

            // Non-simple async lambda must be of the form 'async (...'
            if (this.PeekToken(1).Kind != SyntaxKind.OpenParenToken)
            {
                return false;
            }

            {
                var resetPoint = this.GetResetPoint();

                // Skip 'async'
                EatToken(SyntaxKind.IdentifierToken);

                // Check whether looks like implicitly or explicitly typed lambda
                bool isAsync = ScanParenthesizedImplicitlyTypedLambda(precedence) || ScanExplicitlyTypedLambda(precedence);

                // Restore current token index
                this.Reset(ref resetPoint);
                this.Release(ref resetPoint);

                return isAsync;
            }
        }

        private static bool CanFollowCast(SyntaxKind kind)
        {
            switch (kind)
            {
                case SyntaxKind.AsKeyword:
                case SyntaxKind.IsKeyword:
                case SyntaxKind.SemicolonToken:
                case SyntaxKind.CloseParenToken:
                case SyntaxKind.CloseBracketToken:
                case SyntaxKind.OpenBraceToken:
                case SyntaxKind.CloseBraceToken:
                case SyntaxKind.CommaToken:
                case SyntaxKind.EqualsToken:
                case SyntaxKind.PlusEqualsToken:
                case SyntaxKind.MinusEqualsToken:
                case SyntaxKind.AsteriskEqualsToken:
                case SyntaxKind.SlashEqualsToken:
                case SyntaxKind.PercentEqualsToken:
                case SyntaxKind.AmpersandEqualsToken:
                case SyntaxKind.CaretEqualsToken:
                case SyntaxKind.BarEqualsToken:
                case SyntaxKind.LessThanLessThanEqualsToken:
                case SyntaxKind.GreaterThanGreaterThanEqualsToken:
                case SyntaxKind.QuestionToken:
                case SyntaxKind.ColonToken:
                case SyntaxKind.BarBarToken:
                case SyntaxKind.AmpersandAmpersandToken:
                case SyntaxKind.BarToken:
                case SyntaxKind.CaretToken:
                case SyntaxKind.AmpersandToken:
                case SyntaxKind.EqualsEqualsToken:
                case SyntaxKind.ExclamationEqualsToken:
                case SyntaxKind.LessThanToken:
                case SyntaxKind.LessThanEqualsToken:
                case SyntaxKind.GreaterThanToken:
                case SyntaxKind.GreaterThanEqualsToken:
                case SyntaxKind.QuestionQuestionEqualsToken:
                case SyntaxKind.LessThanLessThanToken:
                case SyntaxKind.GreaterThanGreaterThanToken:
                case SyntaxKind.PlusToken:
                case SyntaxKind.MinusToken:
                case SyntaxKind.AsteriskToken:
                case SyntaxKind.SlashToken:
                case SyntaxKind.PercentToken:
                case SyntaxKind.PlusPlusToken:
                case SyntaxKind.MinusMinusToken:
                case SyntaxKind.OpenBracketToken:
                case SyntaxKind.DotToken:
                case SyntaxKind.MinusGreaterThanToken:
                case SyntaxKind.QuestionQuestionToken:
                case SyntaxKind.EndOfFileToken:
                    return false;
                default:
                    return true;
            }
        }

        private ExpressionSyntax ParseNewExpression()
        {
            Debug.Assert(this.CurrentToken.Kind == SyntaxKind.NewKeyword);

            if (this.IsAnonymousType())
            {
                return this.ParseAnonymousTypeExpression();
            }
            else if (this.IsImplicitlyTypedArray())
            {
                return this.ParseImplicitlyTypedArrayCreation();
            }
            else
            {
                // assume object creation as default case
                return this.ParseArrayOrObjectCreationExpression();
            }
        }

        private bool IsAnonymousType()
        {
            return this.CurrentToken.Kind == SyntaxKind.NewKeyword && this.PeekToken(1).Kind == SyntaxKind.OpenBraceToken;
        }

        private AnonymousObjectCreationExpressionSyntax ParseAnonymousTypeExpression()
        {
            Debug.Assert(IsAnonymousType());
            var @new = this.EatToken(SyntaxKind.NewKeyword);
            @new = CheckFeatureAvailability(@new, MessageID.IDS_FeatureAnonymousTypes);

            Debug.Assert(this.CurrentToken.Kind == SyntaxKind.OpenBraceToken);

            var openBrace = this.EatToken(SyntaxKind.OpenBraceToken);
            var expressions = _pool.AllocateSeparated<AnonymousObjectMemberDeclaratorSyntax>();
            this.ParseAnonymousTypeMemberInitializers(ref openBrace, ref expressions);
            var closeBrace = this.EatToken(SyntaxKind.CloseBraceToken);
            var result = _syntaxFactory.AnonymousObjectCreationExpression(@new, openBrace, expressions, closeBrace);
            _pool.Free(expressions);

            return result;
        }

        private void ParseAnonymousTypeMemberInitializers(ref SyntaxToken openBrace, ref SeparatedSyntaxListBuilder<AnonymousObjectMemberDeclaratorSyntax> list)
        {
            if (this.CurrentToken.Kind != SyntaxKind.CloseBraceToken)
            {
tryAgain:
                if (this.IsPossibleExpression() || this.CurrentToken.Kind == SyntaxKind.CommaToken)
                {
                    // first argument
                    list.Add(this.ParseAnonymousTypeMemberInitializer());

                    // additional arguments
                    while (true)
                    {
                        if (this.CurrentToken.Kind == SyntaxKind.CloseBraceToken)
                        {
                            break;
                        }
                        else if (this.CurrentToken.Kind == SyntaxKind.CommaToken || this.IsPossibleExpression())
                        {
                            list.AddSeparator(this.EatToken(SyntaxKind.CommaToken));

                            // check for exit case after legal trailing comma
                            if (this.CurrentToken.Kind == SyntaxKind.CloseBraceToken)
                            {
                                break;
                            }
                            else if (!this.IsPossibleExpression())
                            {
                                goto tryAgain;
                            }

                            list.Add(this.ParseAnonymousTypeMemberInitializer());
                            continue;
                        }
                        else if (this.SkipBadInitializerListTokens(ref openBrace, list, SyntaxKind.CommaToken) == PostSkipAction.Abort)
                        {
                            break;
                        }
                    }
                }
                else if (this.SkipBadInitializerListTokens(ref openBrace, list, SyntaxKind.IdentifierToken) == PostSkipAction.Continue)
                {
                    goto tryAgain;
                }
            }
        }

        private AnonymousObjectMemberDeclaratorSyntax ParseAnonymousTypeMemberInitializer()
        {
            var nameEquals = this.IsNamedAssignment()
                ? ParseNameEquals()
                : null;

            var expression = this.ParseExpressionCore();
            return _syntaxFactory.AnonymousObjectMemberDeclarator(nameEquals, expression);
        }

        private bool IsInitializerMember()
        {
            return this.IsComplexElementInitializer() ||
                this.IsNamedAssignment() ||
                this.IsDictionaryInitializer() ||
                this.IsPossibleExpression();
        }

        private bool IsComplexElementInitializer()
        {
            return this.CurrentToken.Kind == SyntaxKind.OpenBraceToken;
        }

        private bool IsNamedAssignment()
        {
            return IsTrueIdentifier() && this.PeekToken(1).Kind == SyntaxKind.EqualsToken;
        }

        private bool IsDictionaryInitializer()
        {
            return this.CurrentToken.Kind == SyntaxKind.OpenBracketToken;
        }

        private ExpressionSyntax ParseArrayOrObjectCreationExpression()
        {
            SyntaxToken @new = this.EatToken(SyntaxKind.NewKeyword);
            bool isPossibleArrayCreation = this.IsPossibleArrayCreationExpression();
            var type = this.ParseType(isPossibleArrayCreation ? ParseTypeMode.ArrayCreation : ParseTypeMode.Normal, expectSizes: isPossibleArrayCreation);

            if (type.Kind == SyntaxKind.ArrayType)
            {
                // Check for an initializer.
                InitializerExpressionSyntax initializer = null;
                if (this.CurrentToken.Kind == SyntaxKind.OpenBraceToken)
                {
                    initializer = this.ParseArrayInitializer();
                }
                else
                {
                    var rankSpec = ((ArrayTypeSyntax)type).RankSpecifiers[0];
                    if (GetNumberOfNonOmittedArraySizes(rankSpec) == 0)
                    {
                        type = this.AddError(type, rankSpec, ErrorCode.ERR_MissingArraySize);
                    }
                }

                return _syntaxFactory.ArrayCreationExpression(@new, (ArrayTypeSyntax)type, initializer);
            }
            else
            {
                ArgumentListSyntax argumentList = null;
                if (this.CurrentToken.Kind == SyntaxKind.OpenParenToken)
                {
                    argumentList = this.ParseParenthesizedArgumentList();
                }

                InitializerExpressionSyntax initializer = null;
                if (this.CurrentToken.Kind == SyntaxKind.OpenBraceToken)
                {
                    initializer = this.ParseObjectOrCollectionInitializer();
                }

                // we need one or the other
                if (argumentList == null && initializer == null)
                {
                    argumentList = _syntaxFactory.ArgumentList(
                        this.EatToken(SyntaxKind.OpenParenToken, ErrorCode.ERR_BadNewExpr),
                        default(SeparatedSyntaxList<ArgumentSyntax>),
                        SyntaxFactory.MissingToken(SyntaxKind.CloseParenToken));
                }

                return _syntaxFactory.ObjectCreationExpression(@new, type, argumentList, initializer);
            }
        }

        private static int GetNumberOfNonOmittedArraySizes(ArrayRankSpecifierSyntax rankSpec)
        {
            int count = rankSpec.Sizes.Count;
            int result = 0;
            for (int i = 0; i < count; i++)
            {
                if (rankSpec.Sizes[i].Kind != SyntaxKind.OmittedArraySizeExpression)
                {
                    result++;
                }
            }
            return result;
        }

        private bool IsPossibleArrayCreationExpression()
        {
            // previous token should be NewKeyword

            var resetPoint = this.GetResetPoint();
            try
            {
                ScanTypeFlags isType = this.ScanNonArrayType();
                return isType != ScanTypeFlags.NotType && this.CurrentToken.Kind == SyntaxKind.OpenBracketToken;
            }
            finally
            {
                this.Reset(ref resetPoint);
                this.Release(ref resetPoint);
            }
        }

        private InitializerExpressionSyntax ParseObjectOrCollectionInitializer()
        {
            var openBrace = this.EatToken(SyntaxKind.OpenBraceToken);

            var initializers = _pool.AllocateSeparated<ExpressionSyntax>();
            try
            {
                bool isObjectInitializer;
                this.ParseObjectOrCollectionInitializerMembers(ref openBrace, initializers, out isObjectInitializer);
                Debug.Assert(initializers.Count > 0 || isObjectInitializer);

                openBrace = CheckFeatureAvailability(openBrace, isObjectInitializer ? MessageID.IDS_FeatureObjectInitializer : MessageID.IDS_FeatureCollectionInitializer);

                var closeBrace = this.EatToken(SyntaxKind.CloseBraceToken);
                return _syntaxFactory.InitializerExpression(
                    isObjectInitializer ?
                        SyntaxKind.ObjectInitializerExpression :
                        SyntaxKind.CollectionInitializerExpression,
                    openBrace,
                    initializers,
                    closeBrace);
            }
            finally
            {
                _pool.Free(initializers);
            }
        }

        private void ParseObjectOrCollectionInitializerMembers(ref SyntaxToken startToken, SeparatedSyntaxListBuilder<ExpressionSyntax> list, out bool isObjectInitializer)
        {
            // Empty initializer list must be parsed as an object initializer.
            isObjectInitializer = true;

            if (this.CurrentToken.Kind != SyntaxKind.CloseBraceToken)
            {
tryAgain:
                if (this.IsInitializerMember() || this.CurrentToken.Kind == SyntaxKind.CommaToken)
                {
                    // We have at least one initializer expression.
                    // If at least one initializer expression is a named assignment, this is an object initializer.
                    // Otherwise, this is a collection initializer.
                    isObjectInitializer = false;

                    // first argument
                    list.Add(this.ParseObjectOrCollectionInitializerMember(ref isObjectInitializer));

                    // additional arguments
                    while (true)
                    {
                        if (this.CurrentToken.Kind == SyntaxKind.CloseBraceToken)
                        {
                            break;
                        }
                        else if (this.CurrentToken.Kind == SyntaxKind.CommaToken || this.IsInitializerMember())
                        {
                            list.AddSeparator(this.EatToken(SyntaxKind.CommaToken));

                            // check for exit case after legal trailing comma
                            if (this.CurrentToken.Kind == SyntaxKind.CloseBraceToken)
                            {
                                break;
                            }

                            list.Add(this.ParseObjectOrCollectionInitializerMember(ref isObjectInitializer));
                            continue;
                        }
                        else if (this.SkipBadInitializerListTokens(ref startToken, list, SyntaxKind.CommaToken) == PostSkipAction.Abort)
                        {
                            break;
                        }
                    }
                }
                else if (this.SkipBadInitializerListTokens(ref startToken, list, SyntaxKind.IdentifierToken) == PostSkipAction.Continue)
                {
                    goto tryAgain;
                }
            }

            // We may have invalid initializer elements. These will be reported during binding.
        }

        private ExpressionSyntax ParseObjectOrCollectionInitializerMember(ref bool isObjectInitializer)
        {
            if (this.IsComplexElementInitializer())
            {
                return this.ParseComplexElementInitializer();
            }
            else if (IsDictionaryInitializer())
            {
                isObjectInitializer = true;
                var initializer = this.ParseDictionaryInitializer();
                initializer = CheckFeatureAvailability(initializer, MessageID.IDS_FeatureDictionaryInitializer);
                return initializer;
            }
            else if (this.IsNamedAssignment())
            {
                isObjectInitializer = true;
                return this.ParseObjectInitializerNamedAssignment();
            }
            else
            {
                return this.ParseExpressionCore();
            }
        }

        private PostSkipAction SkipBadInitializerListTokens<T>(ref SyntaxToken startToken, SeparatedSyntaxListBuilder<T> list, SyntaxKind expected)
            where T : CSharpSyntaxNode
        {
            return this.SkipBadSeparatedListTokensWithExpectedKind(ref startToken, list,
                p => p.CurrentToken.Kind != SyntaxKind.CommaToken && !p.IsPossibleExpression(),
                p => p.CurrentToken.Kind == SyntaxKind.CloseBraceToken || p.IsTerminator(),
                expected);
        }

        private ExpressionSyntax ParseObjectInitializerNamedAssignment()
        {
            var identifier = this.ParseIdentifierName();
            var equal = this.EatToken(SyntaxKind.EqualsToken);
            ExpressionSyntax expression;
            if (this.CurrentToken.Kind == SyntaxKind.OpenBraceToken)
            {
                expression = this.ParseObjectOrCollectionInitializer();
            }
            else
            {
                expression = this.ParseExpressionCore();
            }

            return _syntaxFactory.AssignmentExpression(SyntaxKind.SimpleAssignmentExpression, identifier, equal, expression);
        }

        private ExpressionSyntax ParseDictionaryInitializer()
        {
            var arguments = this.ParseBracketedArgumentList();
            var equal = this.EatToken(SyntaxKind.EqualsToken);
            var expression = this.CurrentToken.Kind == SyntaxKind.OpenBraceToken
                ? this.ParseObjectOrCollectionInitializer()
                : this.ParseExpressionCore();

            var elementAccess = _syntaxFactory.ImplicitElementAccess(arguments);
            return _syntaxFactory.AssignmentExpression(
                SyntaxKind.SimpleAssignmentExpression, elementAccess, equal, expression);
        }

        private InitializerExpressionSyntax ParseComplexElementInitializer()
        {
            var openBrace = this.EatToken(SyntaxKind.OpenBraceToken);
            var initializers = _pool.AllocateSeparated<ExpressionSyntax>();
            try
            {
                DiagnosticInfo closeBraceError;
                this.ParseExpressionsForComplexElementInitializer(ref openBrace, initializers, out closeBraceError);
                var closeBrace = this.EatToken(SyntaxKind.CloseBraceToken);
                if (closeBraceError != null)
                {
                    closeBrace = WithAdditionalDiagnostics(closeBrace, closeBraceError);
                }
                return _syntaxFactory.InitializerExpression(SyntaxKind.ComplexElementInitializerExpression, openBrace, initializers, closeBrace);
            }
            finally
            {
                _pool.Free(initializers);
            }
        }

        private void ParseExpressionsForComplexElementInitializer(ref SyntaxToken openBrace, SeparatedSyntaxListBuilder<ExpressionSyntax> list, out DiagnosticInfo closeBraceError)
        {
            closeBraceError = null;

            if (this.CurrentToken.Kind != SyntaxKind.CloseBraceToken)
            {
tryAgain:
                if (this.IsPossibleExpression() || this.CurrentToken.Kind == SyntaxKind.CommaToken)
                {
                    // first argument
                    list.Add(this.ParseExpressionCore());

                    // additional arguments
                    while (true)
                    {
                        if (this.CurrentToken.Kind == SyntaxKind.CloseBraceToken)
                        {
                            break;
                        }
                        else if (this.CurrentToken.Kind == SyntaxKind.CommaToken || this.IsPossibleExpression())
                        {
                            list.AddSeparator(this.EatToken(SyntaxKind.CommaToken));
                            if (this.CurrentToken.Kind == SyntaxKind.CloseBraceToken)
                            {
                                closeBraceError = MakeError(this.CurrentToken, ErrorCode.ERR_ExpressionExpected);
                                break;
                            }
                            list.Add(this.ParseExpressionCore());
                            continue;
                        }
                        else if (this.SkipBadInitializerListTokens(ref openBrace, list, SyntaxKind.CommaToken) == PostSkipAction.Abort)
                        {
                            break;
                        }
                    }
                }
                else if (this.SkipBadInitializerListTokens(ref openBrace, list, SyntaxKind.IdentifierToken) == PostSkipAction.Continue)
                {
                    goto tryAgain;
                }
            }
        }

        private bool IsImplicitlyTypedArray()
        {
            Debug.Assert(this.CurrentToken.Kind == SyntaxKind.NewKeyword || this.CurrentToken.Kind == SyntaxKind.StackAllocKeyword);
            return this.PeekToken(1).Kind == SyntaxKind.OpenBracketToken;
        }

        private ImplicitArrayCreationExpressionSyntax ParseImplicitlyTypedArrayCreation()
        {
            var @new = this.EatToken(SyntaxKind.NewKeyword);
            @new = CheckFeatureAvailability(@new, MessageID.IDS_FeatureImplicitArray);
            var openBracket = this.EatToken(SyntaxKind.OpenBracketToken);

            var commas = _pool.Allocate();
            try
            {
                int lastTokenPosition = -1;
                while (IsMakingProgress(ref lastTokenPosition))
                {
                    if (this.IsPossibleExpression())
                    {
                        var size = this.AddError(this.ParseExpressionCore(), ErrorCode.ERR_InvalidArray);
                        if (commas.Count == 0)
                        {
                            openBracket = AddTrailingSkippedSyntax(openBracket, size);
                        }
                        else
                        {
                            AddTrailingSkippedSyntax(commas, size);
                        }
                    }

                    if (this.CurrentToken.Kind == SyntaxKind.CommaToken)
                    {
                        commas.Add(this.EatToken());
                        continue;
                    }

                    break;
                }

                var closeBracket = this.EatToken(SyntaxKind.CloseBracketToken);
                var initializer = this.ParseArrayInitializer();

                return _syntaxFactory.ImplicitArrayCreationExpression(@new, openBracket, commas.ToList(), closeBracket, initializer);
            }
            finally
            {
                _pool.Free(commas);
            }
        }

        private InitializerExpressionSyntax ParseArrayInitializer()
        {
            var openBrace = this.EatToken(SyntaxKind.OpenBraceToken);

            // NOTE:  This loop allows " { <initexpr>, } " but not " { , } "
            var list = _pool.AllocateSeparated<ExpressionSyntax>();
            try
            {
                if (this.CurrentToken.Kind != SyntaxKind.CloseBraceToken)
                {
tryAgain:
                    if (this.IsPossibleVariableInitializer() || this.CurrentToken.Kind == SyntaxKind.CommaToken)
                    {
                        list.Add(this.ParseVariableInitializer());

                        while (true)
                        {
                            if (this.CurrentToken.Kind == SyntaxKind.CloseBraceToken)
                            {
                                break;
                            }
                            else if (this.IsPossibleVariableInitializer() || this.CurrentToken.Kind == SyntaxKind.CommaToken)
                            {
                                list.AddSeparator(this.EatToken(SyntaxKind.CommaToken));

                                // check for exit case after legal trailing comma
                                if (this.CurrentToken.Kind == SyntaxKind.CloseBraceToken)
                                {
                                    break;
                                }
                                else if (!this.IsPossibleVariableInitializer())
                                {
                                    goto tryAgain;
                                }

                                list.Add(this.ParseVariableInitializer());
                                continue;
                            }
                            else if (SkipBadArrayInitializerTokens(ref openBrace, list, SyntaxKind.CommaToken) == PostSkipAction.Abort)
                            {
                                break;
                            }
                        }
                    }
                    else if (SkipBadArrayInitializerTokens(ref openBrace, list, SyntaxKind.CommaToken) == PostSkipAction.Continue)
                    {
                        goto tryAgain;
                    }
                }

                var closeBrace = this.EatToken(SyntaxKind.CloseBraceToken);

                return _syntaxFactory.InitializerExpression(SyntaxKind.ArrayInitializerExpression, openBrace, list, closeBrace);
            }
            finally
            {
                _pool.Free(list);
            }
        }

        private PostSkipAction SkipBadArrayInitializerTokens(ref SyntaxToken openBrace, SeparatedSyntaxListBuilder<ExpressionSyntax> list, SyntaxKind expected)
        {
            return this.SkipBadSeparatedListTokensWithExpectedKind(ref openBrace, list,
                p => p.CurrentToken.Kind != SyntaxKind.CommaToken && !p.IsPossibleVariableInitializer(),
                p => this.CurrentToken.Kind == SyntaxKind.CloseBraceToken || this.IsTerminator(),
                expected);
        }

        private ExpressionSyntax ParseStackAllocExpression()
        {
            if (this.IsImplicitlyTypedArray())
            {
                return ParseImplicitlyTypedStackAllocExpression();
            }
            else
            {
                return ParseRegularStackAllocExpression();
            }
        }

        private ExpressionSyntax ParseImplicitlyTypedStackAllocExpression()
        {
            var @stackalloc = this.EatToken(SyntaxKind.StackAllocKeyword);
            @stackalloc = CheckFeatureAvailability(@stackalloc, MessageID.IDS_FeatureStackAllocInitializer);
            var openBracket = this.EatToken(SyntaxKind.OpenBracketToken);

            int lastTokenPosition = -1;
            while (IsMakingProgress(ref lastTokenPosition))
            {
                if (this.IsPossibleExpression())
                {
                    var size = this.AddError(this.ParseExpressionCore(), ErrorCode.ERR_InvalidStackAllocArray);
                    openBracket = AddTrailingSkippedSyntax(openBracket, size);
                }

                if (this.CurrentToken.Kind == SyntaxKind.CommaToken)
                {
                    var comma = this.AddError(this.EatToken(), ErrorCode.ERR_InvalidStackAllocArray);
                    openBracket = AddTrailingSkippedSyntax(openBracket, comma);
                    continue;
                }

                break;
            }

            var closeBracket = this.EatToken(SyntaxKind.CloseBracketToken);
            var initializer = this.ParseArrayInitializer();
            return _syntaxFactory.ImplicitStackAllocArrayCreationExpression(@stackalloc, openBracket, closeBracket, initializer);
        }

        private ExpressionSyntax ParseRegularStackAllocExpression()
        {
            var @stackalloc = this.EatToken(SyntaxKind.StackAllocKeyword);
            var elementType = this.ParseType(expectSizes: true);
            InitializerExpressionSyntax initializer = null;
            if (this.CurrentToken.Kind == SyntaxKind.OpenBraceToken)
            {
                @stackalloc = CheckFeatureAvailability(@stackalloc, MessageID.IDS_FeatureStackAllocInitializer);
                initializer = this.ParseArrayInitializer();
            }
            else if (elementType.Kind == SyntaxKind.ArrayType)
            {
                var rankSpec = ((ArrayTypeSyntax)elementType).RankSpecifiers[0];
                if (GetNumberOfNonOmittedArraySizes(rankSpec) == 0)
                {
                    elementType = this.AddError(elementType, rankSpec, ErrorCode.ERR_MissingArraySize);
                }
            }

            return _syntaxFactory.StackAllocArrayCreationExpression(@stackalloc, elementType, initializer);
        }

        private AnonymousMethodExpressionSyntax ParseAnonymousMethodExpression()
        {
            bool parentScopeIsInAsync = IsInAsync;
            IsInAsync = false;
            SyntaxToken asyncToken = null;
            if (this.CurrentToken.ContextualKind == SyntaxKind.AsyncKeyword)
            {
                asyncToken = this.EatContextualToken(SyntaxKind.AsyncKeyword);
                asyncToken = CheckFeatureAvailability(asyncToken, MessageID.IDS_FeatureAsync);
                IsInAsync = true;
            }

            var @delegate = this.EatToken(SyntaxKind.DelegateKeyword);
            @delegate = CheckFeatureAvailability(@delegate, MessageID.IDS_FeatureAnonDelegates);

            ParameterListSyntax parameterList = null;
            if (this.CurrentToken.Kind == SyntaxKind.OpenParenToken)
            {
                parameterList = this.ParseParenthesizedParameterList();
            }

            // In mismatched braces cases (missing a }) it is possible for delegate declarations to be
            // parsed as delegate statement expressions.  When this situation occurs all subsequent 
            // delegate declarations will also be parsed as delegate statement expressions.  In a file with
            // a sufficient number of delegates, common in generated code, it will put considerable 
            // stack pressure on the parser.  
            //
            // To help avoid this problem we don't recursively descend into a delegate expression unless 
            // { } are actually present.  This keeps the stack pressure lower in bad code scenarios.
            if (this.CurrentToken.Kind != SyntaxKind.OpenBraceToken)
            {
                // There's a special error code for a missing token after an accessor keyword
                var openBrace = this.EatToken(SyntaxKind.OpenBraceToken);
                return _syntaxFactory.AnonymousMethodExpression(
                    asyncToken,
                    @delegate,
                    parameterList,
                    _syntaxFactory.Block(
                        openBrace,
                        default(SyntaxList<StatementSyntax>),
                        SyntaxFactory.MissingToken(SyntaxKind.CloseBraceToken)));
            }

            var body = this.ParseBlock();
            IsInAsync = parentScopeIsInAsync;
            return _syntaxFactory.AnonymousMethodExpression(asyncToken, @delegate, parameterList, body);
        }

        private LambdaExpressionSyntax ParseLambdaExpression()
        {
            bool parentScopeIsInAsync = IsInAsync;
            SyntaxToken asyncToken = null;
            if (this.CurrentToken.ContextualKind == SyntaxKind.AsyncKeyword &&
                PeekToken(1).Kind != SyntaxKind.EqualsGreaterThanToken)
            {
                asyncToken = this.EatContextualToken(SyntaxKind.AsyncKeyword);
                asyncToken = CheckFeatureAvailability(asyncToken, MessageID.IDS_FeatureAsync);
                IsInAsync = true;
            }

            var result = ParseLambdaExpression(asyncToken);

            IsInAsync = parentScopeIsInAsync;
            return result;
        }

        private LambdaExpressionSyntax ParseLambdaExpression(SyntaxToken asyncToken)
        {
            if (this.CurrentToken.Kind == SyntaxKind.OpenParenToken)
            {
                var paramList = this.ParseLambdaParameterList();
                var arrow = this.EatToken(SyntaxKind.EqualsGreaterThanToken);
                arrow = CheckFeatureAvailability(arrow, MessageID.IDS_FeatureLambda);
                var body = ParseLambdaBody();

                return _syntaxFactory.ParenthesizedLambdaExpression(asyncToken, paramList, arrow, body);
            }
            else
            {
                var name = this.ParseIdentifierToken();
                var arrow = this.EatToken(SyntaxKind.EqualsGreaterThanToken);
                arrow = CheckFeatureAvailability(arrow, MessageID.IDS_FeatureLambda);

                var parameter = _syntaxFactory.Parameter(
                    default(SyntaxList<AttributeListSyntax>), default(SyntaxList<SyntaxToken>),
                    type: null, identifier: name, @default: null);
                var body = ParseLambdaBody();

                return _syntaxFactory.SimpleLambdaExpression(asyncToken, parameter, arrow, body);
            }
        }

        private CSharpSyntaxNode ParseLambdaBody()
        {
            if (this.CurrentToken.Kind == SyntaxKind.OpenBraceToken)
            {
                return this.ParseBlock();
            }
            else
            {
                return this.ParsePossibleRefExpression();
            }
        }

        private ParameterListSyntax ParseLambdaParameterList()
        {
            var openParen = this.EatToken(SyntaxKind.OpenParenToken);
            var saveTerm = _termState;
            _termState |= TerminatorState.IsEndOfParameterList;

            var nodes = _pool.AllocateSeparated<ParameterSyntax>();
            try
            {
                if (this.CurrentToken.Kind != SyntaxKind.CloseParenToken)
                {
tryAgain:
                    if (this.CurrentToken.Kind == SyntaxKind.CommaToken || this.IsPossibleLambdaParameter())
                    {
                        // first parameter
                        var parameter = this.ParseLambdaParameter();
                        nodes.Add(parameter);

                        // additional parameters
                        int tokenProgress = -1;
                        while (IsMakingProgress(ref tokenProgress))
                        {
                            if (this.CurrentToken.Kind == SyntaxKind.CloseParenToken)
                            {
                                break;
                            }
                            else if (this.CurrentToken.Kind == SyntaxKind.CommaToken || this.IsPossibleLambdaParameter())
                            {
                                nodes.AddSeparator(this.EatToken(SyntaxKind.CommaToken));
                                parameter = this.ParseLambdaParameter();
                                nodes.Add(parameter);
                                continue;
                            }
                            else if (this.SkipBadLambdaParameterListTokens(ref openParen, nodes, SyntaxKind.CommaToken, SyntaxKind.CloseParenToken) == PostSkipAction.Abort)
                            {
                                break;
                            }
                        }
                    }
                    else if (this.SkipBadLambdaParameterListTokens(ref openParen, nodes, SyntaxKind.IdentifierToken, SyntaxKind.CloseParenToken) == PostSkipAction.Continue)
                    {
                        goto tryAgain;
                    }
                }

                _termState = saveTerm;
                var closeParen = this.EatToken(SyntaxKind.CloseParenToken);

                return _syntaxFactory.ParameterList(openParen, nodes, closeParen);
            }
            finally
            {
                _pool.Free(nodes);
            }
        }

        private bool IsPossibleLambdaParameter()
        {
            switch (this.CurrentToken.Kind)
            {
                case SyntaxKind.ParamsKeyword:
                // params is not actually legal in a lambda, but we allow it for error
                // recovery purposes and then give an error during semantic analysis.
                case SyntaxKind.RefKeyword:
                case SyntaxKind.OutKeyword:
                case SyntaxKind.InKeyword:
                case SyntaxKind.OpenParenToken:   // tuple
                    return true;

                case SyntaxKind.IdentifierToken:
                    return this.IsTrueIdentifier();

                default:
                    return IsPredefinedType(this.CurrentToken.Kind);
            }
        }

        private PostSkipAction SkipBadLambdaParameterListTokens(ref SyntaxToken openParen, SeparatedSyntaxListBuilder<ParameterSyntax> list, SyntaxKind expected, SyntaxKind closeKind)
        {
            return this.SkipBadSeparatedListTokensWithExpectedKind(ref openParen, list,
                p => p.CurrentToken.Kind != SyntaxKind.CommaToken && !p.IsPossibleLambdaParameter(),
                p => p.CurrentToken.Kind == closeKind || p.IsTerminator(),
                expected);
        }

        private ParameterSyntax ParseLambdaParameter()
        {
            // Params are actually illegal in a lambda, but we'll allow it for error recovery purposes and
            // give the "params unexpected" error at semantic analysis time.
            bool hasModifier = IsParameterModifier(this.CurrentToken.Kind);

            TypeSyntax paramType = null;
            SyntaxListBuilder modifiers = _pool.Allocate();

            if (ShouldParseLambdaParameterType(hasModifier))
            {
                if (hasModifier)
                {
                    ParseParameterModifiers(modifiers);
                }

                paramType = ParseType(ParseTypeMode.Parameter);
            }

            SyntaxToken paramName = this.ParseIdentifierToken();
            var parameter = _syntaxFactory.Parameter(default(SyntaxList<AttributeListSyntax>), modifiers.ToList(), paramType, paramName, null);
            _pool.Free(modifiers);
            return parameter;
        }

        private bool ShouldParseLambdaParameterType(bool hasModifier)
        {
            // If we have "ref/out/in/params" always try to parse out a type.
            if (hasModifier)
            {
                return true;
            }

            // If we have "int/string/etc." always parse out a type.
            if (IsPredefinedType(this.CurrentToken.Kind))
            {
                return true;
            }

            // if we have a tuple type in a lambda.
            if (this.CurrentToken.Kind == SyntaxKind.OpenParenToken)
            {
                return true;
            }

            if (this.IsTrueIdentifier(this.CurrentToken))
            {
                // Don't parse out a type if we see:
                //
                //      (a,
                //      (a)
                //      (a =>
                //      (a {
                //
                // In all other cases, parse out a type.
                var peek1 = this.PeekToken(1);
                if (peek1.Kind != SyntaxKind.CommaToken &&
                    peek1.Kind != SyntaxKind.CloseParenToken &&
                    peek1.Kind != SyntaxKind.EqualsGreaterThanToken &&
                    peek1.Kind != SyntaxKind.OpenBraceToken)
                {
                    return true;
                }
            }

            return false;
        }

        private bool IsCurrentTokenQueryContextualKeyword
        {
            get
            {
                return IsTokenQueryContextualKeyword(this.CurrentToken);
            }
        }

        private static bool IsTokenQueryContextualKeyword(SyntaxToken token)
        {
            if (IsTokenStartOfNewQueryClause(token))
            {
                return true;
            }

            switch (token.ContextualKind)
            {
                case SyntaxKind.OnKeyword:
                case SyntaxKind.EqualsKeyword:
                case SyntaxKind.AscendingKeyword:
                case SyntaxKind.DescendingKeyword:
                case SyntaxKind.ByKeyword:
                    return true;
            }

            return false;
        }

        private static bool IsTokenStartOfNewQueryClause(SyntaxToken token)
        {
            switch (token.ContextualKind)
            {
                case SyntaxKind.FromKeyword:
                case SyntaxKind.JoinKeyword:
                case SyntaxKind.IntoKeyword:
                case SyntaxKind.WhereKeyword:
                case SyntaxKind.OrderByKeyword:
                case SyntaxKind.GroupKeyword:
                case SyntaxKind.SelectKeyword:
                case SyntaxKind.LetKeyword:
                    return true;
                default:
                    return false;
            }
        }

        private bool IsQueryExpression(bool mayBeVariableDeclaration, bool mayBeMemberDeclaration)
        {
            if (this.CurrentToken.ContextualKind == SyntaxKind.FromKeyword)
            {
                return this.IsQueryExpressionAfterFrom(mayBeVariableDeclaration, mayBeMemberDeclaration);
            }

            return false;
        }

        // from_clause ::= from <type>? <identifier> in expression
        private bool IsQueryExpressionAfterFrom(bool mayBeVariableDeclaration, bool mayBeMemberDeclaration)
        {
            // from x ...
            var pk1 = this.PeekToken(1).Kind;
            if (IsPredefinedType(pk1))
            {
                return true;
            }

            if (pk1 == SyntaxKind.IdentifierToken)
            {
                var pk2 = this.PeekToken(2).Kind;
                if (pk2 == SyntaxKind.InKeyword)
                {
                    return true;
                }

                if (mayBeVariableDeclaration)
                {
                    if (pk2 == SyntaxKind.SemicolonToken ||    // from x;
                        pk2 == SyntaxKind.CommaToken ||        // from x, y;
                        pk2 == SyntaxKind.EqualsToken)         // from x = null;
                    {
                        return false;
                    }
                }

                if (mayBeMemberDeclaration)
                {
                    // from idf { ...   property decl
                    // from idf(...     method decl
                    if (pk2 == SyntaxKind.OpenParenToken ||
                        pk2 == SyntaxKind.OpenBraceToken)
                    {
                        return false;
                    }

                    // otherwise we need to scan a type
                }
                else
                {
                    return true;
                }
            }

            // from T x ...
            var resetPoint = this.GetResetPoint();
            try
            {
                this.EatToken();

                ScanTypeFlags isType = this.ScanType();
                if (isType != ScanTypeFlags.NotType && (this.CurrentToken.Kind == SyntaxKind.IdentifierToken || this.CurrentToken.Kind == SyntaxKind.InKeyword))
                {
                    return true;
                }
            }
            finally
            {
                this.Reset(ref resetPoint);
                this.Release(ref resetPoint);
            }

            return false;
        }

        private QueryExpressionSyntax ParseQueryExpression(Precedence precedence)
        {
            this.EnterQuery();
            var fc = this.ParseFromClause();
            fc = CheckFeatureAvailability(fc, MessageID.IDS_FeatureQueryExpression);
            if (precedence > Precedence.Assignment && IsStrict)
            {
                fc = this.AddError(fc, ErrorCode.ERR_InvalidExprTerm, SyntaxFacts.GetText(SyntaxKind.FromKeyword));
            }

            var body = this.ParseQueryBody();
            this.LeaveQuery();
            return _syntaxFactory.QueryExpression(fc, body);
        }

        private QueryBodySyntax ParseQueryBody()
        {
            var clauses = _pool.Allocate<QueryClauseSyntax>();
            try
            {
                SelectOrGroupClauseSyntax selectOrGroupBy = null;
                QueryContinuationSyntax continuation = null;

                // from, join, let, where and orderby
                while (true)
                {
                    switch (this.CurrentToken.ContextualKind)
                    {
                        case SyntaxKind.FromKeyword:
                            var fc = this.ParseFromClause();
                            clauses.Add(fc);
                            continue;
                        case SyntaxKind.JoinKeyword:
                            clauses.Add(this.ParseJoinClause());
                            continue;
                        case SyntaxKind.LetKeyword:
                            clauses.Add(this.ParseLetClause());
                            continue;
                        case SyntaxKind.WhereKeyword:
                            clauses.Add(this.ParseWhereClause());
                            continue;
                        case SyntaxKind.OrderByKeyword:
                            clauses.Add(this.ParseOrderByClause());
                            continue;
                    }

                    break;
                }

                // select or group clause
                switch (this.CurrentToken.ContextualKind)
                {
                    case SyntaxKind.SelectKeyword:
                        selectOrGroupBy = this.ParseSelectClause();
                        break;
                    case SyntaxKind.GroupKeyword:
                        selectOrGroupBy = this.ParseGroupClause();
                        break;
                    default:
                        selectOrGroupBy = _syntaxFactory.SelectClause(
                            this.EatToken(SyntaxKind.SelectKeyword, ErrorCode.ERR_ExpectedSelectOrGroup),
                            this.CreateMissingIdentifierName());
                        break;
                }

                // optional query continuation clause
                if (this.CurrentToken.ContextualKind == SyntaxKind.IntoKeyword)
                {
                    continuation = this.ParseQueryContinuation();
                }

                return _syntaxFactory.QueryBody(clauses, selectOrGroupBy, continuation);
            }
            finally
            {
                _pool.Free(clauses);
            }
        }

        private FromClauseSyntax ParseFromClause()
        {
            Debug.Assert(this.CurrentToken.ContextualKind == SyntaxKind.FromKeyword);
            var @from = this.EatContextualToken(SyntaxKind.FromKeyword);
            @from = CheckFeatureAvailability(@from, MessageID.IDS_FeatureQueryExpression);

            TypeSyntax type = null;
            if (this.PeekToken(1).Kind != SyntaxKind.InKeyword)
            {
                type = this.ParseType();
            }

            SyntaxToken name;
            if (this.PeekToken(1).ContextualKind == SyntaxKind.InKeyword &&
                (this.CurrentToken.Kind != SyntaxKind.IdentifierToken || SyntaxFacts.IsQueryContextualKeyword(this.CurrentToken.ContextualKind)))
            {
                //if this token is a something other than an identifier (someone accidentally used a contextual
                //keyword or a literal, for example), but we can see that the "in" is in the right place, then
                //just replace whatever is here with a missing identifier
                name = this.EatToken();
                name = WithAdditionalDiagnostics(name, this.GetExpectedTokenError(SyntaxKind.IdentifierToken, name.ContextualKind, name.GetLeadingTriviaWidth(), name.Width));
                name = this.ConvertToMissingWithTrailingTrivia(name, SyntaxKind.IdentifierToken);
            }
            else
            {
                name = this.ParseIdentifierToken();
            }
            var @in = this.EatToken(SyntaxKind.InKeyword);
            var expression = this.ParseExpressionCore();
            return _syntaxFactory.FromClause(@from, type, name, @in, expression);
        }

        private JoinClauseSyntax ParseJoinClause()
        {
            Debug.Assert(this.CurrentToken.ContextualKind == SyntaxKind.JoinKeyword);
            var @join = this.EatContextualToken(SyntaxKind.JoinKeyword);
            TypeSyntax type = null;
            if (this.PeekToken(1).Kind != SyntaxKind.InKeyword)
            {
                type = this.ParseType();
            }

            var name = this.ParseIdentifierToken();
            var @in = this.EatToken(SyntaxKind.InKeyword);
            var inExpression = this.ParseExpressionCore();
            var @on = this.EatContextualToken(SyntaxKind.OnKeyword, ErrorCode.ERR_ExpectedContextualKeywordOn);
            var leftExpression = this.ParseExpressionCore();
            var @equals = this.EatContextualToken(SyntaxKind.EqualsKeyword, ErrorCode.ERR_ExpectedContextualKeywordEquals);
            var rightExpression = this.ParseExpressionCore();
            JoinIntoClauseSyntax joinInto = null;
            if (this.CurrentToken.ContextualKind == SyntaxKind.IntoKeyword)
            {
                var @into = ConvertToKeyword(this.EatToken());
                var intoId = this.ParseIdentifierToken();
                joinInto = _syntaxFactory.JoinIntoClause(@into, intoId);
            }

            return _syntaxFactory.JoinClause(@join, type, name, @in, inExpression, @on, leftExpression, @equals, rightExpression, joinInto);
        }

        private LetClauseSyntax ParseLetClause()
        {
            Debug.Assert(this.CurrentToken.ContextualKind == SyntaxKind.LetKeyword);
            var @let = this.EatContextualToken(SyntaxKind.LetKeyword);
            var name = this.ParseIdentifierToken();
            var equal = this.EatToken(SyntaxKind.EqualsToken);
            var expression = this.ParseExpressionCore();
            return _syntaxFactory.LetClause(@let, name, equal, expression);
        }

        private WhereClauseSyntax ParseWhereClause()
        {
            Debug.Assert(this.CurrentToken.ContextualKind == SyntaxKind.WhereKeyword);
            var @where = this.EatContextualToken(SyntaxKind.WhereKeyword);
            var condition = this.ParseExpressionCore();
            return _syntaxFactory.WhereClause(@where, condition);
        }

        private OrderByClauseSyntax ParseOrderByClause()
        {
            Debug.Assert(this.CurrentToken.ContextualKind == SyntaxKind.OrderByKeyword);
            var @orderby = this.EatContextualToken(SyntaxKind.OrderByKeyword);

            var list = _pool.AllocateSeparated<OrderingSyntax>();
            try
            {
                // first argument
                list.Add(this.ParseOrdering());

                // additional arguments
                while (this.CurrentToken.Kind == SyntaxKind.CommaToken)
                {
                    if (this.CurrentToken.Kind == SyntaxKind.CloseParenToken || this.CurrentToken.Kind == SyntaxKind.SemicolonToken)
                    {
                        break;
                    }
                    else if (this.CurrentToken.Kind == SyntaxKind.CommaToken)
                    {
                        list.AddSeparator(this.EatToken(SyntaxKind.CommaToken));
                        list.Add(this.ParseOrdering());
                        continue;
                    }
                    else if (this.SkipBadOrderingListTokens(list, SyntaxKind.CommaToken) == PostSkipAction.Abort)
                    {
                        break;
                    }
                }

                return _syntaxFactory.OrderByClause(@orderby, list);
            }
            finally
            {
                _pool.Free(list);
            }
        }

        private PostSkipAction SkipBadOrderingListTokens(SeparatedSyntaxListBuilder<OrderingSyntax> list, SyntaxKind expected)
        {
            CSharpSyntaxNode tmp = null;
            Debug.Assert(list.Count > 0);
            return this.SkipBadSeparatedListTokensWithExpectedKind(ref tmp, list,
                p => p.CurrentToken.Kind != SyntaxKind.CommaToken,
                p => p.CurrentToken.Kind == SyntaxKind.CloseParenToken
                    || p.CurrentToken.Kind == SyntaxKind.SemicolonToken
                    || p.IsCurrentTokenQueryContextualKeyword
                    || p.IsTerminator(),
                expected);
        }

        private OrderingSyntax ParseOrdering()
        {
            var expression = this.ParseExpressionCore();
            SyntaxToken direction = null;
            SyntaxKind kind = SyntaxKind.AscendingOrdering;

            if (this.CurrentToken.ContextualKind == SyntaxKind.AscendingKeyword ||
                this.CurrentToken.ContextualKind == SyntaxKind.DescendingKeyword)
            {
                direction = ConvertToKeyword(this.EatToken());
                if (direction.Kind == SyntaxKind.DescendingKeyword)
                {
                    kind = SyntaxKind.DescendingOrdering;
                }
            }

            return _syntaxFactory.Ordering(kind, expression, direction);
        }

        private SelectClauseSyntax ParseSelectClause()
        {
            Debug.Assert(this.CurrentToken.ContextualKind == SyntaxKind.SelectKeyword);
            var @select = this.EatContextualToken(SyntaxKind.SelectKeyword);
            var expression = this.ParseExpressionCore();
            return _syntaxFactory.SelectClause(@select, expression);
        }

        private GroupClauseSyntax ParseGroupClause()
        {
            Debug.Assert(this.CurrentToken.ContextualKind == SyntaxKind.GroupKeyword);
            var @group = this.EatContextualToken(SyntaxKind.GroupKeyword);
            var groupExpression = this.ParseExpressionCore();
            var @by = this.EatContextualToken(SyntaxKind.ByKeyword, ErrorCode.ERR_ExpectedContextualKeywordBy);
            var byExpression = this.ParseExpressionCore();
            return _syntaxFactory.GroupClause(@group, groupExpression, @by, byExpression);
        }

        private QueryContinuationSyntax ParseQueryContinuation()
        {
            Debug.Assert(this.CurrentToken.ContextualKind == SyntaxKind.IntoKeyword);
            var @into = this.EatContextualToken(SyntaxKind.IntoKeyword);
            var name = this.ParseIdentifierToken();
            var body = this.ParseQueryBody();
            return _syntaxFactory.QueryContinuation(@into, name, body);
        }

        private bool IsStrict => this.Options.Features.ContainsKey("strict");

        [Obsolete("Use IsIncrementalAndFactoryContextMatches")]
        private new bool IsIncremental
        {
            get { throw new Exception("Use IsIncrementalAndFactoryContextMatches"); }
        }

        private bool IsIncrementalAndFactoryContextMatches
        {
            get
            {
                if (!base.IsIncremental)
                {
                    return false;
                }

                CSharp.CSharpSyntaxNode current = this.CurrentNode;
                return current != null && MatchesFactoryContext(current.Green, _syntaxFactoryContext);
            }
        }

        internal static bool MatchesFactoryContext(GreenNode green, SyntaxFactoryContext context)
        {
            return context.IsInAsync == green.ParsedInAsync &&
                context.IsInQuery == green.ParsedInQuery;
        }

        private bool IsInAsync
        {
            get
            {
                return _syntaxFactoryContext.IsInAsync;
            }
            set
            {
                _syntaxFactoryContext.IsInAsync = value;
            }
        }

        private bool IsInQuery
        {
            get { return _syntaxFactoryContext.IsInQuery; }
        }

        private void EnterQuery()
        {
            _syntaxFactoryContext.QueryDepth++;
        }

        private void LeaveQuery()
        {
            Debug.Assert(_syntaxFactoryContext.QueryDepth > 0);
            _syntaxFactoryContext.QueryDepth--;
        }

        private new ResetPoint GetResetPoint()
        {
            return new ResetPoint(
                base.GetResetPoint(),
                _termState,
                _isInTry,
                _syntaxFactoryContext.IsInAsync,
                _syntaxFactoryContext.QueryDepth);
        }

        private void Reset(ref ResetPoint state)
        {
            _termState = state.TerminatorState;
            _isInTry = state.IsInTry;
            _syntaxFactoryContext.IsInAsync = state.IsInAsync;
            _syntaxFactoryContext.QueryDepth = state.QueryDepth;
            base.Reset(ref state.BaseResetPoint);
        }

        private void Release(ref ResetPoint state)
        {
            base.Release(ref state.BaseResetPoint);
        }

        private new struct ResetPoint
        {
            internal SyntaxParser.ResetPoint BaseResetPoint;
            internal readonly TerminatorState TerminatorState;
            internal readonly bool IsInTry;
            internal readonly bool IsInAsync;
            internal readonly int QueryDepth;

            internal ResetPoint(
                SyntaxParser.ResetPoint resetPoint,
                TerminatorState terminatorState,
                bool isInTry,
                bool isInAsync,
                int queryDepth)
            {
                this.BaseResetPoint = resetPoint;
                this.TerminatorState = terminatorState;
                this.IsInTry = isInTry;
                this.IsInAsync = isInAsync;
                this.QueryDepth = queryDepth;
            }
        }

        internal TNode ConsumeUnexpectedTokens<TNode>(TNode node) where TNode : CSharpSyntaxNode
        {
            if (this.CurrentToken.Kind == SyntaxKind.EndOfFileToken) return node;
            SyntaxListBuilder<SyntaxToken> b = _pool.Allocate<SyntaxToken>();
            while (this.CurrentToken.Kind != SyntaxKind.EndOfFileToken)
            {
                b.Add(this.EatToken());
            }

            var trailingTrash = b.ToList();
            _pool.Free(b);

            node = this.AddError(node, ErrorCode.ERR_UnexpectedToken, trailingTrash[0].ToString());
            node = this.AddTrailingSkippedSyntax(node, trailingTrash.Node);
            return node;
        }
    }
}<|MERGE_RESOLUTION|>--- conflicted
+++ resolved
@@ -6695,11 +6695,7 @@
                     }
                     break;
                 case SyntaxKind.UsingKeyword:
-<<<<<<< HEAD
-                    return PeekToken(1).Kind == SyntaxKind.OpenParenToken ? this.ParseUsingStatement() : this.ParseLocalDeclarationStatement();
-=======
-                    return this.ParseUsingStatement(awaitTokenOpt: default);
->>>>>>> 4904a145
+                    return PeekToken(1).Kind == SyntaxKind.OpenParenToken ? this.ParseUsingStatement(awaitTokenOpt: default) : this.ParseLocalDeclarationStatement();
                 case SyntaxKind.WhileKeyword:
                     return this.ParseWhileStatement();
                 case SyntaxKind.OpenBraceToken:
