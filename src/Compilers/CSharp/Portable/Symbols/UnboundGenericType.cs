--- conflicted
+++ resolved
@@ -89,11 +89,7 @@
             }
         }
 
-<<<<<<< HEAD
-        internal override bool Equals(TypeSymbol t2, TypeSymbolEqualityOptions options)
-=======
         internal override bool Equals(TypeSymbol t2, TypeCompareKind comparison)
->>>>>>> c28d8bac
         {
             if ((object)t2 == (object)this)
             {
