﻿// Copyright (c) Microsoft.  All Rights Reserved.  Licensed under the Apache License, Version 2.0.  See License.txt in the project root for license information.

using System;
using System.Collections.Generic;
using System.Collections.Immutable;
using System.Diagnostics;
using System.Globalization;
using System.Threading;
using Microsoft.CodeAnalysis.CSharp.Emit;
using Microsoft.CodeAnalysis.CSharp.Symbols;
using Microsoft.CodeAnalysis.CSharp.Syntax;
using Microsoft.CodeAnalysis.Text;
using Roslyn.Utilities;

namespace Microsoft.CodeAnalysis.CSharp.Symbols.Retargeting
{
    internal sealed class RetargetingPropertySymbol : PropertySymbol
    {
        /// <summary>
        /// Owning RetargetingModuleSymbol.
        /// </summary>
        private readonly RetargetingModuleSymbol _retargetingModule;

        /// <summary>
        /// The underlying PropertySymbol, cannot be another RetargetingPropertySymbol.
        /// </summary>
        private readonly PropertySymbol _underlyingProperty;

        //we want to compute this lazily since it may be expensive for the underlying symbol
        private ImmutableArray<PropertySymbol> _lazyExplicitInterfaceImplementations;
        private ImmutableArray<ParameterSymbol> _lazyParameters;

        /// <summary>
        /// Retargeted custom attributes
        /// </summary>
        private ImmutableArray<CSharpAttributeData> _lazyCustomAttributes;

        private DiagnosticInfo _lazyUseSiteDiagnostic = CSDiagnosticInfo.EmptyErrorInfo; // Indicates unknown state. 

        private TypeSymbolWithAnnotations _lazyType;

        public RetargetingPropertySymbol(RetargetingModuleSymbol retargetingModule, PropertySymbol underlyingProperty)
        {
            Debug.Assert((object)retargetingModule != null);
            Debug.Assert((object)underlyingProperty != null);
            Debug.Assert(!(underlyingProperty is RetargetingPropertySymbol));

            _retargetingModule = retargetingModule;
            _underlyingProperty = underlyingProperty;
        }

        private RetargetingModuleSymbol.RetargetingSymbolTranslator RetargetingTranslator
        {
            get
            {
                return _retargetingModule.RetargetingTranslator;
            }
        }

        public PropertySymbol UnderlyingProperty
        {
            get
            {
                return _underlyingProperty;
            }
        }

        public override bool IsImplicitlyDeclared
        {
            get { return _underlyingProperty.IsImplicitlyDeclared; }
        }

        public RetargetingModuleSymbol RetargetingModule
        {
            get
            {
                return _retargetingModule;
            }
        }

<<<<<<< HEAD
        public override TypeSymbolWithAnnotations Type
=======
        internal override RefKind RefKind
        {
            get
            {
                return _underlyingProperty.RefKind;
            }
        }

        public override TypeSymbol Type
>>>>>>> c7afb2d2
        {
            get
            {
                if ((object)_lazyType == null)
                {
                    _lazyType = this.RetargetingTranslator.Retarget(_underlyingProperty.Type, RetargetOptions.RetargetPrimitiveTypesByTypeCode, this.ContainingType);
                }

                return _lazyType;
            }
        }

        public override ImmutableArray<ParameterSymbol> Parameters
        {
            get
            {
                if (_lazyParameters.IsDefault)
                {
                    ImmutableInterlocked.InterlockedCompareExchange(ref _lazyParameters, this.RetargetParameters(), default(ImmutableArray<ParameterSymbol>));
                }

                return _lazyParameters;
            }
        }

        private ImmutableArray<ParameterSymbol> RetargetParameters()
        {
            var list = _underlyingProperty.Parameters;
            int count = list.Length;

            if (count == 0)
            {
                return ImmutableArray<ParameterSymbol>.Empty;
            }
            else
            {
                ParameterSymbol[] parameters = new ParameterSymbol[count];

                for (int i = 0; i < count; i++)
                {
                    parameters[i] = new RetargetingPropertyParameterSymbol(this, list[i]);
                }

                return parameters.AsImmutableOrNull();
            }
        }

        public override bool IsIndexer
        {
            get
            {
                return _underlyingProperty.IsIndexer;
            }
        }

        public override MethodSymbol GetMethod
        {
            get
            {
                return (object)_underlyingProperty.GetMethod == null
                    ? null
                    : this.RetargetingTranslator.Retarget(_underlyingProperty.GetMethod);
            }
        }

        public override MethodSymbol SetMethod
        {
            get
            {
                return (object)_underlyingProperty.SetMethod == null
                    ? null
                    : this.RetargetingTranslator.Retarget(_underlyingProperty.SetMethod);
            }
        }

        internal override Microsoft.Cci.CallingConvention CallingConvention
        {
            get
            {
                return _underlyingProperty.CallingConvention;
            }
        }

        internal override bool IsExplicitInterfaceImplementation
        {
            get
            {
                return _underlyingProperty.IsExplicitInterfaceImplementation;
            }
        }

        public override ImmutableArray<PropertySymbol> ExplicitInterfaceImplementations
        {
            get
            {
                if (_lazyExplicitInterfaceImplementations.IsDefault)
                {
                    ImmutableInterlocked.InterlockedCompareExchange(
                        ref _lazyExplicitInterfaceImplementations,
                        this.RetargetExplicitInterfaceImplementations(),
                        default(ImmutableArray<PropertySymbol>));
                }
                return _lazyExplicitInterfaceImplementations;
            }
        }

        private ImmutableArray<PropertySymbol> RetargetExplicitInterfaceImplementations()
        {
            var impls = _underlyingProperty.ExplicitInterfaceImplementations;

            if (impls.IsEmpty)
            {
                Debug.Assert(!impls.IsDefault);
                return impls;
            }

            // CONSIDER: we could skip the builder until the first time we see a different method after retargeting

            var builder = ArrayBuilder<PropertySymbol>.GetInstance();

            for (int i = 0; i < impls.Length; i++)
            {
                var retargeted = this.RetargetingTranslator.Retarget(impls[i], MemberSignatureComparer.RetargetedExplicitImplementationComparer);
                if ((object)retargeted != null)
                {
                    builder.Add(retargeted);
                }
            }

            return builder.ToImmutableAndFree();
        }

        public override Symbol ContainingSymbol
        {
            get
            {
                return this.RetargetingTranslator.Retarget(_underlyingProperty.ContainingSymbol);
            }
        }

        public override AssemblySymbol ContainingAssembly
        {
            get
            {
                return _retargetingModule.ContainingAssembly;
            }
        }

        internal override ModuleSymbol ContainingModule
        {
            get
            {
                return _retargetingModule;
            }
        }

        public override string Name
        {
            get
            {
                return _underlyingProperty.Name;
            }
        }

        internal override bool HasSpecialName
        {
            get
            {
                return _underlyingProperty.HasSpecialName;
            }
        }

        public override string GetDocumentationCommentXml(CultureInfo preferredCulture = null, bool expandIncludes = false, CancellationToken cancellationToken = default(CancellationToken))
        {
            return _underlyingProperty.GetDocumentationCommentXml(preferredCulture, expandIncludes, cancellationToken);
        }

        public override ImmutableArray<Location> Locations
        {
            get
            {
                return _underlyingProperty.Locations;
            }
        }

        public override ImmutableArray<SyntaxReference> DeclaringSyntaxReferences
        {
            get
            {
                return this.UnderlyingProperty.DeclaringSyntaxReferences;
            }
        }

        public override Accessibility DeclaredAccessibility
        {
            get
            {
                return _underlyingProperty.DeclaredAccessibility;
            }
        }

        public override bool IsStatic
        {
            get
            {
                return _underlyingProperty.IsStatic;
            }
        }

        public override bool IsVirtual
        {
            get
            {
                return _underlyingProperty.IsVirtual;
            }
        }

        public override bool IsOverride
        {
            get
            {
                return _underlyingProperty.IsOverride;
            }
        }

        public override bool IsAbstract
        {
            get
            {
                return _underlyingProperty.IsAbstract;
            }
        }

        public override bool IsSealed
        {
            get
            {
                return _underlyingProperty.IsSealed;
            }
        }

        public override bool IsExtern
        {
            get
            {
                return _underlyingProperty.IsExtern;
            }
        }

        internal override ObsoleteAttributeData ObsoleteAttributeData
        {
            get
            {
                return _underlyingProperty.ObsoleteAttributeData;
            }
        }

        public override ImmutableArray<CSharpAttributeData> GetAttributes()
        {
            return this.RetargetingTranslator.GetRetargetedAttributes(_underlyingProperty.GetAttributes(), ref _lazyCustomAttributes);
        }

        internal override IEnumerable<CSharpAttributeData> GetCustomAttributesToEmit(ModuleCompilationState compilationState)
        {
            return this.RetargetingTranslator.RetargetAttributes(_underlyingProperty.GetCustomAttributesToEmit(compilationState));
        }

        internal override bool MustCallMethodsDirectly
        {
            get
            {
                return _underlyingProperty.MustCallMethodsDirectly;
            }
        }

        internal override DiagnosticInfo GetUseSiteDiagnostic()
        {
            if (ReferenceEquals(_lazyUseSiteDiagnostic, CSDiagnosticInfo.EmptyErrorInfo))
            {
                DiagnosticInfo result = null;
                CalculateUseSiteDiagnostic(ref result);
                _lazyUseSiteDiagnostic = result;
            }

            return _lazyUseSiteDiagnostic;
        }

        public override string MetadataName
        {
            // We'll never emit this symbol, so it doesn't really
            // make sense for it to have a metadata name.  However, all
            // symbols have an implementation of MetadataName (since it
            // is virtual on Symbol) so we might as well define it in a
            // consistent way.

            get
            {
                return _underlyingProperty.MetadataName;
            }
        }
        internal override bool HasRuntimeSpecialName
        {
            get
            {
                return _underlyingProperty.HasRuntimeSpecialName;
            }
        }

        internal sealed override CSharpCompilation DeclaringCompilation // perf, not correctness
        {
            get { return null; }
        }
    }
}<|MERGE_RESOLUTION|>--- conflicted
+++ resolved
@@ -78,19 +78,15 @@
             }
         }
 
-<<<<<<< HEAD
+        internal override RefKind RefKind
+        {
+            get
+            {
+                return _underlyingProperty.RefKind;
+            }
+        }
+
         public override TypeSymbolWithAnnotations Type
-=======
-        internal override RefKind RefKind
-        {
-            get
-            {
-                return _underlyingProperty.RefKind;
-            }
-        }
-
-        public override TypeSymbol Type
->>>>>>> c7afb2d2
         {
             get
             {
