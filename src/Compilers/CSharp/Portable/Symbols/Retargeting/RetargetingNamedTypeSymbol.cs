--- conflicted
+++ resolved
@@ -93,22 +93,6 @@
             }
         }
 
-<<<<<<< HEAD
-=======
-        internal override bool HasTypeArgumentsCustomModifiers
-        {
-            get
-            {
-                return false;
-            }
-        }
-
-        public override ImmutableArray<CustomModifier> GetTypeArgumentCustomModifiers(int ordinal)
-        {
-            return GetEmptyTypeArgumentCustomModifiers(ordinal);
-        }
-
->>>>>>> 2355a7be
         public override NamedTypeSymbol ConstructedFrom
         {
             get
