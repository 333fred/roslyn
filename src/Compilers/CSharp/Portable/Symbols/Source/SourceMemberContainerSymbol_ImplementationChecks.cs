--- conflicted
+++ resolved
@@ -756,7 +756,7 @@
 
                             foreach (var parameterType in parameterTypes)
                             {
-                                if (IsOrContainsErrorType(parameterType.Type))
+                                if (isOrContainsErrorType(parameterType.Type))
                                 {
                                     suppressError = true; // The parameter type must be fixed before the override can be found, so suppress error
                                     break;
@@ -827,7 +827,7 @@
 
             return;
 
-            static void checkSingleOverriddenMember(Symbol overridingMember, Symbol overriddenMember, DiagnosticBag diagnostics, ref bool suppressAccessors)
+            void checkSingleOverriddenMember(Symbol overridingMember, Symbol overriddenMember, DiagnosticBag diagnostics, ref bool suppressAccessors)
             {
                 var overridingMemberLocation = overridingMember.Locations[0];
                 var overridingMemberIsMethod = overridingMember.Kind == SymbolKind.Method;
@@ -911,7 +911,7 @@
                         if (!overridingMemberType.Equals(overriddenMemberType, TypeCompareKind.AllIgnoreOptions))
                         {
                             // if the type is or contains an error type, the type must be fixed before the override can be found, so suppress error
-                            if (!IsOrContainsErrorType(overridingMemberType.Type))
+                            if (!isOrContainsErrorType(overridingMemberType.Type))
                             {
                                 diagnostics.Add(ErrorCode.ERR_CantChangeTypeOnOverride, overridingMemberLocation, overridingMember, overriddenMember, overriddenMemberType.Type);
                             }
@@ -942,61 +942,28 @@
                         {
                             diagnostics.Add(ErrorCode.ERR_CantChangeRefReturnOnOverride, overridingMemberLocation, overridingMember, overriddenMember);
                         }
-                        else if (!overridingMethod.ReturnTypeWithAnnotations.Equals(overriddenMethod.ReturnTypeWithAnnotations, TypeCompareKind.AllIgnoreOptions))
+                        else if (!IsValidOverrideReturnType(overridingMethod, overridingMethod.ReturnTypeWithAnnotations, overriddenMethod.ReturnTypeWithAnnotations, diagnostics))
                         {
                             // if the Return type is or contains an error type, the return type must be fixed before the override can be found, so suppress error
-                            if (!IsOrContainsErrorType(overridingMethod.ReturnType))
+                            if (!isOrContainsErrorType(overridingMethod.ReturnType))
                             {
-                                // error CS0508: return type must be 'C<V>' to match overridden member 'M<T>()'
-                                diagnostics.Add(ErrorCode.ERR_CantChangeReturnTypeOnOverride, overridingMemberLocation, overridingMember, overriddenMember, overriddenMethod.ReturnType);
+                                // If the return type would be a valid covariant return, suggest using covariant return feature.
+                                HashSet<DiagnosticInfo> discardedUseSiteDiagnostics = null;
+                                if (DeclaringCompilation.Conversions.HasIdentityOrImplicitReferenceConversion(overridingMethod.ReturnTypeWithAnnotations.Type, overriddenMethod.ReturnTypeWithAnnotations.Type, ref discardedUseSiteDiagnostics))
+                                {
+                                    var diagnosticInfo = MessageID.IDS_FeatureCovariantReturnsForOverrides.GetFeatureAvailabilityDiagnosticInfo(this.DeclaringCompilation);
+                                    Debug.Assert(diagnosticInfo is { });
+                                    diagnostics.Add(diagnosticInfo, overridingMemberLocation);
+                                }
+                                else
+                                {
+                                    // error CS0508: return type must be 'C<V>' to match overridden member 'M<T>()'
+                                    diagnostics.Add(ErrorCode.ERR_CantChangeReturnTypeOnOverride, overridingMemberLocation, overridingMember, overriddenMember, overriddenMethod.ReturnType);
+                                    // PROTOTYPE(covariant-returns): when overriddenMethod.ReturnType is an inheritable reference type and the covariant return
+                                    // feature is enabled, and the platform supports it, we can say it has to be 'C<V>' **or a derived type**.
+                                    // That would probably be a new error code.
+                                }
                             }
-<<<<<<< HEAD
-                            else if (overridingProperty.SetMethod is null ?
-                                !IsValidOverrideReturnType(overridingProperty, overridingMemberType, overriddenMemberType, diagnostics) :
-                                !overridingMemberType.Equals(overriddenMemberType, TypeCompareKind.AllIgnoreOptions))
-                            {
-                                // if the type is or contains an error type, the type must be fixed before the override can be found, so suppress error
-                                if (!isOrContainsErrorType(overridingMemberType.Type))
-                                {
-                                    // If the type would be a valid covariant return, suggest using covariant return feature.
-                                    HashSet<DiagnosticInfo> discardedUseSiteDiagnostics = null;
-                                    if (overridingProperty.SetMethod is null &&
-                                        DeclaringCompilation.Conversions.HasIdentityOrImplicitReferenceConversion(overridingMemberType.Type, overriddenMemberType.Type, ref discardedUseSiteDiagnostics))
-                                    {
-                                        var diagnosticInfo = MessageID.IDS_FeatureCovariantReturnsForOverrides.GetFeatureAvailabilityDiagnosticInfo(this.DeclaringCompilation);
-                                        Debug.Assert(diagnosticInfo is { });
-                                        diagnostics.Add(diagnosticInfo, overridingMemberLocation);
-                                    }
-                                    else
-                                    {
-                                        // error CS1715: 'Derived.M': type must be 'object' to match overridden member 'Base.M'
-                                        diagnostics.Add(ErrorCode.ERR_CantChangeTypeOnOverride, overridingMemberLocation, overridingMember, overriddenMember, overriddenMemberType.Type);
-                                        // PROTOTYPE(covariant-returns): when overriddenMemberType.Type is an inheritable reference type and the covariant return
-                                        // feature is enabled, and the platform supports it, and there is no setter, we can say it has to be 'object' **or a derived type**.
-                                        // That would probably be a new error code.
-                                    }
-                                }
-
-                                suppressAccessors = true; //we get really unhelpful errors from the accessor if the type is mismatched
-                            }
-                            else
-                            {
-                                if (overridingProperty.GetMethod is object)
-                                {
-                                    MethodSymbol overriddenGetMethod = overriddenProperty.GetOwnOrInheritedGetMethod();
-                                    checkValidNullableMethodOverride(
-                                        overridingProperty.GetMethod.Locations[0],
-                                        overriddenGetMethod,
-                                        overridingProperty.GetMethod,
-                                        diagnostics,
-                                        checkReturnType: true,
-                                        // Don't check parameters on the getter if there is a setter
-                                        // because they will be a subset of the setter
-                                        checkParameters: overridingProperty.SetMethod is null ||
-                                                         overriddenGetMethod?.AssociatedSymbol != overriddenProperty ||
-                                                         overriddenProperty.GetOwnOrInheritedSetMethod()?.AssociatedSymbol != overriddenProperty);
-                                }
-=======
                         }
                         else if (overriddenMethod.IsRuntimeFinalizer())
                         {
@@ -1014,7 +981,6 @@
                                 checkParameters: true);
                         }
                     }
->>>>>>> 571f437b
 
                     // NOTE: this error may be redundant (if an error has already been reported
                     // for the return type or parameter type in question), but the scenario is
@@ -1026,7 +992,7 @@
                     }
                 }
 
-                static void checkOverriddenProperty(PropertySymbol overridingProperty, PropertySymbol overriddenProperty, DiagnosticBag diagnostics, ref bool suppressAccessors)
+                void checkOverriddenProperty(PropertySymbol overridingProperty, PropertySymbol overriddenProperty, DiagnosticBag diagnostics, ref bool suppressAccessors)
                 {
                     var overridingMemberLocation = overridingProperty.Locations[0];
                     var overridingType = overridingProperty.ContainingType;
@@ -1040,13 +1006,32 @@
                         diagnostics.Add(ErrorCode.ERR_CantChangeRefReturnOnOverride, overridingMemberLocation, overridingProperty, overriddenProperty);
                         suppressAccessors = true; //we get really unhelpful errors from the accessor if the ref kind is mismatched
                     }
-                    else if (!overridingMemberType.Equals(overriddenMemberType, TypeCompareKind.AllIgnoreOptions))
+                    else if (overridingProperty.SetMethod is null ?
+                        !IsValidOverrideReturnType(overridingProperty, overridingMemberType, overriddenMemberType, diagnostics) :
+                        !overridingMemberType.Equals(overriddenMemberType, TypeCompareKind.AllIgnoreOptions))
                     {
                         // if the type is or contains an error type, the type must be fixed before the override can be found, so suppress error
-                        if (!IsOrContainsErrorType(overridingMemberType.Type))
-                        {
-                            diagnostics.Add(ErrorCode.ERR_CantChangeTypeOnOverride, overridingMemberLocation, overridingProperty, overriddenProperty, overriddenMemberType.Type);
-                        }
+                        if (!isOrContainsErrorType(overridingMemberType.Type))
+                        {
+                            // If the type would be a valid covariant return, suggest using covariant return feature.
+                            HashSet<DiagnosticInfo> discardedUseSiteDiagnostics = null;
+                            if (overridingProperty.SetMethod is null &&
+                                DeclaringCompilation.Conversions.HasIdentityOrImplicitReferenceConversion(overridingMemberType.Type, overriddenMemberType.Type, ref discardedUseSiteDiagnostics))
+                            {
+                                var diagnosticInfo = MessageID.IDS_FeatureCovariantReturnsForOverrides.GetFeatureAvailabilityDiagnosticInfo(this.DeclaringCompilation);
+                                Debug.Assert(diagnosticInfo is { });
+                                diagnostics.Add(diagnosticInfo, overridingMemberLocation);
+                            }
+                            else
+                            {
+                                // error CS1715: 'Derived.M': type must be 'object' to match overridden member 'Base.M'
+                                diagnostics.Add(ErrorCode.ERR_CantChangeTypeOnOverride, overridingMemberLocation, overridingMember, overriddenMember, overriddenMemberType.Type);
+                                // PROTOTYPE(covariant-returns): when overriddenMemberType.Type is an inheritable reference type and the covariant return
+                                // feature is enabled, and the platform supports it, and there is no setter, we can say it has to be 'object' **or a derived type**.
+                                // That would probably be a new error code.
+                            }
+                        }
+
                         suppressAccessors = true; //we get really unhelpful errors from the accessor if the type is mismatched
                     }
                     else
@@ -1086,51 +1071,6 @@
                         }
                     }
 
-<<<<<<< HEAD
-                            // Check for mismatched byref returns and return type. Ignore custom modifiers, because this diagnostic is based on the C# semantics.
-                            if (overridingMethod.RefKind != overriddenMethod.RefKind)
-                            {
-                                diagnostics.Add(ErrorCode.ERR_CantChangeRefReturnOnOverride, overridingMemberLocation, overridingMember, overriddenMember);
-                            }
-                            else if (!IsValidOverrideReturnType(overridingMethod, overridingMethod.ReturnTypeWithAnnotations, overriddenMethod.ReturnTypeWithAnnotations, diagnostics))
-                            {
-                                // if the Return type is or contains an error type, the return type must be fixed before the override can be found, so suppress error
-                                if (!isOrContainsErrorType(overridingMethod.ReturnType))
-                                {
-                                    // If the return type would be a valid covariant return, suggest using covariant return feature.
-                                    HashSet<DiagnosticInfo> discardedUseSiteDiagnostics = null;
-                                    if (DeclaringCompilation.Conversions.HasIdentityOrImplicitReferenceConversion(overridingMethod.ReturnTypeWithAnnotations.Type, overriddenMethod.ReturnTypeWithAnnotations.Type, ref discardedUseSiteDiagnostics))
-                                    {
-                                        var diagnosticInfo = MessageID.IDS_FeatureCovariantReturnsForOverrides.GetFeatureAvailabilityDiagnosticInfo(this.DeclaringCompilation);
-                                        Debug.Assert(diagnosticInfo is { });
-                                        diagnostics.Add(diagnosticInfo, overridingMemberLocation);
-                                    }
-                                    else
-                                    {
-                                        // error CS0508: return type must be 'C<V>' to match overridden member 'M<T>()'
-                                        diagnostics.Add(ErrorCode.ERR_CantChangeReturnTypeOnOverride, overridingMemberLocation, overridingMember, overriddenMember, overriddenMethod.ReturnType);
-                                        // PROTOTYPE(covariant-returns): when overriddenMethod.ReturnType is an inheritable reference type and the covariant return
-                                        // feature is enabled, and the platform supports it, we can say it has to be 'C<V>' **or a derived type**.
-                                        // That would probably be a new error code.
-                                    }
-                                }
-                            }
-                            else if (overriddenMethod.IsRuntimeFinalizer())
-                            {
-                                diagnostics.Add(ErrorCode.ERR_OverrideFinalizeDeprecated, overridingMemberLocation);
-                            }
-                            else if (!overridingMethod.IsAccessor())
-                            {
-                                // Accessors will have already been checked above
-                                checkValidNullableMethodOverride(
-                                    overridingMemberLocation,
-                                    overriddenMethod,
-                                    overridingMethod,
-                                    diagnostics,
-                                    checkReturnType: true,
-                                    checkParameters: true);
-                            }
-=======
                     // If the overriding property is sealed, then the overridden accessors cannot be inaccessible, since we
                     // have to override them to make them sealed in metadata.
                     // CONSIDER: It might be nice if this had its own error code(s) since it's an implementation restriction,
@@ -1142,7 +1082,6 @@
                         if (overridingProperty.GetMethod != ownOrInheritedGetMethod && !AccessCheck.IsSymbolAccessible(ownOrInheritedGetMethod, overridingType, ref useSiteDiagnostics))
                         {
                             diagnostics.Add(ErrorCode.ERR_NoGetToOverride, overridingMemberLocation, overridingProperty, overriddenProperty);
->>>>>>> 571f437b
                         }
 
                         MethodSymbol ownOrInheritedSetMethod = overridingProperty.GetOwnOrInheritedSetMethod();
@@ -1170,7 +1109,7 @@
                                                  overridingMemberLocation);
             }
 
-            static bool IsOrContainsErrorType(TypeSymbol typeSymbol)
+            static bool isOrContainsErrorType(TypeSymbol typeSymbol)
             {
                 return (object)typeSymbol.VisitType((currentTypeSymbol, unused1, unused2) => currentTypeSymbol.IsErrorType(), (object)null) != null;
             }
