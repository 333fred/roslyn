--- conflicted
+++ resolved
@@ -704,10 +704,6 @@
                             TypeSymbolWithAnnotations overridingMemberType = overridingProperty.Type;
                             TypeSymbolWithAnnotations overriddenMemberType = overriddenProperty.Type;
 
-<<<<<<< HEAD
-                            // Ignore custom modifiers because this diagnostic is based on the C# semantics.
-                            if (!overridingMemberType.Equals(overriddenMemberType, TypeSymbolEqualityOptions.SameType))
-=======
                             // Check for mismatched byref returns and return type. Ignore custom modifiers, because this diagnostic is based on the C# semantics.
                             if ((overridingProperty.RefKind != RefKind.None) != (overriddenProperty.RefKind != RefKind.None))
                             {
@@ -715,7 +711,6 @@
                                 suppressAccessors = true; //we get really unhelpful errors from the accessor if the ref kind is mismatched
                             }
                             else if (!overridingMemberType.Equals(overriddenMemberType, TypeCompareKind.AllIgnoreOptions))
->>>>>>> c28d8bac
                             {
                                 diagnostics.Add(ErrorCode.ERR_CantChangeTypeOnOverride, overridingMemberLocation, overridingMember, overriddenMember, overriddenMemberType.TypeSymbol);
                                 suppressAccessors = true; //we get really unhelpful errors from the accessor if the type is mismatched
@@ -762,11 +757,7 @@
                             TypeSymbolWithAnnotations overriddenMemberType = overriddenEvent.Type;
 
                             // Ignore custom modifiers because this diagnostic is based on the C# semantics.
-<<<<<<< HEAD
-                            if (!overridingMemberType.Equals(overriddenMemberType, TypeSymbolEqualityOptions.SameType))
-=======
                             if (!overridingMemberType.Equals(overriddenMemberType, TypeCompareKind.AllIgnoreOptions))
->>>>>>> c28d8bac
                             {
                                 diagnostics.Add(ErrorCode.ERR_CantChangeTypeOnOverride, overridingMemberLocation, overridingMember, overriddenMember, overriddenMemberType.TypeSymbol);
                                 suppressAccessors = true; //we get really unhelpful errors from the accessor if the type is mismatched
@@ -789,16 +780,12 @@
                             var overridingMethod = (MethodSymbol)overridingMember;
                             var overriddenMethod = (MethodSymbol)overriddenMember;
 
-<<<<<<< HEAD
-                            if (overridingMethod.IsGenericMethod)
-=======
                             // Check for mismatched byref returns and return type. Ignore custom modifiers, because this diagnostic is based on the C# semantics.
                             if ((overridingMethod.RefKind != RefKind.None) != (overriddenMethod.RefKind != RefKind.None))
                             {
                                 diagnostics.Add(ErrorCode.ERR_CantChangeRefReturnOnOverride, overridingMemberLocation, overridingMember, overriddenMember, overridingMethod.RefKind != RefKind.None ? "not " : "");
                             }
                             else if (!MemberSignatureComparer.HaveSameReturnTypes(overridingMethod, overriddenMethod, considerCustomModifiers: false))
->>>>>>> c28d8bac
                             {
                                 overriddenMethod = overriddenMethod.Construct(overridingMethod.TypeParameters.SelectAsArray(TypeMap.AsTypeSymbolWithAnnotations));
                             }
