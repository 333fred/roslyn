--- conflicted
+++ resolved
@@ -229,17 +229,9 @@
 
         private DeclarationModifiers MakeModifiers(TypeKind typeKind, DiagnosticBag diagnostics)
         {
-<<<<<<< HEAD
             Symbol containingSymbol = this.ContainingSymbol;
             DeclarationModifiers defaultAccess;
-            var allowedModifiers = DeclarationModifiers.AccessibilityMask | DeclarationModifiers.Partial;
-=======
-            var defaultAccess = this.ContainingSymbol is NamespaceSymbol
-                ? DeclarationModifiers.Internal
-                : DeclarationModifiers.Private;
-
             var allowedModifiers = DeclarationModifiers.AccessibilityMask;
->>>>>>> 058e6edd
 
             if (containingSymbol.Kind == SymbolKind.Namespace)
             {
