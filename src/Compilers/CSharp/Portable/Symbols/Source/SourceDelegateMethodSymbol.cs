﻿// Copyright (c) Microsoft.  All Rights Reserved.  Licensed under the Apache License, Version 2.0.  See License.txt in the project root for license information.

using System.Collections.Immutable;
using System.Diagnostics;
using System.Threading;
using Microsoft.CodeAnalysis.CSharp.Symbols;
using Microsoft.CodeAnalysis.CSharp.Syntax;
using Microsoft.CodeAnalysis.PooledObjects;
using Microsoft.CodeAnalysis.Text;
using Roslyn.Utilities;
using System.Collections.Generic;
using System;

namespace Microsoft.CodeAnalysis.CSharp.Symbols
{
    internal abstract class SourceDelegateMethodSymbol : SourceMemberMethodSymbol
    {
        private ImmutableArray<ParameterSymbol> _parameters;
        private readonly TypeSymbolWithAnnotations _returnType;

        protected SourceDelegateMethodSymbol(
            SourceMemberContainerTypeSymbol delegateType,
            TypeSymbolWithAnnotations returnType,
            DelegateDeclarationSyntax syntax,
            MethodKind methodKind,
            DeclarationModifiers declarationModifiers)
            : base(delegateType, syntax.GetReference(), bodySyntaxReferenceOpt: null, location: syntax.Identifier.GetLocation())
        {
            _returnType = returnType;
            this.MakeFlags(methodKind, declarationModifiers, _returnType.SpecialType == SpecialType.System_Void, isExtensionMethod: false);
        }

        protected void InitializeParameters(ImmutableArray<ParameterSymbol> parameters)
        {
            Debug.Assert(_parameters.IsDefault);
            _parameters = parameters;
        }

        internal static void AddDelegateMembers(
            SourceMemberContainerTypeSymbol delegateType,
            ArrayBuilder<Symbol> symbols,
            DelegateDeclarationSyntax syntax,
            DiagnosticBag diagnostics)
        {
            Binder binder = delegateType.GetBinder(syntax.ParameterList);
            RefKind refKind;
            TypeSyntax returnTypeSyntax = syntax.ReturnType.SkipRef(out refKind);
            var returnType = binder.BindType(returnTypeSyntax, diagnostics);

            // reuse types to avoid reporting duplicate errors if missing:
            var voidType = binder.GetSpecialType(SpecialType.System_Void, diagnostics, syntax);
            var objectType = binder.GetSpecialType(SpecialType.System_Object, diagnostics, syntax);
            var intPtrType = binder.GetSpecialType(SpecialType.System_IntPtr, diagnostics, syntax);

            if (returnType.IsRestrictedType())
            {
                // Method or delegate cannot return type '{0}'
                diagnostics.Add(ErrorCode.ERR_MethodReturnCantBeRefAny, returnTypeSyntax.Location, returnType.TypeSymbol);
            }

            // A delegate has the following members: (see CLI spec 13.6)
            // (1) a method named Invoke with the specified signature
            var invoke = new InvokeMethod(delegateType, refKind, returnType, syntax, binder, diagnostics);
            invoke.CheckDelegateVarianceSafety(diagnostics);
            symbols.Add(invoke);

            // (2) a constructor with argument types (object, System.IntPtr)
            symbols.Add(new Constructor(delegateType, voidType, objectType, intPtrType, syntax));

            if (binder.Compilation.GetSpecialType(SpecialType.System_IAsyncResult).TypeKind != TypeKind.Error &&
                binder.Compilation.GetSpecialType(SpecialType.System_AsyncCallback).TypeKind != TypeKind.Error &&
                // WinRT delegates don't have Begin/EndInvoke methods
                !delegateType.IsCompilationOutputWinMdObj())
            {
                var iAsyncResultType = binder.GetSpecialType(SpecialType.System_IAsyncResult, diagnostics, syntax);
                var asyncCallbackType = binder.GetSpecialType(SpecialType.System_AsyncCallback, diagnostics, syntax);

                // (3) BeginInvoke
                symbols.Add(new BeginInvokeMethod(invoke, iAsyncResultType, objectType, asyncCallbackType, syntax));

                // and (4) EndInvoke methods
                symbols.Add(new EndInvokeMethod(invoke, iAsyncResultType, syntax));
            }

            if (delegateType.DeclaredAccessibility <= Accessibility.Private)
            {
                return;
            }

            HashSet<DiagnosticInfo> useSiteDiagnostics = null;

            if (!delegateType.IsNoMoreVisibleThan(invoke.ReturnType, ref useSiteDiagnostics))
            {
                // Inconsistent accessibility: return type '{1}' is less accessible than delegate '{0}'
                diagnostics.Add(ErrorCode.ERR_BadVisDelegateReturn, delegateType.Locations[0], delegateType, invoke.ReturnType.TypeSymbol);
            }

            foreach (var parameter in invoke.Parameters)
            {
                if (!parameter.Type.IsAtLeastAsVisibleAs(delegateType, ref useSiteDiagnostics))
                {
                    // Inconsistent accessibility: parameter type '{1}' is less accessible than delegate '{0}'
                    diagnostics.Add(ErrorCode.ERR_BadVisDelegateParam, delegateType.Locations[0], delegateType, parameter.Type.TypeSymbol);
                }
            }

            diagnostics.Add(delegateType.Locations[0], useSiteDiagnostics);
        }

        protected override void MethodChecks(DiagnosticBag diagnostics)
        {
            // TODO: move more functionality into here, making these symbols more lazy
        }

        public sealed override bool IsVararg
        {
            get
            {
                return false;
            }
        }

        public sealed override ImmutableArray<ParameterSymbol> Parameters
        {
            get
            {
                return _parameters;
            }
        }

        public override ImmutableArray<TypeParameterSymbol> TypeParameters
        {
            get
            {
                return ImmutableArray<TypeParameterSymbol>.Empty;
            }
        }

<<<<<<< HEAD
        public sealed override TypeSymbolWithAnnotations ReturnType
=======
        public override ImmutableArray<TypeParameterConstraintClause> TypeParameterConstraintClauses
            => ImmutableArray<TypeParameterConstraintClause>.Empty;

        public sealed override TypeSymbol ReturnType
>>>>>>> 844fea4d
        {
            get
            {
                return _returnType;
            }
        }

        public sealed override bool IsImplicitlyDeclared
        {
            get
            {
                return true;
            }
        }

        internal override bool IsExpressionBodied
        {
            get { return false; }
        }

        internal override bool GenerateDebugInfo
        {
            get { return false; }
        }

        protected sealed override IAttributeTargetSymbol AttributeOwner
        {
            get
            {
                return (SourceNamedTypeSymbol)ContainingSymbol;
            }
        }

        internal sealed override System.Reflection.MethodImplAttributes ImplementationAttributes
        {
            get { return System.Reflection.MethodImplAttributes.Runtime; }
        }

        internal sealed override OneOrMany<SyntaxList<AttributeListSyntax>> GetAttributeDeclarations()
        {
            // TODO: This implementation looks strange. It might make sense for the Invoke method, but
            //       not for constructor and other methods.
            return OneOrMany.Create(((SourceNamedTypeSymbol)ContainingSymbol).GetAttributeDeclarations());
        }

        internal sealed override System.AttributeTargets GetAttributeTarget()
        {
            return System.AttributeTargets.Delegate;
        }

        private sealed class Constructor : SourceDelegateMethodSymbol
        {
            internal Constructor(
                SourceMemberContainerTypeSymbol delegateType,
                TypeSymbol voidType,
                TypeSymbol objectType,
                TypeSymbol intPtrType,
                DelegateDeclarationSyntax syntax)
                : base(delegateType, TypeSymbolWithAnnotations.Create(voidType), syntax, MethodKind.Constructor, DeclarationModifiers.Public)
            {
                InitializeParameters(ImmutableArray.Create<ParameterSymbol>(
                    SynthesizedParameterSymbol.Create(this, TypeSymbolWithAnnotations.Create(objectType), 0, RefKind.None, "object"),
                    SynthesizedParameterSymbol.Create(this, TypeSymbolWithAnnotations.Create(intPtrType), 1, RefKind.None, "method")));
            }

            public override string Name
            {
                get { return WellKnownMemberNames.InstanceConstructorName; }
            }

            internal override RefKind RefKind
            {
                get { return RefKind.None; }
            }

            internal override OneOrMany<SyntaxList<AttributeListSyntax>> GetReturnTypeAttributeDeclarations()
            {
                // Constructors don't have return type attributes
                return OneOrMany.Create(default(SyntaxList<AttributeListSyntax>));
            }

            internal override LexicalSortKey GetLexicalSortKey()
            {
                // associate "Invoke and .ctor" with whole delegate declaration for the sorting purposes
                // other methods will be associated with delegate's identifier
                // we want this just to keep the order of synthesized methods the same as in Dev12
                // Dev12 order is not strictly alphabetical - .ctor and Invoke go before other members.
                // there are no real reasons for emitting the members in one order or another, 
                // so we will keep them the same.
                return new LexicalSortKey(this.syntaxReferenceOpt.GetLocation(), this.DeclaringCompilation);
            }
        }

        private sealed class InvokeMethod : SourceDelegateMethodSymbol
        {
            private readonly RefKind refKind;

            internal InvokeMethod(
                SourceMemberContainerTypeSymbol delegateType,
                RefKind refKind,
                TypeSymbolWithAnnotations returnType,
                DelegateDeclarationSyntax syntax,
                Binder binder,
                DiagnosticBag diagnostics)
                : base(delegateType, returnType, syntax, MethodKind.DelegateInvoke, DeclarationModifiers.Virtual | DeclarationModifiers.Public)
            {
                this.refKind = refKind;

                SyntaxToken arglistToken;
                var parameters = ParameterHelpers.MakeParameters(
                    binder, this, syntax.ParameterList, out arglistToken,
                    allowRefOrOut: true,
                    allowThis: false,
                    diagnostics: diagnostics);

                if (arglistToken.Kind() == SyntaxKind.ArgListKeyword)
                {
                    // This is a parse-time error in the native compiler; it is a semantic analysis error in Roslyn.

                    // error CS1669: __arglist is not valid in this context
                    diagnostics.Add(ErrorCode.ERR_IllegalVarArgs, new SourceLocation(arglistToken));
                }

                InitializeParameters(parameters);
            }

            public override string Name
            {
                get { return WellKnownMemberNames.DelegateInvokeName; }
            }

            internal override RefKind RefKind
            {
                get { return refKind; }
            }

            internal override LexicalSortKey GetLexicalSortKey()
            {
                // associate "Invoke and .ctor" with whole delegate declaration for the sorting purposes
                // other methods will be associated with delegate's identifier
                // we want this just to keep the order of synthesized methods the same as in Dev12
                // Dev12 order is not strictly alphabetical - .ctor and Invoke go before other members.
                // there are no real reasons for emitting the members in one order or another, 
                // so we will keep them the same.
                return new LexicalSortKey(this.syntaxReferenceOpt.GetLocation(), this.DeclaringCompilation);
            }
        }

        private sealed class BeginInvokeMethod : SourceDelegateMethodSymbol
        {
            internal BeginInvokeMethod(
                InvokeMethod invoke,
                TypeSymbol iAsyncResultType,
                TypeSymbol objectType,
                TypeSymbol asyncCallbackType,
                DelegateDeclarationSyntax syntax)
                : base((SourceNamedTypeSymbol)invoke.ContainingType, TypeSymbolWithAnnotations.Create(iAsyncResultType), syntax, MethodKind.Ordinary, DeclarationModifiers.Virtual | DeclarationModifiers.Public)
            {
                var parameters = ArrayBuilder<ParameterSymbol>.GetInstance();
                foreach (SourceParameterSymbol p in invoke.Parameters)
                {
                    var synthesizedParam = new SourceClonedParameterSymbol(originalParam: p, newOwner: this, newOrdinal: p.Ordinal, suppressOptional: true);
                    parameters.Add(synthesizedParam);
                }

                int paramCount = invoke.ParameterCount;
                parameters.Add(SynthesizedParameterSymbol.Create(this, TypeSymbolWithAnnotations.Create(asyncCallbackType), paramCount, RefKind.None, GetUniqueParameterName(parameters, "callback")));
                parameters.Add(SynthesizedParameterSymbol.Create(this, TypeSymbolWithAnnotations.Create(objectType), paramCount + 1, RefKind.None, GetUniqueParameterName(parameters, "object")));

                InitializeParameters(parameters.ToImmutableAndFree());
            }

            public override string Name
            {
                get { return WellKnownMemberNames.DelegateBeginInvokeName; }
            }

            internal override RefKind RefKind
            {
                get { return RefKind.None; }
            }

            internal override OneOrMany<SyntaxList<AttributeListSyntax>> GetReturnTypeAttributeDeclarations()
            {
                // BeginInvoke method doesn't have return type attributes
                // because it doesn't inherit Delegate declaration's return type.
                // It has a special return type: SpecialType.System.IAsyncResult.
                return OneOrMany.Create(default(SyntaxList<AttributeListSyntax>));
            }
        }

        private sealed class EndInvokeMethod : SourceDelegateMethodSymbol
        {
            private readonly RefKind refKind;

            internal EndInvokeMethod(
                InvokeMethod invoke,
                TypeSymbol iAsyncResultType,
                DelegateDeclarationSyntax syntax)
                : base((SourceNamedTypeSymbol)invoke.ContainingType, invoke.ReturnType, syntax, MethodKind.Ordinary, DeclarationModifiers.Virtual | DeclarationModifiers.Public)
            {
                this.refKind = invoke.RefKind;

                var parameters = ArrayBuilder<ParameterSymbol>.GetInstance();
                int ordinal = 0;

                foreach (SourceParameterSymbol p in invoke.Parameters)
                {
                    if (p.RefKind != RefKind.None)
                    {
                        var synthesizedParam = new SourceClonedParameterSymbol(originalParam: p, newOwner: this, newOrdinal: ordinal++, suppressOptional: true);
                        parameters.Add(synthesizedParam);
                    }
                }

                parameters.Add(SynthesizedParameterSymbol.Create(this, TypeSymbolWithAnnotations.Create(iAsyncResultType), ordinal++, RefKind.None, GetUniqueParameterName(parameters, "result")));
                InitializeParameters(parameters.ToImmutableAndFree());
            }

            protected override SourceMemberMethodSymbol BoundAttributesSource
            {
                get
                {
                    // copy return attributes from InvokeMethod
                    return (SourceMemberMethodSymbol)((SourceNamedTypeSymbol)this.ContainingSymbol).DelegateInvokeMethod;
                }
            }

            public override string Name
            {
                get { return WellKnownMemberNames.DelegateEndInvokeName; }
            }

            internal override RefKind RefKind
            {
                get { return refKind; }
            }
        }

        private static string GetUniqueParameterName(ArrayBuilder<ParameterSymbol> currentParameters, string name)
        {
            while (!IsUnique(currentParameters, name))
            {
                name = "__" + name;
            }

            return name;
        }

        private static bool IsUnique(ArrayBuilder<ParameterSymbol> currentParameters, string name)
        {
            foreach (var p in currentParameters)
            {
                if (string.CompareOrdinal(p.Name, name) == 0)
                {
                    return false;
                }
            }

            return true;
        }
    }
}<|MERGE_RESOLUTION|>--- conflicted
+++ resolved
@@ -136,14 +136,10 @@
             }
         }
 
-<<<<<<< HEAD
-        public sealed override TypeSymbolWithAnnotations ReturnType
-=======
         public override ImmutableArray<TypeParameterConstraintClause> TypeParameterConstraintClauses
             => ImmutableArray<TypeParameterConstraintClause>.Empty;
 
-        public sealed override TypeSymbol ReturnType
->>>>>>> 844fea4d
+        public sealed override TypeSymbolWithAnnotations ReturnType
         {
             get
             {
