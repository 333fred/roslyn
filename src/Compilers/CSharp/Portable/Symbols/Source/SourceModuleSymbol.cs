﻿// Copyright (c) Microsoft.  All Rights Reserved.  Licensed under the Apache License, Version 2.0.  See License.txt in the project root for license information.

using System;
using System.Collections.Concurrent;
using System.Collections.Generic;
using System.Collections.Immutable;
using System.Diagnostics;
using System.Linq;
using System.Reflection.PortableExecutable;
using System.Runtime.InteropServices;
using System.Threading;
using Microsoft.CodeAnalysis.CSharp.Syntax;
using Roslyn.Utilities;

namespace Microsoft.CodeAnalysis.CSharp.Symbols
{
    /// <summary>
    /// Represents the primary module of an assembly being built by compiler.
    /// </summary>
    internal sealed class SourceModuleSymbol : NonMissingModuleSymbol, IAttributeTargetSymbol
    {
        /// <summary>
        /// Owning assembly.
        /// </summary>
        private readonly SourceAssemblySymbol _assemblySymbol;

        private ImmutableArray<AssemblySymbol> _lazyAssembliesToEmbedTypesFrom;

        private ThreeState _lazyContainsExplicitDefinitionOfNoPiaLocalTypes = ThreeState.Unknown;

        /// <summary>
        /// The declarations corresponding to the source files of this module.
        /// </summary>
        private readonly DeclarationTable _sources;

        private SymbolCompletionState _state;
        private CustomAttributesBag<CSharpAttributeData> _lazyCustomAttributesBag;
        private ImmutableArray<Location> _locations;
        private NamespaceSymbol _globalNamespace;

        private bool _hasBadAttributes;

        /// This maps from assembly name to a set of public keys. It uses concurrent dictionaries because it is built,
        /// one attribute at a time, in the callback that validates an attribute's application to a symbol. It is assumed
        /// to be complete after a call to GetAttributes(). 
        private ConcurrentDictionary<string, ConcurrentSet<ImmutableArray<byte>>> _lazyNullableOptOutForAssemblyMap;

        internal SourceModuleSymbol(
            SourceAssemblySymbol assemblySymbol,
            DeclarationTable declarations,
            string moduleName)
        {
            Debug.Assert((object)assemblySymbol != null);

            _assemblySymbol = assemblySymbol;
            _sources = declarations;
            _name = moduleName;
        }

        internal void RecordPresenceOfBadAttributes()
        {
            _hasBadAttributes = true;
        }

        internal bool HasBadAttributes
        {
            get
            {
                return _hasBadAttributes;
            }
        }

        internal override int Ordinal
        {
            get
            {
                return 0;
            }
        }

        internal override Machine Machine
        {
            get
            {
                switch (DeclaringCompilation.Options.Platform)
                {
                    case Platform.Arm:
                        return Machine.ArmThumb2;
                    case Platform.X64:
                        return Machine.Amd64;
                    case Platform.Itanium:
                        return Machine.IA64;
                    default:
                        return Machine.I386;
                }
            }
        }

        internal override bool Bit32Required
        {
            get
            {
                return DeclaringCompilation.Options.Platform == Platform.X86;
            }
        }

        internal bool AnyReferencedAssembliesAreLinked
        {
            get
            {
                return GetAssembliesToEmbedTypesFrom().Length > 0;
            }
        }

        internal bool MightContainNoPiaLocalTypes()
        {
            return AnyReferencedAssembliesAreLinked ||
                ContainsExplicitDefinitionOfNoPiaLocalTypes;
        }

        internal ImmutableArray<AssemblySymbol> GetAssembliesToEmbedTypesFrom()
        {
            if (_lazyAssembliesToEmbedTypesFrom.IsDefault)
            {
                AssertReferencesInitialized();
                var buffer = ArrayBuilder<AssemblySymbol>.GetInstance();

                foreach (AssemblySymbol asm in this.GetReferencedAssemblySymbols())
                {
                    if (asm.IsLinked)
                    {
                        buffer.Add(asm);
                    }
                }

                ImmutableInterlocked.InterlockedCompareExchange(ref _lazyAssembliesToEmbedTypesFrom,
                                                    buffer.ToImmutableAndFree(),
                                                    default(ImmutableArray<AssemblySymbol>));
            }

            Debug.Assert(!_lazyAssembliesToEmbedTypesFrom.IsDefault);
            return _lazyAssembliesToEmbedTypesFrom;
        }

        internal bool ContainsExplicitDefinitionOfNoPiaLocalTypes
        {
            get
            {
                if (_lazyContainsExplicitDefinitionOfNoPiaLocalTypes == ThreeState.Unknown)
                {
                    // TODO: This will recursively visit all top level types and bind attributes on them.
                    //       This might be very expensive to do, but explicitly declared local types are 
                    //       very uncommon. We should consider optimizing this by analyzing syntax first, 
                    //       for example, the way VB handles ExtensionAttribute, etc.
                    _lazyContainsExplicitDefinitionOfNoPiaLocalTypes = NamespaceContainsExplicitDefinitionOfNoPiaLocalTypes(GlobalNamespace).ToThreeState();
                }

                Debug.Assert(_lazyContainsExplicitDefinitionOfNoPiaLocalTypes != ThreeState.Unknown);
                return _lazyContainsExplicitDefinitionOfNoPiaLocalTypes == ThreeState.True;
            }
        }

        private static bool NamespaceContainsExplicitDefinitionOfNoPiaLocalTypes(NamespaceSymbol ns)
        {
            foreach (Symbol s in ns.GetMembersUnordered())
            {
                switch (s.Kind)
                {
                    case SymbolKind.Namespace:
                        if (NamespaceContainsExplicitDefinitionOfNoPiaLocalTypes((NamespaceSymbol)s))
                        {
                            return true;
                        }

                        break;

                    case SymbolKind.NamedType:
                        if (((NamedTypeSymbol)s).IsExplicitDefinitionOfNoPiaLocalType)
                        {
                            return true;
                        }

                        break;
                }
            }

            return false;
        }

        public override NamespaceSymbol GlobalNamespace
        {
            get
            {
                if ((object)_globalNamespace == null)
                {
                    var globalNS = new SourceNamespaceSymbol(this, this, DeclaringCompilation.MergedRootDeclaration);
                    Interlocked.CompareExchange(ref _globalNamespace, globalNS, null);
                }

                return _globalNamespace;
            }
        }

        internal sealed override bool RequiresCompletion
        {
            get { return true; }
        }

        internal sealed override bool HasComplete(CompletionPart part)
        {
            return _state.HasComplete(part);
        }

        internal override void ForceComplete(SourceLocation locationOpt, CancellationToken cancellationToken)
        {
            while (true)
            {
                cancellationToken.ThrowIfCancellationRequested();
                var incompletePart = _state.NextIncompletePart;
                switch (incompletePart)
                {
                    case CompletionPart.Attributes:
                        GetAttributes();
                        break;

                    case CompletionPart.StartValidatingReferencedAssemblies:
                        {
                            DiagnosticBag diagnostics = null;

                            if (AnyReferencedAssembliesAreLinked)
                            {
                                diagnostics = DiagnosticBag.GetInstance();
                                ValidateLinkedAssemblies(diagnostics, cancellationToken);
                            }

                            if (_state.NotePartComplete(CompletionPart.StartValidatingReferencedAssemblies))
                            {
                                if (diagnostics != null)
                                {
                                    _assemblySymbol.DeclaringCompilation.DeclarationDiagnostics.AddRange(diagnostics);
                                }

                                _state.NotePartComplete(CompletionPart.FinishValidatingReferencedAssemblies);
                            }

                            if (diagnostics != null)
                            {
                                diagnostics.Free();
                            }
                        }
                        break;

                    case CompletionPart.FinishValidatingReferencedAssemblies:
                        // some other thread has started validating references (otherwise we would be in the case above) so
                        // we just wait for it to both finish and report the diagnostics.
                        Debug.Assert(_state.HasComplete(CompletionPart.StartValidatingReferencedAssemblies));
                        _state.SpinWaitComplete(CompletionPart.FinishValidatingReferencedAssemblies, cancellationToken);
                        break;

                    case CompletionPart.MembersCompleted:
                        this.GlobalNamespace.ForceComplete(locationOpt, cancellationToken);

                        if (this.GlobalNamespace.HasComplete(CompletionPart.MembersCompleted))
                        {
                            _state.NotePartComplete(CompletionPart.MembersCompleted);
                        }
                        else
                        {
                            Debug.Assert(locationOpt != null, "If no location was specified, then the namespace members should be completed");
                            return;
                        }

                        break;

                    case CompletionPart.None:
                        return;

                    default:
                        // any other values are completion parts intended for other kinds of symbols
                        _state.NotePartComplete(incompletePart);
                        break;
                }

                _state.SpinWaitComplete(incompletePart, cancellationToken);
            }
        }

        private void ValidateLinkedAssemblies(DiagnosticBag diagnostics, CancellationToken cancellationToken)
        {
            foreach (AssemblySymbol a in GetReferencedAssemblySymbols())
            {
                cancellationToken.ThrowIfCancellationRequested();

                if (!a.IsMissing && a.IsLinked)
                {
                    bool hasGuidAttribute = false;
                    bool hasImportedFromTypeLibOrPrimaryInteropAssemblyAttribute = false;

                    foreach (var attrData in a.GetAttributes())
                    {
                        if (attrData.IsTargetAttribute(a, AttributeDescription.GuidAttribute))
                        {
                            string guidString;
                            if (attrData.TryGetGuidAttributeValue(out guidString))
                            {
                                hasGuidAttribute = true;
                            }
                        }
                        else if (attrData.IsTargetAttribute(a, AttributeDescription.ImportedFromTypeLibAttribute))
                        {
                            if (attrData.CommonConstructorArguments.Length == 1)
                            {
                                hasImportedFromTypeLibOrPrimaryInteropAssemblyAttribute = true;
                            }
                        }
                        else if (attrData.IsTargetAttribute(a, AttributeDescription.PrimaryInteropAssemblyAttribute))
                        {
                            if (attrData.CommonConstructorArguments.Length == 2)
                            {
                                hasImportedFromTypeLibOrPrimaryInteropAssemblyAttribute = true;
                            }
                        }

                        if (hasGuidAttribute && hasImportedFromTypeLibOrPrimaryInteropAssemblyAttribute)
                        {
                            break;
                        }
                    }

                    if (!hasGuidAttribute)
                    {
                        // ERRID_PIAHasNoAssemblyGuid1/ERR_NoPIAAssemblyMissingAttribute
                        diagnostics.Add(ErrorCode.ERR_NoPIAAssemblyMissingAttribute, NoLocation.Singleton, a, AttributeDescription.GuidAttribute.FullName);
                    }

                    if (!hasImportedFromTypeLibOrPrimaryInteropAssemblyAttribute)
                    {
                        // ERRID_PIAHasNoTypeLibAttribute1/ERR_NoPIAAssemblyMissingAttributes
                        diagnostics.Add(ErrorCode.ERR_NoPIAAssemblyMissingAttributes, NoLocation.Singleton, a,
                                                   AttributeDescription.ImportedFromTypeLibAttribute.FullName,
                                                   AttributeDescription.PrimaryInteropAssemblyAttribute.FullName);
                    }
                }
            }
        }

        public override ImmutableArray<Location> Locations
        {
            get
            {
                if (_locations.IsDefault)
                {
                    ImmutableInterlocked.InterlockedInitialize(
                        ref _locations,
                        DeclaringCompilation.MergedRootDeclaration.Declarations.SelectAsArray(d => (Location)d.Location));
                }

                return _locations;
            }
        }

        /// <summary>
        /// The name (contains extension)
        /// </summary>
        private readonly string _name;

        public override string Name
        {
            get
            {
                return _name;
            }
        }

        public override Symbol ContainingSymbol
        {
            get
            {
                return _assemblySymbol;
            }
        }

        public override AssemblySymbol ContainingAssembly
        {
            get
            {
                return _assemblySymbol;
            }
        }

        internal SourceAssemblySymbol ContainingSourceAssembly
        {
            get
            {
                return _assemblySymbol;
            }
        }

        /// <remarks>
        /// This override is essential - it's a base case of the recursive definition.
        /// </remarks>
        internal override CSharpCompilation DeclaringCompilation
        {
            get
            {
                return _assemblySymbol.DeclaringCompilation;
            }
        }

        internal override ICollection<string> TypeNames
        {
            get
            {
                return _sources.TypeNames;
            }
        }

        internal override ICollection<string> NamespaceNames
        {
            get
            {
                return _sources.NamespaceNames;
            }
        }

        IAttributeTargetSymbol IAttributeTargetSymbol.AttributesOwner
        {
            get { return _assemblySymbol; }
        }

        AttributeLocation IAttributeTargetSymbol.DefaultAttributeLocation
        {
            get { return AttributeLocation.Module; }
        }

        AttributeLocation IAttributeTargetSymbol.AllowedAttributeLocations
        {
            get
            {
                return ContainingAssembly.IsInteractive ? AttributeLocation.None : AttributeLocation.Assembly | AttributeLocation.Module;
            }
        }

        /// <summary>
        /// Returns a bag of applied custom attributes and data decoded from well-known attributes. Returns null if there are no attributes applied on the symbol.
        /// </summary>
        /// <remarks>
        /// Forces binding and decoding of attributes.
        /// </remarks>
        private CustomAttributesBag<CSharpAttributeData> GetAttributesBag()
        {
            if (_lazyCustomAttributesBag == null || !_lazyCustomAttributesBag.IsSealed)
            {
                var mergedAttributes = ((SourceAssemblySymbol)this.ContainingAssembly).GetAttributeDeclarations();
                if (LoadAndValidateAttributes(OneOrMany.Create(mergedAttributes), ref _lazyCustomAttributesBag))
                {
                    var completed = _state.NotePartComplete(CompletionPart.Attributes);
                    Debug.Assert(completed);
                }
            }

            return _lazyCustomAttributesBag;
        }

        /// <summary>
        /// Gets the attributes applied on this symbol.
        /// Returns an empty array if there are no attributes.
        /// </summary>
        /// <remarks>
        /// NOTE: This method should always be kept as a sealed override.
        /// If you want to override attribute binding logic for a sub-class, then override <see cref="GetAttributesBag"/> method.
        /// </remarks>
        public sealed override ImmutableArray<CSharpAttributeData> GetAttributes()
        {
            return this.GetAttributesBag().Attributes;
        }

        /// <summary>
        /// Returns data decoded from well-known attributes applied to the symbol or null if there are no applied attributes.
        /// </summary>
        /// <remarks>
        /// Forces binding and decoding of attributes.
        /// </remarks>
<<<<<<< HEAD
        internal ModuleWellKnownAttributeData GetDecodedWellKnownAttributeData()
=======
        private CommonModuleWellKnownAttributeData GetDecodedWellKnownAttributeData()
>>>>>>> c28d8bac
        {
            var attributesBag = _lazyCustomAttributesBag;
            if (attributesBag == null || !attributesBag.IsDecodedWellKnownAttributeDataComputed)
            {
                attributesBag = this.GetAttributesBag();
            }

            return (ModuleWellKnownAttributeData)attributesBag.DecodedWellKnownAttributeData;
        }

        internal override void DecodeWellKnownAttribute(ref DecodeWellKnownAttributeArguments<AttributeSyntax, CSharpAttributeData, AttributeLocation> arguments)
        {
            Debug.Assert((object)arguments.AttributeSyntaxOpt != null);

            var attribute = arguments.Attribute;
            Debug.Assert(!attribute.HasErrors);
            Debug.Assert(arguments.SymbolPart == AttributeLocation.None);

            if (attribute.IsTargetAttribute(this, AttributeDescription.DefaultCharSetAttribute))
            {
                CharSet charSet = attribute.GetConstructorArgument<CharSet>(0, SpecialType.System_Enum);
                if (!ModuleWellKnownAttributeData.IsValidCharSet(charSet))
                {
                    CSharpSyntaxNode attributeArgumentSyntax = attribute.GetAttributeArgumentSyntax(0, arguments.AttributeSyntaxOpt);
                    arguments.Diagnostics.Add(ErrorCode.ERR_InvalidAttributeArgument, attributeArgumentSyntax.Location, arguments.AttributeSyntaxOpt.GetErrorDisplayName());
                }
                else
                {
                    arguments.GetOrCreateData<ModuleWellKnownAttributeData>().DefaultCharacterSet = charSet;
                }
            }
            else if (attribute.IsTargetAttribute(this, AttributeDescription.NullableOptOutForAssemblyAttribute))
            {
                DecodeOneNullableOptOutForAssemblyAttribute(arguments.AttributeSyntaxOpt, attribute, arguments.Diagnostics);
            }
            else if (attribute.IsTargetAttribute(this, AttributeDescription.NullableOptOutAttribute))
            {
                arguments.GetOrCreateData<ModuleWellKnownAttributeData>().NullableOptOut = attribute.GetConstructorArgument<bool>(0, SpecialType.System_Boolean);
            }
        }

        private void DecodeOneNullableOptOutForAssemblyAttribute(
            AttributeSyntax node,
            CSharpAttributeData attrData,
            DiagnosticBag diagnostics)
        {
            // this code won't be called unless we bound a well-formed, semantically correct ctor call.
            Debug.Assert(!attrData.HasErrors);

            string displayName = (string)attrData.CommonConstructorArguments[0].Value;

            if (displayName == null)
            {
                diagnostics.Add(ErrorCode.WRN_InvalidAssemblyName, node.Location, "null");
                return;
            }

            AssemblyIdentity identity;
            AssemblyIdentityParts parts;
            if (!AssemblyIdentity.TryParseDisplayName(displayName, out identity, out parts))
            {
                diagnostics.Add(ErrorCode.WRN_InvalidAssemblyName, node.Location, displayName);
                return;
            }

            const AssemblyIdentityParts allowedParts = AssemblyIdentityParts.Name | AssemblyIdentityParts.PublicKey;

            if ((parts & ~allowedParts) != 0)
            {
                diagnostics.Add(ErrorCode.WRN_InvalidAssemblyName, node.Location, displayName);
                return;
            }

            if (_lazyNullableOptOutForAssemblyMap == null)
            {
                Interlocked.CompareExchange(ref _lazyNullableOptOutForAssemblyMap,
                                            new ConcurrentDictionary<string, ConcurrentSet<ImmutableArray<byte>>>(StringComparer.OrdinalIgnoreCase), null);
            }

            ConcurrentSet<ImmutableArray<byte>> keys = _lazyNullableOptOutForAssemblyMap.GetOrAdd(identity.Name, name => new ConcurrentSet<ImmutableArray<byte>>());
            keys.Add(identity.PublicKey);
        }

        public bool IsNullableOptOutForAssembly(AssemblySymbol assembly)
        {
            GetDecodedWellKnownAttributeData();

            if (_lazyNullableOptOutForAssemblyMap == null)
            {
                return false;
            }

            ConcurrentSet<ImmutableArray<byte>> keys;
                
            if (_lazyNullableOptOutForAssemblyMap.TryGetValue(assembly.Identity.Name, out keys))
            {
                return keys.Contains(assembly.Identity.PublicKey);
            }

            return false;
        }

        internal override bool NullableOptOut
        {
            get
            {
                var data = GetDecodedWellKnownAttributeData();
                return data?.NullableOptOut ?? base.NullableOptOut;
            }
        }

        internal override void AddSynthesizedAttributes(ModuleCompilationState compilationState, ref ArrayBuilder<SynthesizedAttributeData> attributes)
        {
            base.AddSynthesizedAttributes(compilationState, ref attributes);

            var compilation = _assemblySymbol.DeclaringCompilation;
            if (compilation.Options.AllowUnsafe)
            {
                // NOTE: GlobalAttrBind::EmitCompilerGeneratedAttrs skips attribute if the well-known type isn't available.
                if (!(compilation.GetWellKnownType(WellKnownType.System_Security_UnverifiableCodeAttribute) is MissingMetadataTypeSymbol))
                {
                    AddSynthesizedAttribute(ref attributes, compilation.TrySynthesizeAttribute(
                        WellKnownMember.System_Security_UnverifiableCodeAttribute__ctor));
                }
            }

            if (UtilizesNullableReferenceTypes)
            {
                AddSynthesizedAttribute(ref attributes, compilation.TrySynthesizeAttribute(WellKnownMember.System_Runtime_CompilerServices_NullableAttribute__ctor));
            }
        }

        internal override bool UtilizesNullableReferenceTypes
        {
            get
            {
                return ((CSharpParseOptions)_assemblySymbol.DeclaringCompilation.SyntaxTrees.FirstOrDefault()?.Options)?.IsFeatureEnabled(MessageID.IDS_FeatureStaticNullChecking) == true;
            }
        }

        internal override bool HasAssemblyCompilationRelaxationsAttribute
        {
            get
            {
                CommonAssemblyWellKnownAttributeData<NamedTypeSymbol> decodedData = ((SourceAssemblySymbol)this.ContainingAssembly).GetSourceDecodedWellKnownAttributeData();
                return decodedData != null && decodedData.HasCompilationRelaxationsAttribute;
            }
        }

        internal override bool HasAssemblyRuntimeCompatibilityAttribute
        {
            get
            {
                CommonAssemblyWellKnownAttributeData<NamedTypeSymbol> decodedData = ((SourceAssemblySymbol)this.ContainingAssembly).GetSourceDecodedWellKnownAttributeData();
                return decodedData != null && decodedData.HasRuntimeCompatibilityAttribute;
            }
        }

        internal override CharSet? DefaultMarshallingCharSet
        {
            get
            {
                var data = GetDecodedWellKnownAttributeData();
                return data != null && data.HasDefaultCharSetAttribute ? data.DefaultCharacterSet : (CharSet?)null;
            }
        }

        public override ModuleMetadata GetMetadata() => null;
    }
}<|MERGE_RESOLUTION|>--- conflicted
+++ resolved
@@ -481,11 +481,7 @@
         /// <remarks>
         /// Forces binding and decoding of attributes.
         /// </remarks>
-<<<<<<< HEAD
-        internal ModuleWellKnownAttributeData GetDecodedWellKnownAttributeData()
-=======
         private CommonModuleWellKnownAttributeData GetDecodedWellKnownAttributeData()
->>>>>>> c28d8bac
         {
             var attributesBag = _lazyCustomAttributesBag;
             if (attributesBag == null || !attributesBag.IsDecodedWellKnownAttributeDataComputed)
