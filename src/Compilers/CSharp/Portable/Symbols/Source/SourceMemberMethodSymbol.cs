--- conflicted
+++ resolved
@@ -1710,11 +1710,7 @@
                     Binder.CheckFeatureAvailability(declarationSyntax, MessageID.IDS_DefaultInterfaceImplementation, diagnostics, location);
                 }
 
-<<<<<<< HEAD
-                if ((hasBody || IsExtern) && !IsStatic && !ContainingAssembly.RuntimeSupportsDefaultInterfaceImplementation)
-=======
                 if ((hasBody || IsExtern) && !ContainingAssembly.RuntimeSupportsDefaultInterfaceImplementation)
->>>>>>> 7e7f95bd
                 {
                     diagnostics.Add(ErrorCode.ERR_RuntimeDoesNotSupportDefaultInterfaceImplementation, location);
                 }
