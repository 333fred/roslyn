--- conflicted
+++ resolved
@@ -114,214 +114,12 @@
             Debug.Assert(!attribute.HasErrors);
             Debug.Assert(arguments.SymbolPart == AttributeLocation.None);
 
-<<<<<<< HEAD
-            if (attribute.IsTargetAttribute(this, AttributeDescription.SpecialNameAttribute))
-            {
-                arguments.GetOrCreateData<FieldWellKnownAttributeData>().HasSpecialNameAttribute = true;
-            }
-            else if (attribute.IsTargetAttribute(this, AttributeDescription.NonSerializedAttribute))
-            {
-                arguments.GetOrCreateData<FieldWellKnownAttributeData>().HasNonSerializedAttribute = true;
-            }
-            else if (attribute.IsTargetAttribute(this, AttributeDescription.FieldOffsetAttribute))
-            {
-                if (this.IsStatic || this.IsConst)
-                {
-                    // CS0637: The FieldOffset attribute is not allowed on static or const fields
-                    arguments.Diagnostics.Add(ErrorCode.ERR_StructOffsetOnBadField, arguments.AttributeSyntaxOpt.Name.Location, arguments.AttributeSyntaxOpt.GetErrorDisplayName());
-                }
-                else
-                {
-                    int offset = attribute.CommonConstructorArguments[0].DecodeValue<int>(SpecialType.System_Int32);
-                    if (offset < 0)
-                    {
-                        // Dev10 reports CS0647: "Error emitting attribute ..."
-                        CSharpSyntaxNode attributeArgumentSyntax = attribute.GetAttributeArgumentSyntax(0, arguments.AttributeSyntaxOpt);
-                        arguments.Diagnostics.Add(ErrorCode.ERR_InvalidAttributeArgument, attributeArgumentSyntax.Location, arguments.AttributeSyntaxOpt.GetErrorDisplayName());
-                        offset = 0;
-                    }
-
-                    // Set field offset even if the attribute specifies an invalid value, so that
-                    // post-validation knows that the attribute is applied and reports better errors.
-                    arguments.GetOrCreateData<FieldWellKnownAttributeData>().SetFieldOffset(offset);
-                }
-            }
-            else if (attribute.IsTargetAttribute(this, AttributeDescription.MarshalAsAttribute))
-            {
-                MarshalAsAttributeDecoder<FieldWellKnownAttributeData, AttributeSyntax, CSharpAttributeData, AttributeLocation>.Decode(ref arguments, AttributeTargets.Field, MessageProvider.Instance);
-            }
-            else if (attribute.IsTargetAttribute(this, AttributeDescription.FixedBufferAttribute))
-=======
             if (attribute.IsTargetAttribute(this, AttributeDescription.FixedBufferAttribute))
->>>>>>> 79ae6bcf
             {
                 // error CS1716: Do not use 'System.Runtime.CompilerServices.FixedBuffer' attribute. Use the 'fixed' field modifier instead.
                 arguments.Diagnostics.Add(ErrorCode.ERR_DoNotUseFixedBufferAttr, arguments.AttributeSyntaxOpt.Name.Location);
             }
-<<<<<<< HEAD
-            else if (attribute.IsTargetAttribute(this, AttributeDescription.DynamicAttribute))
-            {
-                // DynamicAttribute should not be set explicitly.
-                arguments.Diagnostics.Add(ErrorCode.ERR_ExplicitDynamicAttr, arguments.AttributeSyntaxOpt.Location);
-            }
-            else if (attribute.IsTargetAttribute(this, AttributeDescription.IsReadOnlyAttribute))
-            {
-                // IsReadOnlyAttribute should not be set explicitly.
-                arguments.Diagnostics.Add(ErrorCode.ERR_ExplicitReservedAttr, arguments.AttributeSyntaxOpt.Location, AttributeDescription.IsReadOnlyAttribute.FullName);
-            }
-            else if (attribute.IsTargetAttribute(this, AttributeDescription.IsByRefLikeAttribute))
-            {
-                // IsByRefLikeAttribute should not be set explicitly.
-                arguments.Diagnostics.Add(ErrorCode.ERR_ExplicitReservedAttr, arguments.AttributeSyntaxOpt.Location, AttributeDescription.IsByRefLikeAttribute.FullName);
-            }
-            else if (attribute.IsTargetAttribute(this, AttributeDescription.DateTimeConstantAttribute))
-            {
-                VerifyConstantValueMatches(attribute.DecodeDateTimeConstantValue(), ref arguments);
-            }
-            else if (attribute.IsTargetAttribute(this, AttributeDescription.DecimalConstantAttribute))
-            {
-                VerifyConstantValueMatches(attribute.DecodeDecimalConstantValue(), ref arguments);
-            }
-            else if (attribute.IsTargetAttribute(this, AttributeDescription.TupleElementNamesAttribute))
-            {
-                arguments.Diagnostics.Add(ErrorCode.ERR_ExplicitTupleElementNamesAttribute, arguments.AttributeSyntaxOpt.Location);
-            }
-            else if (attribute.IsTargetAttribute(this, AttributeDescription.NullableOptOutAttribute))
-            {
-                arguments.GetOrCreateData<FieldWellKnownAttributeData>().NullableOptOut = attribute.GetConstructorArgument<bool>(0, SpecialType.System_Boolean);
-            }
-            else if (attribute.IsTargetAttribute(this, AttributeDescription.NullableAttribute))
-            {
-                // NullableAttribute should not be set explicitly.
-                arguments.Diagnostics.Add(ErrorCode.ERR_ExplicitNullableAttribute, arguments.AttributeSyntaxOpt.Location);
-            }
-        }
-
-        /// <summary>
-        /// Verify the constant value matches the default value from any earlier attribute
-        /// (DateTimeConstantAttribute or DecimalConstantAttribute).
-        /// If not, report ERR_FieldHasMultipleDistinctConstantValues.
-        /// </summary>
-        private void VerifyConstantValueMatches(ConstantValue attrValue, ref DecodeWellKnownAttributeArguments<AttributeSyntax, CSharpAttributeData, AttributeLocation> arguments)
-        {
-            if (!attrValue.IsBad)
-            {
-                var data = arguments.GetOrCreateData<FieldWellKnownAttributeData>();
-                ConstantValue constValue;
-
-                if (this.IsConst)
-                {
-                    if (this.Type.SpecialType == SpecialType.System_Decimal)
-                    {
-                        constValue = this.GetConstantValue(ConstantFieldsInProgress.Empty, earlyDecodingWellKnownAttributes: false);
-
-                        if ((object)constValue != null && !constValue.IsBad && constValue != attrValue)
-                        {
-                            arguments.Diagnostics.Add(ErrorCode.ERR_FieldHasMultipleDistinctConstantValues, arguments.AttributeSyntaxOpt.Location);
-                        }
-                    }
-                    else
-                    {
-                        arguments.Diagnostics.Add(ErrorCode.ERR_FieldHasMultipleDistinctConstantValues, arguments.AttributeSyntaxOpt.Location);
-                    }
-
-                    if (data.ConstValue == CodeAnalysis.ConstantValue.Unset)
-                    {
-                        data.ConstValue = attrValue;
-                    }
-                }
-                else
-                {
-                    constValue = data.ConstValue;
-
-                    if (constValue != CodeAnalysis.ConstantValue.Unset)
-                    {
-                        if (constValue != attrValue)
-                        {
-                            arguments.Diagnostics.Add(ErrorCode.ERR_FieldHasMultipleDistinctConstantValues, arguments.AttributeSyntaxOpt.Location);
-                        }
-                    }
-                    else
-                    {
-                        data.ConstValue = attrValue;
-                    }
-                }
-            }
-        }
-
-        internal override void PostDecodeWellKnownAttributes(ImmutableArray<CSharpAttributeData> boundAttributes, ImmutableArray<AttributeSyntax> allAttributeSyntaxNodes, DiagnosticBag diagnostics, AttributeLocation symbolPart, WellKnownAttributeData decodedData)
-        {
-            Debug.Assert(!boundAttributes.IsDefault);
-            Debug.Assert(!allAttributeSyntaxNodes.IsDefault);
-            Debug.Assert(boundAttributes.Length == allAttributeSyntaxNodes.Length);
-            Debug.Assert(_lazyCustomAttributesBag != null);
-            Debug.Assert(_lazyCustomAttributesBag.IsDecodedWellKnownAttributeDataComputed);
-            Debug.Assert(symbolPart == AttributeLocation.None);
-
-            var data = (FieldWellKnownAttributeData)decodedData;
-            int? fieldOffset = data != null ? data.Offset : null;
-
-            if (fieldOffset.HasValue)
-            {
-                if (this.ContainingType.Layout.Kind != LayoutKind.Explicit)
-                {
-                    Debug.Assert(boundAttributes.Any());
-
-                    // error CS0636: The FieldOffset attribute can only be placed on members of types marked with the StructLayout(LayoutKind.Explicit)
-                    int i = boundAttributes.IndexOfAttribute(this, AttributeDescription.FieldOffsetAttribute);
-                    diagnostics.Add(ErrorCode.ERR_StructOffsetOnBadStruct, allAttributeSyntaxNodes[i].Name.Location);
-                }
-            }
-            else if (!this.IsStatic && !this.IsConst)
-            {
-                if (this.ContainingType.Layout.Kind == LayoutKind.Explicit)
-                {
-                    // error CS0625: '<field>': instance field types marked with StructLayout(LayoutKind.Explicit) must have a FieldOffset attribute
-                    diagnostics.Add(ErrorCode.ERR_MissingStructOffset, this.ErrorLocation, this);
-                }
-            }
-
-            base.PostDecodeWellKnownAttributes(boundAttributes, allAttributeSyntaxNodes, diagnostics, symbolPart, decodedData);
-        }
-
-        internal override void AddSynthesizedAttributes(PEModuleBuilder moduleBuilder, ref ArrayBuilder<SynthesizedAttributeData> attributes)
-        {
-            base.AddSynthesizedAttributes(moduleBuilder, ref attributes);
-
-            var type = this.Type;
-
-            if (type.TypeSymbol.ContainsDynamic())
-            {
-                AddSynthesizedAttribute(ref attributes, 
-                    DeclaringCompilation.SynthesizeDynamicAttribute(type.TypeSymbol, type.CustomModifiers.Length));
-            }
-
-            if (type.TypeSymbol.ContainsTupleNames())
-            {
-                AddSynthesizedAttribute(ref attributes,
-                    DeclaringCompilation.SynthesizeTupleNamesAttribute(type.TypeSymbol));
-            }
-
-            if (type.ContainsNullableReferenceTypes())
-            {
-                AddSynthesizedAttribute(ref attributes, moduleBuilder.SynthesizeNullableAttribute(this, type));
-            }
-        }
-
-        internal override void AfterAddingTypeMembersChecks(ConversionsBase conversions, DiagnosticBag diagnostics)
-        {
-            if (this.Type.ContainsNullableReferenceTypes())
-            {
-                DeclaringCompilation.EnsureNullableAttributeExists(diagnostics, ErrorLocation, modifyCompilation: true);
-            }
-        }
-
-        internal sealed override bool HasSpecialName
-        {
-            get
-=======
             else
->>>>>>> 79ae6bcf
             {
                 base.DecodeWellKnownAttribute(ref arguments);
             }
@@ -332,34 +130,6 @@
             get
             {
                 return this.Name == WellKnownMemberNames.EnumBackingFieldName;
-            }
-        }
-<<<<<<< HEAD
-
-        internal sealed override bool IsNotSerialized
-        {
-            get
-            {
-                var data = GetDecodedWellKnownAttributeData();
-                return data != null && data.HasNonSerializedAttribute;
-            }
-        }
-
-        internal sealed override MarshalPseudoCustomAttributeData MarshallingInformation
-        {
-            get
-            {
-                var data = GetDecodedWellKnownAttributeData();
-                return data != null ? data.MarshallingInformation : null;
-            }
-        }
-
-        internal sealed override int? TypeLayoutOffset
-        {
-            get
-            {
-                var data = GetDecodedWellKnownAttributeData();
-                return data != null ? data.Offset : null;
             }
         }
 
@@ -371,8 +141,6 @@
                 return data?.NullableOptOut ?? base.NullableOptOut;
             }
         }
-=======
->>>>>>> 79ae6bcf
     }
 
     internal abstract class SourceFieldSymbolWithSyntaxReference : SourceFieldSymbol
