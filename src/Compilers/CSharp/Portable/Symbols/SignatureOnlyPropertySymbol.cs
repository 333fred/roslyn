﻿// Copyright (c) Microsoft.  All Rights Reserved.  Licensed under the Apache License, Version 2.0.  See License.txt in the project root for license information.

using System;
using System.Collections.Immutable;
using Microsoft.CodeAnalysis.CSharp.Symbols;
using Microsoft.CodeAnalysis.CSharp.Syntax;
using Microsoft.CodeAnalysis.Text;
using Cci = Microsoft.Cci;
using Roslyn.Utilities;

namespace Microsoft.CodeAnalysis.CSharp.Symbols
{
    /// <summary>
    /// A representation of a property symbol that is intended only to be used for comparison purposes
    /// (esp in PropertySignatureComparer).
    /// </summary>
    internal sealed class SignatureOnlyPropertySymbol : PropertySymbol
    {
        private readonly string _name;
        private readonly TypeSymbol _containingType;
        private readonly ImmutableArray<ParameterSymbol> _parameters;
<<<<<<< HEAD
        private readonly TypeSymbolWithAnnotations _type;
=======
        private readonly RefKind _refKind;
        private readonly TypeSymbol _type;
        private readonly ImmutableArray<CustomModifier> _typeCustomModifiers;
>>>>>>> c7afb2d2
        private readonly bool _isStatic;
        private readonly ImmutableArray<PropertySymbol> _explicitInterfaceImplementations;

        public SignatureOnlyPropertySymbol(
            string name,
            TypeSymbol containingType,
            ImmutableArray<ParameterSymbol> parameters,
<<<<<<< HEAD
            TypeSymbolWithAnnotations type,
=======
            RefKind refKind,
            TypeSymbol type,
            ImmutableArray<CustomModifier> typeCustomModifiers,
>>>>>>> c7afb2d2
            bool isStatic,
            ImmutableArray<PropertySymbol> explicitInterfaceImplementations)
        {
            _refKind = refKind;
            _type = type;
            _isStatic = isStatic;
            _parameters = parameters;
            _explicitInterfaceImplementations = explicitInterfaceImplementations.NullToEmpty();
            _containingType = containingType;
            _name = name;
        }

<<<<<<< HEAD
        public override TypeSymbolWithAnnotations Type { get { return _type; } }
=======
        internal override RefKind RefKind { get { return _refKind; } }

        public override TypeSymbol Type { get { return _type; } }

        public override ImmutableArray<CustomModifier> TypeCustomModifiers { get { return _typeCustomModifiers; } }
>>>>>>> c7afb2d2

        public override bool IsStatic { get { return _isStatic; } }

        public override ImmutableArray<ParameterSymbol> Parameters { get { return _parameters; } }

        public override ImmutableArray<PropertySymbol> ExplicitInterfaceImplementations { get { return _explicitInterfaceImplementations; } }

        public override Symbol ContainingSymbol { get { return _containingType; } }

        public override string Name { get { return _name; } }

        #region Not used by PropertySignatureComparer

        internal override bool HasSpecialName { get { throw ExceptionUtilities.Unreachable; } }

        internal override Cci.CallingConvention CallingConvention { get { throw ExceptionUtilities.Unreachable; } }

        public override ImmutableArray<Location> Locations { get { throw ExceptionUtilities.Unreachable; } }

        public override ImmutableArray<SyntaxReference> DeclaringSyntaxReferences { get { throw ExceptionUtilities.Unreachable; } }

        public override Accessibility DeclaredAccessibility { get { throw ExceptionUtilities.Unreachable; } }

        public override bool IsVirtual { get { throw ExceptionUtilities.Unreachable; } }

        public override bool IsOverride { get { throw ExceptionUtilities.Unreachable; } }

        public override bool IsAbstract { get { throw ExceptionUtilities.Unreachable; } }

        public override bool IsSealed { get { throw ExceptionUtilities.Unreachable; } }

        public override bool IsExtern { get { throw ExceptionUtilities.Unreachable; } }

        internal override ObsoleteAttributeData ObsoleteAttributeData { get { throw ExceptionUtilities.Unreachable; } }

        public override AssemblySymbol ContainingAssembly { get { throw ExceptionUtilities.Unreachable; } }

        internal override ModuleSymbol ContainingModule { get { throw ExceptionUtilities.Unreachable; } }

        internal override bool MustCallMethodsDirectly { get { throw ExceptionUtilities.Unreachable; } }

        public override MethodSymbol SetMethod { get { throw ExceptionUtilities.Unreachable; } }

        public override MethodSymbol GetMethod { get { throw ExceptionUtilities.Unreachable; } }

        public override bool IsIndexer { get { throw ExceptionUtilities.Unreachable; } }

        #endregion Not used by PropertySignatureComparer
    }
}<|MERGE_RESOLUTION|>--- conflicted
+++ resolved
@@ -19,13 +19,8 @@
         private readonly string _name;
         private readonly TypeSymbol _containingType;
         private readonly ImmutableArray<ParameterSymbol> _parameters;
-<<<<<<< HEAD
+        private readonly RefKind _refKind;
         private readonly TypeSymbolWithAnnotations _type;
-=======
-        private readonly RefKind _refKind;
-        private readonly TypeSymbol _type;
-        private readonly ImmutableArray<CustomModifier> _typeCustomModifiers;
->>>>>>> c7afb2d2
         private readonly bool _isStatic;
         private readonly ImmutableArray<PropertySymbol> _explicitInterfaceImplementations;
 
@@ -33,13 +28,8 @@
             string name,
             TypeSymbol containingType,
             ImmutableArray<ParameterSymbol> parameters,
-<<<<<<< HEAD
+            RefKind refKind,
             TypeSymbolWithAnnotations type,
-=======
-            RefKind refKind,
-            TypeSymbol type,
-            ImmutableArray<CustomModifier> typeCustomModifiers,
->>>>>>> c7afb2d2
             bool isStatic,
             ImmutableArray<PropertySymbol> explicitInterfaceImplementations)
         {
@@ -52,15 +42,9 @@
             _name = name;
         }
 
-<<<<<<< HEAD
-        public override TypeSymbolWithAnnotations Type { get { return _type; } }
-=======
         internal override RefKind RefKind { get { return _refKind; } }
 
-        public override TypeSymbol Type { get { return _type; } }
-
-        public override ImmutableArray<CustomModifier> TypeCustomModifiers { get { return _typeCustomModifiers; } }
->>>>>>> c7afb2d2
+        public override TypeSymbolWithAnnotations Type { get { return _type; } }
 
         public override bool IsStatic { get { return _isStatic; } }
 
