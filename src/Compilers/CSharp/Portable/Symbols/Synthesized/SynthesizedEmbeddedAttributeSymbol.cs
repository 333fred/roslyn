--- conflicted
+++ resolved
@@ -200,10 +200,6 @@
             var baseConstructorCall = MethodCompiler.GenerateBaseParameterlessConstructorInitializer(this, diagnostics);
             if (baseConstructorCall == null)
             {
-<<<<<<< HEAD
-                // This may happen if Attribute..ctor is not found or is inaccessible
-                return;
-=======
                 if (ContainingType.BaseTypeNoUseSiteDiagnostics is MissingMetadataTypeSymbol)
                 {
                     // System_Attribute is missing. Don't generate anything
@@ -225,7 +221,6 @@
                     factory.Return());
 
                 factory.CloseMethod(block);
->>>>>>> 916a09e7
             }
 
             var block = factory.Block(
