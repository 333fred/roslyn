﻿<?xml version="1.0" encoding="utf-8"?>
<xliff xmlns="urn:oasis:names:tc:xliff:document:1.2" xmlns:xsi="http://www.w3.org/2001/XMLSchema-instance" version="1.2" xsi:schemaLocation="urn:oasis:names:tc:xliff:document:1.2 xliff-core-1.2-transitional.xsd">
  <file datatype="xml" source-language="en" target-language="zh-Hans" original="../CSharpResources.resx">
    <body>
      <trans-unit id="IDS_NULL">
        <source>&lt;null&gt;</source>
        <target state="translated">&lt;null&gt;</target>
        <note />
      </trans-unit>
      <trans-unit id="IDS_ThrowExpression">
        <source>&lt;throw expression&gt;</source>
        <target state="translated">&lt;throw 表达式&gt;</target>
        <note />
      </trans-unit>
      <trans-unit id="IDS_RELATEDERROR">
        <source>(Location of symbol related to previous error)</source>
        <target state="translated">(与前一个错误相关的符号位置)</target>
        <note />
      </trans-unit>
      <trans-unit id="IDS_RELATEDWARNING">
        <source>(Location of symbol related to previous warning)</source>
        <target state="translated">(与前一个警告相关的符号位置)</target>
        <note />
      </trans-unit>
      <trans-unit id="IDS_XMLIGNORED">
        <source>&lt;!-- Badly formed XML comment ignored for member "{0}" --&gt;</source>
        <target state="translated">&lt;!-- 对于成员“{0}”忽略有格式错误的 XML 注释 --&gt;</target>
        <note />
      </trans-unit>
      <trans-unit id="IDS_XMLIGNORED2">
        <source> Badly formed XML file "{0}" cannot be included </source>
        <target state="translated"> 无法包括格式错误的 XML 文件“{0}” </target>
        <note />
      </trans-unit>
      <trans-unit id="IDS_XMLFAILEDINCLUDE">
        <source> Failed to insert some or all of included XML </source>
        <target state="translated">未能插入某些或全部所包含的 XML </target>
        <note />
      </trans-unit>
      <trans-unit id="IDS_XMLBADINCLUDE">
        <source> Include tag is invalid </source>
        <target state="translated"> 包含标记无效 </target>
        <note />
      </trans-unit>
      <trans-unit id="IDS_XMLNOINCLUDE">
        <source> No matching elements were found for the following include tag </source>
        <target state="translated">未找到下列包含标记的匹配元素 </target>
        <note />
      </trans-unit>
      <trans-unit id="IDS_XMLMISSINGINCLUDEFILE">
        <source>Missing file attribute</source>
        <target state="translated">缺少文件特性</target>
        <note />
      </trans-unit>
      <trans-unit id="IDS_XMLMISSINGINCLUDEPATH">
        <source>Missing path attribute</source>
        <target state="translated">缺少路径特性</target>
        <note />
      </trans-unit>
      <trans-unit id="IDS_GlobalNamespace">
        <source>&lt;global namespace&gt;</source>
        <target state="translated">&lt;全局命名空间&gt;</target>
        <note />
      </trans-unit>
      <trans-unit id="IDS_FeatureGenerics">
        <source>generics</source>
        <target state="translated">泛型</target>
        <note />
      </trans-unit>
      <trans-unit id="IDS_FeatureAnonDelegates">
        <source>anonymous methods</source>
        <target state="translated">匿名方法</target>
        <note />
      </trans-unit>
      <trans-unit id="IDS_FeatureModuleAttrLoc">
        <source>module as an attribute target specifier</source>
        <target state="translated">作为特性目标说明符的模块</target>
        <note />
      </trans-unit>
      <trans-unit id="IDS_FeatureGlobalNamespace">
        <source>namespace alias qualifier</source>
        <target state="translated">命名空间别名限定符</target>
        <note />
      </trans-unit>
      <trans-unit id="IDS_FeatureFixedBuffer">
        <source>fixed size buffers</source>
        <target state="translated">固定大小缓冲区</target>
        <note />
      </trans-unit>
      <trans-unit id="IDS_FeaturePragma">
        <source>#pragma</source>
        <target state="translated">#pragma</target>
        <note />
      </trans-unit>
      <trans-unit id="IDS_FeatureStaticClasses">
        <source>static classes</source>
        <target state="translated">静态类</target>
        <note />
      </trans-unit>
      <trans-unit id="IDS_FeatureReadOnlyStructs">
        <source>readonly structs</source>
        <target state="translated">只读结构</target>
        <note />
      </trans-unit>
      <trans-unit id="IDS_FeaturePartialTypes">
        <source>partial types</source>
        <target state="translated">分部类型</target>
        <note />
      </trans-unit>
      <trans-unit id="IDS_FeatureAsync">
        <source>async function</source>
        <target state="translated">异步函数</target>
        <note />
      </trans-unit>
      <trans-unit id="IDS_FeatureSwitchOnBool">
        <source>switch on boolean type</source>
        <target state="translated">启用布尔值类型</target>
        <note />
      </trans-unit>
      <trans-unit id="IDS_MethodGroup">
        <source>method group</source>
        <target state="translated">方法组</target>
        <note />
      </trans-unit>
      <trans-unit id="IDS_AnonMethod">
        <source>anonymous method</source>
        <target state="translated">匿名方法</target>
        <note />
      </trans-unit>
      <trans-unit id="IDS_Lambda">
        <source>lambda expression</source>
        <target state="translated">lambda 表达式</target>
        <note />
      </trans-unit>
      <trans-unit id="IDS_Collection">
        <source>collection</source>
        <target state="translated">集合</target>
        <note />
      </trans-unit>
      <trans-unit id="IDS_FeaturePropertyAccessorMods">
        <source>access modifiers on properties</source>
        <target state="translated">属性的访问修饰符</target>
        <note />
      </trans-unit>
      <trans-unit id="IDS_FeatureExternAlias">
        <source>extern alias</source>
        <target state="translated">外部别名</target>
        <note />
      </trans-unit>
      <trans-unit id="IDS_FeatureIterators">
        <source>iterators</source>
        <target state="translated">迭代器</target>
        <note />
      </trans-unit>
      <trans-unit id="IDS_FeatureDefault">
        <source>default operator</source>
        <target state="translated">默认运算符</target>
        <note />
      </trans-unit>
      <trans-unit id="IDS_FeatureDefaultLiteral">
        <source>default literal</source>
        <target state="translated">默认文本</target>
        <note />
      </trans-unit>
      <trans-unit id="IDS_FeaturePrivateProtected">
        <source>private protected</source>
        <target state="translated">private protected</target>
        <note />
      </trans-unit>
      <trans-unit id="IDS_FeatureNullable">
        <source>nullable types</source>
        <target state="translated">可以为 null 的类型</target>
        <note />
      </trans-unit>
      <trans-unit id="IDS_FeaturePatternMatching">
        <source>pattern matching</source>
        <target state="translated">模式匹配</target>
        <note />
      </trans-unit>
      <trans-unit id="IDS_FeatureExpressionBodiedAccessor">
        <source>expression body property accessor</source>
        <target state="translated">表达式主体属性访问器</target>
        <note />
      </trans-unit>
      <trans-unit id="IDS_FeatureExpressionBodiedDeOrConstructor">
        <source>expression body constructor and destructor</source>
        <target state="translated">表达式主体构造函数和析构函数</target>
        <note />
      </trans-unit>
      <trans-unit id="IDS_FeatureThrowExpression">
        <source>throw expression</source>
        <target state="translated">throw 表达式</target>
        <note />
      </trans-unit>
      <trans-unit id="IDS_FeatureImplicitArray">
        <source>implicitly typed array</source>
        <target state="translated">隐式类型的数组</target>
        <note />
      </trans-unit>
      <trans-unit id="IDS_FeatureImplicitLocal">
        <source>implicitly typed local variable</source>
        <target state="translated">隐式类型的局部变量</target>
        <note />
      </trans-unit>
      <trans-unit id="IDS_FeatureAnonymousTypes">
        <source>anonymous types</source>
        <target state="translated">匿名类型</target>
        <note />
      </trans-unit>
      <trans-unit id="IDS_FeatureAutoImplementedProperties">
        <source>automatically implemented properties</source>
        <target state="translated">自动实现的属性</target>
        <note />
      </trans-unit>
      <trans-unit id="IDS_FeatureReadonlyAutoImplementedProperties">
        <source>readonly automatically implemented properties</source>
        <target state="translated">自动实现 readonly 的属性</target>
        <note />
      </trans-unit>
      <trans-unit id="IDS_FeatureObjectInitializer">
        <source>object initializer</source>
        <target state="translated">对象初始值设定项</target>
        <note />
      </trans-unit>
      <trans-unit id="IDS_FeatureCollectionInitializer">
        <source>collection initializer</source>
        <target state="translated">集合初始值设定项</target>
        <note />
      </trans-unit>
      <trans-unit id="IDS_FeatureQueryExpression">
        <source>query expression</source>
        <target state="translated">查询表达式</target>
        <note />
      </trans-unit>
      <trans-unit id="IDS_FeatureExtensionMethod">
        <source>extension method</source>
        <target state="translated">扩展方法</target>
        <note />
      </trans-unit>
      <trans-unit id="IDS_FeaturePartialMethod">
        <source>partial method</source>
        <target state="translated">分部方法</target>
        <note />
      </trans-unit>
      <trans-unit id="IDS_SK_METHOD">
        <source>method</source>
        <target state="translated">方法</target>
        <note />
      </trans-unit>
      <trans-unit id="IDS_SK_TYPE">
        <source>type</source>
        <target state="translated">类型</target>
        <note />
      </trans-unit>
      <trans-unit id="IDS_SK_NAMESPACE">
        <source>namespace</source>
        <target state="translated">命名空间</target>
        <note />
      </trans-unit>
      <trans-unit id="IDS_SK_FIELD">
        <source>field</source>
        <target state="translated">字段</target>
        <note />
      </trans-unit>
      <trans-unit id="IDS_SK_PROPERTY">
        <source>property</source>
        <target state="translated">属性</target>
        <note />
      </trans-unit>
      <trans-unit id="IDS_SK_UNKNOWN">
        <source>element</source>
        <target state="translated">元素</target>
        <note />
      </trans-unit>
      <trans-unit id="IDS_SK_VARIABLE">
        <source>variable</source>
        <target state="translated">变量</target>
        <note />
      </trans-unit>
      <trans-unit id="IDS_SK_LABEL">
        <source>label</source>
        <target state="translated">标签</target>
        <note />
      </trans-unit>
      <trans-unit id="IDS_SK_EVENT">
        <source>event</source>
        <target state="translated">事件</target>
        <note />
      </trans-unit>
      <trans-unit id="IDS_SK_TYVAR">
        <source>type parameter</source>
        <target state="translated">类型形参</target>
        <note />
      </trans-unit>
      <trans-unit id="IDS_SK_ALIAS">
        <source>using alias</source>
        <target state="translated">using 别名</target>
        <note />
      </trans-unit>
      <trans-unit id="IDS_SK_EXTERNALIAS">
        <source>extern alias</source>
        <target state="translated">外部别名</target>
        <note />
      </trans-unit>
      <trans-unit id="IDS_SK_CONSTRUCTOR">
        <source>constructor</source>
        <target state="translated">构造函数</target>
        <note />
      </trans-unit>
      <trans-unit id="IDS_FOREACHLOCAL">
        <source>foreach iteration variable</source>
        <target state="translated">foreach 迭代变量</target>
        <note />
      </trans-unit>
      <trans-unit id="IDS_FIXEDLOCAL">
        <source>fixed variable</source>
        <target state="translated">固定变量</target>
        <note />
      </trans-unit>
      <trans-unit id="IDS_USINGLOCAL">
        <source>using variable</source>
        <target state="translated">using 变量</target>
        <note />
      </trans-unit>
      <trans-unit id="IDS_Contravariant">
        <source>contravariant</source>
        <target state="translated">逆变</target>
        <note />
      </trans-unit>
      <trans-unit id="IDS_Contravariantly">
        <source>contravariantly</source>
        <target state="translated">逆变式</target>
        <note />
      </trans-unit>
      <trans-unit id="IDS_Covariant">
        <source>covariant</source>
        <target state="translated">协变</target>
        <note />
      </trans-unit>
      <trans-unit id="IDS_Covariantly">
        <source>covariantly</source>
        <target state="translated">协变式</target>
        <note />
      </trans-unit>
      <trans-unit id="IDS_Invariantly">
        <source>invariantly</source>
        <target state="translated">固定式</target>
        <note />
      </trans-unit>
      <trans-unit id="IDS_FeatureDynamic">
        <source>dynamic</source>
        <target state="translated">动态</target>
        <note />
      </trans-unit>
      <trans-unit id="IDS_FeatureNamedArgument">
        <source>named argument</source>
        <target state="translated">命名参数</target>
        <note />
      </trans-unit>
      <trans-unit id="IDS_FeatureOptionalParameter">
        <source>optional parameter</source>
        <target state="translated">可选参数</target>
        <note />
      </trans-unit>
      <trans-unit id="IDS_FeatureExceptionFilter">
        <source>exception filter</source>
        <target state="translated">异常筛选器</target>
        <note />
      </trans-unit>
      <trans-unit id="IDS_FeatureTypeVariance">
        <source>type variance</source>
        <target state="translated">类型方差</target>
        <note />
      </trans-unit>
      <trans-unit id="XML_InvalidToken">
        <source>The character(s) '{0}' cannot be used at this location.</source>
        <target state="translated">此位置无法使用字符“{0}”。</target>
        <note />
      </trans-unit>
      <trans-unit id="XML_IncorrectComment">
        <source>Incorrect syntax was used in a comment.</source>
        <target state="translated">注释中使用的语法不正确。</target>
        <note />
      </trans-unit>
      <trans-unit id="XML_InvalidCharEntity">
        <source>An invalid character was found inside an entity reference.</source>
        <target state="translated">实体引用中发现无效字符。</target>
        <note />
      </trans-unit>
      <trans-unit id="XML_ExpectedEndOfTag">
        <source>Expected '&gt;' or '/&gt;' to close tag '{0}'.</source>
        <target state="translated">需要“&gt;”或“/&gt;”来结束标记“{0}”。</target>
        <note />
      </trans-unit>
      <trans-unit id="XML_ExpectedIdentifier">
        <source>An identifier was expected.</source>
        <target state="translated">应为标识符。</target>
        <note />
      </trans-unit>
      <trans-unit id="XML_InvalidUnicodeChar">
        <source>Invalid unicode character.</source>
        <target state="translated">Unicode 字符无效。</target>
        <note />
      </trans-unit>
      <trans-unit id="XML_InvalidWhitespace">
        <source>Whitespace is not allowed at this location.</source>
        <target state="translated">此位置不允许使用空格。</target>
        <note />
      </trans-unit>
      <trans-unit id="XML_LessThanInAttributeValue">
        <source>The character '&lt;' cannot be used in an attribute value.</source>
        <target state="translated">不能在特性值中使用字符“&lt;”。</target>
        <note />
      </trans-unit>
      <trans-unit id="XML_MissingEqualsAttribute">
        <source>Missing equals sign between attribute and attribute value.</source>
        <target state="translated">特性与特性值之间缺少等号。</target>
        <note />
      </trans-unit>
      <trans-unit id="XML_RefUndefinedEntity_1">
        <source>Reference to undefined entity '{0}'.</source>
        <target state="translated">引用未定义的实体“{0}”。</target>
        <note />
      </trans-unit>
      <trans-unit id="XML_StringLiteralNoStartQuote">
        <source>A string literal was expected, but no opening quotation mark was found.</source>
        <target state="translated">应是字符串，但是找不到左引号。</target>
        <note />
      </trans-unit>
      <trans-unit id="XML_StringLiteralNoEndQuote">
        <source>Missing closing quotation mark for string literal.</source>
        <target state="translated">字符串缺少右引号。</target>
        <note />
      </trans-unit>
      <trans-unit id="XML_StringLiteralNonAsciiQuote">
        <source>Non-ASCII quotations marks may not be used around string literals.</source>
        <target state="translated">不能在字符串周围使用非 ASCII 问号。</target>
        <note />
      </trans-unit>
      <trans-unit id="XML_EndTagNotExpected">
        <source>End tag was not expected at this location.</source>
        <target state="translated">在此位置不应为结束标记。</target>
        <note />
      </trans-unit>
      <trans-unit id="XML_ElementTypeMatch">
        <source>End tag '{0}' does not match the start tag '{1}'.</source>
        <target state="translated">结束标记“{0}”与开始标记“{1}”不匹配。</target>
        <note />
      </trans-unit>
      <trans-unit id="XML_EndTagExpected">
        <source>Expected an end tag for element '{0}'.</source>
        <target state="translated">元素“{0}”需要结束标记。</target>
        <note />
      </trans-unit>
      <trans-unit id="XML_WhitespaceMissing">
        <source>Required white space was missing.</source>
        <target state="translated">缺少所需空格。</target>
        <note />
      </trans-unit>
      <trans-unit id="XML_ExpectedEndOfXml">
        <source>Unexpected character at this location.</source>
        <target state="translated">此位置出现意外字符。</target>
        <note />
      </trans-unit>
      <trans-unit id="XML_CDataEndTagNotAllowed">
        <source>The literal string ']]&gt;' is not allowed in element content.</source>
        <target state="translated">元素内容中不允许使用字符串“]]&gt;”。</target>
        <note />
      </trans-unit>
      <trans-unit id="XML_DuplicateAttribute">
        <source>Duplicate '{0}' attribute</source>
        <target state="translated">“{0}”特性重复</target>
        <note />
      </trans-unit>
      <trans-unit id="ERR_NoMetadataFile">
        <source>Metadata file '{0}' could not be found</source>
        <target state="translated">未能找到元数据文件“{0}”</target>
        <note />
      </trans-unit>
      <trans-unit id="ERR_MetadataReferencesNotSupported">
        <source>Metadata references are not supported.</source>
        <target state="translated">不支持元数据引用。</target>
        <note />
      </trans-unit>
      <trans-unit id="FTL_MetadataCantOpenFile">
        <source>Metadata file '{0}' could not be opened -- {1}</source>
        <target state="translated">无法打开元数据文件“{0}”-- {1}</target>
        <note />
      </trans-unit>
      <trans-unit id="ERR_NoTypeDef">
        <source>The type '{0}' is defined in an assembly that is not referenced. You must add a reference to assembly '{1}'.</source>
        <target state="translated">类型“{0}”在未引用的程序集中定义。必须添加对程序集“{1}”的引用。</target>
        <note />
      </trans-unit>
      <trans-unit id="ERR_NoTypeDefFromModule">
        <source>The type '{0}' is defined in a module that has not been added. You must add the module '{1}'.</source>
        <target state="translated">类型“{0}”在未添加的模块中定义。必须添加模块“{1}”。</target>
        <note />
      </trans-unit>
      <trans-unit id="ERR_OutputWriteFailed">
        <source>Could not write to output file '{0}' -- '{1}'</source>
        <target state="translated">未能写入输出文件“{0}”--“{1}”</target>
        <note />
      </trans-unit>
      <trans-unit id="ERR_MultipleEntryPoints">
        <source>Program has more than one entry point defined. Compile with /main to specify the type that contains the entry point.</source>
        <target state="translated">程序定义了多个入口点。使用 /main (指定包含入口点的类型)进行编译。</target>
        <note />
      </trans-unit>
      <trans-unit id="ERR_BadBinaryOps">
        <source>Operator '{0}' cannot be applied to operands of type '{1}' and '{2}'</source>
        <target state="translated">运算符“{0}”无法应用于“{1}”和“{2}”类型的操作数</target>
        <note />
      </trans-unit>
      <trans-unit id="ERR_IntDivByZero">
        <source>Division by constant zero</source>
        <target state="translated">被常数零除</target>
        <note />
      </trans-unit>
      <trans-unit id="ERR_BadIndexLHS">
        <source>Cannot apply indexing with [] to an expression of type '{0}'</source>
        <target state="translated">无法将带 [] 的索引应用于“{0}”类型的表达式</target>
        <note />
      </trans-unit>
      <trans-unit id="ERR_BadIndexCount">
        <source>Wrong number of indices inside []; expected {0}</source>
        <target state="translated">[] 内的索引数错误，应为 {0}</target>
        <note />
      </trans-unit>
      <trans-unit id="ERR_BadUnaryOp">
        <source>Operator '{0}' cannot be applied to operand of type '{1}'</source>
        <target state="translated">运算符“{0}”无法应用于“{1}”类型的操作数</target>
        <note />
      </trans-unit>
      <trans-unit id="ERR_BadOpOnNullOrDefault">
        <source>Operator '{0}' cannot be applied to operand '{1}'</source>
        <target state="translated">运算符“{0}”无法应用于操作数“{1}”</target>
        <note />
      </trans-unit>
      <trans-unit id="ERR_ThisInStaticMeth">
        <source>Keyword 'this' is not valid in a static property, static method, or static field initializer</source>
        <target state="translated">关键字 "this" 在静态属性、静态方法或静态字段初始值设定项中无效</target>
        <note />
      </trans-unit>
      <trans-unit id="ERR_ThisInBadContext">
        <source>Keyword 'this' is not available in the current context</source>
        <target state="translated">关键字 "this" 在当前上下文中不可用</target>
        <note />
      </trans-unit>
      <trans-unit id="WRN_InvalidMainSig">
        <source>'{0}' has the wrong signature to be an entry point</source>
        <target state="translated">'“{0}”的签名错误，不能作为入口点</target>
        <note />
      </trans-unit>
      <trans-unit id="WRN_InvalidMainSig_Title">
        <source>Method has the wrong signature to be an entry point</source>
        <target state="translated">方法的签名错误，不能作为入口点</target>
        <note />
      </trans-unit>
      <trans-unit id="ERR_NoImplicitConv">
        <source>Cannot implicitly convert type '{0}' to '{1}'</source>
        <target state="translated">无法将类型“{0}”隐式转换为“{1}”</target>
        <note />
      </trans-unit>
      <trans-unit id="ERR_NoExplicitConv">
        <source>Cannot convert type '{0}' to '{1}'</source>
        <target state="translated">无法将类型“{0}”转换为“{1}”</target>
        <note />
      </trans-unit>
      <trans-unit id="ERR_ConstOutOfRange">
        <source>Constant value '{0}' cannot be converted to a '{1}'</source>
        <target state="translated">常量值“{0}”无法转换为“{1}”</target>
        <note />
      </trans-unit>
      <trans-unit id="ERR_AmbigBinaryOps">
        <source>Operator '{0}' is ambiguous on operands of type '{1}' and '{2}'</source>
        <target state="translated">运算符“{0}”对于“{1}”和“{2}”类型的操作数具有二义性</target>
        <note />
      </trans-unit>
      <trans-unit id="ERR_AmbigBinaryOpsOnDefault">
        <source>Operator '{0}' is ambiguous on operands 'default' and 'default'</source>
        <target state="translated">运算符“{0}”在操作数 "default" 和 "default" 上不明确</target>
        <note />
      </trans-unit>
      <trans-unit id="ERR_AmbigUnaryOp">
        <source>Operator '{0}' is ambiguous on an operand of type '{1}'</source>
        <target state="translated">运算符“{0}”对于“{1}”类型的操作数具有二义性</target>
        <note />
      </trans-unit>
      <trans-unit id="ERR_InAttrOnOutParam">
        <source>An out parameter cannot have the In attribute</source>
        <target state="translated">out 参数不能具有 In 特性</target>
        <note />
      </trans-unit>
      <trans-unit id="ERR_ValueCantBeNull">
        <source>Cannot convert null to '{0}' because it is a non-nullable value type</source>
        <target state="translated">无法将 null 转换为“{0}”，因为后者是不可以为 null 的值类型</target>
        <note />
      </trans-unit>
      <trans-unit id="ERR_NoExplicitBuiltinConv">
        <source>Cannot convert type '{0}' to '{1}' via a reference conversion, boxing conversion, unboxing conversion, wrapping conversion, or null type conversion</source>
        <target state="translated">无法通过引用转换、装箱转换、取消装箱转换、包装转换或 null 类型转换将类型“{0}”转换为“{1}”</target>
        <note />
      </trans-unit>
      <trans-unit id="FTL_DebugEmitFailure">
        <source>Unexpected error writing debug information -- '{0}'</source>
        <target state="translated">写入调试信息时出错 --“{0}”</target>
        <note />
      </trans-unit>
      <trans-unit id="ERR_BadVisReturnType">
        <source>Inconsistent accessibility: return type '{1}' is less accessible than method '{0}'</source>
        <target state="translated">可访问性不一致: 返回类型“{1}”的可访问性低于方法“{0}”</target>
        <note />
      </trans-unit>
      <trans-unit id="ERR_BadVisParamType">
        <source>Inconsistent accessibility: parameter type '{1}' is less accessible than method '{0}'</source>
        <target state="translated">可访问性不一致: 参数类型“{1}”的可访问性低于方法“{0}”</target>
        <note />
      </trans-unit>
      <trans-unit id="ERR_BadVisFieldType">
        <source>Inconsistent accessibility: field type '{1}' is less accessible than field '{0}'</source>
        <target state="translated">可访问性不一致: 字段类型“{1}”的可访问性低于字段“{0}”</target>
        <note />
      </trans-unit>
      <trans-unit id="ERR_BadVisPropertyType">
        <source>Inconsistent accessibility: property type '{1}' is less accessible than property '{0}'</source>
        <target state="translated">可访问性不一致: 属性类型“{1}”的可访问性低于属性“{0}”</target>
        <note />
      </trans-unit>
      <trans-unit id="ERR_BadVisIndexerReturn">
        <source>Inconsistent accessibility: indexer return type '{1}' is less accessible than indexer '{0}'</source>
        <target state="translated">可访问性不一致: 索引器返回类型“{1}”的可访问性低于索引器“{0}”</target>
        <note />
      </trans-unit>
      <trans-unit id="ERR_BadVisIndexerParam">
        <source>Inconsistent accessibility: parameter type '{1}' is less accessible than indexer '{0}'</source>
        <target state="translated">可访问性不一致: 参数类型“{1}”的可访问性低于索引器“{0}”</target>
        <note />
      </trans-unit>
      <trans-unit id="ERR_BadVisOpReturn">
        <source>Inconsistent accessibility: return type '{1}' is less accessible than operator '{0}'</source>
        <target state="translated">可访问性不一致: 返回类型“{1}”的可访问性低于运算符“{0}”</target>
        <note />
      </trans-unit>
      <trans-unit id="ERR_BadVisOpParam">
        <source>Inconsistent accessibility: parameter type '{1}' is less accessible than operator '{0}'</source>
        <target state="translated">可访问性不一致: 参数类型“{1}”的可访问性低于运算符“{0}”</target>
        <note />
      </trans-unit>
      <trans-unit id="ERR_BadVisDelegateReturn">
        <source>Inconsistent accessibility: return type '{1}' is less accessible than delegate '{0}'</source>
        <target state="translated">可访问性不一致: 返回类型“{1}”的可访问性低于委托“{0}”</target>
        <note />
      </trans-unit>
      <trans-unit id="ERR_BadVisDelegateParam">
        <source>Inconsistent accessibility: parameter type '{1}' is less accessible than delegate '{0}'</source>
        <target state="translated">可访问性不一致: 参数类型“{1}”的可访问性低于委托“{0}”</target>
        <note />
      </trans-unit>
      <trans-unit id="ERR_BadVisBaseClass">
        <source>Inconsistent accessibility: base class '{1}' is less accessible than class '{0}'</source>
        <target state="translated">可访问性不一致: 基类“{1}”的可访问性低于类“{0}”</target>
        <note />
      </trans-unit>
      <trans-unit id="ERR_BadVisBaseInterface">
        <source>Inconsistent accessibility: base interface '{1}' is less accessible than interface '{0}'</source>
        <target state="translated">可访问性不一致: 基接口“{1}”的可访问性低于接口“{0}”</target>
        <note />
      </trans-unit>
      <trans-unit id="ERR_EventNeedsBothAccessors">
        <source>'{0}': event property must have both add and remove accessors</source>
        <target state="translated">'“{0}”: 事件属性必须同时具有 add 和 remove 访问器</target>
        <note />
      </trans-unit>
      <trans-unit id="ERR_EventNotDelegate">
        <source>'{0}': event must be of a delegate type</source>
        <target state="translated">'“{0}”: 事件必须是委托类型的</target>
        <note />
      </trans-unit>
      <trans-unit id="WRN_UnreferencedEvent">
        <source>The event '{0}' is never used</source>
        <target state="translated">从不使用事件“{0}”</target>
        <note />
      </trans-unit>
      <trans-unit id="WRN_UnreferencedEvent_Title">
        <source>Event is never used</source>
        <target state="translated">事件从未使用过</target>
        <note />
      </trans-unit>
      <trans-unit id="ERR_InterfaceEventInitializer">
        <source>'{0}': event in interface cannot have initializer</source>
        <target state="translated">'“{0}”: 接口中的事件不能有初始值设定项</target>
        <note />
      </trans-unit>
      <trans-unit id="ERR_EventPropertyInInterface">
        <source>An event in an interface cannot have add or remove accessors</source>
        <target state="translated">接口中的事件不能具有 add 或 remove 访问器</target>
        <note />
      </trans-unit>
      <trans-unit id="ERR_BadEventUsage">
        <source>The event '{0}' can only appear on the left hand side of += or -= (except when used from within the type '{1}')</source>
        <target state="translated">事件“{0}”只能出现在 += 或 -= 的左边(从类型“{1}”中使用时除外)</target>
        <note />
      </trans-unit>
      <trans-unit id="ERR_ExplicitEventFieldImpl">
        <source>An explicit interface implementation of an event must use event accessor syntax</source>
        <target state="translated">事件的显式接口实现必须使用事件访问器语法</target>
        <note />
      </trans-unit>
      <trans-unit id="ERR_CantOverrideNonEvent">
        <source>'{0}': cannot override; '{1}' is not an event</source>
        <target state="translated">'“{0}”: 无法重写；“{1}”不是事件</target>
        <note />
      </trans-unit>
      <trans-unit id="ERR_AddRemoveMustHaveBody">
        <source>An add or remove accessor must have a body</source>
        <target state="translated">add 访问器或 remove 访问器必须有一个主体</target>
        <note />
      </trans-unit>
      <trans-unit id="ERR_AbstractEventInitializer">
        <source>'{0}': abstract event cannot have initializer</source>
        <target state="translated">'“{0}”: 抽象事件不能有初始值设定项</target>
        <note />
      </trans-unit>
      <trans-unit id="ERR_ReservedAssemblyName">
        <source>The assembly name '{0}' is reserved and cannot be used as a reference in an interactive session</source>
        <target state="translated">程序集名“{0}”保留名称，不能在交互会话中用作引用</target>
        <note />
      </trans-unit>
      <trans-unit id="ERR_ReservedEnumerator">
        <source>The enumerator name '{0}' is reserved and cannot be used</source>
        <target state="translated">枚举器名“{0}”是保留名称，不能使用</target>
        <note />
      </trans-unit>
      <trans-unit id="ERR_AsMustHaveReferenceType">
        <source>The as operator must be used with a reference type or nullable type ('{0}' is a non-nullable value type)</source>
        <target state="translated">as 运算符必须与引用类型或可以为 null 的类型一起使用(“{0}”是不可以为 null 值的类型)</target>
        <note />
      </trans-unit>
      <trans-unit id="WRN_LowercaseEllSuffix">
        <source>The 'l' suffix is easily confused with the digit '1' -- use 'L' for clarity</source>
        <target state="translated">“l”后缀容易与数字“1”混淆；为清楚起见，请使用“L”</target>
        <note />
      </trans-unit>
      <trans-unit id="WRN_LowercaseEllSuffix_Title">
        <source>The 'l' suffix is easily confused with the digit '1'</source>
        <target state="translated">"l" 后缀容易与数字 "1" 混淆</target>
        <note />
      </trans-unit>
      <trans-unit id="ERR_BadEventUsageNoField">
        <source>The event '{0}' can only appear on the left hand side of += or -=</source>
        <target state="translated">事件“{0}”只能出现在 += 或 -= 的左边</target>
        <note />
      </trans-unit>
      <trans-unit id="ERR_ConstraintOnlyAllowedOnGenericDecl">
        <source>Constraints are not allowed on non-generic declarations</source>
        <target state="translated">在非泛型声明上不允许使用约束</target>
        <note />
      </trans-unit>
      <trans-unit id="ERR_TypeParamMustBeIdentifier">
        <source>Type parameter declaration must be an identifier not a type</source>
        <target state="translated">类型形参声明必须是标识符，不能是类型</target>
        <note />
      </trans-unit>
      <trans-unit id="ERR_MemberReserved">
        <source>Type '{1}' already reserves a member called '{0}' with the same parameter types</source>
        <target state="translated">类型“{1}”已保留了一个名为“{0}”的具有相同参数类型的成员</target>
        <note />
      </trans-unit>
      <trans-unit id="ERR_DuplicateParamName">
        <source>The parameter name '{0}' is a duplicate</source>
        <target state="translated">参数名“{0}”重复</target>
        <note />
      </trans-unit>
      <trans-unit id="ERR_DuplicateNameInNS">
        <source>The namespace '{1}' already contains a definition for '{0}'</source>
        <target state="translated">命名空间“{1}”已经包含“{0}”的定义</target>
        <note />
      </trans-unit>
      <trans-unit id="ERR_DuplicateNameInClass">
        <source>The type '{0}' already contains a definition for '{1}'</source>
        <target state="translated">类型“{0}”已经包含“{1}”的定义</target>
        <note />
      </trans-unit>
      <trans-unit id="ERR_NameNotInContext">
        <source>The name '{0}' does not exist in the current context</source>
        <target state="translated">当前上下文中不存在名称“{0}”</target>
        <note />
      </trans-unit>
      <trans-unit id="ERR_NameNotInContextPossibleMissingReference">
        <source>The name '{0}' does not exist in the current context (are you missing a reference to assembly '{1}'?)</source>
        <target state="translated">当前上下文中不存在名称“{0}”(是否缺少对程序集“{1}”的引用?)</target>
        <note />
      </trans-unit>
      <trans-unit id="ERR_AmbigContext">
        <source>'{0}' is an ambiguous reference between '{1}' and '{2}'</source>
        <target state="translated">'“{0}”是“{1}”和“{2}”之间的不明确的引用</target>
        <note />
      </trans-unit>
      <trans-unit id="WRN_DuplicateUsing">
        <source>The using directive for '{0}' appeared previously in this namespace</source>
        <target state="translated">“{0}”的 using 指令以前在此命名空间中出现过</target>
        <note />
      </trans-unit>
      <trans-unit id="WRN_DuplicateUsing_Title">
        <source>Using directive appeared previously in this namespace</source>
        <target state="translated">using 指令以前在此命名空间中出现过</target>
        <note />
      </trans-unit>
      <trans-unit id="ERR_BadMemberFlag">
        <source>The modifier '{0}' is not valid for this item</source>
        <target state="translated">修饰符“{0}”对该项无效</target>
        <note />
      </trans-unit>
      <trans-unit id="ERR_BadMemberProtection">
        <source>More than one protection modifier</source>
        <target state="translated">多个保护修饰符</target>
        <note />
      </trans-unit>
      <trans-unit id="WRN_NewRequired">
        <source>'{0}' hides inherited member '{1}'. Use the new keyword if hiding was intended.</source>
        <target state="translated">'“{0}”隐藏继承的成员“{1}”。如果是有意隐藏，请使用关键字 new。</target>
        <note />
      </trans-unit>
      <trans-unit id="WRN_NewRequired_Title">
        <source>Member hides inherited member; missing new keyword</source>
        <target state="translated">成员隐藏继承的成员；缺少关键字 new</target>
        <note />
      </trans-unit>
      <trans-unit id="WRN_NewRequired_Description">
        <source>A variable was declared with the same name as a variable in a base class. However, the new keyword was not used. This warning informs you that you should use new; the variable is declared as if new had been used in the declaration.</source>
        <target state="translated">使用与基类中的变量相同的名称声明了变量。但是，未使用关键字 new。此警告通知应使用 new；变量如同在声明中使用了 new 一样进行声明。</target>
        <note />
      </trans-unit>
      <trans-unit id="WRN_NewNotRequired">
        <source>The member '{0}' does not hide an accessible member. The new keyword is not required.</source>
        <target state="translated">成员“{0}”不会隐藏可访问成员。不需要关键字 new。</target>
        <note />
      </trans-unit>
      <trans-unit id="WRN_NewNotRequired_Title">
        <source>Member does not hide an inherited member; new keyword is not required</source>
        <target state="translated">成员不会隐藏继承的成员；不需要关键字 new</target>
        <note />
      </trans-unit>
      <trans-unit id="ERR_CircConstValue">
        <source>The evaluation of the constant value for '{0}' involves a circular definition</source>
        <target state="translated">“{0}”的常量值计算涉及循环定义</target>
        <note />
      </trans-unit>
      <trans-unit id="ERR_MemberAlreadyExists">
        <source>Type '{1}' already defines a member called '{0}' with the same parameter types</source>
        <target state="translated">类型“{1}”已定义了一个名为“{0}”的具有相同参数类型的成员</target>
        <note />
      </trans-unit>
      <trans-unit id="ERR_StaticNotVirtual">
        <source>A static member '{0}' cannot be marked as override, virtual, or abstract</source>
        <target state="translated">静态成员“{0}”不能标记为 override、virtual 或 abstract</target>
        <note />
      </trans-unit>
      <trans-unit id="ERR_OverrideNotNew">
        <source>A member '{0}' marked as override cannot be marked as new or virtual</source>
        <target state="translated">标记为 override 的成员“{0}”不能标记为 new 或 virtual</target>
        <note />
      </trans-unit>
      <trans-unit id="WRN_NewOrOverrideExpected">
        <source>'{0}' hides inherited member '{1}'. To make the current member override that implementation, add the override keyword. Otherwise add the new keyword.</source>
        <target state="translated">'“{0}”隐藏继承的成员“{1}”。若要使当前成员重写该实现，请添加关键字 override。否则，添加关键字 new。</target>
        <note />
      </trans-unit>
      <trans-unit id="WRN_NewOrOverrideExpected_Title">
        <source>Member hides inherited member; missing override keyword</source>
        <target state="translated">成员隐藏继承的成员；缺少关键字 override</target>
        <note />
      </trans-unit>
      <trans-unit id="ERR_OverrideNotExpected">
        <source>'{0}': no suitable method found to override</source>
        <target state="translated">'“{0}”: 没有找到适合的方法来重写</target>
        <note />
      </trans-unit>
      <trans-unit id="ERR_NamespaceUnexpected">
        <source>A namespace cannot directly contain members such as fields or methods</source>
        <target state="translated">命名空间不能直接包含字段或方法之类的成员</target>
        <note />
      </trans-unit>
      <trans-unit id="ERR_NoSuchMember">
        <source>'{0}' does not contain a definition for '{1}'</source>
        <target state="translated">'“{0}”未包含“{1}”的定义</target>
        <note />
      </trans-unit>
      <trans-unit id="ERR_BadSKknown">
        <source>'{0}' is a {1} but is used like a {2}</source>
        <target state="translated">'“{0}”是 {1}，但此处被当做 {2} 来使用</target>
        <note />
      </trans-unit>
      <trans-unit id="ERR_BadSKunknown">
        <source>'{0}' is a {1}, which is not valid in the given context</source>
        <target state="translated">'“{0}”是一个 {1}，这在给定的上下文中无效</target>
        <note />
      </trans-unit>
      <trans-unit id="ERR_ObjectRequired">
        <source>An object reference is required for the non-static field, method, or property '{0}'</source>
        <target state="translated">对象引用对于非静态的字段、方法或属性“{0}”是必需的</target>
        <note />
      </trans-unit>
      <trans-unit id="ERR_AmbigCall">
        <source>The call is ambiguous between the following methods or properties: '{0}' and '{1}'</source>
        <target state="translated">以下方法或属性之间的调用具有二义性:“{0}”和“{1}”</target>
        <note />
      </trans-unit>
      <trans-unit id="ERR_BadAccess">
        <source>'{0}' is inaccessible due to its protection level</source>
        <target state="translated">'“{0}”不可访问，因为它具有一定的保护级别</target>
        <note />
      </trans-unit>
      <trans-unit id="ERR_MethDelegateMismatch">
        <source>No overload for '{0}' matches delegate '{1}'</source>
        <target state="translated">“{0}”没有与委托“{1}”匹配的重载</target>
        <note />
      </trans-unit>
      <trans-unit id="ERR_RetObjectRequired">
        <source>An object of a type convertible to '{0}' is required</source>
        <target state="translated">需要一个类型可转换为“{0}”的对象</target>
        <note />
      </trans-unit>
      <trans-unit id="ERR_RetNoObjectRequired">
        <source>Since '{0}' returns void, a return keyword must not be followed by an object expression</source>
        <target state="translated">由于“{0}”返回 void，返回关键字后面不得有对象表达式</target>
        <note />
      </trans-unit>
      <trans-unit id="ERR_LocalDuplicate">
        <source>A local variable or function named '{0}' is already defined in this scope</source>
        <target state="translated">已在此范围定义了名为“{0}”的局部变量或函数</target>
        <note />
      </trans-unit>
      <trans-unit id="ERR_AssgLvalueExpected">
        <source>The left-hand side of an assignment must be a variable, property or indexer</source>
        <target state="translated">赋值号左边必须是变量、属性或索引器</target>
        <note />
      </trans-unit>
      <trans-unit id="ERR_StaticConstParam">
        <source>'{0}': a static constructor must be parameterless</source>
        <target state="translated">'“{0}”: 静态构造函数必须无参数</target>
        <note />
      </trans-unit>
      <trans-unit id="ERR_NotConstantExpression">
        <source>The expression being assigned to '{0}' must be constant</source>
        <target state="translated">指派给“{0}”的表达式必须是常量</target>
        <note />
      </trans-unit>
      <trans-unit id="ERR_NotNullConstRefField">
        <source>'{0}' is of type '{1}'. A const field of a reference type other than string can only be initialized with null.</source>
        <target state="translated">'“{0}”的类型为“{1}”。只能用 Null 对引用类型(字符串除外)的常量字段进行初始化。</target>
        <note />
      </trans-unit>
      <trans-unit id="ERR_LocalIllegallyOverrides">
        <source>A local or parameter named '{0}' cannot be declared in this scope because that name is used in an enclosing local scope to define a local or parameter</source>
        <target state="translated">无法在此范围中声明名为“{0}”的局部变量或参数，因为该名称在封闭局部范围中用于定义局部变量或参数</target>
        <note />
      </trans-unit>
      <trans-unit id="ERR_BadUsingNamespace">
        <source>A 'using namespace' directive can only be applied to namespaces; '{0}' is a type not a namespace. Consider a 'using static' directive instead</source>
        <target state="translated">“using namespace”指令只能应用于命名空间；“{0}”是一个类型而不是命名空间。请考虑改用“using static”指令</target>
        <note />
      </trans-unit>
      <trans-unit id="ERR_BadUsingType">
        <source>A 'using static' directive can only be applied to types; '{0}' is a namespace not a type. Consider a 'using namespace' directive instead</source>
        <target state="translated">“using static” 指令只能应用于类型；“{0}”是一个命名空间而不是类型。请考虑改用“using namespace”指令</target>
        <note />
      </trans-unit>
      <trans-unit id="ERR_NoAliasHere">
        <source>A 'using static' directive cannot be used to declare an alias</source>
        <target state="translated">“using static”指令不能用于声明别名</target>
        <note />
      </trans-unit>
      <trans-unit id="ERR_NoBreakOrCont">
        <source>No enclosing loop out of which to break or continue</source>
        <target state="translated">没有要中断或继续的封闭循环</target>
        <note />
      </trans-unit>
      <trans-unit id="ERR_DuplicateLabel">
        <source>The label '{0}' is a duplicate</source>
        <target state="translated">标签“{0}”重复</target>
        <note />
      </trans-unit>
      <trans-unit id="ERR_NoConstructors">
        <source>The type '{0}' has no constructors defined</source>
        <target state="translated">类型“{0}”未定义构造函数</target>
        <note />
      </trans-unit>
      <trans-unit id="ERR_NoNewAbstract">
        <source>Cannot create an instance of the abstract class or interface '{0}'</source>
        <target state="translated">无法创建抽象类或接口“{0}”的实例</target>
        <note />
      </trans-unit>
      <trans-unit id="ERR_ConstValueRequired">
        <source>A const field requires a value to be provided</source>
        <target state="translated">常量字段要求提供一个值</target>
        <note />
      </trans-unit>
      <trans-unit id="ERR_CircularBase">
        <source>Circular base class dependency involving '{0}' and '{1}'</source>
        <target state="translated">涉及“{0}”和“{1}”的循环基类依赖项</target>
        <note />
      </trans-unit>
      <trans-unit id="ERR_BadDelegateConstructor">
        <source>The delegate '{0}' does not have a valid constructor</source>
        <target state="translated">委托“{0}”没有有效的构造函数</target>
        <note />
      </trans-unit>
      <trans-unit id="ERR_MethodNameExpected">
        <source>Method name expected</source>
        <target state="translated">应输入方法名称</target>
        <note />
      </trans-unit>
      <trans-unit id="ERR_ConstantExpected">
        <source>A constant value is expected</source>
        <target state="translated">应输入常量值</target>
        <note />
      </trans-unit>
      <trans-unit id="ERR_V6SwitchGoverningTypeValueExpected">
        <source>A switch expression or case label must be a bool, char, string, integral, enum, or corresponding nullable type in C# 6 and earlier.</source>
        <target state="translated">switch 表达式或事例标签必须是 bool、char、string、integral、enum 或 C#6 及更早版本中相应的可以为 null 的类型。</target>
        <note />
      </trans-unit>
      <trans-unit id="ERR_IntegralTypeValueExpected">
        <source>A value of an integral type expected</source>
        <target state="translated">应输入整型值</target>
        <note />
      </trans-unit>
      <trans-unit id="ERR_DuplicateCaseLabel">
        <source>The switch statement contains multiple cases with the label value '{0}'</source>
        <target state="translated">switch 语句包含多个具有标签值“{0}”的情况</target>
        <note />
      </trans-unit>
      <trans-unit id="ERR_InvalidGotoCase">
        <source>A goto case is only valid inside a switch statement</source>
        <target state="translated">goto case 只在 switch 语句中有效</target>
        <note />
      </trans-unit>
      <trans-unit id="ERR_PropertyLacksGet">
        <source>The property or indexer '{0}' cannot be used in this context because it lacks the get accessor</source>
        <target state="translated">属性或索引器“{0}”不能用在此上下文中，因为它缺少 get 访问器</target>
        <note />
      </trans-unit>
      <trans-unit id="ERR_BadExceptionType">
        <source>The type caught or thrown must be derived from System.Exception</source>
        <target state="translated">捕获或抛弃的类型必须从 System.Exception 派生</target>
        <note />
      </trans-unit>
      <trans-unit id="ERR_BadEmptyThrow">
        <source>A throw statement with no arguments is not allowed outside of a catch clause</source>
        <target state="translated">无参数的 throw 语句不允许在 catch 子句之外使用</target>
        <note />
      </trans-unit>
      <trans-unit id="ERR_BadFinallyLeave">
        <source>Control cannot leave the body of a finally clause</source>
        <target state="translated">控制不能离开 finally 子句主体</target>
        <note />
      </trans-unit>
      <trans-unit id="ERR_LabelShadow">
        <source>The label '{0}' shadows another label by the same name in a contained scope</source>
        <target state="translated">在包含的范围中标签“{0}”遮盖了具有同样名称的另一个标签</target>
        <note />
      </trans-unit>
      <trans-unit id="ERR_LabelNotFound">
        <source>No such label '{0}' within the scope of the goto statement</source>
        <target state="translated">goto 语句范围内没有“{0}”这样的标签</target>
        <note />
      </trans-unit>
      <trans-unit id="ERR_UnreachableCatch">
        <source>A previous catch clause already catches all exceptions of this or of a super type ('{0}')</source>
        <target state="translated">上一个 catch 子句已经捕获了此类型或超类型(“{0}”)的所有异常</target>
        <note />
      </trans-unit>
      <trans-unit id="WRN_FilterIsConstantTrue">
        <source>Filter expression is a constant 'true', consider removing the filter</source>
        <target state="translated">筛选器表达式是常量 “true”，请考虑删除筛选器</target>
        <note />
      </trans-unit>
      <trans-unit id="WRN_FilterIsConstantTrue_Title">
        <source>Filter expression is a constant 'true'</source>
        <target state="translated">筛选器表达式是常量 “true”</target>
        <note />
      </trans-unit>
      <trans-unit id="ERR_ReturnExpected">
        <source>'{0}': not all code paths return a value</source>
        <target state="translated">'“{0}”: 并非所有的代码路径都返回值</target>
        <note />
      </trans-unit>
      <trans-unit id="WRN_UnreachableCode">
        <source>Unreachable code detected</source>
        <target state="translated">检测到无法访问的代码</target>
        <note />
      </trans-unit>
      <trans-unit id="WRN_UnreachableCode_Title">
        <source>Unreachable code detected</source>
        <target state="translated">检测到无法访问的代码</target>
        <note />
      </trans-unit>
      <trans-unit id="ERR_SwitchFallThrough">
        <source>Control cannot fall through from one case label ('{0}') to another</source>
        <target state="translated">控制不能从一个 case 标签(“{0}”)贯穿到另一个 case 标签</target>
        <note />
      </trans-unit>
      <trans-unit id="WRN_UnreferencedLabel">
        <source>This label has not been referenced</source>
        <target state="translated">这个标签尚未被引用</target>
        <note />
      </trans-unit>
      <trans-unit id="WRN_UnreferencedLabel_Title">
        <source>This label has not been referenced</source>
        <target state="translated">这个标签尚未被引用</target>
        <note />
      </trans-unit>
      <trans-unit id="ERR_UseDefViolation">
        <source>Use of unassigned local variable '{0}'</source>
        <target state="translated">使用了未赋值的局部变量“{0}”</target>
        <note />
      </trans-unit>
      <trans-unit id="WRN_UnreferencedVar">
        <source>The variable '{0}' is declared but never used</source>
        <target state="translated">声明了变量“{0}”，但从未使用过</target>
        <note />
      </trans-unit>
      <trans-unit id="WRN_UnreferencedVar_Title">
        <source>Variable is declared but never used</source>
        <target state="translated">声明了变量，但从未使用过</target>
        <note />
      </trans-unit>
      <trans-unit id="WRN_UnreferencedField">
        <source>The field '{0}' is never used</source>
        <target state="translated">从不使用字段“{0}”</target>
        <note />
      </trans-unit>
      <trans-unit id="WRN_UnreferencedField_Title">
        <source>Field is never used</source>
        <target state="translated">字段从未使用过</target>
        <note />
      </trans-unit>
      <trans-unit id="ERR_UseDefViolationField">
        <source>Use of possibly unassigned field '{0}'</source>
        <target state="translated">使用了可能未赋值的字段“{0}”</target>
        <note />
      </trans-unit>
      <trans-unit id="ERR_UseDefViolationProperty">
        <source>Use of possibly unassigned auto-implemented property '{0}'</source>
        <target state="translated">使用可能未赋值的自动实现的属性“{0}”</target>
        <note />
      </trans-unit>
      <trans-unit id="ERR_UnassignedThis">
        <source>Field '{0}' must be fully assigned before control is returned to the caller</source>
        <target state="translated">在控制返回调用方之前，字段“{0}”必须完全赋值</target>
        <note />
      </trans-unit>
      <trans-unit id="ERR_AmbigQM">
        <source>Type of conditional expression cannot be determined because '{0}' and '{1}' implicitly convert to one another</source>
        <target state="translated">无法确定条件表达式的类型，因为“{0}”和“{1}”可相互隐式转换</target>
        <note />
      </trans-unit>
      <trans-unit id="ERR_InvalidQM">
        <source>Type of conditional expression cannot be determined because there is no implicit conversion between '{0}' and '{1}'</source>
        <target state="translated">无法确定条件表达式的类型，因为“{0}”和“{1}”之间没有隐式转换</target>
        <note />
      </trans-unit>
      <trans-unit id="ERR_NoBaseClass">
        <source>A base class is required for a 'base' reference</source>
        <target state="translated">"base" 引用需要基类</target>
        <note />
      </trans-unit>
      <trans-unit id="ERR_BaseIllegal">
        <source>Use of keyword 'base' is not valid in this context</source>
        <target state="translated">在此上下文中使用关键字 "base" 无效</target>
        <note />
      </trans-unit>
      <trans-unit id="ERR_ObjectProhibited">
        <source>Member '{0}' cannot be accessed with an instance reference; qualify it with a type name instead</source>
        <target state="translated">无法使用实例引用来访问成员“{0}”；请改用类型名来限定它</target>
        <note />
      </trans-unit>
      <trans-unit id="ERR_ParamUnassigned">
        <source>The out parameter '{0}' must be assigned to before control leaves the current method</source>
        <target state="translated">控制离开当前方法之前必须对 out 参数“{0}”赋值</target>
        <note />
      </trans-unit>
      <trans-unit id="ERR_InvalidArray">
        <source>Invalid rank specifier: expected ',' or ']'</source>
        <target state="translated">无效的秩说明符: 应为“,”或“]”</target>
        <note />
      </trans-unit>
      <trans-unit id="ERR_ExternHasBody">
        <source>'{0}' cannot be extern and declare a body</source>
        <target state="translated">'“{0}”不能是外部的，也无法声明主体</target>
        <note />
      </trans-unit>
      <trans-unit id="ERR_ExternHasConstructorInitializer">
        <source>'{0}' cannot be extern and have a constructor initializer</source>
        <target state="translated">'“{0}”不能是外部的，也不能具有构造函数初始值设定项</target>
        <note />
      </trans-unit>
      <trans-unit id="ERR_AbstractAndExtern">
        <source>'{0}' cannot be both extern and abstract</source>
        <target state="translated">'“{0}”不能既是外部的又是抽象的</target>
        <note />
      </trans-unit>
      <trans-unit id="ERR_BadAttributeParamType">
        <source>Attribute constructor parameter '{0}' has type '{1}', which is not a valid attribute parameter type</source>
        <target state="translated">特性构造函数参数“{0}”具有类型“{1}”，这不是有效特性参数类型</target>
        <note />
      </trans-unit>
      <trans-unit id="ERR_BadAttributeArgument">
        <source>An attribute argument must be a constant expression, typeof expression or array creation expression of an attribute parameter type</source>
        <target state="translated">特性实参必须是特性形参类型的常量表达式、typeof 表达式或数组创建表达式</target>
        <note />
      </trans-unit>
      <trans-unit id="ERR_BadAttributeParamDefaultArgument">
        <source>Attribute constructor parameter '{0}' is optional, but no default parameter value was specified.</source>
        <target state="translated">特性构造函数参数“{0}”是可选的，但是未指定默认参数值。</target>
        <note />
      </trans-unit>
      <trans-unit id="WRN_IsAlwaysTrue">
        <source>The given expression is always of the provided ('{0}') type</source>
        <target state="translated">给定表达式始终为所提供的(“{0}”)类型</target>
        <note />
      </trans-unit>
      <trans-unit id="WRN_IsAlwaysTrue_Title">
        <source>'is' expression's given expression is always of the provided type</source>
        <target state="translated">'"is" 表达式的给定表达式始终是所提供的类型</target>
        <note />
      </trans-unit>
      <trans-unit id="WRN_IsAlwaysFalse">
        <source>The given expression is never of the provided ('{0}') type</source>
        <target state="translated">给定表达式始终不是所提供的(“{0}”)类型</target>
        <note />
      </trans-unit>
      <trans-unit id="WRN_IsAlwaysFalse_Title">
        <source>'is' expression's given expression is never of the provided type</source>
        <target state="translated">'"is" 表达式的给定表达式始终不是所提供的类型</target>
        <note />
      </trans-unit>
      <trans-unit id="ERR_LockNeedsReference">
        <source>'{0}' is not a reference type as required by the lock statement</source>
        <target state="translated">'“{0}”不是 lock 语句要求的引用类型</target>
        <note />
      </trans-unit>
      <trans-unit id="ERR_NullNotValid">
        <source>Use of null is not valid in this context</source>
        <target state="translated">在此上下文中使用 null 无效</target>
        <note />
      </trans-unit>
      <trans-unit id="ERR_DefaultLiteralNotValid">
        <source>Use of default literal is not valid in this context</source>
        <target state="translated">在此背景下使用默认文本无效</target>
        <note />
      </trans-unit>
      <trans-unit id="ERR_UseDefViolationThis">
        <source>The 'this' object cannot be used before all of its fields are assigned to</source>
        <target state="translated">在给 "this" 对象的所有字段赋值之前，无法使用该对象</target>
        <note />
      </trans-unit>
      <trans-unit id="ERR_ArgsInvalid">
        <source>The __arglist construct is valid only within a variable argument method</source>
        <target state="translated">__arglist 构造只在变量参数方法中有效</target>
        <note />
      </trans-unit>
      <trans-unit id="ERR_PtrExpected">
        <source>The * or -&gt; operator must be applied to a pointer</source>
        <target state="translated">* 或 -&gt; 运算符只能应用于指针</target>
        <note />
      </trans-unit>
      <trans-unit id="ERR_PtrIndexSingle">
        <source>A pointer must be indexed by only one value</source>
        <target state="translated">指针必须只根据一个值进行索引</target>
        <note />
      </trans-unit>
      <trans-unit id="WRN_ByRefNonAgileField">
        <source>Using '{0}' as a ref or out value or taking its address may cause a runtime exception because it is a field of a marshal-by-reference class</source>
        <target state="translated">由于“{0}”是引用封送类的字段，将它用作 ref 或 out 值或获取它的地址可能导致运行时异常</target>
        <note />
      </trans-unit>
      <trans-unit id="WRN_ByRefNonAgileField_Title">
        <source>Using a field of a marshal-by-reference class as a ref or out value or taking its address may cause a runtime exception</source>
        <target state="translated">将引用封送类的字段用作 ref 或 out 值或获取其地址可能导致运行时异常</target>
        <note />
      </trans-unit>
      <trans-unit id="ERR_AssgReadonlyStatic">
        <source>A static readonly field cannot be assigned to (except in a static constructor or a variable initializer)</source>
        <target state="translated">无法对静态只读字段赋值(静态构造函数或变量初始值中除外)</target>
        <note />
      </trans-unit>
      <trans-unit id="ERR_RefReadonlyStatic">
        <source>A static readonly field cannot be used as a ref or out value (except in a static constructor)</source>
        <target state="translated">无法将静态只读字段用作 ref 或 out 值(静态构造函数中除外)</target>
        <note />
      </trans-unit>
      <trans-unit id="ERR_AssgReadonlyProp">
        <source>Property or indexer '{0}' cannot be assigned to -- it is read only</source>
        <target state="translated">无法为属性或索引器“{0}”赋值 - 它是只读的</target>
        <note />
      </trans-unit>
      <trans-unit id="ERR_IllegalStatement">
        <source>Only assignment, call, increment, decrement, and new object expressions can be used as a statement</source>
        <target state="translated">只有 assignment、call、increment、decrement 和 new 对象表达式可用作语句</target>
        <note />
      </trans-unit>
      <trans-unit id="ERR_BadGetEnumerator">
        <source>foreach requires that the return type '{0}' of '{1}' must have a suitable public MoveNext method and public Current property</source>
        <target state="translated">foreach 要求“{1}”的返回类型“{0}”必须具有适当的公共 MoveNext 方法和公共 Current 属性</target>
        <note />
      </trans-unit>
      <trans-unit id="ERR_TooManyLocals">
        <source>Only 65534 locals, including those generated by the compiler, are allowed</source>
        <target state="translated">仅允许 65534 个局部变量，包括编译器生成的局部变量</target>
        <note />
      </trans-unit>
      <trans-unit id="ERR_AbstractBaseCall">
        <source>Cannot call an abstract base member: '{0}'</source>
        <target state="translated">无法调用抽象基成员:“{0}”</target>
        <note />
      </trans-unit>
      <trans-unit id="ERR_RefProperty">
        <source>A property or indexer may not be passed as an out or ref parameter</source>
        <target state="translated">属性或索引器不能作为 out 或 ref 参数传递</target>
        <note />
      </trans-unit>
      <trans-unit id="ERR_ManagedAddr">
        <source>Cannot take the address of, get the size of, or declare a pointer to a managed type ('{0}')</source>
        <target state="translated">无法获取托管类型(“{0}”)的地址和大小，或者声明指向它的指针</target>
        <note />
      </trans-unit>
      <trans-unit id="ERR_BadFixedInitType">
        <source>The type of a local declared in a fixed statement must be a pointer type</source>
        <target state="translated">fixed 语句中声明的局部变量类型必须是指针类型</target>
        <note />
      </trans-unit>
      <trans-unit id="ERR_FixedMustInit">
        <source>You must provide an initializer in a fixed or using statement declaration</source>
        <target state="translated">必须在 fixed 或者 using 语句声明中提供初始值设定项</target>
        <note />
      </trans-unit>
      <trans-unit id="ERR_InvalidAddrOp">
        <source>Cannot take the address of the given expression</source>
        <target state="translated">无法获取给定表达式的地址</target>
        <note />
      </trans-unit>
      <trans-unit id="ERR_FixedNeeded">
        <source>You can only take the address of an unfixed expression inside of a fixed statement initializer</source>
        <target state="translated">只能获取 fixed 语句初始值设定项内的未固定表达式的地址</target>
        <note />
      </trans-unit>
      <trans-unit id="ERR_FixedNotNeeded">
        <source>You cannot use the fixed statement to take the address of an already fixed expression</source>
        <target state="translated">不能使用 fixed 语句来获取已固定的表达式的地址</target>
        <note />
      </trans-unit>
      <trans-unit id="ERR_UnsafeNeeded">
        <source>Pointers and fixed size buffers may only be used in an unsafe context</source>
        <target state="translated">指针和固定大小缓冲区只能在不安全的上下文中使用</target>
        <note />
      </trans-unit>
      <trans-unit id="ERR_OpTFRetType">
        <source>The return type of operator True or False must be bool</source>
        <target state="translated">运算符 True 或 False 的返回类型必须是 bool</target>
        <note />
      </trans-unit>
      <trans-unit id="ERR_OperatorNeedsMatch">
        <source>The operator '{0}' requires a matching operator '{1}' to also be defined</source>
        <target state="translated">运算符“{0}”要求也要定义匹配的运算符“{1}”</target>
        <note />
      </trans-unit>
      <trans-unit id="ERR_BadBoolOp">
        <source>In order to be applicable as a short circuit operator a user-defined logical operator ('{0}') must have the same return type and parameter types</source>
        <target state="translated">为了可以像短路运算符一样应用，用户定义的逻辑运算符(“{0}”)的返回类型和参数类型必须相同</target>
        <note />
      </trans-unit>
      <trans-unit id="ERR_MustHaveOpTF">
        <source>In order for '{0}' to be applicable as a short circuit operator, its declaring type '{1}' must define operator true and operator false</source>
        <target state="translated">为了使“{0}”可以像短路运算符一样应用，其声明类型“{1}”必须定义运算符 true 和运算符 false</target>
        <note />
      </trans-unit>
      <trans-unit id="WRN_UnreferencedVarAssg">
        <source>The variable '{0}' is assigned but its value is never used</source>
        <target state="translated">变量“{0}”已被赋值，但从未使用过它的值</target>
        <note />
      </trans-unit>
      <trans-unit id="WRN_UnreferencedVarAssg_Title">
        <source>Variable is assigned but its value is never used</source>
        <target state="translated">变量已被赋值，但从未使用过它的值</target>
        <note />
      </trans-unit>
      <trans-unit id="ERR_CheckedOverflow">
        <source>The operation overflows at compile time in checked mode</source>
        <target state="translated">在 checked 模式下，运算在编译时溢出</target>
        <note />
      </trans-unit>
      <trans-unit id="ERR_ConstOutOfRangeChecked">
        <source>Constant value '{0}' cannot be converted to a '{1}' (use 'unchecked' syntax to override)</source>
        <target state="translated">常量值“{0}”无法转换为“{1}”(使用 "unchecked" 语法重写)</target>
        <note />
      </trans-unit>
      <trans-unit id="ERR_BadVarargs">
        <source>A method with vararg cannot be generic, be in a generic type, or have a params parameter</source>
        <target state="translated">带有 vararg 的方法不能是泛型，不能属于泛型类型，也不能具有 params 参数</target>
        <note />
      </trans-unit>
      <trans-unit id="ERR_ParamsMustBeArray">
        <source>The params parameter must be a single dimensional array</source>
        <target state="translated">params 参数必须是一维数组</target>
        <note />
      </trans-unit>
      <trans-unit id="ERR_IllegalArglist">
        <source>An __arglist expression may only appear inside of a call or new expression</source>
        <target state="translated">__arglist 表达式只能出现在调用或 new 表达式内部</target>
        <note />
      </trans-unit>
      <trans-unit id="ERR_IllegalUnsafe">
        <source>Unsafe code may only appear if compiling with /unsafe</source>
        <target state="translated">不安全代码只会在使用 /unsafe 编译的情况下出现</target>
        <note />
      </trans-unit>
      <trans-unit id="ERR_AmbigMember">
        <source>Ambiguity between '{0}' and '{1}'</source>
        <target state="translated">在“{0}”和“{1}”之间具有二义性</target>
        <note />
      </trans-unit>
      <trans-unit id="ERR_BadForeachDecl">
        <source>Type and identifier are both required in a foreach statement</source>
        <target state="translated">在 foreach 语句中，类型和标识符都是必需的</target>
        <note />
      </trans-unit>
      <trans-unit id="ERR_ParamsLast">
        <source>A params parameter must be the last parameter in a formal parameter list</source>
        <target state="translated">params 参数必须是形参表中的最后一个参数</target>
        <note />
      </trans-unit>
      <trans-unit id="ERR_SizeofUnsafe">
        <source>'{0}' does not have a predefined size, therefore sizeof can only be used in an unsafe context (consider using System.Runtime.InteropServices.Marshal.SizeOf)</source>
        <target state="translated">'“{0}”没有预定义的大小，因此 sizeof 只能在不安全的上下文中使用(请考虑使用 System.Runtime.InteropServices.Marshal.SizeOf)</target>
        <note />
      </trans-unit>
      <trans-unit id="ERR_DottedTypeNameNotFoundInNS">
        <source>The type or namespace name '{0}' does not exist in the namespace '{1}' (are you missing an assembly reference?)</source>
        <target state="translated">命名空间“{1}”中不存在类型或命名空间名“{0}”(是否缺少程序集引用?)</target>
        <note />
      </trans-unit>
      <trans-unit id="ERR_FieldInitRefNonstatic">
        <source>A field initializer cannot reference the non-static field, method, or property '{0}'</source>
        <target state="translated">字段初始值设定项无法引用非静态字段、方法或属性“{0}”</target>
        <note />
      </trans-unit>
      <trans-unit id="ERR_SealedNonOverride">
        <source>'{0}' cannot be sealed because it is not an override</source>
        <target state="translated">'因为“{0}”不是重写，所以无法将其密封</target>
        <note />
      </trans-unit>
      <trans-unit id="ERR_CantOverrideSealed">
        <source>'{0}': cannot override inherited member '{1}' because it is sealed</source>
        <target state="translated">'“{0}”: 继承成员“{1}”是密封的，无法进行重写</target>
        <note />
      </trans-unit>
      <trans-unit id="ERR_VoidError">
        <source>The operation in question is undefined on void pointers</source>
        <target state="translated">相关操作在 void 指针上未定义</target>
        <note />
      </trans-unit>
      <trans-unit id="ERR_ConditionalOnOverride">
        <source>The Conditional attribute is not valid on '{0}' because it is an override method</source>
        <target state="translated">Conditional 特性在“{0}”上无效，因为该特性是重写方法</target>
        <note />
      </trans-unit>
      <trans-unit id="ERR_PointerInAsOrIs">
        <source>Neither 'is' nor 'as' is valid on pointer types</source>
        <target state="translated">"is" 和 "as" 在指针类型上都无效</target>
        <note />
      </trans-unit>
      <trans-unit id="ERR_CallingFinalizeDeprecated">
        <source>Destructors and object.Finalize cannot be called directly. Consider calling IDisposable.Dispose if available.</source>
        <target state="translated">无法直接调用析构函数和 object.Finalize。如果可用，请考虑调用 IDisposable.Dispose。</target>
        <note />
      </trans-unit>
      <trans-unit id="ERR_SingleTypeNameNotFound">
        <source>The type or namespace name '{0}' could not be found (are you missing a using directive or an assembly reference?)</source>
        <target state="translated">未能找到类型或命名空间名“{0}”(是否缺少 using 指令或程序集引用?)</target>
        <note />
      </trans-unit>
      <trans-unit id="ERR_NegativeStackAllocSize">
        <source>Cannot use a negative size with stackalloc</source>
        <target state="translated">无法对 stackalloc 采用负值大小</target>
        <note />
      </trans-unit>
      <trans-unit id="ERR_NegativeArraySize">
        <source>Cannot create an array with a negative size</source>
        <target state="translated">无法创建大小为负值的数组</target>
        <note />
      </trans-unit>
      <trans-unit id="ERR_OverrideFinalizeDeprecated">
        <source>Do not override object.Finalize. Instead, provide a destructor.</source>
        <target state="translated">请不要重写 object.Finalize，而是提供一个析构函数。</target>
        <note />
      </trans-unit>
      <trans-unit id="ERR_CallingBaseFinalizeDeprecated">
        <source>Do not directly call your base class Finalize method. It is called automatically from your destructor.</source>
        <target state="translated">不要直接调用基类 Finalize 方法。它将从析构函数中自动调用。</target>
        <note />
      </trans-unit>
      <trans-unit id="WRN_NegativeArrayIndex">
        <source>Indexing an array with a negative index (array indices always start at zero)</source>
        <target state="translated">用负索引对数组进行索引(数组索引总是从零开始)</target>
        <note />
      </trans-unit>
      <trans-unit id="WRN_NegativeArrayIndex_Title">
        <source>Indexing an array with a negative index</source>
        <target state="translated">正在使用负值对数组编制索引</target>
        <note />
      </trans-unit>
      <trans-unit id="WRN_BadRefCompareLeft">
        <source>Possible unintended reference comparison; to get a value comparison, cast the left hand side to type '{0}'</source>
        <target state="translated">可能非有意的引用比较；若要获取值比较，请将左边转换为类型“{0}”</target>
        <note />
      </trans-unit>
      <trans-unit id="WRN_BadRefCompareLeft_Title">
        <source>Possible unintended reference comparison; left hand side needs cast</source>
        <target state="translated">可能非有意的引用比较；左侧需要强制转换</target>
        <note />
      </trans-unit>
      <trans-unit id="WRN_BadRefCompareRight">
        <source>Possible unintended reference comparison; to get a value comparison, cast the right hand side to type '{0}'</source>
        <target state="translated">可能非有意的引用比较；若要获取值比较，请将右边转换为类型“{0}”</target>
        <note />
      </trans-unit>
      <trans-unit id="WRN_BadRefCompareRight_Title">
        <source>Possible unintended reference comparison; right hand side needs cast</source>
        <target state="translated">可能非有意的引用比较；右侧需要强制转换</target>
        <note />
      </trans-unit>
      <trans-unit id="ERR_BadCastInFixed">
        <source>The right hand side of a fixed statement assignment may not be a cast expression</source>
        <target state="translated">fixed 语句赋值的右边不能是强制转换表达式</target>
        <note />
      </trans-unit>
      <trans-unit id="ERR_StackallocInCatchFinally">
        <source>stackalloc may not be used in a catch or finally block</source>
        <target state="translated">stackalloc 不能用在 catch 或 finally 块中</target>
        <note />
      </trans-unit>
      <trans-unit id="ERR_VarargsLast">
        <source>An __arglist parameter must be the last parameter in a formal parameter list</source>
        <target state="translated">__arglist 参数必须是形参表中的最后一个参数</target>
        <note />
      </trans-unit>
      <trans-unit id="ERR_MissingPartial">
        <source>Missing partial modifier on declaration of type '{0}'; another partial declaration of this type exists</source>
        <target state="translated">类型“{0}”的声明上缺少 partial 修饰符；存在此类型的其他分部声明</target>
        <note />
      </trans-unit>
      <trans-unit id="ERR_PartialTypeKindConflict">
        <source>Partial declarations of '{0}' must be all classes, all structs, or all interfaces</source>
        <target state="translated">“{0}”的分部声明必须是所有的类、所有的结构或所有的接口</target>
        <note />
      </trans-unit>
      <trans-unit id="ERR_PartialModifierConflict">
        <source>Partial declarations of '{0}' have conflicting accessibility modifiers</source>
        <target state="translated">“{0}”的分部声明包含冲突的可访问性修饰符</target>
        <note />
      </trans-unit>
      <trans-unit id="ERR_PartialMultipleBases">
        <source>Partial declarations of '{0}' must not specify different base classes</source>
        <target state="translated">“{0}”的分部声明一定不能指定不同的基类</target>
        <note />
      </trans-unit>
      <trans-unit id="ERR_PartialWrongTypeParams">
        <source>Partial declarations of '{0}' must have the same type parameter names in the same order</source>
        <target state="translated">“{0}”的分部声明必须具有顺序相同的相同类型参数名</target>
        <note />
      </trans-unit>
      <trans-unit id="ERR_PartialWrongConstraints">
        <source>Partial declarations of '{0}' have inconsistent constraints for type parameter '{1}'</source>
        <target state="translated">“{0}”的分部声明对类型参数“{1}”具有不一致的约束</target>
        <note />
      </trans-unit>
      <trans-unit id="ERR_NoImplicitConvCast">
        <source>Cannot implicitly convert type '{0}' to '{1}'. An explicit conversion exists (are you missing a cast?)</source>
        <target state="translated">无法将类型“{0}”隐式转换为“{1}”。存在一个显式转换(是否缺少强制转换?)</target>
        <note />
      </trans-unit>
      <trans-unit id="ERR_PartialMisplaced">
        <source>The 'partial' modifier can only appear immediately before 'class', 'struct', 'interface', or 'void'</source>
        <target state="translated">"partial" 修饰符的后面只能紧跟 "class"、"struct"、"interface" 或 "void"</target>
        <note />
      </trans-unit>
      <trans-unit id="ERR_ImportedCircularBase">
        <source>Imported type '{0}' is invalid. It contains a circular base class dependency.</source>
        <target state="translated">导入的类型“{0}”无效。它包含循环的基类依赖项。</target>
        <note />
      </trans-unit>
      <trans-unit id="ERR_UseDefViolationOut">
        <source>Use of unassigned out parameter '{0}'</source>
        <target state="translated">使用了未赋值的 out 参数“{0}”</target>
        <note />
      </trans-unit>
      <trans-unit id="ERR_ArraySizeInDeclaration">
        <source>Array size cannot be specified in a variable declaration (try initializing with a 'new' expression)</source>
        <target state="translated">不能在变量声明中指定数组大小(请尝试使用 "new" 表达式初始化)</target>
        <note />
      </trans-unit>
      <trans-unit id="ERR_InaccessibleGetter">
        <source>The property or indexer '{0}' cannot be used in this context because the get accessor is inaccessible</source>
        <target state="translated">属性或索引器“{0}”不能用在此上下文中，因为 get 访问器不可访问</target>
        <note />
      </trans-unit>
      <trans-unit id="ERR_InaccessibleSetter">
        <source>The property or indexer '{0}' cannot be used in this context because the set accessor is inaccessible</source>
        <target state="translated">属性或索引器“{0}”不能用在此上下文中，因为 set 访问器不可访问</target>
        <note />
      </trans-unit>
      <trans-unit id="ERR_InvalidPropertyAccessMod">
        <source>The accessibility modifier of the '{0}' accessor must be more restrictive than the property or indexer '{1}'</source>
        <target state="translated">“{0}”访问器的可访问性修饰符必须比属性或索引器“{1}”具有更强的限制</target>
        <note />
      </trans-unit>
      <trans-unit id="ERR_DuplicatePropertyAccessMods">
        <source>Cannot specify accessibility modifiers for both accessors of the property or indexer '{0}'</source>
        <target state="translated">不能为属性或索引器“{0}”的两个访问器同时指定可访问性修饰符</target>
        <note />
      </trans-unit>
      <trans-unit id="ERR_PropertyAccessModInInterface">
        <source>'{0}': accessibility modifiers may not be used on accessors in an interface</source>
        <target state="translated">'“{0}”: 可访问性修饰符不能在接口中的访问器上使用</target>
        <note />
      </trans-unit>
      <trans-unit id="ERR_AccessModMissingAccessor">
        <source>'{0}': accessibility modifiers on accessors may only be used if the property or indexer has both a get and a set accessor</source>
        <target state="translated">'“{0}”: 仅当属性或索引器同时具有 get 访问器和 set 访问器时，才能对访问器使用可访问性修饰符</target>
        <note />
      </trans-unit>
      <trans-unit id="ERR_UnimplementedInterfaceAccessor">
        <source>'{0}' does not implement interface member '{1}'. '{2}' is not public.</source>
        <target state="translated">'“{0}”不实现接口成员“{1}”。“{2}”不是公共的。</target>
        <note />
      </trans-unit>
      <trans-unit id="WRN_PatternIsAmbiguous">
        <source>'{0}' does not implement the '{1}' pattern. '{2}' is ambiguous with '{3}'.</source>
        <target state="translated">'“{0}”不实现“{1}”模式。“{2}”与“{3}”一起使用时目的不明确。</target>
        <note />
      </trans-unit>
      <trans-unit id="WRN_PatternIsAmbiguous_Title">
        <source>Type does not implement the collection pattern; members are ambiguous</source>
        <target state="translated">类型不实现集合模式；成员不明确</target>
        <note />
      </trans-unit>
      <trans-unit id="WRN_PatternStaticOrInaccessible">
        <source>'{0}' does not implement the '{1}' pattern. '{2}' is either static or not public.</source>
        <target state="translated">'“{0}”不实现“{1}”模式。“{2}”是静态的或非公共的。</target>
        <note />
      </trans-unit>
      <trans-unit id="WRN_PatternStaticOrInaccessible_Title">
        <source>Type does not implement the collection pattern; member is either static or not public</source>
        <target state="translated">类型不实现集合模式；成员静态的或非公共的</target>
        <note />
      </trans-unit>
      <trans-unit id="WRN_PatternBadSignature">
        <source>'{0}' does not implement the '{1}' pattern. '{2}' has the wrong signature.</source>
        <target state="translated">'“{0}”不实现“{1}”模式。“{2}”有错误的签名。</target>
        <note />
      </trans-unit>
      <trans-unit id="WRN_PatternBadSignature_Title">
        <source>Type does not implement the collection pattern; member has the wrong signature</source>
        <target state="translated">类型不实现集合模式；成员有错误的签名</target>
        <note />
      </trans-unit>
      <trans-unit id="ERR_FriendRefNotEqualToThis">
        <source>Friend access was granted by '{0}', but the public key of the output assembly does not match that specified by the attribute in the granting assembly.</source>
        <target state="translated">友元访问权限由“{0}”授予，但是输出程序集的公钥与授予程序集中特性指定的公钥不匹配。</target>
        <note />
      </trans-unit>
      <trans-unit id="ERR_FriendRefSigningMismatch">
        <source>Friend access was granted by '{0}', but the strong name signing state of the output assembly does not match that of the granting assembly.</source>
        <target state="translated">友元访问权限由“{0}”授予，但是输出程序集的强名称签名状态与授予程序集的强名称签名状态不匹配。</target>
        <note />
      </trans-unit>
      <trans-unit id="WRN_SequentialOnPartialClass">
        <source>There is no defined ordering between fields in multiple declarations of partial struct '{0}'. To specify an ordering, all instance fields must be in the same declaration.</source>
        <target state="translated">在分部结构“{0}”的多个声明中的字段之间没有已定义的排序方式。要指定排序方式，所有实例字段必须位于同一声明中。</target>
        <note />
      </trans-unit>
      <trans-unit id="WRN_SequentialOnPartialClass_Title">
        <source>There is no defined ordering between fields in multiple declarations of partial struct</source>
        <target state="translated">在分部结构的多个声明中的字段之间没有已定义的排序方式</target>
        <note />
      </trans-unit>
      <trans-unit id="ERR_BadConstType">
        <source>The type '{0}' cannot be declared const</source>
        <target state="translated">不能将类型“{0}”声明为 const</target>
        <note />
      </trans-unit>
      <trans-unit id="ERR_NoNewTyvar">
        <source>Cannot create an instance of the variable type '{0}' because it does not have the new() constraint</source>
        <target state="translated">变量类型“{0}”没有 new() 约束，因此无法创建该类型的实例</target>
        <note />
      </trans-unit>
      <trans-unit id="ERR_BadArity">
        <source>Using the generic {1} '{0}' requires {2} type arguments</source>
        <target state="translated">使用泛型 {1}“{0}”需要 {2} 个类型参数</target>
        <note />
      </trans-unit>
      <trans-unit id="ERR_BadTypeArgument">
        <source>The type '{0}' may not be used as a type argument</source>
        <target state="translated">类型“{0}”不能用作类型参数</target>
        <note />
      </trans-unit>
      <trans-unit id="ERR_TypeArgsNotAllowed">
        <source>The {1} '{0}' cannot be used with type arguments</source>
        <target state="translated">{1}“{0}”不能与类型参数一起使用</target>
        <note />
      </trans-unit>
      <trans-unit id="ERR_HasNoTypeVars">
        <source>The non-generic {1} '{0}' cannot be used with type arguments</source>
        <target state="translated">非泛型 {1}“{0}”不能与类型参数一起使用</target>
        <note />
      </trans-unit>
      <trans-unit id="ERR_NewConstraintNotSatisfied">
        <source>'{2}' must be a non-abstract type with a public parameterless constructor in order to use it as parameter '{1}' in the generic type or method '{0}'</source>
        <target state="translated">'“{2}”必须是具有公共的无参数构造函数的非抽象类型，才能用作泛型类型或方法“{0}”中的参数“{1}”</target>
        <note />
      </trans-unit>
      <trans-unit id="ERR_GenericConstraintNotSatisfiedRefType">
        <source>The type '{3}' cannot be used as type parameter '{2}' in the generic type or method '{0}'. There is no implicit reference conversion from '{3}' to '{1}'.</source>
        <target state="translated">类型“{3}”不能用作泛型类型或方法“{0}”中的类型参数“{2}”。没有从“{3}”到“{1}”的隐式引用转换。</target>
        <note />
      </trans-unit>
      <trans-unit id="ERR_GenericConstraintNotSatisfiedNullableEnum">
        <source>The type '{3}' cannot be used as type parameter '{2}' in the generic type or method '{0}'. The nullable type '{3}' does not satisfy the constraint of '{1}'.</source>
        <target state="translated">类型“{3}”不能用作泛型类型或方法“{0}”中的类型参数“{2}”。可以为 null 的类型“{3}”不满足“{1}”的约束。</target>
        <note />
      </trans-unit>
      <trans-unit id="ERR_GenericConstraintNotSatisfiedNullableInterface">
        <source>The type '{3}' cannot be used as type parameter '{2}' in the generic type or method '{0}'. The nullable type '{3}' does not satisfy the constraint of '{1}'. Nullable types can not satisfy any interface constraints.</source>
        <target state="translated">类型“{3}”不能用作泛型类型或方法“{0}”中的类型参数“{2}”。可以为 null 的类型“{3}”不满足“{1}”的约束。可以为 null 的类型不能满足任何接口约束。</target>
        <note />
      </trans-unit>
      <trans-unit id="ERR_GenericConstraintNotSatisfiedTyVar">
        <source>The type '{3}' cannot be used as type parameter '{2}' in the generic type or method '{0}'. There is no boxing conversion or type parameter conversion from '{3}' to '{1}'.</source>
        <target state="translated">类型“{3}”不能用作泛型类型或方法“{0}”中的类型参数“{2}”。没有从“{3}”到“{1}”的装箱转换或类型参数转换。</target>
        <note />
      </trans-unit>
      <trans-unit id="ERR_GenericConstraintNotSatisfiedValType">
        <source>The type '{3}' cannot be used as type parameter '{2}' in the generic type or method '{0}'. There is no boxing conversion from '{3}' to '{1}'.</source>
        <target state="translated">类型“{3}”不能用作泛型类型或方法“{0}”中的类型参数“{2}”。没有从“{3}”到“{1}”的装箱转换。</target>
        <note />
      </trans-unit>
      <trans-unit id="ERR_DuplicateGeneratedName">
        <source>The parameter name '{0}' conflicts with an automatically-generated parameter name</source>
        <target state="translated">参数名“{0}”与某个自动生成的参数名冲突</target>
        <note />
      </trans-unit>
      <trans-unit id="ERR_GlobalSingleTypeNameNotFound">
        <source>The type or namespace name '{0}' could not be found in the global namespace (are you missing an assembly reference?)</source>
        <target state="translated">未能在全局命名空间中找到类型或命名空间名“{0}”(是否缺少程序集引用?)</target>
        <note />
      </trans-unit>
      <trans-unit id="ERR_NewBoundMustBeLast">
        <source>The new() constraint must be the last constraint specified</source>
        <target state="translated">new() 约束必须是指定的最后一个约束</target>
        <note />
      </trans-unit>
      <trans-unit id="WRN_MainCantBeGeneric">
        <source>'{0}': an entry point cannot be generic or in a generic type</source>
        <target state="translated">'“{0}”: 入口点不能是泛型的或属于泛型类型</target>
        <note />
      </trans-unit>
      <trans-unit id="WRN_MainCantBeGeneric_Title">
        <source>An entry point cannot be generic or in a generic type</source>
        <target state="translated">入口点不能是泛型的或属于泛型类型</target>
        <note />
      </trans-unit>
      <trans-unit id="ERR_TypeVarCantBeNull">
        <source>Cannot convert null to type parameter '{0}' because it could be a non-nullable value type. Consider using 'default({0})' instead.</source>
        <target state="translated">无法将 null 转换为类型参数“{0}”，因为它可能是不可以为 null 的值类型。请考虑改用“default({0})”。</target>
        <note />
      </trans-unit>
      <trans-unit id="ERR_AttributeCantBeGeneric">
        <source>Cannot apply attribute class '{0}' because it is generic</source>
        <target state="translated">无法应用特性类“{0}”，因为它是泛型的</target>
        <note />
      </trans-unit>
      <trans-unit id="ERR_DuplicateBound">
        <source>Duplicate constraint '{0}' for type parameter '{1}'</source>
        <target state="translated">类型参数“{1}”的约束“{0}”重复</target>
        <note />
      </trans-unit>
      <trans-unit id="ERR_ClassBoundNotFirst">
        <source>The class type constraint '{0}' must come before any other constraints</source>
        <target state="translated">类类型约束“{0}”必须在其他任何约束之前</target>
        <note />
      </trans-unit>
      <trans-unit id="ERR_BadRetType">
        <source>'{1} {0}' has the wrong return type</source>
        <target state="translated">'“{1} {0}”的返回类型错误</target>
        <note />
      </trans-unit>
      <trans-unit id="ERR_DelegateRefMismatch">
        <source>Ref mismatch between '{0}' and delegate '{1}'</source>
        <target state="translated">“{0}”和委托“{1}”之间引用不匹配</target>
        <note />
      </trans-unit>
      <trans-unit id="ERR_DuplicateConstraintClause">
        <source>A constraint clause has already been specified for type parameter '{0}'. All of the constraints for a type parameter must be specified in a single where clause.</source>
        <target state="translated">已经为类型参数“{0}”指定了 constraint 子句。必须在单个 where 子句中指定类型参数的所有约束。</target>
        <note />
      </trans-unit>
      <trans-unit id="ERR_CantInferMethTypeArgs">
        <source>The type arguments for method '{0}' cannot be inferred from the usage. Try specifying the type arguments explicitly.</source>
        <target state="translated">无法从用法中推断出方法“{0}”的类型参数。请尝试显式指定类型参数。</target>
        <note />
      </trans-unit>
      <trans-unit id="ERR_LocalSameNameAsTypeParam">
        <source>'{0}': a parameter, local variable, or local function cannot have the same name as a method type parameter</source>
        <target state="translated">'“{0}”: 参数、局部变量或本地函数不能与方法类型参数同名</target>
        <note />
      </trans-unit>
      <trans-unit id="ERR_AsWithTypeVar">
        <source>The type parameter '{0}' cannot be used with the 'as' operator because it does not have a class type constraint nor a 'class' constraint</source>
        <target state="translated">由于类型参数“{0}”既没有类类型约束也没有“class”约束，因此不能与“as”运算符一起使用</target>
        <note />
      </trans-unit>
      <trans-unit id="WRN_UnreferencedFieldAssg">
        <source>The field '{0}' is assigned but its value is never used</source>
        <target state="translated">字段“{0}”已被赋值，但从未使用过它的值</target>
        <note />
      </trans-unit>
      <trans-unit id="WRN_UnreferencedFieldAssg_Title">
        <source>Field is assigned but its value is never used</source>
        <target state="translated">字段已被赋值，但从未使用过它的值</target>
        <note />
      </trans-unit>
      <trans-unit id="ERR_BadIndexerNameAttr">
        <source>The '{0}' attribute is valid only on an indexer that is not an explicit interface member declaration</source>
        <target state="translated">“{0}”特性仅在不是显式接口成员声明的索引器上有效</target>
        <note />
      </trans-unit>
      <trans-unit id="ERR_AttrArgWithTypeVars">
        <source>'{0}': an attribute argument cannot use type parameters</source>
        <target state="translated">'“{0}”: 特性参数不能使用类型参数</target>
        <note />
      </trans-unit>
      <trans-unit id="ERR_NewTyvarWithArgs">
        <source>'{0}': cannot provide arguments when creating an instance of a variable type</source>
        <target state="translated">'“{0}”: 创建变量类型的实例时无法提供参数</target>
        <note />
      </trans-unit>
      <trans-unit id="ERR_AbstractSealedStatic">
        <source>'{0}': an abstract class cannot be sealed or static</source>
        <target state="translated">'“{0}”: 抽象类不能是密封的或静态的</target>
        <note />
      </trans-unit>
      <trans-unit id="WRN_AmbiguousXMLReference">
        <source>Ambiguous reference in cref attribute: '{0}'. Assuming '{1}', but could have also matched other overloads including '{2}'.</source>
        <target state="translated">cref 特性中有不明确的引用:“{0}”。假定为“{1}”，但可能还与其他重载匹配，包括“{2}”。</target>
        <note />
      </trans-unit>
      <trans-unit id="WRN_AmbiguousXMLReference_Title">
        <source>Ambiguous reference in cref attribute</source>
        <target state="translated">cref 特性中有不明确的引用</target>
        <note />
      </trans-unit>
      <trans-unit id="WRN_VolatileByRef">
        <source>'{0}': a reference to a volatile field will not be treated as volatile</source>
        <target state="translated">'“{0}”: 对 volatile 字段的引用不被视为 volatile</target>
        <note />
      </trans-unit>
      <trans-unit id="WRN_VolatileByRef_Title">
        <source>A reference to a volatile field will not be treated as volatile</source>
        <target state="translated">对可变字段的引用不被视为可变字段</target>
        <note />
      </trans-unit>
      <trans-unit id="WRN_VolatileByRef_Description">
        <source>A volatile field should not normally be used as a ref or out value, since it will not be treated as volatile. There are exceptions to this, such as when calling an interlocked API.</source>
        <target state="translated">可变字段通常不应用作 ref 或 out 值，因为它不会被视为可变字段。这种情况存在例外情况，如调用联锁 API 时。</target>
        <note />
      </trans-unit>
      <trans-unit id="ERR_ComImportWithImpl">
        <source>Since '{1}' has the ComImport attribute, '{0}' must be extern or abstract</source>
        <target state="translated">由于“{1}”具有 ComImport 特性，因此“{0}”必须是外部的或抽象的</target>
        <note />
      </trans-unit>
      <trans-unit id="ERR_ComImportWithBase">
        <source>'{0}': a class with the ComImport attribute cannot specify a base class</source>
        <target state="translated">'“{0}”: 具有 ComImport 特性的类不能指定基类</target>
        <note />
      </trans-unit>
      <trans-unit id="ERR_ImplBadConstraints">
        <source>The constraints for type parameter '{0}' of method '{1}' must match the constraints for type parameter '{2}' of interface method '{3}'. Consider using an explicit interface implementation instead.</source>
        <target state="translated">方法“{1}”的类型参数“{0}”的约束必须与接口方法“{3}”的类型参数“{2}”的约束相匹配。请考虑改用显式接口实现。</target>
        <note />
      </trans-unit>
      <trans-unit id="ERR_ImplBadTupleNames">
        <source>The tuple element names in the signature of method '{0}' must match the tuple element names of interface method '{1}' (including on the return type).</source>
        <target state="translated">方法“{0}”的签名中的元组元素名称必须与接口方法“{1}”的元组元素名称匹配(包括返回类型)。</target>
        <note />
      </trans-unit>
      <trans-unit id="ERR_DottedTypeNameNotFoundInAgg">
        <source>The type name '{0}' does not exist in the type '{1}'</source>
        <target state="translated">类型“{1}”中不存在类型名“{0}”</target>
        <note />
      </trans-unit>
      <trans-unit id="ERR_MethGrpToNonDel">
        <source>Cannot convert method group '{0}' to non-delegate type '{1}'. Did you intend to invoke the method?</source>
        <target state="translated">无法将方法组“{0}”转换为非委托类型“{1}”。是否希望调用此方法?</target>
        <note />
      </trans-unit>
      <trans-unit id="ERR_BadExternAlias">
        <source>The extern alias '{0}' was not specified in a /reference option</source>
        <target state="translated">在 /reference 选项中未指定外部别名“{0}”</target>
        <note />
      </trans-unit>
      <trans-unit id="ERR_ColColWithTypeAlias">
        <source>Cannot use alias '{0}' with '::' since the alias references a type. Use '.' instead.</source>
        <target state="translated">无法将别名“{0}”与“::”一起使用，因为该别名引用了类型。请改用“.”。</target>
        <note />
      </trans-unit>
      <trans-unit id="ERR_AliasNotFound">
        <source>Alias '{0}' not found</source>
        <target state="translated">找不到别名“{0}”</target>
        <note />
      </trans-unit>
      <trans-unit id="ERR_SameFullNameAggAgg">
        <source>The type '{1}' exists in both '{0}' and '{2}'</source>
        <target state="translated">类型“{1}”同时存在于“{0}”和“{2}”中</target>
        <note />
      </trans-unit>
      <trans-unit id="ERR_SameFullNameNsAgg">
        <source>The namespace '{1}' in '{0}' conflicts with the type '{3}' in '{2}'</source>
        <target state="translated">“{0}”中的命名空间“{1}”与“{2}”中的类型“{3}”冲突</target>
        <note />
      </trans-unit>
      <trans-unit id="WRN_SameFullNameThisNsAgg">
        <source>The namespace '{1}' in '{0}' conflicts with the imported type '{3}' in '{2}'. Using the namespace defined in '{0}'.</source>
        <target state="translated">“{0}”中的命名空间“{1}”与“{2}”中的导入类型“{3}”冲突。请使用“{0}”中定义的命名空间。</target>
        <note />
      </trans-unit>
      <trans-unit id="WRN_SameFullNameThisNsAgg_Title">
        <source>Namespace conflicts with imported type</source>
        <target state="translated">命名空间与导入类型冲突</target>
        <note />
      </trans-unit>
      <trans-unit id="WRN_SameFullNameThisAggAgg">
        <source>The type '{1}' in '{0}' conflicts with the imported type '{3}' in '{2}'. Using the type defined in '{0}'.</source>
        <target state="translated">“{0}”中的类型“{1}”与“{2}”中的导入类型“{3}”冲突。请使用“{0}”中定义的类型。</target>
        <note />
      </trans-unit>
      <trans-unit id="WRN_SameFullNameThisAggAgg_Title">
        <source>Type conflicts with imported type</source>
        <target state="translated">类型与导入类型冲突</target>
        <note />
      </trans-unit>
      <trans-unit id="WRN_SameFullNameThisAggNs">
        <source>The type '{1}' in '{0}' conflicts with the imported namespace '{3}' in '{2}'. Using the type defined in '{0}'.</source>
        <target state="translated">“{0}”中的类型“{1}”与“{2}”中的导入命令空间“{3}”冲突。请使用“{0}”中定义的类型。</target>
        <note />
      </trans-unit>
      <trans-unit id="WRN_SameFullNameThisAggNs_Title">
        <source>Type conflicts with imported namespace</source>
        <target state="translated">类型与导入命名空间冲突</target>
        <note />
      </trans-unit>
      <trans-unit id="ERR_SameFullNameThisAggThisNs">
        <source>The type '{1}' in '{0}' conflicts with the namespace '{3}' in '{2}'</source>
        <target state="translated">“{0}”中的类型“{1}”与“{2}”中的命名空间“{3}”冲突</target>
        <note />
      </trans-unit>
      <trans-unit id="ERR_ExternAfterElements">
        <source>An extern alias declaration must precede all other elements defined in the namespace</source>
        <target state="translated">外部别名声明必须位于命名空间中定义的所有其他元素之前</target>
        <note />
      </trans-unit>
      <trans-unit id="WRN_GlobalAliasDefn">
        <source>Defining an alias named 'global' is ill-advised since 'global::' always references the global namespace and not an alias</source>
        <target state="translated">由于 "global::" 总是引用全局命名空间而非别名，因此定义一个名为 "global" 的别名是欠妥的</target>
        <note />
      </trans-unit>
      <trans-unit id="WRN_GlobalAliasDefn_Title">
        <source>Defining an alias named 'global' is ill-advised</source>
        <target state="translated">定义名为 "global" 的别名是欠妥的</target>
        <note />
      </trans-unit>
      <trans-unit id="ERR_SealedStaticClass">
        <source>'{0}': a class cannot be both static and sealed</source>
        <target state="translated">'“{0}”: 类不能既是静态的又是密封的</target>
        <note />
      </trans-unit>
      <trans-unit id="ERR_PrivateAbstractAccessor">
        <source>'{0}': abstract properties cannot have private accessors</source>
        <target state="translated">'“{0}”: 抽象属性不能具有专用访问器</target>
        <note />
      </trans-unit>
      <trans-unit id="ERR_ValueExpected">
        <source>Syntax error; value expected</source>
        <target state="translated">语法错误，应为值</target>
        <note />
      </trans-unit>
      <trans-unit id="ERR_UnboxNotLValue">
        <source>Cannot modify the result of an unboxing conversion</source>
        <target state="translated">无法修改取消装箱转换的结果</target>
        <note />
      </trans-unit>
      <trans-unit id="ERR_AnonMethGrpInForEach">
        <source>Foreach cannot operate on a '{0}'. Did you intend to invoke the '{0}'?</source>
        <target state="translated">Foreach 不能操作“{0}”。是否要调用“{0}”?</target>
        <note />
      </trans-unit>
      <trans-unit id="ERR_BadIncDecRetType">
        <source>The return type for ++ or -- operator must match the parameter type or be derived from the parameter type</source>
        <target state="translated">++ 或 -- 运算符的返回类型必须与参数类型匹配或从参数类型派生</target>
        <note />
      </trans-unit>
      <trans-unit id="ERR_RefValBoundMustBeFirst">
        <source>The 'class' or 'struct' constraint must come before any other constraints</source>
        <target state="translated">"class" 或 "struct" 约束必须在其他任何约束之前</target>
        <note />
      </trans-unit>
      <trans-unit id="ERR_RefValBoundWithClass">
        <source>'{0}': cannot specify both a constraint class and the 'class' or 'struct' constraint</source>
        <target state="translated">'“{0}”: 不能既指定约束类又指定“class”或“struct”约束</target>
        <note />
      </trans-unit>
      <trans-unit id="ERR_NewBoundWithVal">
        <source>The 'new()' constraint cannot be used with the 'struct' constraint</source>
        <target state="translated">"new()" 约束不能与 "struct" 约束一起使用</target>
        <note />
      </trans-unit>
      <trans-unit id="ERR_RefConstraintNotSatisfied">
        <source>The type '{2}' must be a reference type in order to use it as parameter '{1}' in the generic type or method '{0}'</source>
        <target state="translated">类型“{2}”必须是引用类型才能用作泛型类型或方法“{0}”中的参数“{1}”</target>
        <note />
      </trans-unit>
      <trans-unit id="ERR_ValConstraintNotSatisfied">
        <source>The type '{2}' must be a non-nullable value type in order to use it as parameter '{1}' in the generic type or method '{0}'</source>
        <target state="translated">类型“{2}”必须是不可以为 null 值的类型，才能用作泛型类型或方法“{0}”中的参数“{1}”</target>
        <note />
      </trans-unit>
      <trans-unit id="ERR_CircularConstraint">
        <source>Circular constraint dependency involving '{0}' and '{1}'</source>
        <target state="translated">涉及“{0}”和“{1}”的循环约束依赖项</target>
        <note />
      </trans-unit>
      <trans-unit id="ERR_BaseConstraintConflict">
        <source>Type parameter '{0}' inherits conflicting constraints '{1}' and '{2}'</source>
        <target state="translated">类型参数“{0}”继承了彼此冲突的“{1}”和“{2}”约束</target>
        <note />
      </trans-unit>
      <trans-unit id="ERR_ConWithValCon">
        <source>Type parameter '{1}' has the 'struct' constraint so '{1}' cannot be used as a constraint for '{0}'</source>
        <target state="translated">类型参数“{1}”具有 "struct" 约束，因此“{1}”不能用作“{0}”的约束</target>
        <note />
      </trans-unit>
      <trans-unit id="ERR_AmbigUDConv">
        <source>Ambiguous user defined conversions '{0}' and '{1}' when converting from '{2}' to '{3}'</source>
        <target state="translated">从“{2}”转换为“{3}”时，用户定义的转换“{0}”和“{1}”具有二义性</target>
        <note />
      </trans-unit>
      <trans-unit id="WRN_AlwaysNull">
        <source>The result of the expression is always 'null' of type '{0}'</source>
        <target state="translated">表达式的结果总是“{0}”类型的“null”</target>
        <note />
      </trans-unit>
      <trans-unit id="WRN_AlwaysNull_Title">
        <source>The result of the expression is always 'null'</source>
        <target state="translated">表达式的结果总是 "null"</target>
        <note />
      </trans-unit>
      <trans-unit id="ERR_RefReturnThis">
        <source>Cannot return 'this' by reference.</source>
        <target state="translated">不能通过引用返回 "this"。</target>
        <note />
      </trans-unit>
      <trans-unit id="ERR_AttributeCtorInParameter">
        <source>Cannot use attribute constructor '{0}' because it is has 'in' parameters.</source>
        <target state="translated">不可使用特性构造函数“{0}”，因为它具有 “in” 参数。</target>
        <note />
      </trans-unit>
      <trans-unit id="ERR_OverrideWithConstraints">
        <source>Constraints for override and explicit interface implementation methods are inherited from the base method, so they cannot be specified directly</source>
        <target state="translated">重写和显式接口实现方法的约束是从基方法继承的，因此不能直接指定这些约束</target>
        <note />
      </trans-unit>
      <trans-unit id="ERR_AmbigOverride">
        <source>The inherited members '{0}' and '{1}' have the same signature in type '{2}', so they cannot be overridden</source>
        <target state="translated">继承的成员“{0}”和“{1}”在类型“{2}”中具有相同的签名，因此不能重写这些成员</target>
        <note />
      </trans-unit>
      <trans-unit id="ERR_DecConstError">
        <source>Evaluation of the decimal constant expression failed</source>
        <target state="translated">计算十进制常量表达式失败</target>
        <note />
      </trans-unit>
      <trans-unit id="WRN_CmpAlwaysFalse">
        <source>Comparing with null of type '{0}' always produces 'false'</source>
        <target state="translated">与类型为“{0}”的 null 进行比较始终产生“false”</target>
        <note />
      </trans-unit>
      <trans-unit id="WRN_CmpAlwaysFalse_Title">
        <source>Comparing with null of struct type always produces 'false'</source>
        <target state="translated">与结构类型的 null 进行比较始终产生 "false"</target>
        <note />
      </trans-unit>
      <trans-unit id="WRN_FinalizeMethod">
        <source>Introducing a 'Finalize' method can interfere with destructor invocation. Did you intend to declare a destructor?</source>
        <target state="translated">引入 "Finalize" 方法会妨碍析构函数调用。是否希望声明析构函数?</target>
        <note />
      </trans-unit>
      <trans-unit id="WRN_FinalizeMethod_Title">
        <source>Introducing a 'Finalize' method can interfere with destructor invocation</source>
        <target state="translated">引入 "Finalize" 方法可能会妨碍析构函数调用</target>
        <note />
      </trans-unit>
      <trans-unit id="WRN_FinalizeMethod_Description">
        <source>This warning occurs when you create a class with a method whose signature is public virtual void Finalize.

If such a class is used as a base class and if the deriving class defines a destructor, the destructor will override the base class Finalize method, not Finalize.</source>
        <target state="translated">创建的类具有签名为 public virtual void Finalize 的方法时，会出现此警告。

如果将这样一个类用作基类，并且如果派生类定义一个析构函数，则该析构函数会重写基类 Finalize 方法，而不是 Finalize。</target>
        <note />
      </trans-unit>
      <trans-unit id="ERR_ExplicitImplParams">
        <source>'{0}' should not have a params parameter since '{1}' does not</source>
        <target state="translated">'由于“{1}”没有 params 数组，因此“{0}”也不应当有 params 参数</target>
        <note />
      </trans-unit>
      <trans-unit id="WRN_GotoCaseShouldConvert">
        <source>The 'goto case' value is not implicitly convertible to type '{0}'</source>
        <target state="translated">“goto case”值不可隐式转换为类型“{0}”</target>
        <note />
      </trans-unit>
      <trans-unit id="WRN_GotoCaseShouldConvert_Title">
        <source>The 'goto case' value is not implicitly convertible to the switch type</source>
        <target state="translated">"goto case" 值不可隐式转换为开关类型</target>
        <note />
      </trans-unit>
      <trans-unit id="ERR_MethodImplementingAccessor">
        <source>Method '{0}' cannot implement interface accessor '{1}' for type '{2}'. Use an explicit interface implementation.</source>
        <target state="translated">方法“{0}”无法实现类型“{2}”的接口访问器“{1}” 请使用显式接口实现。</target>
        <note />
      </trans-unit>
      <trans-unit id="WRN_NubExprIsConstBool">
        <source>The result of the expression is always '{0}' since a value of type '{1}' is never equal to 'null' of type '{2}'</source>
        <target state="translated">由于“{1}”类型的值永不等于“{2}”类型的 "null"，该表达式的结果始终为“{0}”</target>
        <note />
      </trans-unit>
      <trans-unit id="WRN_NubExprIsConstBool_Title">
        <source>The result of the expression is always the same since a value of this type is never equal to 'null'</source>
        <target state="translated">由于此类型的值永不等于 "null"，该表达式的结果始终相同</target>
        <note />
      </trans-unit>
      <trans-unit id="WRN_NubExprIsConstBool2">
        <source>The result of the expression is always '{0}' since a value of type '{1}' is never equal to 'null' of type '{2}'</source>
        <target state="translated">由于“{1}”类型的值永不等于“{2}”类型的 "null"，该表达式的结果始终为“{0}”</target>
        <note />
      </trans-unit>
      <trans-unit id="WRN_NubExprIsConstBool2_Title">
        <source>The result of the expression is always the same since a value of this type is never equal to 'null'</source>
        <target state="translated">由于此类型的值永不等于 "null"，该表达式的结果始终相同</target>
        <note />
      </trans-unit>
      <trans-unit id="WRN_ExplicitImplCollision">
        <source>Explicit interface implementation '{0}' matches more than one interface member. Which interface member is actually chosen is implementation-dependent. Consider using a non-explicit implementation instead.</source>
        <target state="translated">显式接口实现“{0}”与多个接口成员匹配。实际选择哪个接口成员取决于具体的实现。请考虑改用非显式实现。</target>
        <note />
      </trans-unit>
      <trans-unit id="WRN_ExplicitImplCollision_Title">
        <source>Explicit interface implementation matches more than one interface member</source>
        <target state="translated">显式接口实现与多个接口成员匹配</target>
        <note />
      </trans-unit>
      <trans-unit id="ERR_AbstractHasBody">
        <source>'{0}' cannot declare a body because it is marked abstract</source>
        <target state="translated">'“{0}”无法声明主体，因为它标记为 abstract</target>
        <note />
      </trans-unit>
      <trans-unit id="ERR_ConcreteMissingBody">
        <source>'{0}' must declare a body because it is not marked abstract, extern, or partial</source>
        <target state="translated">'“{0}”必须声明主体，因为它未标记为 abstract、extern 或 partial</target>
        <note />
      </trans-unit>
      <trans-unit id="ERR_AbstractAndSealed">
        <source>'{0}' cannot be both abstract and sealed</source>
        <target state="translated">'“{0}”不能既是抽象的又是密封的</target>
        <note />
      </trans-unit>
      <trans-unit id="ERR_AbstractNotVirtual">
        <source>The abstract {0} '{1}' cannot be marked virtual</source>
        <target state="translated">抽象 {0}“{1}”不能标记为虚拟</target>
        <note />
      </trans-unit>
      <trans-unit id="ERR_StaticConstant">
        <source>The constant '{0}' cannot be marked static</source>
        <target state="translated">常量“{0}”不能标记为 static</target>
        <note />
      </trans-unit>
      <trans-unit id="ERR_CantOverrideNonFunction">
        <source>'{0}': cannot override because '{1}' is not a function</source>
        <target state="translated">'“{0}”: 无法重写，因为“{1}”不是函数</target>
        <note />
      </trans-unit>
      <trans-unit id="ERR_CantOverrideNonVirtual">
        <source>'{0}': cannot override inherited member '{1}' because it is not marked virtual, abstract, or override</source>
        <target state="translated">'“{0}”: 继承成员“{1}”未标记为 virtual、abstract 或 override，无法进行重写</target>
        <note />
      </trans-unit>
      <trans-unit id="ERR_CantChangeAccessOnOverride">
        <source>'{0}': cannot change access modifiers when overriding '{1}' inherited member '{2}'</source>
        <target state="translated">'“{0}”: 当重写“{1}”继承成员“{2}”时，无法更改访问修饰符</target>
        <note />
      </trans-unit>
      <trans-unit id="ERR_CantChangeTupleNamesOnOverride">
        <source>'{0}': cannot change tuple element names when overriding inherited member '{1}'</source>
        <target state="translated">'{0}: 替代继承成员“{1}”时无法更改元组元素名称</target>
        <note />
      </trans-unit>
      <trans-unit id="ERR_CantChangeReturnTypeOnOverride">
        <source>'{0}': return type must be '{2}' to match overridden member '{1}'</source>
        <target state="translated">'“{0}”: 返回类型必须是“{2}”才能与重写成员“{1}”匹配</target>
        <note />
      </trans-unit>
      <trans-unit id="ERR_CantDeriveFromSealedType">
        <source>'{0}': cannot derive from sealed type '{1}'</source>
        <target state="translated">'“{0}”: 无法从密封类型“{1}”派生</target>
        <note />
      </trans-unit>
      <trans-unit id="ERR_AbstractInConcreteClass">
        <source>'{0}' is abstract but it is contained in non-abstract class '{1}'</source>
        <target state="translated">'“{0}”是抽象的，但它包含在非抽象类“{1}”中</target>
        <note />
      </trans-unit>
      <trans-unit id="ERR_StaticConstructorWithExplicitConstructorCall">
        <source>'{0}': static constructor cannot have an explicit 'this' or 'base' constructor call</source>
        <target state="translated">'“{0}”: 静态构造函数不能具有显式的“this”或“base”构造函数调用</target>
        <note />
      </trans-unit>
      <trans-unit id="ERR_StaticConstructorWithAccessModifiers">
        <source>'{0}': access modifiers are not allowed on static constructors</source>
        <target state="translated">'“{0}”: 静态构造函数中不允许出现访问修饰符</target>
        <note />
      </trans-unit>
      <trans-unit id="ERR_RecursiveConstructorCall">
        <source>Constructor '{0}' cannot call itself</source>
        <target state="translated">构造函数“{0}”不能调用自身</target>
        <note />
      </trans-unit>
      <trans-unit id="ERR_IndirectRecursiveConstructorCall">
        <source>Constructor '{0}' cannot call itself through another constructor</source>
        <target state="translated">构造函数“{0}”无法通过另一构造函数调用自身</target>
        <note />
      </trans-unit>
      <trans-unit id="ERR_ObjectCallingBaseConstructor">
        <source>'{0}' has no base class and cannot call a base constructor</source>
        <target state="translated">'“{0}”没有基类，无法调用基构造函数</target>
        <note />
      </trans-unit>
      <trans-unit id="ERR_PredefinedTypeNotFound">
        <source>Predefined type '{0}' is not defined or imported</source>
        <target state="translated">预定义类型“{0}”未定义或导入</target>
        <note />
      </trans-unit>
      <trans-unit id="ERR_PredefinedValueTupleTypeNotFound">
        <source>Predefined type '{0}' is not defined or imported</source>
        <target state="translated">预定义类型“{0}”未定义或导入</target>
        <note />
      </trans-unit>
      <trans-unit id="ERR_PredefinedValueTupleTypeAmbiguous3">
        <source>Predefined type '{0}' is declared in multiple referenced assemblies: '{1}' and '{2}'</source>
        <target state="translated">已在多个引用的程序集(“{1}”和“{2}”)中声明了预定义类型“{0}”。</target>
        <note />
      </trans-unit>
      <trans-unit id="ERR_StructWithBaseConstructorCall">
        <source>'{0}': structs cannot call base class constructors</source>
        <target state="translated">'“{0}”: 结构无法调用基类构造函数</target>
        <note />
      </trans-unit>
      <trans-unit id="ERR_StructLayoutCycle">
        <source>Struct member '{0}' of type '{1}' causes a cycle in the struct layout</source>
        <target state="translated">“{1}”类型的结构成员“{0}”在结构布局中导致循环</target>
        <note />
      </trans-unit>
      <trans-unit id="ERR_InterfacesCannotContainTypes">
        <source>'{0}': interfaces cannot declare types</source>
        <target state="translated">'“{0}”: 接口不能声明类型</target>
        <note />
      </trans-unit>
      <trans-unit id="ERR_InterfacesCantContainFields">
        <source>Interfaces cannot contain fields</source>
        <target state="translated">接口不能包含字段</target>
        <note />
      </trans-unit>
      <trans-unit id="ERR_InterfacesCantContainConstructors">
        <source>Interfaces cannot contain constructors</source>
        <target state="translated">接口不能包含构造函数</target>
        <note />
      </trans-unit>
      <trans-unit id="ERR_NonInterfaceInInterfaceList">
        <source>Type '{0}' in interface list is not an interface</source>
        <target state="translated">接口列表中的类型“{0}”不是接口</target>
        <note />
      </trans-unit>
      <trans-unit id="ERR_DuplicateInterfaceInBaseList">
        <source>'{0}' is already listed in interface list</source>
        <target state="translated">'“{0}”已经在接口列表中列出</target>
        <note />
      </trans-unit>
      <trans-unit id="ERR_DuplicateInterfaceWithTupleNamesInBaseList">
        <source>'{0}' is already listed in the interface list on type '{2}' with different tuple element names, as '{1}'.</source>
        <target state="translated">'“{0}”已列入类型“{2}”的接口列表中，其中包含不同的元组元素名称，例如“{1}”。</target>
        <note />
      </trans-unit>
      <trans-unit id="ERR_CycleInInterfaceInheritance">
        <source>Inherited interface '{1}' causes a cycle in the interface hierarchy of '{0}'</source>
        <target state="translated">继承接口“{1}”在“{0}”的接口层次结构中导致一个循环</target>
        <note />
      </trans-unit>
      <trans-unit id="ERR_InterfaceMemberHasBody">
        <source>'{0}': interface members cannot have a definition</source>
        <target state="translated">'“{0}”: 接口成员不能有定义</target>
        <note />
      </trans-unit>
      <trans-unit id="ERR_HidingAbstractMethod">
        <source>'{0}' hides inherited abstract member '{1}'</source>
        <target state="translated">'“{0}”隐藏继承的抽象成员“{1}”</target>
        <note />
      </trans-unit>
      <trans-unit id="ERR_UnimplementedAbstractMethod">
        <source>'{0}' does not implement inherited abstract member '{1}'</source>
        <target state="translated">'“{0}”不实现继承的抽象成员“{1}”</target>
        <note />
      </trans-unit>
      <trans-unit id="ERR_UnimplementedInterfaceMember">
        <source>'{0}' does not implement interface member '{1}'</source>
        <target state="translated">'“{0}”不实现接口成员“{1}”</target>
        <note />
      </trans-unit>
      <trans-unit id="ERR_ObjectCantHaveBases">
        <source>The class System.Object cannot have a base class or implement an interface</source>
        <target state="translated">类 System.Object 不能有基类也不能实现接口</target>
        <note />
      </trans-unit>
      <trans-unit id="ERR_ExplicitInterfaceImplementationNotInterface">
        <source>'{0}' in explicit interface declaration is not an interface</source>
        <target state="translated">'显式接口声明中的“{0}”不是接口</target>
        <note />
      </trans-unit>
      <trans-unit id="ERR_InterfaceMemberNotFound">
        <source>'{0}' in explicit interface declaration is not a member of interface</source>
        <target state="translated">'显式接口声明中的“{0}”不是接口成员</target>
        <note />
      </trans-unit>
      <trans-unit id="ERR_ClassDoesntImplementInterface">
        <source>'{0}': containing type does not implement interface '{1}'</source>
        <target state="translated">'“{0}”: 包含类型不实现接口“{1}”</target>
        <note />
      </trans-unit>
      <trans-unit id="ERR_ExplicitInterfaceImplementationInNonClassOrStruct">
        <source>'{0}': explicit interface declaration can only be declared in a class or struct</source>
        <target state="translated">'“{0}”: 显式接口声明只能在类或结构中声明</target>
        <note />
      </trans-unit>
      <trans-unit id="ERR_MemberNameSameAsType">
        <source>'{0}': member names cannot be the same as their enclosing type</source>
        <target state="translated">'“{0}”: 成员名不能与它们的封闭类型相同</target>
        <note />
      </trans-unit>
      <trans-unit id="ERR_EnumeratorOverflow">
        <source>'{0}': the enumerator value is too large to fit in its type</source>
        <target state="translated">'“{0}”: 枚举器值太大，不能适应它的类型</target>
        <note />
      </trans-unit>
      <trans-unit id="ERR_CantOverrideNonProperty">
        <source>'{0}': cannot override because '{1}' is not a property</source>
        <target state="translated">'“{0}”: 无法重写，因为“{1}”不是属性</target>
        <note />
      </trans-unit>
      <trans-unit id="ERR_NoGetToOverride">
        <source>'{0}': cannot override because '{1}' does not have an overridable get accessor</source>
        <target state="translated">'“{0}”: 无法重写，因为“{1}”没有可重写的 get 访问器</target>
        <note />
      </trans-unit>
      <trans-unit id="ERR_NoSetToOverride">
        <source>'{0}': cannot override because '{1}' does not have an overridable set accessor</source>
        <target state="translated">'“{0}”: 无法重写，因为“{1}”没有可重写的 set 访问器</target>
        <note />
      </trans-unit>
      <trans-unit id="ERR_PropertyCantHaveVoidType">
        <source>'{0}': property or indexer cannot have void type</source>
        <target state="translated">'“{0}”: 属性或索引器不能具有 void 类型</target>
        <note />
      </trans-unit>
      <trans-unit id="ERR_PropertyWithNoAccessors">
        <source>'{0}': property or indexer must have at least one accessor</source>
        <target state="translated">'“{0}”: 属性或索引器必须至少有一个访问器</target>
        <note />
      </trans-unit>
      <trans-unit id="ERR_NewVirtualInSealed">
        <source>'{0}' is a new virtual member in sealed class '{1}'</source>
        <target state="translated">'“{0}”是密封类“{1}”中新的虚拟成员</target>
        <note />
      </trans-unit>
      <trans-unit id="ERR_ExplicitPropertyAddingAccessor">
        <source>'{0}' adds an accessor not found in interface member '{1}'</source>
        <target state="translated">'“{0}”添加了接口成员“{1}”中没有的访问器</target>
        <note />
      </trans-unit>
      <trans-unit id="ERR_ExplicitPropertyMissingAccessor">
        <source>Explicit interface implementation '{0}' is missing accessor '{1}'</source>
        <target state="translated">显式接口实现“{0}”缺少访问器“{1}”</target>
        <note />
      </trans-unit>
      <trans-unit id="ERR_ConversionWithInterface">
        <source>'{0}': user-defined conversions to or from an interface are not allowed</source>
        <target state="translated">'“{0}”: 不允许进行以接口为转换源或目标用户定义转换</target>
        <note />
      </trans-unit>
      <trans-unit id="ERR_ConversionWithBase">
        <source>'{0}': user-defined conversions to or from a base class are not allowed</source>
        <target state="translated">'“{0}”: 不允许进行以基类为转换源或目标的用户定义转换</target>
        <note />
      </trans-unit>
      <trans-unit id="ERR_ConversionWithDerived">
        <source>'{0}': user-defined conversions to or from a derived class are not allowed</source>
        <target state="translated">'“{0}”: 不允许进行以派生类为转换源或目标的用户定义转换</target>
        <note />
      </trans-unit>
      <trans-unit id="ERR_IdentityConversion">
        <source>User-defined operator cannot take an object of the enclosing type and convert to an object of the enclosing type</source>
        <target state="translated">用户定义的运算符不能采用封闭类型的对象，也不能转换成封闭类型的对象</target>
        <note />
      </trans-unit>
      <trans-unit id="ERR_ConversionNotInvolvingContainedType">
        <source>User-defined conversion must convert to or from the enclosing type</source>
        <target state="translated">用户定义的转换必须是转换成封闭类型，或者从封闭类型转换</target>
        <note />
      </trans-unit>
      <trans-unit id="ERR_DuplicateConversionInClass">
        <source>Duplicate user-defined conversion in type '{0}'</source>
        <target state="translated">类型“{0}”中有重复的用户定义转换</target>
        <note />
      </trans-unit>
      <trans-unit id="ERR_OperatorsMustBeStatic">
        <source>User-defined operator '{0}' must be declared static and public</source>
        <target state="translated">用户定义的运算符“{0}”必须声明为 static 和 public</target>
        <note />
      </trans-unit>
      <trans-unit id="ERR_BadIncDecSignature">
        <source>The parameter type for ++ or -- operator must be the containing type</source>
        <target state="translated">++ 或 -- 运算符的参数类型必须是包含类型</target>
        <note />
      </trans-unit>
      <trans-unit id="ERR_BadUnaryOperatorSignature">
        <source>The parameter of a unary operator must be the containing type</source>
        <target state="translated">一元运算符的参数必须是包含类型</target>
        <note />
      </trans-unit>
      <trans-unit id="ERR_BadBinaryOperatorSignature">
        <source>One of the parameters of a binary operator must be the containing type</source>
        <target state="translated">二元运算符的参数之一必须是包含类型</target>
        <note />
      </trans-unit>
      <trans-unit id="ERR_BadShiftOperatorSignature">
        <source>The first operand of an overloaded shift operator must have the same type as the containing type, and the type of the second operand must be int</source>
        <target state="translated">重载移位运算符的第一个操作数的类型必须与包含类型相同，第二个操作数的类型必须是 int 类型</target>
        <note />
      </trans-unit>
      <trans-unit id="ERR_InterfacesCantContainOperators">
        <source>Interfaces cannot contain operators</source>
        <target state="translated">接口不能包含运算符</target>
        <note />
      </trans-unit>
      <trans-unit id="ERR_StructsCantContainDefaultConstructor">
        <source>Structs cannot contain explicit parameterless constructors</source>
        <target state="translated">结构不能包含显式的无参数构造函数</target>
        <note />
      </trans-unit>
      <trans-unit id="ERR_EnumsCantContainDefaultConstructor">
        <source>Enums cannot contain explicit parameterless constructors</source>
        <target state="translated">枚举不能包含显式无参数构造函数</target>
        <note />
      </trans-unit>
      <trans-unit id="ERR_CantOverrideBogusMethod">
        <source>'{0}': cannot override '{1}' because it is not supported by the language</source>
        <target state="translated">'“{0}”: 无法重写“{1}”，因为该语言不支持它</target>
        <note />
      </trans-unit>
      <trans-unit id="ERR_BindToBogus">
        <source>'{0}' is not supported by the language</source>
        <target state="translated">'现用语言不支持“{0}”</target>
        <note />
      </trans-unit>
      <trans-unit id="ERR_CantCallSpecialMethod">
        <source>'{0}': cannot explicitly call operator or accessor</source>
        <target state="translated">'“{0}”: 无法显式调用运算符或访问器</target>
        <note />
      </trans-unit>
      <trans-unit id="ERR_BadTypeReference">
        <source>'{0}': cannot reference a type through an expression; try '{1}' instead</source>
        <target state="translated">'“{0}”: 无法通过表达式引用类型；请尝试“{1}”</target>
        <note />
      </trans-unit>
      <trans-unit id="ERR_FieldInitializerInStruct">
        <source>'{0}': cannot have instance property or field initializers in structs</source>
        <target state="translated">'“{0}”: 结构中不能实例属性或字段初始值设定项</target>
        <note />
      </trans-unit>
      <trans-unit id="ERR_BadDestructorName">
        <source>Name of destructor must match name of class</source>
        <target state="translated">析构函数的名称必须与类的名称匹配</target>
        <note />
      </trans-unit>
      <trans-unit id="ERR_OnlyClassesCanContainDestructors">
        <source>Only class types can contain destructors</source>
        <target state="translated">只有类类型才能包含析构函数</target>
        <note />
      </trans-unit>
      <trans-unit id="ERR_ConflictAliasAndMember">
        <source>Namespace '{1}' contains a definition conflicting with alias '{0}'</source>
        <target state="translated">命名空间“{1}”包含与别名“{0}”冲突的定义</target>
        <note />
      </trans-unit>
      <trans-unit id="ERR_ConflictingAliasAndDefinition">
        <source>Alias '{0}' conflicts with {1} definition</source>
        <target state="translated">别名“{0}”与 {1} 定义冲突</target>
        <note />
      </trans-unit>
      <trans-unit id="ERR_ConditionalOnSpecialMethod">
        <source>The Conditional attribute is not valid on '{0}' because it is a constructor, destructor, operator, or explicit interface implementation</source>
        <target state="translated">Conditional 特性在“{0}”上无效，因为它是构造函数、析构函数、运算符或显式接口实现</target>
        <note />
      </trans-unit>
      <trans-unit id="ERR_ConditionalMustReturnVoid">
        <source>The Conditional attribute is not valid on '{0}' because its return type is not void</source>
        <target state="translated">Conditional 特性在“{0}”上无效，因为其返回类型不是 void</target>
        <note />
      </trans-unit>
      <trans-unit id="ERR_DuplicateAttribute">
        <source>Duplicate '{0}' attribute</source>
        <target state="translated">“{0}”特性重复</target>
        <note />
      </trans-unit>
      <trans-unit id="ERR_DuplicateAttributeInNetModule">
        <source>Duplicate '{0}' attribute in '{1}'</source>
        <target state="translated">“{0}”特性在“{1}”中重复</target>
        <note />
      </trans-unit>
      <trans-unit id="ERR_ConditionalOnInterfaceMethod">
        <source>The Conditional attribute is not valid on interface members</source>
        <target state="translated">Conditional 特性在接口成员上无效</target>
        <note />
      </trans-unit>
      <trans-unit id="ERR_OperatorCantReturnVoid">
        <source>User-defined operators cannot return void</source>
        <target state="translated">用户定义的运算符不能返回 void</target>
        <note />
      </trans-unit>
      <trans-unit id="ERR_BadDynamicConversion">
        <source>'{0}': user-defined conversions to or from the dynamic type are not allowed</source>
        <target state="translated">'“{0}”: 不允许对动态类型执行用户定义的转换</target>
        <note />
      </trans-unit>
      <trans-unit id="ERR_InvalidAttributeArgument">
        <source>Invalid value for argument to '{0}' attribute</source>
        <target state="translated">“{0}”特性的参数值无效</target>
        <note />
      </trans-unit>
      <trans-unit id="ERR_ParameterNotValidForType">
        <source>Parameter not valid for the specified unmanaged type.</source>
        <target state="translated">参数对于指定非托管类型无效。</target>
        <note />
      </trans-unit>
      <trans-unit id="ERR_AttributeParameterRequired1">
        <source>Attribute parameter '{0}' must be specified.</source>
        <target state="translated">必须指定特性参数“{0}”。</target>
        <note />
      </trans-unit>
      <trans-unit id="ERR_AttributeParameterRequired2">
        <source>Attribute parameter '{0}' or '{1}' must be specified.</source>
        <target state="translated">必须指定特性参数“{0}”或“{1}”。</target>
        <note />
      </trans-unit>
      <trans-unit id="ERR_MarshalUnmanagedTypeNotValidForFields">
        <source>Unmanaged type '{0}' not valid for fields.</source>
        <target state="translated">非托管类型“{0}”对于字段无效。</target>
        <note />
      </trans-unit>
      <trans-unit id="ERR_MarshalUnmanagedTypeOnlyValidForFields">
        <source>Unmanaged type '{0}' is only valid for fields.</source>
        <target state="translated">非托管类型“{0}”仅对字段有效。</target>
        <note />
      </trans-unit>
      <trans-unit id="ERR_AttributeOnBadSymbolType">
        <source>Attribute '{0}' is not valid on this declaration type. It is only valid on '{1}' declarations.</source>
        <target state="translated">特性“{0}”对此声明类型无效。它仅对“{1}”声明有效。</target>
        <note />
      </trans-unit>
      <trans-unit id="ERR_FloatOverflow">
        <source>Floating-point constant is outside the range of type '{0}'</source>
        <target state="translated">浮点常量超出“{0}”类型的范围</target>
        <note />
      </trans-unit>
      <trans-unit id="ERR_ComImportWithoutUuidAttribute">
        <source>The Guid attribute must be specified with the ComImport attribute</source>
        <target state="translated">Guid 特性必须用 ComImport 特性指定</target>
        <note />
      </trans-unit>
      <trans-unit id="ERR_InvalidNamedArgument">
        <source>Invalid value for named attribute argument '{0}'</source>
        <target state="translated">命名特性参数“{0}”的值无效</target>
        <note />
      </trans-unit>
      <trans-unit id="ERR_DllImportOnInvalidMethod">
        <source>The DllImport attribute must be specified on a method marked 'static' and 'extern'</source>
        <target state="translated">必须在标记为 "static" 和 "extern" 的方法上指定 DllImport 特性</target>
        <note />
      </trans-unit>
      <trans-unit id="ERR_EncUpdateFailedMissingAttribute">
        <source>Cannot update '{0}'; attribute '{1}' is missing.</source>
        <target state="translated">无法更新“{0}”；特性“{1}”缺失。</target>
        <note />
      </trans-unit>
      <trans-unit id="ERR_DllImportOnGenericMethod">
        <source>The DllImport attribute cannot be applied to a method that is generic or contained in a generic type.</source>
        <target state="translated">DllImport 特性不能应用于属于泛型类型或者包含在泛型类型中的方法。</target>
        <note />
      </trans-unit>
      <trans-unit id="ERR_FieldCantBeRefAny">
        <source>Field or property cannot be of type '{0}'</source>
        <target state="translated">字段或属性不能是“{0}”类型</target>
        <note />
      </trans-unit>
      <trans-unit id="ERR_FieldAutoPropCantBeByRefLike">
        <source>Field or auto-implemented property cannot be of type '{0}' unless it is an instance member of a ref struct.</source>
        <target state="translated">字段或自动实现的属性不能是类型“{0}”，除非它是 ref 结构的实例成员。</target>
        <note />
      </trans-unit>
      <trans-unit id="ERR_ArrayElementCantBeRefAny">
        <source>Array elements cannot be of type '{0}'</source>
        <target state="translated">数组元素不能是“{0}”类型</target>
        <note />
      </trans-unit>
      <trans-unit id="WRN_DeprecatedSymbol">
        <source>'{0}' is obsolete</source>
        <target state="translated">'“{0}”已过时</target>
        <note />
      </trans-unit>
      <trans-unit id="WRN_DeprecatedSymbol_Title">
        <source>Type or member is obsolete</source>
        <target state="translated">类型或成员已过时</target>
        <note />
      </trans-unit>
      <trans-unit id="ERR_NotAnAttributeClass">
        <source>'{0}' is not an attribute class</source>
        <target state="translated">'“{0}”不是特性类</target>
        <note />
      </trans-unit>
      <trans-unit id="ERR_BadNamedAttributeArgument">
        <source>'{0}' is not a valid named attribute argument. Named attribute arguments must be fields which are not readonly, static, or const, or read-write properties which are public and not static.</source>
        <target state="translated">'“{0}”不是有效的命名特性参数。命名特性参数必须是非只读、非静态或非常数的字段，或者是公共的和非静态的读写属性。</target>
        <note />
      </trans-unit>
      <trans-unit id="WRN_DeprecatedSymbolStr">
        <source>'{0}' is obsolete: '{1}'</source>
        <target state="translated">'“{0}”已过时:“{1}”</target>
        <note />
      </trans-unit>
      <trans-unit id="WRN_DeprecatedSymbolStr_Title">
        <source>Type or member is obsolete</source>
        <target state="translated">类型或成员已过时</target>
        <note />
      </trans-unit>
      <trans-unit id="ERR_DeprecatedSymbolStr">
        <source>'{0}' is obsolete: '{1}'</source>
        <target state="translated">'“{0}”已过时:“{1}”</target>
        <note />
      </trans-unit>
      <trans-unit id="ERR_IndexerCantHaveVoidType">
        <source>Indexers cannot have void type</source>
        <target state="translated">索引器不能有 void 类型</target>
        <note />
      </trans-unit>
      <trans-unit id="ERR_VirtualPrivate">
        <source>'{0}': virtual or abstract members cannot be private</source>
        <target state="translated">'“{0}”: 虚拟成员或抽象成员不能是私有的</target>
        <note />
      </trans-unit>
      <trans-unit id="ERR_ArrayInitToNonArrayType">
        <source>Can only use array initializer expressions to assign to array types. Try using a new expression instead.</source>
        <target state="translated">只能使用数组初始值设定项表达式为数组类型赋值。请尝试改用 new 表达式。</target>
        <note />
      </trans-unit>
      <trans-unit id="ERR_ArrayInitInBadPlace">
        <source>Array initializers can only be used in a variable or field initializer. Try using a new expression instead.</source>
        <target state="translated">数组初始值设定项只能在变量或字段初始值设定项中使用。请尝试改用 new 表达式。</target>
        <note />
      </trans-unit>
      <trans-unit id="ERR_MissingStructOffset">
        <source>'{0}': instance field in types marked with StructLayout(LayoutKind.Explicit) must have a FieldOffset attribute</source>
        <target state="needs-review-translation">'“{0}”: 标记为 StructLayout(LayoutKind.Explicit) 的实例字段类型必须具有 FieldOffset 特性</target>
        <note />
      </trans-unit>
      <trans-unit id="WRN_ExternMethodNoImplementation">
        <source>Method, operator, or accessor '{0}' is marked external and has no attributes on it. Consider adding a DllImport attribute to specify the external implementation.</source>
        <target state="translated">方法、运算符或访问器“{0}”标记为外部对象并且它上面没有任何特性。请考虑添加一个 DllImport 特性以指定外部实现。</target>
        <note />
      </trans-unit>
      <trans-unit id="WRN_ExternMethodNoImplementation_Title">
        <source>Method, operator, or accessor is marked external and has no attributes on it</source>
        <target state="translated">方法、运算符或访问器标记为外部对象并且上面没有任何特性</target>
        <note />
      </trans-unit>
      <trans-unit id="WRN_ProtectedInSealed">
        <source>'{0}': new protected member declared in sealed class</source>
        <target state="translated">'“{0}”: 在密封类中声明了新的保护成员</target>
        <note />
      </trans-unit>
      <trans-unit id="WRN_ProtectedInSealed_Title">
        <source>New protected member declared in sealed class</source>
        <target state="translated">在密封类中声明了新的保护成员</target>
        <note />
      </trans-unit>
      <trans-unit id="ERR_InterfaceImplementedByConditional">
        <source>Conditional member '{0}' cannot implement interface member '{1}' in type '{2}'</source>
        <target state="translated">条件成员“{0}”无法实现类型“{2}”中的接口成员“{1}”</target>
        <note />
      </trans-unit>
      <trans-unit id="ERR_IllegalRefParam">
        <source>ref and out are not valid in this context</source>
        <target state="translated">ref 和 out 参数在此上下文中无效</target>
        <note />
      </trans-unit>
      <trans-unit id="ERR_BadArgumentToAttribute">
        <source>The argument to the '{0}' attribute must be a valid identifier</source>
        <target state="translated">“{0}”特性的参数必须是有效的标识符</target>
        <note />
      </trans-unit>
      <trans-unit id="ERR_StructOffsetOnBadStruct">
        <source>The FieldOffset attribute can only be placed on members of types marked with the StructLayout(LayoutKind.Explicit)</source>
        <target state="translated">FieldOffset 特性只能放置在标记为 StructLayout(LayoutKind.Explicit) 的类型的成员上</target>
        <note />
      </trans-unit>
      <trans-unit id="ERR_StructOffsetOnBadField">
        <source>The FieldOffset attribute is not allowed on static or const fields</source>
        <target state="translated">静态字段或常量字段上不允许存在 FieldOffset 特性</target>
        <note />
      </trans-unit>
      <trans-unit id="ERR_AttributeUsageOnNonAttributeClass">
        <source>Attribute '{0}' is only valid on classes derived from System.Attribute</source>
        <target state="translated">特性“{0}”仅在从 System.Attribute 派生的类上有效</target>
        <note />
      </trans-unit>
      <trans-unit id="WRN_PossibleMistakenNullStatement">
        <source>Possible mistaken empty statement</source>
        <target state="translated">空语句可能有错误</target>
        <note />
      </trans-unit>
      <trans-unit id="WRN_PossibleMistakenNullStatement_Title">
        <source>Possible mistaken empty statement</source>
        <target state="translated">空语句可能有错误</target>
        <note />
      </trans-unit>
      <trans-unit id="ERR_DuplicateNamedAttributeArgument">
        <source>'{0}' duplicate named attribute argument</source>
        <target state="translated">'“{0}”重复命名特性参数</target>
        <note />
      </trans-unit>
      <trans-unit id="ERR_DeriveFromEnumOrValueType">
        <source>'{0}' cannot derive from special class '{1}'</source>
        <target state="translated">'“{0}”无法从特殊类“{1}”派生</target>
        <note />
      </trans-unit>
      <trans-unit id="ERR_DefaultMemberOnIndexedType">
        <source>Cannot specify the DefaultMember attribute on a type containing an indexer</source>
        <target state="translated">不能对包含索引器的类型指定 DefaultMember 特性</target>
        <note />
      </trans-unit>
      <trans-unit id="ERR_BogusType">
        <source>'{0}' is a type not supported by the language</source>
        <target state="translated">'“{0}”不是现用语言支持的类型</target>
        <note />
      </trans-unit>
      <trans-unit id="WRN_UnassignedInternalField">
        <source>Field '{0}' is never assigned to, and will always have its default value {1}</source>
        <target state="translated">从未对字段“{0}”赋值，字段将一直保持其默认值 {1}</target>
        <note />
      </trans-unit>
      <trans-unit id="WRN_UnassignedInternalField_Title">
        <source>Field is never assigned to, and will always have its default value</source>
        <target state="translated">从未对字段赋值，字段将一直保持其默认值</target>
        <note />
      </trans-unit>
      <trans-unit id="ERR_CStyleArray">
        <source>Bad array declarator: To declare a managed array the rank specifier precedes the variable's identifier. To declare a fixed size buffer field, use the fixed keyword before the field type.</source>
        <target state="translated">错误的数组声明符: 要声明托管数组，秩说明符应位于变量标识符之前。要声明固定大小缓冲区字段，应在字段类型之前使用 fixed 关键字。</target>
        <note />
      </trans-unit>
      <trans-unit id="WRN_VacuousIntegralComp">
        <source>Comparison to integral constant is useless; the constant is outside the range of type '{0}'</source>
        <target state="translated">与整数常量比较无意义；该常量不在“{0}”类型的范围之内</target>
        <note />
      </trans-unit>
      <trans-unit id="WRN_VacuousIntegralComp_Title">
        <source>Comparison to integral constant is useless; the constant is outside the range of the type</source>
        <target state="translated">与整数常量比较无意义；该常量不在类型的范围之内</target>
        <note />
      </trans-unit>
      <trans-unit id="ERR_AbstractAttributeClass">
        <source>Cannot apply attribute class '{0}' because it is abstract</source>
        <target state="translated">无法应用特性类“{0}”，因为它是抽象的</target>
        <note />
      </trans-unit>
      <trans-unit id="ERR_BadNamedAttributeArgumentType">
        <source>'{0}' is not a valid named attribute argument because it is not a valid attribute parameter type</source>
        <target state="translated">'“{0}”不是有效的特性参数类型，因此不是有效的命名特性参数</target>
        <note />
      </trans-unit>
      <trans-unit id="ERR_MissingPredefinedMember">
        <source>Missing compiler required member '{0}.{1}'</source>
        <target state="translated">缺少编译器要求的成员“{0}.{1}”</target>
        <note />
      </trans-unit>
      <trans-unit id="WRN_AttributeLocationOnBadDeclaration">
        <source>'{0}' is not a valid attribute location for this declaration. Valid attribute locations for this declaration are '{1}'. All attributes in this block will be ignored.</source>
        <target state="translated">'“{0}”不是此声明的有效特性位置。此声明的有效特性位置是“{1}”。此块中的所有特性都将被忽略。</target>
        <note />
      </trans-unit>
      <trans-unit id="WRN_AttributeLocationOnBadDeclaration_Title">
        <source>Not a valid attribute location for this declaration</source>
        <target state="translated">不是此声明的有效特性位置</target>
        <note />
      </trans-unit>
      <trans-unit id="WRN_InvalidAttributeLocation">
        <source>'{0}' is not a recognized attribute location. Valid attribute locations for this declaration are '{1}'. All attributes in this block will be ignored.</source>
        <target state="translated">'“{0}”不是可识别的特性位置。此声明的有效特性位置为“{1}”。此块中的所有特性都将被忽略。</target>
        <note />
      </trans-unit>
      <trans-unit id="WRN_InvalidAttributeLocation_Title">
        <source>Not a recognized attribute location</source>
        <target state="translated">不是可识别的特性位置</target>
        <note />
      </trans-unit>
      <trans-unit id="WRN_EqualsWithoutGetHashCode">
        <source>'{0}' overrides Object.Equals(object o) but does not override Object.GetHashCode()</source>
        <target state="translated">'“{0}”重写 Object.Equals(object o) 但不重写 Object.GetHashCode()</target>
        <note />
      </trans-unit>
      <trans-unit id="WRN_EqualsWithoutGetHashCode_Title">
        <source>Type overrides Object.Equals(object o) but does not override Object.GetHashCode()</source>
        <target state="translated">类型重写 Object.Equals(object o)，但不重写 Object.GetHashCode()</target>
        <note />
      </trans-unit>
      <trans-unit id="WRN_EqualityOpWithoutEquals">
        <source>'{0}' defines operator == or operator != but does not override Object.Equals(object o)</source>
        <target state="translated">'“{0}”定义运算符 == 或运算符 !=，但不重写 Object.Equals(object o)</target>
        <note />
      </trans-unit>
      <trans-unit id="WRN_EqualityOpWithoutEquals_Title">
        <source>Type defines operator == or operator != but does not override Object.Equals(object o)</source>
        <target state="translated">类型定义运算符 == 或运算符 !=，但不重写 Object.Equals(object o)</target>
        <note />
      </trans-unit>
      <trans-unit id="WRN_EqualityOpWithoutGetHashCode">
        <source>'{0}' defines operator == or operator != but does not override Object.GetHashCode()</source>
        <target state="translated">'“{0}”定义运算符 == 或运算符 !=，但不重写 Object.GetHashCode()</target>
        <note />
      </trans-unit>
      <trans-unit id="WRN_EqualityOpWithoutGetHashCode_Title">
        <source>Type defines operator == or operator != but does not override Object.GetHashCode()</source>
        <target state="translated">类型定义运算符 == 或运算符 !=，但不重写 Object.GetHashCode()</target>
        <note />
      </trans-unit>
      <trans-unit id="ERR_OutAttrOnRefParam">
        <source>Cannot specify the Out attribute on a ref parameter without also specifying the In attribute.</source>
        <target state="translated">不可在 ref 参数上指定 Out 特性，除非同时指定 In 特性。</target>
        <note />
      </trans-unit>
      <trans-unit id="ERR_OverloadRefKind">
        <source>'{0}' cannot define an overloaded {1} that differs only on parameter modifiers '{2}' and '{3}'</source>
        <target state="translated">'“{0}”不能定义仅在参数修饰符“{2}”和“{3}”上存在区别的重载 {1}</target>
        <note />
      </trans-unit>
      <trans-unit id="ERR_LiteralDoubleCast">
        <source>Literal of type double cannot be implicitly converted to type '{1}'; use an '{0}' suffix to create a literal of this type</source>
        <target state="translated">无法将 Double 类型隐式转换为“{1}”类型；请使用“{0}”后缀创建此类型</target>
        <note />
      </trans-unit>
      <trans-unit id="WRN_IncorrectBooleanAssg">
        <source>Assignment in conditional expression is always constant; did you mean to use == instead of = ?</source>
        <target state="translated">条件表达式中的赋值总是常量；是否希望使用 "==" 而非 "="?</target>
        <note />
      </trans-unit>
      <trans-unit id="WRN_IncorrectBooleanAssg_Title">
        <source>Assignment in conditional expression is always constant</source>
        <target state="translated">条件表达式中的赋值总是常量</target>
        <note />
      </trans-unit>
      <trans-unit id="ERR_ProtectedInStruct">
        <source>'{0}': new protected member declared in struct</source>
        <target state="translated">'“{0}”: 结构中已声明新的保护成员</target>
        <note />
      </trans-unit>
      <trans-unit id="ERR_InconsistentIndexerNames">
        <source>Two indexers have different names; the IndexerName attribute must be used with the same name on every indexer within a type</source>
        <target state="translated">两个索引器的名称不同；在类型中的每个索引器上的 IndexerName 特性都必须使用相同的名称</target>
        <note />
      </trans-unit>
      <trans-unit id="ERR_ComImportWithUserCtor">
        <source>A class with the ComImport attribute cannot have a user-defined constructor</source>
        <target state="translated">具有 ComImport 特性的类不能有用户定义的构造函数</target>
        <note />
      </trans-unit>
      <trans-unit id="ERR_FieldCantHaveVoidType">
        <source>Field cannot have void type</source>
        <target state="translated">字段不能有 void 类型</target>
        <note />
      </trans-unit>
      <trans-unit id="WRN_NonObsoleteOverridingObsolete">
        <source>Member '{0}' overrides obsolete member '{1}'. Add the Obsolete attribute to '{0}'.</source>
        <target state="translated">成员“{0}”将重写过时的成员“{1}”。请向“{0}”中添加 Obsolete 特性。</target>
        <note />
      </trans-unit>
      <trans-unit id="WRN_NonObsoleteOverridingObsolete_Title">
        <source>Member overrides obsolete member</source>
        <target state="translated">成员将重写过时的成员</target>
        <note />
      </trans-unit>
      <trans-unit id="ERR_SystemVoid">
        <source>System.Void cannot be used from C# -- use typeof(void) to get the void type object</source>
        <target state="translated">在 C# 中无法使用 System.Void -- 使用 typeof(void)获取 void 类型对象</target>
        <note />
      </trans-unit>
      <trans-unit id="ERR_ExplicitParamArray">
        <source>Do not use 'System.ParamArrayAttribute'. Use the 'params' keyword instead.</source>
        <target state="translated">不要使用 "System.ParamArrayAttribute"，而是使用 "params" 关键字。</target>
        <note />
      </trans-unit>
      <trans-unit id="WRN_BitwiseOrSignExtend">
        <source>Bitwise-or operator used on a sign-extended operand; consider casting to a smaller unsigned type first</source>
        <target state="translated">在经符号扩展的操作数上使用了按位“或”运算符；请考虑首先强制转换为较小的无符号类型</target>
        <note />
      </trans-unit>
      <trans-unit id="WRN_BitwiseOrSignExtend_Title">
        <source>Bitwise-or operator used on a sign-extended operand</source>
        <target state="translated">对进行了带符号扩展的操作数使用了按位或运算符</target>
        <note />
      </trans-unit>
      <trans-unit id="WRN_BitwiseOrSignExtend_Description">
        <source>The compiler implicitly widened and sign-extended a variable, and then used the resulting value in a bitwise OR operation. This can result in unexpected behavior.</source>
        <target state="translated">编译器对某个变量进行了隐式拓展和带符号扩展，然后在按位或操作中使用生成的值。这可能会导致意外行为。</target>
        <note />
      </trans-unit>
      <trans-unit id="ERR_VolatileStruct">
        <source>'{0}': a volatile field cannot be of the type '{1}'</source>
        <target state="translated">'“{0}”: 可变字段的类型不能是“{1}”</target>
        <note />
      </trans-unit>
      <trans-unit id="ERR_VolatileAndReadonly">
        <source>'{0}': a field cannot be both volatile and readonly</source>
        <target state="translated">'“{0}”: 字段不能既是可变的又是只读的</target>
        <note />
      </trans-unit>
      <trans-unit id="ERR_AbstractField">
        <source>The modifier 'abstract' is not valid on fields. Try using a property instead.</source>
        <target state="translated">修饰符 "abstract" 对于字段无效。请尝试改用属性。</target>
        <note />
      </trans-unit>
      <trans-unit id="ERR_BogusExplicitImpl">
        <source>'{0}' cannot implement '{1}' because it is not supported by the language</source>
        <target state="translated">'“{0}”无法实现“{1}”，因为该语言不支持它</target>
        <note />
      </trans-unit>
      <trans-unit id="ERR_ExplicitMethodImplAccessor">
        <source>'{0}' explicit method implementation cannot implement '{1}' because it is an accessor</source>
        <target state="translated">'“{0}”显式方法实现无法实现“{1}”，因为它是一个访问器</target>
        <note />
      </trans-unit>
      <trans-unit id="WRN_CoClassWithoutComImport">
        <source>'{0}' interface marked with 'CoClassAttribute' not marked with 'ComImportAttribute'</source>
        <target state="translated">'“{0}”接口标记为“CoClassAttribute”而不是“ComImportAttribute”</target>
        <note />
      </trans-unit>
      <trans-unit id="WRN_CoClassWithoutComImport_Title">
        <source>Interface marked with 'CoClassAttribute' not marked with 'ComImportAttribute'</source>
        <target state="translated">接口标记为 "CoClassAttribute" 而不是 "ComImportAttribute"</target>
        <note />
      </trans-unit>
      <trans-unit id="ERR_ConditionalWithOutParam">
        <source>Conditional member '{0}' cannot have an out parameter</source>
        <target state="translated">条件成员“{0}”不能有 out 参数</target>
        <note />
      </trans-unit>
      <trans-unit id="ERR_AccessorImplementingMethod">
        <source>Accessor '{0}' cannot implement interface member '{1}' for type '{2}'. Use an explicit interface implementation.</source>
        <target state="translated">访问器“{0}”无法实现类型“{2}”的接口成员“{1}” 请使用显式接口实现。</target>
        <note />
      </trans-unit>
      <trans-unit id="ERR_AliasQualAsExpression">
        <source>The namespace alias qualifier '::' always resolves to a type or namespace so is illegal here. Consider using '.' instead.</source>
        <target state="translated">命名空间别名限定符 "::" 始终解析为类型或命名空间，因此在这里是非法的。请考虑改用 "."。</target>
        <note />
      </trans-unit>
      <trans-unit id="ERR_DerivingFromATyVar">
        <source>Cannot derive from '{0}' because it is a type parameter</source>
        <target state="translated">“{0}”是一个类型参数，无法从它进行派生</target>
        <note />
      </trans-unit>
      <trans-unit id="ERR_DuplicateTypeParameter">
        <source>Duplicate type parameter '{0}'</source>
        <target state="translated">重复的类型参数“{0}”</target>
        <note />
      </trans-unit>
      <trans-unit id="WRN_TypeParameterSameAsOuterTypeParameter">
        <source>Type parameter '{0}' has the same name as the type parameter from outer type '{1}'</source>
        <target state="translated">类型参数“{0}”与外部类型“{1}”中的类型参数同名</target>
        <note />
      </trans-unit>
      <trans-unit id="WRN_TypeParameterSameAsOuterTypeParameter_Title">
        <source>Type parameter has the same name as the type parameter from outer type</source>
        <target state="translated">类型参数与外部类型中的类型参数同名</target>
        <note />
      </trans-unit>
      <trans-unit id="ERR_TypeVariableSameAsParent">
        <source>Type parameter '{0}' has the same name as the containing type, or method</source>
        <target state="translated">类型参数“{0}”与包含类型或方法同名</target>
        <note />
      </trans-unit>
      <trans-unit id="ERR_UnifyingInterfaceInstantiations">
        <source>'{0}' cannot implement both '{1}' and '{2}' because they may unify for some type parameter substitutions</source>
        <target state="translated">'“{0}”不能同时实现“{1}”和“{2}”，原因是它们可以统一以进行某些类型参数替换</target>
        <note />
      </trans-unit>
      <trans-unit id="ERR_GenericDerivingFromAttribute">
        <source>A generic type cannot derive from '{0}' because it is an attribute class</source>
        <target state="translated">“{0}”是一个特性类，无法从它派生泛型类型</target>
        <note />
      </trans-unit>
      <trans-unit id="ERR_TyVarNotFoundInConstraint">
        <source>'{1}' does not define type parameter '{0}'</source>
        <target state="translated">'“{1}”未定义类型参数“{0}”</target>
        <note />
      </trans-unit>
      <trans-unit id="ERR_BadBoundType">
        <source>'{0}' is not a valid constraint. A type used as a constraint must be an interface, a non-sealed class or a type parameter.</source>
        <target state="translated">'“{0}”不是有效的约束。作为约束使用的类型必须是接口、非密封类或类型参数。</target>
        <note />
      </trans-unit>
      <trans-unit id="ERR_SpecialTypeAsBound">
        <source>Constraint cannot be special class '{0}'</source>
        <target state="translated">约束不能是特殊类“{0}”</target>
        <note />
      </trans-unit>
      <trans-unit id="ERR_BadVisBound">
        <source>Inconsistent accessibility: constraint type '{1}' is less accessible than '{0}'</source>
        <target state="translated">可访问性不一致: 约束类型“{1}”的可访问性低于“{0}”</target>
        <note />
      </trans-unit>
      <trans-unit id="ERR_LookupInTypeVariable">
        <source>Cannot do member lookup in '{0}' because it is a type parameter</source>
        <target state="translated">“{0}”是一个类型参数，无法在其中执行成员查找</target>
        <note />
      </trans-unit>
      <trans-unit id="ERR_BadConstraintType">
        <source>Invalid constraint type. A type used as a constraint must be an interface, a non-sealed class or a type parameter.</source>
        <target state="translated">约束类型无效。作为约束使用的类型必须是接口、非密封类或类型形参。</target>
        <note />
      </trans-unit>
      <trans-unit id="ERR_InstanceMemberInStaticClass">
        <source>'{0}': cannot declare instance members in a static class</source>
        <target state="translated">'“{0}”: 不能在静态类中声明实例成员</target>
        <note />
      </trans-unit>
      <trans-unit id="ERR_StaticBaseClass">
        <source>'{1}': cannot derive from static class '{0}'</source>
        <target state="translated">'“{0}”: 无法从静态类“{1}”派生</target>
        <note />
      </trans-unit>
      <trans-unit id="ERR_ConstructorInStaticClass">
        <source>Static classes cannot have instance constructors</source>
        <target state="translated">静态类不能有实例构造函数</target>
        <note />
      </trans-unit>
      <trans-unit id="ERR_DestructorInStaticClass">
        <source>Static classes cannot contain destructors</source>
        <target state="translated">静态类不能包含析构函数</target>
        <note />
      </trans-unit>
      <trans-unit id="ERR_InstantiatingStaticClass">
        <source>Cannot create an instance of the static class '{0}'</source>
        <target state="translated">无法创建静态类“{0}”的实例</target>
        <note />
      </trans-unit>
      <trans-unit id="ERR_StaticDerivedFromNonObject">
        <source>Static class '{0}' cannot derive from type '{1}'. Static classes must derive from object.</source>
        <target state="translated">静态类“{0}”不能从类型“{1}”派生。静态类必须从对象派生。</target>
        <note />
      </trans-unit>
      <trans-unit id="ERR_StaticClassInterfaceImpl">
        <source>'{0}': static classes cannot implement interfaces</source>
        <target state="translated">'“{0}”: 静态类不能实现接口</target>
        <note />
      </trans-unit>
      <trans-unit id="ERR_RefStructInterfaceImpl">
        <source>'{0}': ref structs cannot implement interfaces</source>
        <target state="translated">'{0}: ref 结构不能实现接口</target>
        <note />
      </trans-unit>
      <trans-unit id="ERR_OperatorInStaticClass">
        <source>'{0}': static classes cannot contain user-defined operators</source>
        <target state="translated">'“{0}”: 静态类不能包含用户定义的运算符</target>
        <note />
      </trans-unit>
      <trans-unit id="ERR_ConvertToStaticClass">
        <source>Cannot convert to static type '{0}'</source>
        <target state="translated">无法转换为静态类型“{0}”</target>
        <note />
      </trans-unit>
      <trans-unit id="ERR_ConstraintIsStaticClass">
        <source>'{0}': static classes cannot be used as constraints</source>
        <target state="translated">'“{0}”: 静态类不能用作约束</target>
        <note />
      </trans-unit>
      <trans-unit id="ERR_GenericArgIsStaticClass">
        <source>'{0}': static types cannot be used as type arguments</source>
        <target state="translated">'“{0}”: 静态类型不能用作类型参数</target>
        <note />
      </trans-unit>
      <trans-unit id="ERR_ArrayOfStaticClass">
        <source>'{0}': array elements cannot be of static type</source>
        <target state="translated">'“{0}”: 数组元素不能是静态类型的</target>
        <note />
      </trans-unit>
      <trans-unit id="ERR_IndexerInStaticClass">
        <source>'{0}': cannot declare indexers in a static class</source>
        <target state="translated">'“{0}”: 不能在静态类中声明索引器</target>
        <note />
      </trans-unit>
      <trans-unit id="ERR_ParameterIsStaticClass">
        <source>'{0}': static types cannot be used as parameters</source>
        <target state="translated">'“{0}”: 静态类型不能用作参数</target>
        <note />
      </trans-unit>
      <trans-unit id="ERR_ReturnTypeIsStaticClass">
        <source>'{0}': static types cannot be used as return types</source>
        <target state="translated">'“{0}”: 静态类型不能用作返回类型</target>
        <note />
      </trans-unit>
      <trans-unit id="ERR_VarDeclIsStaticClass">
        <source>Cannot declare a variable of static type '{0}'</source>
        <target state="translated">无法声明静态类型“{0}”的变量</target>
        <note />
      </trans-unit>
      <trans-unit id="ERR_BadEmptyThrowInFinally">
        <source>A throw statement with no arguments is not allowed in a finally clause that is nested inside the nearest enclosing catch clause</source>
        <target state="translated">在嵌套在最近的封闭 catch 子句内部的 finally 子句内不允许使用不带参数的 throw 语句</target>
        <note />
      </trans-unit>
      <trans-unit id="ERR_InvalidSpecifier">
        <source>'{0}' is not a valid format specifier</source>
        <target state="translated">'“{0}”不是有效的格式说明符</target>
        <note />
      </trans-unit>
      <trans-unit id="WRN_AssignmentToLockOrDispose">
        <source>Possibly incorrect assignment to local '{0}' which is the argument to a using or lock statement. The Dispose call or unlocking will happen on the original value of the local.</source>
        <target state="translated">对局部变量“{0}”的赋值可能不正确，该变量是 using 或 lock 语句的参数。Dispose 调用或解锁将发生在该局部变量的原始值上。</target>
        <note />
      </trans-unit>
      <trans-unit id="WRN_AssignmentToLockOrDispose_Title">
        <source>Possibly incorrect assignment to local which is the argument to a using or lock statement</source>
        <target state="translated">对局部变量的赋值可能不正确，该变量是 using 或 lock 语句的参数</target>
        <note />
      </trans-unit>
      <trans-unit id="ERR_ForwardedTypeInThisAssembly">
        <source>Type '{0}' is defined in this assembly, but a type forwarder is specified for it</source>
        <target state="translated">类型“{0}”是在此程序集中定义的，但又为它指定了一个类型转发器</target>
        <note />
      </trans-unit>
      <trans-unit id="ERR_ForwardedTypeIsNested">
        <source>Cannot forward type '{0}' because it is a nested type of '{1}'</source>
        <target state="translated">类型“{0}”是“{1}”的嵌套类型，无法转发</target>
        <note />
      </trans-unit>
      <trans-unit id="ERR_CycleInTypeForwarder">
        <source>The type forwarder for type '{0}' in assembly '{1}' causes a cycle</source>
        <target state="translated">程序集“{1}”中类型“{0}”的类型转发器导致循环</target>
        <note />
      </trans-unit>
      <trans-unit id="ERR_AssemblyNameOnNonModule">
        <source>The /moduleassemblyname option may only be specified when building a target type of 'module'</source>
        <target state="translated">只有在生成 "module" 目标类型时才能指定 /moduleassemblyname 选项</target>
        <note />
      </trans-unit>
      <trans-unit id="ERR_InvalidAssemblyName">
        <source>Assembly reference '{0}' is invalid and cannot be resolved</source>
        <target state="translated">程序集引用“{0}”无效，无法解析</target>
        <note />
      </trans-unit>
      <trans-unit id="ERR_InvalidFwdType">
        <source>Invalid type specified as an argument for TypeForwardedTo attribute</source>
        <target state="translated">指定为 TypeForwardedTo 特性的参数的类型无效</target>
        <note />
      </trans-unit>
      <trans-unit id="ERR_CloseUnimplementedInterfaceMemberStatic">
        <source>'{0}' does not implement interface member '{1}'. '{2}' cannot implement an interface member because it is static.</source>
        <target state="translated">'“{0}”不实现接口成员“{1}”。“{2}”无法实现接口成员，因为它是静态的。</target>
        <note />
      </trans-unit>
      <trans-unit id="ERR_CloseUnimplementedInterfaceMemberNotPublic">
        <source>'{0}' does not implement interface member '{1}'. '{2}' cannot implement an interface member because it is not public.</source>
        <target state="translated">'“{0}”不实现接口成员“{1}”。“{2}”无法实现接口成员，因为它不是公共的。</target>
        <note />
      </trans-unit>
      <trans-unit id="ERR_CloseUnimplementedInterfaceMemberWrongReturnType">
        <source>'{0}' does not implement interface member '{1}'. '{2}' cannot implement '{1}' because it does not have the matching return type of '{3}'.</source>
        <target state="translated">'“{0}”不实现接口成员“{1}”。“{2}”无法实现“{1}”，因为它没有“{3}”的匹配返回类型。</target>
        <note />
      </trans-unit>
      <trans-unit id="ERR_DuplicateTypeForwarder">
        <source>'{0}' duplicate TypeForwardedToAttribute</source>
        <target state="translated">'“{0}”与 TypeForwardedToAttribute 重复</target>
        <note />
      </trans-unit>
      <trans-unit id="ERR_ExpectedSelectOrGroup">
        <source>A query body must end with a select clause or a group clause</source>
        <target state="translated">查询正文必须以 select 或 group 子句结尾</target>
        <note />
      </trans-unit>
      <trans-unit id="ERR_ExpectedContextualKeywordOn">
        <source>Expected contextual keyword 'on'</source>
        <target state="translated">应为上下文关键字 "on"</target>
        <note />
      </trans-unit>
      <trans-unit id="ERR_ExpectedContextualKeywordEquals">
        <source>Expected contextual keyword 'equals'</source>
        <target state="translated">应为上下文关键字 "equals"</target>
        <note />
      </trans-unit>
      <trans-unit id="ERR_ExpectedContextualKeywordBy">
        <source>Expected contextual keyword 'by'</source>
        <target state="translated">应为上下文关键字 "by"</target>
        <note />
      </trans-unit>
      <trans-unit id="ERR_InvalidAnonymousTypeMemberDeclarator">
        <source>Invalid anonymous type member declarator. Anonymous type members must be declared with a member assignment, simple name or member access.</source>
        <target state="translated">无效的匿名类型成员声明符。匿名类型成员必须使用成员赋值、简单名称或成员访问来声明。</target>
        <note />
      </trans-unit>
      <trans-unit id="ERR_InvalidInitializerElementInitializer">
        <source>Invalid initializer member declarator</source>
        <target state="translated">初始值设定项成员声明符无效</target>
        <note />
      </trans-unit>
      <trans-unit id="ERR_InconsistentLambdaParameterUsage">
        <source>Inconsistent lambda parameter usage; parameter types must be all explicit or all implicit</source>
        <target state="translated">lambda 参数的用法不一致；参数类型必须全部为显式或全部为隐式</target>
        <note />
      </trans-unit>
      <trans-unit id="ERR_PartialMethodInvalidModifier">
        <source>A partial method cannot have access modifiers or the virtual, abstract, override, new, sealed, or extern modifiers</source>
        <target state="translated">分部方法不能具有访问修饰符或 virtual、abstract、override、new、sealed 或 extern 修饰符</target>
        <note />
      </trans-unit>
      <trans-unit id="ERR_PartialMethodOnlyInPartialClass">
        <source>A partial method must be declared within a partial class or partial struct</source>
        <target state="translated">分部方法必须在分部类或分部结构内声明</target>
        <note />
      </trans-unit>
      <trans-unit id="ERR_PartialMethodCannotHaveOutParameters">
        <source>A partial method cannot have out parameters</source>
        <target state="translated">分部方法不能有 out 参数</target>
        <note />
      </trans-unit>
      <trans-unit id="ERR_PartialMethodNotExplicit">
        <source>A partial method may not explicitly implement an interface method</source>
        <target state="translated">分部方法不能显式实现接口方法</target>
        <note />
      </trans-unit>
      <trans-unit id="ERR_PartialMethodExtensionDifference">
        <source>Both partial method declarations must be extension methods or neither may be an extension method</source>
        <target state="translated">两个分部方法声明都必须是扩展方法，或者都不能是扩展方法</target>
        <note />
      </trans-unit>
      <trans-unit id="ERR_PartialMethodOnlyOneLatent">
        <source>A partial method may not have multiple defining declarations</source>
        <target state="translated">分部方法不能有多个定义声明</target>
        <note />
      </trans-unit>
      <trans-unit id="ERR_PartialMethodOnlyOneActual">
        <source>A partial method may not have multiple implementing declarations</source>
        <target state="translated">分部方法不能有多个实现声明</target>
        <note />
      </trans-unit>
      <trans-unit id="ERR_PartialMethodParamsDifference">
        <source>Both partial method declarations must use a params parameter or neither may use a params parameter</source>
        <target state="translated">两种分部方法声明必须要么都使用 params 参数，要么都不使用 params 参数</target>
        <note />
      </trans-unit>
      <trans-unit id="ERR_PartialMethodMustHaveLatent">
        <source>No defining declaration found for implementing declaration of partial method '{0}'</source>
        <target state="translated">没有为分部方法“{0}”的实现声明找到定义声明</target>
        <note />
      </trans-unit>
      <trans-unit id="ERR_PartialMethodInconsistentTupleNames">
        <source>Both partial method declarations, '{0}' and '{1}', must use the same tuple element names.</source>
        <target state="translated">两种分部方法声明(“{0}”和“{1}”)都必须使用相同的元组元素名称。</target>
        <note />
      </trans-unit>
      <trans-unit id="ERR_PartialMethodInconsistentConstraints">
        <source>Partial method declarations of '{0}' have inconsistent type parameter constraints</source>
        <target state="translated">“{0}”的分部方法声明具有不一致的类型参数约束</target>
        <note />
      </trans-unit>
      <trans-unit id="ERR_PartialMethodToDelegate">
        <source>Cannot create delegate from method '{0}' because it is a partial method without an implementing declaration</source>
        <target state="translated">无法通过方法“{0}”创建委托，因为该方法是没有实现声明的分部方法</target>
        <note />
      </trans-unit>
      <trans-unit id="ERR_PartialMethodStaticDifference">
        <source>Both partial method declarations must be static or neither may be static</source>
        <target state="translated">两个分部方法声明必须都是静态声明，或者两者都不能是静态声明</target>
        <note />
      </trans-unit>
      <trans-unit id="ERR_PartialMethodUnsafeDifference">
        <source>Both partial method declarations must be unsafe or neither may be unsafe</source>
        <target state="translated">两个分部方法声明必须都是不安全声明，或者两者都不能是不安全声明</target>
        <note />
      </trans-unit>
      <trans-unit id="ERR_PartialMethodInExpressionTree">
        <source>Partial methods with only a defining declaration or removed conditional methods cannot be used in expression trees</source>
        <target state="translated">不能在表达式树中使用只有定义声明的分部方法或已移除的条件方法</target>
        <note />
      </trans-unit>
      <trans-unit id="ERR_PartialMethodMustReturnVoid">
        <source>Partial methods must have a void return type</source>
        <target state="translated">分部方法必须具有 void 返回类型</target>
        <note />
      </trans-unit>
      <trans-unit id="WRN_ObsoleteOverridingNonObsolete">
        <source>Obsolete member '{0}' overrides non-obsolete member '{1}'</source>
        <target state="translated">过时成员“{0}”重写未过时成员“{1}”</target>
        <note />
      </trans-unit>
      <trans-unit id="WRN_ObsoleteOverridingNonObsolete_Title">
        <source>Obsolete member overrides non-obsolete member</source>
        <target state="translated">过时成员重写未过时成员</target>
        <note />
      </trans-unit>
      <trans-unit id="WRN_DebugFullNameTooLong">
        <source>The fully qualified name for '{0}' is too long for debug information. Compile without '/debug' option.</source>
        <target state="translated">“{0}”的完全限定名对于调试信息太长。请在不使用“/debug”选项的情况下编译。</target>
        <note />
      </trans-unit>
      <trans-unit id="WRN_DebugFullNameTooLong_Title">
        <source>Fully qualified name is too long for debug information</source>
        <target state="translated">完全限定名对于调试信息太长</target>
        <note />
      </trans-unit>
      <trans-unit id="ERR_ImplicitlyTypedVariableAssignedBadValue">
        <source>Cannot assign {0} to an implicitly-typed variable</source>
        <target state="translated">无法将 {0} 赋予隐式类型化的变量</target>
        <note />
      </trans-unit>
      <trans-unit id="ERR_ImplicitlyTypedVariableWithNoInitializer">
        <source>Implicitly-typed variables must be initialized</source>
        <target state="translated">隐式类型化的变量必须已初始化</target>
        <note />
      </trans-unit>
      <trans-unit id="ERR_ImplicitlyTypedVariableMultipleDeclarator">
        <source>Implicitly-typed variables cannot have multiple declarators</source>
        <target state="translated">隐式类型化的变量不能有多个声明符</target>
        <note />
      </trans-unit>
      <trans-unit id="ERR_ImplicitlyTypedVariableAssignedArrayInitializer">
        <source>Cannot initialize an implicitly-typed variable with an array initializer</source>
        <target state="translated">无法使用数组初始值设定项初始化隐式类型化的变量</target>
        <note />
      </trans-unit>
      <trans-unit id="ERR_ImplicitlyTypedLocalCannotBeFixed">
        <source>Implicitly-typed local variables cannot be fixed</source>
        <target state="translated">隐式类型的局部变量不能是固定值</target>
        <note />
      </trans-unit>
      <trans-unit id="ERR_ImplicitlyTypedVariableCannotBeConst">
        <source>Implicitly-typed variables cannot be constant</source>
        <target state="translated">隐式类型化的变量不能是常量</target>
        <note />
      </trans-unit>
      <trans-unit id="WRN_ExternCtorNoImplementation">
        <source>Constructor '{0}' is marked external</source>
        <target state="translated">构造函数“{0}”标记为外部对象</target>
        <note />
      </trans-unit>
      <trans-unit id="WRN_ExternCtorNoImplementation_Title">
        <source>Constructor is marked external</source>
        <target state="translated">构造函数标记为外部对象</target>
        <note />
      </trans-unit>
      <trans-unit id="ERR_TypeVarNotFound">
        <source>The contextual keyword 'var' may only appear within a local variable declaration or in script code</source>
        <target state="translated">上下文关键字“var”只能出现在局部变量声明或脚本代码中</target>
        <note />
      </trans-unit>
      <trans-unit id="ERR_ImplicitlyTypedArrayNoBestType">
        <source>No best type found for implicitly-typed array</source>
        <target state="translated">找不到隐式类型数组的最佳类型</target>
        <note />
      </trans-unit>
      <trans-unit id="ERR_AnonymousTypePropertyAssignedBadValue">
        <source>Cannot assign '{0}' to anonymous type property</source>
        <target state="translated">无法将“{0}”分配给匿名类型属性</target>
        <note />
      </trans-unit>
      <trans-unit id="ERR_ExpressionTreeContainsBaseAccess">
        <source>An expression tree may not contain a base access</source>
        <target state="translated">表达式树不能包含基访问</target>
        <note />
      </trans-unit>
      <trans-unit id="ERR_ExpressionTreeContainsAssignment">
        <source>An expression tree may not contain an assignment operator</source>
        <target state="translated">表达式树不能包含赋值运算符</target>
        <note />
      </trans-unit>
      <trans-unit id="ERR_AnonymousTypeDuplicatePropertyName">
        <source>An anonymous type cannot have multiple properties with the same name</source>
        <target state="translated">匿名类型不能有多个同名属性</target>
        <note />
      </trans-unit>
      <trans-unit id="ERR_StatementLambdaToExpressionTree">
        <source>A lambda expression with a statement body cannot be converted to an expression tree</source>
        <target state="translated">无法将具有语句体的 lambda 表达式转换为表达式树</target>
        <note />
      </trans-unit>
      <trans-unit id="ERR_ExpressionTreeMustHaveDelegate">
        <source>Cannot convert lambda to an expression tree whose type argument '{0}' is not a delegate type</source>
        <target state="translated">不能将 lambda 转换为类型参数“{0}”不是委托类型的表达式树</target>
        <note />
      </trans-unit>
      <trans-unit id="ERR_AnonymousTypeNotAvailable">
        <source>Cannot use anonymous type in a constant expression</source>
        <target state="translated">无法在常量表达式中使用匿名类型</target>
        <note />
      </trans-unit>
      <trans-unit id="ERR_LambdaInIsAs">
        <source>The first operand of an 'is' or 'as' operator may not be a lambda expression, anonymous method, or method group.</source>
        <target state="translated">“is”或“as”运算符的第一个操作数不能是 lambda 表达式、匿名方法或方法组。</target>
        <note />
      </trans-unit>
      <trans-unit id="ERR_TypelessTupleInAs">
        <source>The first operand of an 'as' operator may not be a tuple literal without a natural type.</source>
        <target state="translated">"as" 运算符的第一个操作数在没有自然类型的情况下可能不是元组文本。</target>
        <note />
      </trans-unit>
      <trans-unit id="ERR_ExpressionTreeContainsMultiDimensionalArrayInitializer">
        <source>An expression tree may not contain a multidimensional array initializer</source>
        <target state="translated">表达式树不能包含多维数组初始值</target>
        <note />
      </trans-unit>
      <trans-unit id="ERR_MissingArgument">
        <source>Argument missing</source>
        <target state="translated">缺少参数</target>
        <note />
      </trans-unit>
      <trans-unit id="ERR_VariableUsedBeforeDeclaration">
        <source>Cannot use local variable '{0}' before it is declared</source>
        <target state="translated">本地变量“{0}”在声明之前无法使用</target>
        <note />
      </trans-unit>
      <trans-unit id="ERR_RecursivelyTypedVariable">
        <source>Type of '{0}' cannot be inferred since its initializer directly or indirectly refers to the definition.</source>
        <target state="translated">无法推理“{0}”类型，因为其初始值设定项直接或间接地引用定义。</target>
        <note />
      </trans-unit>
      <trans-unit id="ERR_UnassignedThisAutoProperty">
        <source>Auto-implemented property '{0}' must be fully assigned before control is returned to the caller.</source>
        <target state="translated">在控制返回调用方之前，自动实现的属性“{0}”必须完全赋值。</target>
        <note />
      </trans-unit>
      <trans-unit id="ERR_VariableUsedBeforeDeclarationAndHidesField">
        <source>Cannot use local variable '{0}' before it is declared. The declaration of the local variable hides the field '{1}'.</source>
        <target state="translated">本地变量“{0}”在声明之前无法使用。声明该本地变量将隐藏字段“{1}”。</target>
        <note />
      </trans-unit>
      <trans-unit id="ERR_ExpressionTreeContainsBadCoalesce">
        <source>An expression tree lambda may not contain a coalescing operator with a null or default literal left-hand side</source>
        <target state="translated">表达式树 lambda 不能包含左侧为 null 或默认文本的合并运算符</target>
        <note />
      </trans-unit>
      <trans-unit id="ERR_IdentifierExpected">
        <source>Identifier expected</source>
        <target state="translated">应输入标识符</target>
        <note />
      </trans-unit>
      <trans-unit id="ERR_SemicolonExpected">
        <source>; expected</source>
        <target state="translated">应输入 ;</target>
        <note />
      </trans-unit>
      <trans-unit id="ERR_SyntaxError">
        <source>Syntax error, '{0}' expected</source>
        <target state="translated">语法错误，应输入“{0}”</target>
        <note />
      </trans-unit>
      <trans-unit id="ERR_DuplicateModifier">
        <source>Duplicate '{0}' modifier</source>
        <target state="translated">“{0}”修饰符重复</target>
        <note />
      </trans-unit>
      <trans-unit id="ERR_DuplicateAccessor">
        <source>Property accessor already defined</source>
        <target state="translated">属性访问器已经定义</target>
        <note />
      </trans-unit>
      <trans-unit id="ERR_IntegralTypeExpected">
        <source>Type byte, sbyte, short, ushort, int, uint, long, or ulong expected</source>
        <target state="translated">应输入类型 byte、sbyte、short、ushort、int、uint、long 或 ulong</target>
        <note />
      </trans-unit>
      <trans-unit id="ERR_IllegalEscape">
        <source>Unrecognized escape sequence</source>
        <target state="translated">无法识别的转义序列</target>
        <note />
      </trans-unit>
      <trans-unit id="ERR_NewlineInConst">
        <source>Newline in constant</source>
        <target state="translated">常量中有换行符</target>
        <note />
      </trans-unit>
      <trans-unit id="ERR_EmptyCharConst">
        <source>Empty character literal</source>
        <target state="translated">空字符</target>
        <note />
      </trans-unit>
      <trans-unit id="ERR_TooManyCharsInConst">
        <source>Too many characters in character literal</source>
        <target state="translated">字符文本中的字符太多</target>
        <note />
      </trans-unit>
      <trans-unit id="ERR_InvalidNumber">
        <source>Invalid number</source>
        <target state="translated">无效数字</target>
        <note />
      </trans-unit>
      <trans-unit id="ERR_GetOrSetExpected">
        <source>A get or set accessor expected</source>
        <target state="translated">应为 get 或 set 访问器</target>
        <note />
      </trans-unit>
      <trans-unit id="ERR_ClassTypeExpected">
        <source>An object, string, or class type expected</source>
        <target state="translated">应是对象、字符串或类类型</target>
        <note />
      </trans-unit>
      <trans-unit id="ERR_NamedArgumentExpected">
        <source>Named attribute argument expected</source>
        <target state="translated">应为命名特性参数</target>
        <note />
      </trans-unit>
      <trans-unit id="ERR_TooManyCatches">
        <source>Catch clauses cannot follow the general catch clause of a try statement</source>
        <target state="translated">catch 子句不能跟在 try 语句的常规 catch 子句之后</target>
        <note />
      </trans-unit>
      <trans-unit id="ERR_ThisOrBaseExpected">
        <source>Keyword 'this' or 'base' expected</source>
        <target state="translated">应为关键字 "this" 或 "base"</target>
        <note />
      </trans-unit>
      <trans-unit id="ERR_OvlUnaryOperatorExpected">
        <source>Overloadable unary operator expected</source>
        <target state="translated">应输入可重载的一元运算符</target>
        <note />
      </trans-unit>
      <trans-unit id="ERR_OvlBinaryOperatorExpected">
        <source>Overloadable binary operator expected</source>
        <target state="translated">应输入可重载的二元运算符</target>
        <note />
      </trans-unit>
      <trans-unit id="ERR_IntOverflow">
        <source>Integral constant is too large</source>
        <target state="translated">整数常量太大</target>
        <note />
      </trans-unit>
      <trans-unit id="ERR_EOFExpected">
        <source>Type or namespace definition, or end-of-file expected</source>
        <target state="translated">应输入类型、命名空间定义或文件尾</target>
        <note />
      </trans-unit>
      <trans-unit id="ERR_GlobalDefinitionOrStatementExpected">
        <source>Member definition, statement, or end-of-file expected</source>
        <target state="translated">应是成员定义、语句或文件尾</target>
        <note />
      </trans-unit>
      <trans-unit id="ERR_BadEmbeddedStmt">
        <source>Embedded statement cannot be a declaration or labeled statement</source>
        <target state="translated">嵌入的语句不能是声明或标记语句</target>
        <note />
      </trans-unit>
      <trans-unit id="ERR_PPDirectiveExpected">
        <source>Preprocessor directive expected</source>
        <target state="translated">应输入预处理器指令</target>
        <note />
      </trans-unit>
      <trans-unit id="ERR_EndOfPPLineExpected">
        <source>Single-line comment or end-of-line expected</source>
        <target state="translated">应输入单行注释或行尾</target>
        <note />
      </trans-unit>
      <trans-unit id="ERR_CloseParenExpected">
        <source>) expected</source>
        <target state="translated">应输入 )</target>
        <note />
      </trans-unit>
      <trans-unit id="ERR_EndifDirectiveExpected">
        <source>#endif directive expected</source>
        <target state="translated">应输入 #endif 指令</target>
        <note />
      </trans-unit>
      <trans-unit id="ERR_UnexpectedDirective">
        <source>Unexpected preprocessor directive</source>
        <target state="translated">意外的预处理器指令</target>
        <note />
      </trans-unit>
      <trans-unit id="ERR_ErrorDirective">
        <source>#error: '{0}'</source>
        <target state="translated">#错误:“{0}”</target>
        <note />
      </trans-unit>
      <trans-unit id="WRN_WarningDirective">
        <source>#warning: '{0}'</source>
        <target state="translated">#警告:“{0}”</target>
        <note />
      </trans-unit>
      <trans-unit id="WRN_WarningDirective_Title">
        <source>#warning directive</source>
        <target state="translated">#warning 指令</target>
        <note />
      </trans-unit>
      <trans-unit id="ERR_TypeExpected">
        <source>Type expected</source>
        <target state="translated">应输入类型</target>
        <note />
      </trans-unit>
      <trans-unit id="ERR_PPDefFollowsToken">
        <source>Cannot define/undefine preprocessor symbols after first token in file</source>
        <target state="translated">不能在文件的第一个标记之后定义或取消定义预处理器符号</target>
        <note />
      </trans-unit>
      <trans-unit id="ERR_PPReferenceFollowsToken">
        <source>Cannot use #r after first token in file</source>
        <target state="translated">不能在文件的第一个标记之后使用 #r</target>
        <note />
      </trans-unit>
      <trans-unit id="ERR_OpenEndedComment">
        <source>End-of-file found, '*/' expected</source>
        <target state="translated">发现文件尾，应输入 "*/"</target>
        <note />
      </trans-unit>
      <trans-unit id="ERR_Merge_conflict_marker_encountered">
        <source>Merge conflict marker encountered</source>
        <target state="translated">遇到合并冲突标记</target>
        <note />
      </trans-unit>
      <trans-unit id="ERR_NoRefOutWhenRefOnly">
        <source>Do not use refout when using refonly.</source>
        <target state="translated">不要在使用 refonly 时使用 refout。</target>
        <note />
      </trans-unit>
      <trans-unit id="ERR_NoNetModuleOutputWhenRefOutOrRefOnly">
        <source>Cannot compile net modules when using /refout or /refonly.</source>
        <target state="translated">无法在使用 /refout 或 /refonly 时编译 Net 模块。</target>
        <note />
      </trans-unit>
      <trans-unit id="ERR_OvlOperatorExpected">
        <source>Overloadable operator expected</source>
        <target state="translated">应输入可重载运算符</target>
        <note />
      </trans-unit>
      <trans-unit id="ERR_EndRegionDirectiveExpected">
        <source>#endregion directive expected</source>
        <target state="translated">应输入 #endregion 指令</target>
        <note />
      </trans-unit>
      <trans-unit id="ERR_UnterminatedStringLit">
        <source>Unterminated string literal</source>
        <target state="translated">字符串未终止</target>
        <note />
      </trans-unit>
      <trans-unit id="ERR_BadDirectivePlacement">
        <source>Preprocessor directives must appear as the first non-whitespace character on a line</source>
        <target state="translated">预处理器指令必须作为一行的第一个非空白字符出现</target>
        <note />
      </trans-unit>
      <trans-unit id="ERR_IdentifierExpectedKW">
        <source>Identifier expected; '{1}' is a keyword</source>
        <target state="translated">应为标识符；“{1}”是关键字</target>
        <note />
      </trans-unit>
      <trans-unit id="ERR_SemiOrLBraceExpected">
        <source>{ or ; expected</source>
        <target state="translated">应为 { 或 ;</target>
        <note />
      </trans-unit>
      <trans-unit id="ERR_MultiTypeInDeclaration">
        <source>Cannot use more than one type in a for, using, fixed, or declaration statement</source>
        <target state="translated">在 for、using、fixed 或声明语句中不能使用多个类型</target>
        <note />
      </trans-unit>
      <trans-unit id="ERR_AddOrRemoveExpected">
        <source>An add or remove accessor expected</source>
        <target state="translated">应为 add 访问器或 remove 访问器</target>
        <note />
      </trans-unit>
      <trans-unit id="ERR_UnexpectedCharacter">
        <source>Unexpected character '{0}'</source>
        <target state="translated">意外的字符“{0}”</target>
        <note />
      </trans-unit>
      <trans-unit id="ERR_UnexpectedToken">
        <source>Unexpected token '{0}'</source>
        <target state="translated">意外标记“{0}”</target>
        <note />
      </trans-unit>
      <trans-unit id="ERR_ProtectedInStatic">
        <source>'{0}': static classes cannot contain protected members</source>
        <target state="translated">'“{0}”: 静态类不能包含保护成员</target>
        <note />
      </trans-unit>
      <trans-unit id="WRN_UnreachableGeneralCatch">
        <source>A previous catch clause already catches all exceptions. All non-exceptions thrown will be wrapped in a System.Runtime.CompilerServices.RuntimeWrappedException.</source>
        <target state="translated">上一个 catch 子句已捕获所有异常。引发的所有非异常均被包装在 System.Runtime.CompilerServices.RuntimeWrappedException 中。</target>
        <note />
      </trans-unit>
      <trans-unit id="WRN_UnreachableGeneralCatch_Title">
        <source>A previous catch clause already catches all exceptions</source>
        <target state="translated">上一个 catch 子句已经捕获了所有异常</target>
        <note />
      </trans-unit>
      <trans-unit id="WRN_UnreachableGeneralCatch_Description">
        <source>This warning is caused when a catch() block has no specified exception type after a catch (System.Exception e) block. The warning advises that the catch() block will not catch any exceptions.

A catch() block after a catch (System.Exception e) block can catch non-CLS exceptions if the RuntimeCompatibilityAttribute is set to false in the AssemblyInfo.cs file: [assembly: RuntimeCompatibilityAttribute(WrapNonExceptionThrows = false)]. If this attribute is not set explicitly to false, all thrown non-CLS exceptions are wrapped as Exceptions and the catch (System.Exception e) block catches them.</source>
        <target state="translated">当 catch() 块未在 catch (System.Exception e) 块之后指定异常类型时，会出现此警告。该警告建议 catch() 块不捕获任何异常。

如果 RuntimeCompatibilityAttribute 在 AssemblyInfo.cs 文件中设置为 false，则 catch (System.Exception e) 块之后的 catch() 块可以捕获非 CLS 异常: [程序集: RuntimeCompatibilityAttribute(WrapNonExceptionThrows = false)]。如果此特性未显式设置为 false，则所有引发的非 CLS 异常都包装为“异常”，catch (System.Exception e) 块可以捕获它们。</target>
        <note />
      </trans-unit>
      <trans-unit id="ERR_IncrementLvalueExpected">
        <source>The operand of an increment or decrement operator must be a variable, property or indexer</source>
        <target state="translated">递增或递减运算符的操作数必须是变量、属性或索引器</target>
        <note />
      </trans-unit>
      <trans-unit id="ERR_NoSuchMemberOrExtension">
        <source>'{0}' does not contain a definition for '{1}' and no extension method '{1}' accepting a first argument of type '{0}' could be found (are you missing a using directive or an assembly reference?)</source>
        <target state="translated">'“{0}”未包含“{1}”的定义，并且找不到可接受第一个“{0}”类型参数的扩展方法“{1}”(是否缺少 using 指令或程序集引用?)</target>
        <note />
      </trans-unit>
      <trans-unit id="ERR_NoSuchMemberOrExtensionNeedUsing">
        <source>'{0}' does not contain a definition for '{1}' and no extension method '{1}' accepting a first argument of type '{0}' could be found (are you missing a using directive for '{2}'?)</source>
        <target state="translated">'“{0}”不包含“{1}”的定义，并且找不到可接受类型为“{0}”的第一个参数的扩展方法“{1}”(是否缺少针对“{2}”的 using 指令?)</target>
        <note />
      </trans-unit>
      <trans-unit id="ERR_BadThisParam">
        <source>Method '{0}' has a parameter modifier 'this' which is not on the first parameter</source>
        <target state="translated">方法“{0}”具有一个参数修饰符“this”，该修饰符不在第一个参数上</target>
        <note />
      </trans-unit>
      <trans-unit id="ERR_BadParameterModifiers">
        <source> The parameter modifier '{0}' cannot be used with '{1}'</source>
        <target state="translated">参数修饰符“{0}”不能与“{1}”一起使用</target>
        <note />
      </trans-unit>
      <trans-unit id="ERR_BadTypeforThis">
        <source>The first parameter of an extension method cannot be of type '{0}'</source>
        <target state="translated">扩展方法的第一个参数的类型不能是“{0}”</target>
        <note />
      </trans-unit>
      <trans-unit id="ERR_BadParamModThis">
        <source>A parameter array cannot be used with 'this' modifier on an extension method</source>
        <target state="translated">参数数组不能与“this”修饰符一起在扩展方法中使用</target>
        <note />
      </trans-unit>
      <trans-unit id="ERR_BadExtensionMeth">
        <source>Extension method must be static</source>
        <target state="translated">扩展方法必须是静态的</target>
        <note />
      </trans-unit>
      <trans-unit id="ERR_BadExtensionAgg">
        <source>Extension method must be defined in a non-generic static class</source>
        <target state="translated">扩展方法必须在非泛型静态类中定义</target>
        <note />
      </trans-unit>
      <trans-unit id="ERR_DupParamMod">
        <source>A parameter can only have one '{0}' modifier</source>
        <target state="translated">参数只能有一个“{0}”修饰符</target>
        <note />
      </trans-unit>
      <trans-unit id="ERR_ExtensionMethodsDecl">
        <source>Extension methods must be defined in a top level static class; {0} is a nested class</source>
        <target state="translated">扩展方法必须在顶级静态类中定义；{0} 是嵌套类</target>
        <note />
      </trans-unit>
      <trans-unit id="ERR_ExtensionAttrNotFound">
        <source>Cannot define a new extension method because the compiler required type '{0}' cannot be found. Are you missing a reference to System.Core.dll?</source>
        <target state="translated">无法定义新的扩展方法，因为找不到编译器需要的类型“{0}”。是否缺少对 System.Core.dll 的引用?</target>
        <note />
      </trans-unit>
      <trans-unit id="ERR_ExplicitExtension">
        <source>Do not use 'System.Runtime.CompilerServices.ExtensionAttribute'. Use the 'this' keyword instead.</source>
        <target state="translated">不要使用“System.Runtime.CompilerServices.ExtensionAttribute”。请改用“this”关键字。</target>
        <note />
      </trans-unit>
      <trans-unit id="ERR_ExplicitDynamicAttr">
        <source>Do not use 'System.Runtime.CompilerServices.DynamicAttribute'. Use the 'dynamic' keyword instead.</source>
        <target state="translated">不要使用“System.Runtime.CompilerServices.DynamicAtribute”。请改用“dynamic”关键字。</target>
        <note />
      </trans-unit>
      <trans-unit id="ERR_NoDynamicPhantomOnBaseCtor">
        <source>The constructor call needs to be dynamically dispatched, but cannot be because it is part of a constructor initializer. Consider casting the dynamic arguments.</source>
        <target state="translated">构造函数调用需要进行动态调度，但无法如此，因为它是构造函数初始值的一部分。请考虑强制转换动态参数。</target>
        <note />
      </trans-unit>
      <trans-unit id="ERR_ValueTypeExtDelegate">
        <source>Extension method '{0}' defined on value type '{1}' cannot be used to create delegates</source>
        <target state="translated">不能使用值类型“{1}”上定义的扩展方法“{0}”来创建委托</target>
        <note />
      </trans-unit>
      <trans-unit id="ERR_BadArgCount">
        <source>No overload for method '{0}' takes {1} arguments</source>
        <target state="translated">“{0}”方法没有采用 {1} 个参数的重载</target>
        <note />
      </trans-unit>
      <trans-unit id="ERR_BadArgType">
        <source>Argument {0}: cannot convert from '{1}' to '{2}'</source>
        <target state="translated">参数 {0}: 无法从“{1}”转换为“{2}”</target>
        <note />
      </trans-unit>
      <trans-unit id="ERR_NoSourceFile">
        <source>Source file '{0}' could not be opened -- {1}</source>
        <target state="translated">无法打开源文件“{0}”-- {1}</target>
        <note />
      </trans-unit>
      <trans-unit id="ERR_CantRefResource">
        <source>Cannot link resource files when building a module</source>
        <target state="translated">生成模块时，无法链接资源文件</target>
        <note />
      </trans-unit>
      <trans-unit id="ERR_ResourceNotUnique">
        <source>Resource identifier '{0}' has already been used in this assembly</source>
        <target state="translated">此程序集中已使用了资源标识符“{0}”</target>
        <note />
      </trans-unit>
      <trans-unit id="ERR_ResourceFileNameNotUnique">
        <source>Each linked resource and module must have a unique filename. Filename '{0}' is specified more than once in this assembly</source>
        <target state="translated">每个链接资源和模块必须具有唯一的文件名。在此程序集中多次指定了文件名 {0}</target>
        <note />
      </trans-unit>
      <trans-unit id="ERR_ImportNonAssembly">
        <source>The referenced file '{0}' is not an assembly</source>
        <target state="translated">引用的文件“{0}”不是程序集</target>
        <note />
      </trans-unit>
      <trans-unit id="ERR_RefLvalueExpected">
        <source>A ref or out value must be an assignable variable</source>
        <target state="translated">ref 或 out 值必须是可以赋值的变量</target>
        <note />
      </trans-unit>
      <trans-unit id="ERR_BaseInStaticMeth">
        <source>Keyword 'base' is not available in a static method</source>
        <target state="translated">关键字“base”在静态方法中不可用</target>
        <note />
      </trans-unit>
      <trans-unit id="ERR_BaseInBadContext">
        <source>Keyword 'base' is not available in the current context</source>
        <target state="translated">关键字“base”在当前上下文中不可用</target>
        <note />
      </trans-unit>
      <trans-unit id="ERR_RbraceExpected">
        <source>} expected</source>
        <target state="translated">应输入 }</target>
        <note />
      </trans-unit>
      <trans-unit id="ERR_LbraceExpected">
        <source>{ expected</source>
        <target state="translated">应为 {</target>
        <note />
      </trans-unit>
      <trans-unit id="ERR_InExpected">
        <source>'in' expected</source>
        <target state="translated">'应为 "in"</target>
        <note />
      </trans-unit>
      <trans-unit id="ERR_InvalidPreprocExpr">
        <source>Invalid preprocessor expression</source>
        <target state="translated">无效的预处理器表达式</target>
        <note />
      </trans-unit>
      <trans-unit id="ERR_InvalidMemberDecl">
        <source>Invalid token '{0}' in class, struct, or interface member declaration</source>
        <target state="translated">类、结构或接口成员声明中的标记“{0}”无效</target>
        <note />
      </trans-unit>
      <trans-unit id="ERR_MemberNeedsType">
        <source>Method must have a return type</source>
        <target state="translated">方法必须具有返回类型</target>
        <note />
      </trans-unit>
      <trans-unit id="ERR_BadBaseType">
        <source>Invalid base type</source>
        <target state="translated">无效的基类型</target>
        <note />
      </trans-unit>
      <trans-unit id="WRN_EmptySwitch">
        <source>Empty switch block</source>
        <target state="translated">空的 switch 块</target>
        <note />
      </trans-unit>
      <trans-unit id="WRN_EmptySwitch_Title">
        <source>Empty switch block</source>
        <target state="translated">空的 switch 块</target>
        <note />
      </trans-unit>
      <trans-unit id="ERR_ExpectedEndTry">
        <source>Expected catch or finally</source>
        <target state="translated">应输入 catch 或 finally</target>
        <note />
      </trans-unit>
      <trans-unit id="ERR_InvalidExprTerm">
        <source>Invalid expression term '{0}'</source>
        <target state="translated">表达式项“{0}”无效</target>
        <note />
      </trans-unit>
      <trans-unit id="ERR_BadNewExpr">
        <source>A new expression requires (), [], or {} after type</source>
        <target state="translated">new 表达式要求在类型后有 ()、[] 或 {}</target>
        <note />
      </trans-unit>
      <trans-unit id="ERR_NoNamespacePrivate">
        <source>Elements defined in a namespace cannot be explicitly declared as private, protected, protected internal, or private protected</source>
        <target state="translated">命名空间中定义的元素无法显式声明为 private、protected、protected internal 或 private protected</target>
        <note />
      </trans-unit>
      <trans-unit id="ERR_BadVarDecl">
        <source>Expected ; or = (cannot specify constructor arguments in declaration)</source>
        <target state="translated">应输入 ";" 或 "="(无法在声明中指定构造函数参数)</target>
        <note />
      </trans-unit>
      <trans-unit id="ERR_UsingAfterElements">
        <source>A using clause must precede all other elements defined in the namespace except extern alias declarations</source>
        <target state="translated">using 子句必须位于命名空间中定义的所有其他元素之前(外部别名声明除外)</target>
        <note />
      </trans-unit>
      <trans-unit id="ERR_BadBinOpArgs">
        <source>Overloaded binary operator '{0}' takes two parameters</source>
        <target state="translated">重载的二元运算符“{0}”采用两个参数</target>
        <note />
      </trans-unit>
      <trans-unit id="ERR_BadUnOpArgs">
        <source>Overloaded unary operator '{0}' takes one parameter</source>
        <target state="translated">重载的一元运算符“{0}”采用一个参数</target>
        <note />
      </trans-unit>
      <trans-unit id="ERR_NoVoidParameter">
        <source>Invalid parameter type 'void'</source>
        <target state="translated">参数类型 "void" 无效</target>
        <note />
      </trans-unit>
      <trans-unit id="ERR_DuplicateAlias">
        <source>The using alias '{0}' appeared previously in this namespace</source>
        <target state="translated">using 别名“{0}”以前在此命名空间中出现过</target>
        <note />
      </trans-unit>
      <trans-unit id="ERR_BadProtectedAccess">
        <source>Cannot access protected member '{0}' via a qualifier of type '{1}'; the qualifier must be of type '{2}' (or derived from it)</source>
        <target state="translated">无法通过“{1}”类型的限定符访问受保护的成员“{0}”；限定符必须是“{2}”类型(或者从该类型派生)</target>
        <note />
      </trans-unit>
      <trans-unit id="ERR_AddModuleAssembly">
        <source>'{0}' cannot be added to this assembly because it already is an assembly</source>
        <target state="translated">'“{0}”无法添加到此程序集，因为它已是程序集</target>
        <note />
      </trans-unit>
      <trans-unit id="ERR_BindToBogusProp2">
        <source>Property, indexer, or event '{0}' is not supported by the language; try directly calling accessor methods '{1}' or '{2}'</source>
        <target state="translated">属性、索引器或事件“{0}”不受现用语言支持；请尝试直接调用访问器方法“{1}”或“{2}”</target>
        <note />
      </trans-unit>
      <trans-unit id="ERR_BindToBogusProp1">
        <source>Property, indexer, or event '{0}' is not supported by the language; try directly calling accessor method '{1}'</source>
        <target state="translated">属性、索引器或事件“{0}”不受现用语言支持；请尝试直接调用访问器方法“{1}”</target>
        <note />
      </trans-unit>
      <trans-unit id="ERR_NoVoidHere">
        <source>Keyword 'void' cannot be used in this context</source>
        <target state="translated">关键字 "void" 不能在此上下文中使用</target>
        <note />
      </trans-unit>
      <trans-unit id="ERR_IndexerNeedsParam">
        <source>Indexers must have at least one parameter</source>
        <target state="translated">索引器必须至少有一个参数</target>
        <note />
      </trans-unit>
      <trans-unit id="ERR_BadArraySyntax">
        <source>Array type specifier, [], must appear before parameter name</source>
        <target state="translated">数组类型说明符 [] 必须出现在参数名之前</target>
        <note />
      </trans-unit>
      <trans-unit id="ERR_BadOperatorSyntax">
        <source>Declaration is not valid; use '{0} operator &lt;dest-type&gt; (...' instead</source>
        <target state="translated">声明无效；请改用“{0} operator &lt;dest-type&gt; (...”</target>
        <note />
      </trans-unit>
      <trans-unit id="ERR_MainClassNotFound">
        <source>Could not find '{0}' specified for Main method</source>
        <target state="translated">未能找到为 Main 方法指定的“{0}”</target>
        <note />
      </trans-unit>
      <trans-unit id="ERR_MainClassNotClass">
        <source>'{0}' specified for Main method must be a valid non-generic class or struct</source>
        <target state="translated">'为 Main 方法指定的“{0}”必须是有效的非泛型类或结构</target>
        <note />
      </trans-unit>
      <trans-unit id="ERR_NoMainInClass">
        <source>'{0}' does not have a suitable static Main method</source>
        <target state="translated">'“{0}”没有合适的静态 Main 方法</target>
        <note />
      </trans-unit>
      <trans-unit id="ERR_MainClassIsImport">
        <source>Cannot use '{0}' for Main method because it is imported</source>
        <target state="translated">无法对 Main 方法使用“{0}”，因为它是被导入的</target>
        <note />
      </trans-unit>
      <trans-unit id="ERR_OutputNeedsName">
        <source>Outputs without source must have the /out option specified</source>
        <target state="translated">必须为没有源的输出指定 /out 选项</target>
        <note />
      </trans-unit>
      <trans-unit id="ERR_CantHaveWin32ResAndManifest">
        <source>Conflicting options specified: Win32 resource file; Win32 manifest</source>
        <target state="translated">指定了冲突的选项: Win32 资源文件；Win32 清单</target>
        <note />
      </trans-unit>
      <trans-unit id="ERR_CantHaveWin32ResAndIcon">
        <source>Conflicting options specified: Win32 resource file; Win32 icon</source>
        <target state="translated">指定的选项冲突: Win32 资源文件；Win32 图标</target>
        <note />
      </trans-unit>
      <trans-unit id="ERR_CantReadResource">
        <source>Error reading resource '{0}' -- '{1}'</source>
        <target state="translated">读取资源“{0}”时出错 --“{1}”</target>
        <note />
      </trans-unit>
      <trans-unit id="ERR_DocFileGen">
        <source>Error writing to XML documentation file: {0}</source>
        <target state="translated">写入 XML 文档文件时出错: {0}</target>
        <note />
      </trans-unit>
      <trans-unit id="WRN_XMLParseError">
        <source>XML comment has badly formed XML -- '{0}'</source>
        <target state="translated">XML 注释出现 XML 格式错误 --“{0}”</target>
        <note />
      </trans-unit>
      <trans-unit id="WRN_XMLParseError_Title">
        <source>XML comment has badly formed XML</source>
        <target state="translated">XML 注释出现 XML 格式错误</target>
        <note />
      </trans-unit>
      <trans-unit id="WRN_DuplicateParamTag">
        <source>XML comment has a duplicate param tag for '{0}'</source>
        <target state="translated">XML 注释中对“{0}”有重复的 param 标记</target>
        <note />
      </trans-unit>
      <trans-unit id="WRN_DuplicateParamTag_Title">
        <source>XML comment has a duplicate param tag</source>
        <target state="translated">XML 注释中有重复的 param 标记</target>
        <note />
      </trans-unit>
      <trans-unit id="WRN_UnmatchedParamTag">
        <source>XML comment has a param tag for '{0}', but there is no parameter by that name</source>
        <target state="translated">XML 注释中有“{0}”的 param 标记，但是没有该名称的参数</target>
        <note />
      </trans-unit>
      <trans-unit id="WRN_UnmatchedParamTag_Title">
        <source>XML comment has a param tag, but there is no parameter by that name</source>
        <target state="translated">XML 注释中有 param 标记，但是没有该名称的参数</target>
        <note />
      </trans-unit>
      <trans-unit id="WRN_UnmatchedParamRefTag">
        <source>XML comment on '{1}' has a paramref tag for '{0}', but there is no parameter by that name</source>
        <target state="translated">“{1}”上的 XML 注释中有“{0}”的 paramref 标记，但是没有该名称的参数</target>
        <note />
      </trans-unit>
      <trans-unit id="WRN_UnmatchedParamRefTag_Title">
        <source>XML comment has a paramref tag, but there is no parameter by that name</source>
        <target state="translated">XML 注释中有 paramref 标记，但是没有该名称的参数</target>
        <note />
      </trans-unit>
      <trans-unit id="WRN_MissingParamTag">
        <source>Parameter '{0}' has no matching param tag in the XML comment for '{1}' (but other parameters do)</source>
        <target state="translated">参数“{0}”在“{1}”的 XML 注释中没有匹配的 param 标记(但其他参数有)</target>
        <note />
      </trans-unit>
      <trans-unit id="WRN_MissingParamTag_Title">
        <source>Parameter has no matching param tag in the XML comment (but other parameters do)</source>
        <target state="translated">参数在 XML 注释中没有匹配的 param 标记(但其他参数有)</target>
        <note />
      </trans-unit>
      <trans-unit id="WRN_BadXMLRef">
        <source>XML comment has cref attribute '{0}' that could not be resolved</source>
        <target state="translated">XML 注释中有未能解析的 cref 特性“{0}”</target>
        <note />
      </trans-unit>
      <trans-unit id="WRN_BadXMLRef_Title">
        <source>XML comment has cref attribute that could not be resolved</source>
        <target state="translated">XML 注释中有无法解析的 cref 特性</target>
        <note />
      </trans-unit>
      <trans-unit id="ERR_BadStackAllocExpr">
        <source>A stackalloc expression requires [] after type</source>
        <target state="translated">stackalloc 表达式在类型后要求有 []</target>
        <note />
      </trans-unit>
      <trans-unit id="ERR_InvalidLineNumber">
        <source>The line number specified for #line directive is missing or invalid</source>
        <target state="translated">为 #line 指令指定的行号缺少或无效</target>
        <note />
      </trans-unit>
      <trans-unit id="ERR_MissingPPFile">
        <source>Quoted file name, single-line comment or end-of-line expected</source>
        <target state="translated">应是应用的文件名、单行注释或行尾</target>
        <note />
      </trans-unit>
      <trans-unit id="ERR_ExpectedPPFile">
        <source>Quoted file name expected</source>
        <target state="translated">应是引用的文件名</target>
        <note />
      </trans-unit>
      <trans-unit id="ERR_ReferenceDirectiveOnlyAllowedInScripts">
        <source>#r is only allowed in scripts</source>
        <target state="translated">仅脚本中允许使用 #r</target>
        <note />
      </trans-unit>
      <trans-unit id="ERR_ForEachMissingMember">
        <source>foreach statement cannot operate on variables of type '{0}' because '{0}' does not contain a public definition for '{1}'</source>
        <target state="translated">“{0}”不包含“{1}”的公共定义，因此 foreach 语句不能作用于“{0}”类型的变量</target>
        <note />
      </trans-unit>
      <trans-unit id="WRN_BadXMLRefParamType">
        <source>Invalid type for parameter {0} in XML comment cref attribute: '{1}'</source>
        <target state="translated">XML 注释 cref 特性中参数 {0} 的类型无效:“{1}”</target>
        <note />
      </trans-unit>
      <trans-unit id="WRN_BadXMLRefParamType_Title">
        <source>Invalid type for parameter in XML comment cref attribute</source>
        <target state="translated">XML 注释 cref 特性中参数的类型无效</target>
        <note />
      </trans-unit>
      <trans-unit id="WRN_BadXMLRefReturnType">
        <source>Invalid return type in XML comment cref attribute</source>
        <target state="translated">XML 注释的 cref 特性中的返回类型无效</target>
        <note />
      </trans-unit>
      <trans-unit id="WRN_BadXMLRefReturnType_Title">
        <source>Invalid return type in XML comment cref attribute</source>
        <target state="translated">XML 注释的 cref 特性中的返回类型无效</target>
        <note />
      </trans-unit>
      <trans-unit id="ERR_BadWin32Res">
        <source>Error reading Win32 resources -- {0}</source>
        <target state="translated">读取 Win32 资源时出错 -- {0}</target>
        <note />
      </trans-unit>
      <trans-unit id="WRN_BadXMLRefSyntax">
        <source>XML comment has syntactically incorrect cref attribute '{0}'</source>
        <target state="translated">XML 注释中有语法错误的 cref 特性“{0}”</target>
        <note />
      </trans-unit>
      <trans-unit id="WRN_BadXMLRefSyntax_Title">
        <source>XML comment has syntactically incorrect cref attribute</source>
        <target state="translated">XML 注释中有语法错误的 cref 特性</target>
        <note />
      </trans-unit>
      <trans-unit id="ERR_BadModifierLocation">
        <source>Member modifier '{0}' must precede the member type and name</source>
        <target state="translated">成员修饰符“{0}”必须位于成员类型和名称之前</target>
        <note />
      </trans-unit>
      <trans-unit id="ERR_MissingArraySize">
        <source>Array creation must have array size or array initializer</source>
        <target state="translated">数组创建必须有数组大小或数组初始值设定项</target>
        <note />
      </trans-unit>
      <trans-unit id="WRN_UnprocessedXMLComment">
        <source>XML comment is not placed on a valid language element</source>
        <target state="translated">XML 注释没有放在有效语言元素上</target>
        <note />
      </trans-unit>
      <trans-unit id="WRN_UnprocessedXMLComment_Title">
        <source>XML comment is not placed on a valid language element</source>
        <target state="translated">XML 注释没有放在有效语言元素上</target>
        <note />
      </trans-unit>
      <trans-unit id="WRN_FailedInclude">
        <source>Unable to include XML fragment '{1}' of file '{0}' -- {2}</source>
        <target state="translated">无法包括文件“{0}”的 XML 段落“{1}”-- {2}</target>
        <note />
      </trans-unit>
      <trans-unit id="WRN_FailedInclude_Title">
        <source>Unable to include XML fragment</source>
        <target state="translated">无法包括 XML 段落。</target>
        <note />
      </trans-unit>
      <trans-unit id="WRN_InvalidInclude">
        <source>Invalid XML include element -- {0}</source>
        <target state="translated">无效的 XML 包含元素 -- {0}</target>
        <note />
      </trans-unit>
      <trans-unit id="WRN_InvalidInclude_Title">
        <source>Invalid XML include element</source>
        <target state="translated">XML 包含元素无效</target>
        <note />
      </trans-unit>
      <trans-unit id="WRN_MissingXMLComment">
        <source>Missing XML comment for publicly visible type or member '{0}'</source>
        <target state="translated">缺少对公共可见类型或成员“{0}”的 XML 注释</target>
        <note />
      </trans-unit>
      <trans-unit id="WRN_MissingXMLComment_Title">
        <source>Missing XML comment for publicly visible type or member</source>
        <target state="translated">缺少对公共可见类型或成员的 XML 注释</target>
        <note />
      </trans-unit>
      <trans-unit id="WRN_MissingXMLComment_Description">
        <source>The /doc compiler option was specified, but one or more constructs did not have comments.</source>
        <target state="translated">指定了 /doc 编译器选项，但是一个或多个构造没有注释。</target>
        <note />
      </trans-unit>
      <trans-unit id="WRN_XMLParseIncludeError">
        <source>Badly formed XML in included comments file -- '{0}'</source>
        <target state="translated">所包含的注释文件中有格式错误的 XML --“{0}”</target>
        <note />
      </trans-unit>
      <trans-unit id="WRN_XMLParseIncludeError_Title">
        <source>Badly formed XML in included comments file</source>
        <target state="translated">所包含的注释文件中有格式错误的 XML</target>
        <note />
      </trans-unit>
      <trans-unit id="ERR_BadDelArgCount">
        <source>Delegate '{0}' does not take {1} arguments</source>
        <target state="translated">委托“{0}”未采用 {1} 个参数</target>
        <note />
      </trans-unit>
      <trans-unit id="ERR_UnexpectedSemicolon">
        <source>Semicolon after method or accessor block is not valid</source>
        <target state="translated">方法或访问器块后面的分号无效</target>
        <note />
      </trans-unit>
      <trans-unit id="ERR_MethodReturnCantBeRefAny">
        <source>Method or delegate cannot return type '{0}'</source>
        <target state="translated">方法或委托不能返回“{0}”类型</target>
        <note />
      </trans-unit>
      <trans-unit id="ERR_CompileCancelled">
        <source>Compilation cancelled by user</source>
        <target state="translated">编译被用户取消</target>
        <note />
      </trans-unit>
      <trans-unit id="ERR_MethodArgCantBeRefAny">
        <source>Cannot make reference to variable of type '{0}'</source>
        <target state="translated">无法引用类型为“{0}”的变量</target>
        <note />
      </trans-unit>
      <trans-unit id="ERR_AssgReadonlyLocal">
        <source>Cannot assign to '{0}' because it is read-only</source>
        <target state="translated">无法为“{0}”赋值，因为它是只读的</target>
        <note />
      </trans-unit>
      <trans-unit id="ERR_RefReadonlyLocal">
        <source>Cannot use '{0}' as a ref or out value because it is read-only</source>
        <target state="translated">“{0}”是只读的，无法用作 ref 或 out 值</target>
        <note />
      </trans-unit>
      <trans-unit id="ERR_CantUseRequiredAttribute">
        <source>The RequiredAttribute attribute is not permitted on C# types</source>
        <target state="translated">C# 类型上不允许有 RequiredAttribute 特性</target>
        <note />
      </trans-unit>
      <trans-unit id="ERR_NoModifiersOnAccessor">
        <source>Modifiers cannot be placed on event accessor declarations</source>
        <target state="translated">修饰符不能放置在事件访问器声明上</target>
        <note />
      </trans-unit>
      <trans-unit id="ERR_ParamsCantBeWithModifier">
        <source>The params parameter cannot be declared as {0}</source>
        <target state="translated">params 参数不能声明为 {0}</target>
        <note />
      </trans-unit>
      <trans-unit id="ERR_ReturnNotLValue">
        <source>Cannot modify the return value of '{0}' because it is not a variable</source>
        <target state="translated">无法修改“{0}”的返回值，因为它不是变量</target>
        <note />
      </trans-unit>
      <trans-unit id="ERR_MissingCoClass">
        <source>The managed coclass wrapper class '{0}' for interface '{1}' cannot be found (are you missing an assembly reference?)</source>
        <target state="translated">无法找到接口“{1}”的托管组件类包装器类“{0}”(是否缺少程序集引用?)</target>
        <note />
      </trans-unit>
      <trans-unit id="ERR_AmbiguousAttribute">
        <source>'{0}' is ambiguous between '{1}' and '{2}'; use either '@{0}' or '{0}Attribute'</source>
        <target state="translated">'“{0}”在“{1}”和“{2}”之间不明确；请使用“@{0}”或“{0}Attribute”</target>
        <note />
      </trans-unit>
      <trans-unit id="ERR_BadArgExtraRef">
        <source>Argument {0} may not be passed with the '{1}' keyword</source>
        <target state="translated">参数 {0} 不可与关键字“{1}”一起传递</target>
        <note />
      </trans-unit>
      <trans-unit id="WRN_CmdOptionConflictsSource">
        <source>Option '{0}' overrides attribute '{1}' given in a source file or added module</source>
        <target state="translated">选项“{0}”重写源文件或添加的模块中给出的特性“{1}”</target>
        <note />
      </trans-unit>
      <trans-unit id="WRN_CmdOptionConflictsSource_Title">
        <source>Option overrides attribute given in a source file or added module</source>
        <target state="translated">选项重写源文件或添加的模块中给出的特性</target>
        <note />
      </trans-unit>
      <trans-unit id="WRN_CmdOptionConflictsSource_Description">
        <source>This warning occurs if the assembly attributes AssemblyKeyFileAttribute or AssemblyKeyNameAttribute found in source conflict with the /keyfile or /keycontainer command line option or key file name or key container specified in the Project Properties.</source>
        <target state="translated">如果源中出现的程序集特性 AssemblyKeyFileAttribute 或 AssemblyKeyNameAttribute 与 /keyfile 或 /keycontainer 命令行选项或是“项目属性”中指定的密钥文件名或密钥容器冲突，则会出现此警告。</target>
        <note />
      </trans-unit>
      <trans-unit id="ERR_BadCompatMode">
        <source>Invalid option '{0}' for /langversion. Use '/langversion:?' to list supported values.</source>
        <target state="translated">/langversion 的选项“{0}”无效。使用 "/langversion:?" 列出支持的值。</target>
        <note />
      </trans-unit>
      <trans-unit id="ERR_DelegateOnConditional">
        <source>Cannot create delegate with '{0}' because it or a method it overrides has a Conditional attribute</source>
        <target state="translated">无法用“{0}”创建委托，因为它或它重写的方法具有 Conditional 特性</target>
        <note />
      </trans-unit>
      <trans-unit id="ERR_CantMakeTempFile">
        <source>Cannot create temporary file -- {0}</source>
        <target state="translated">无法创建临时文件 -- {0}</target>
        <note />
      </trans-unit>
      <trans-unit id="ERR_BadArgRef">
        <source>Argument {0} must be passed with the '{1}' keyword</source>
        <target state="translated">参数 {0} 必须与关键字“{1}”一起传递</target>
        <note />
      </trans-unit>
      <trans-unit id="ERR_YieldInAnonMeth">
        <source>The yield statement cannot be used inside an anonymous method or lambda expression</source>
        <target state="translated">不能在匿名方法或 lambda 表达式内使用 yield 语句</target>
        <note />
      </trans-unit>
      <trans-unit id="ERR_ReturnInIterator">
        <source>Cannot return a value from an iterator. Use the yield return statement to return a value, or yield break to end the iteration.</source>
        <target state="translated">无法从迭代器返回值。请使用 yield return 语句返回值，或使用 yield break 语句结束迭代。</target>
        <note />
      </trans-unit>
      <trans-unit id="ERR_BadIteratorArgType">
        <source>Iterators cannot have ref or out parameters</source>
        <target state="translated">迭代器不能有 ref 或 out 参数</target>
        <note />
      </trans-unit>
      <trans-unit id="ERR_BadIteratorReturn">
        <source>The body of '{0}' cannot be an iterator block because '{1}' is not an iterator interface type</source>
        <target state="translated">“{1}”不是迭代器接口类型，因此“{0}”体不能是迭代器块</target>
        <note />
      </trans-unit>
      <trans-unit id="ERR_BadYieldInFinally">
        <source>Cannot yield in the body of a finally clause</source>
        <target state="translated">无法在 finally 子句体中生成</target>
        <note />
      </trans-unit>
      <trans-unit id="ERR_BadYieldInTryOfCatch">
        <source>Cannot yield a value in the body of a try block with a catch clause</source>
        <target state="translated">无法在包含 catch 子句的 Try 块体中生成值</target>
        <note />
      </trans-unit>
      <trans-unit id="ERR_EmptyYield">
        <source>Expression expected after yield return</source>
        <target state="translated">yield return 之后应为表达式</target>
        <note />
      </trans-unit>
      <trans-unit id="ERR_AnonDelegateCantUse">
        <source>Cannot use ref or out parameter '{0}' inside an anonymous method, lambda expression, query expression, or local function</source>
        <target state="needs-review-translation">不能在匿名方法、lambda 表达式或查询表达式中使用 ref 或 out 参数“{0}”</target>
        <note />
      </trans-unit>
      <trans-unit id="ERR_IllegalInnerUnsafe">
        <source>Unsafe code may not appear in iterators</source>
        <target state="translated">迭代器中不能出现不安全的代码</target>
        <note />
      </trans-unit>
      <trans-unit id="ERR_BadYieldInCatch">
        <source>Cannot yield a value in the body of a catch clause</source>
        <target state="translated">无法在 catch 子句体中生成值</target>
        <note />
      </trans-unit>
      <trans-unit id="ERR_BadDelegateLeave">
        <source>Control cannot leave the body of an anonymous method or lambda expression</source>
        <target state="translated">控制不能离开匿名方法体或 lambda 表达式体</target>
        <note />
      </trans-unit>
      <trans-unit id="WRN_IllegalPragma">
        <source>Unrecognized #pragma directive</source>
        <target state="translated">无法识别的 #pragma 指令</target>
        <note />
      </trans-unit>
      <trans-unit id="WRN_IllegalPragma_Title">
        <source>Unrecognized #pragma directive</source>
        <target state="translated">无法识别的 #pragma 指令</target>
        <note />
      </trans-unit>
      <trans-unit id="WRN_IllegalPPWarning">
        <source>Expected disable or restore</source>
        <target state="translated">应为 disable 或 restore</target>
        <note />
      </trans-unit>
      <trans-unit id="WRN_IllegalPPWarning_Title">
        <source>Expected disable or restore after #pragma warning</source>
        <target state="translated">#pragma 警告后应为 disable 或 restore</target>
        <note />
      </trans-unit>
      <trans-unit id="WRN_BadRestoreNumber">
        <source>Cannot restore warning 'CS{0}' because it was disabled globally</source>
        <target state="translated">“CS{0}”警告已被全局禁用，无法还原</target>
        <note />
      </trans-unit>
      <trans-unit id="WRN_BadRestoreNumber_Title">
        <source>Cannot restore warning because it was disabled globally</source>
        <target state="translated">警告已全局禁用，无法还原</target>
        <note />
      </trans-unit>
      <trans-unit id="ERR_VarargsIterator">
        <source>__arglist is not allowed in the parameter list of iterators</source>
        <target state="translated">迭代器的参数列表中不允许有 __arglist</target>
        <note />
      </trans-unit>
      <trans-unit id="ERR_UnsafeIteratorArgType">
        <source>Iterators cannot have unsafe parameters or yield types</source>
        <target state="translated">迭代器不能有不安全的参数或 yield 类型</target>
        <note />
      </trans-unit>
      <trans-unit id="ERR_BadCoClassSig">
        <source>The managed coclass wrapper class signature '{0}' for interface '{1}' is not a valid class name signature</source>
        <target state="translated">接口“{1}”的托管组件类包装器类签名“{0}”不是有效的类名签名</target>
        <note />
      </trans-unit>
      <trans-unit id="ERR_MultipleIEnumOfT">
        <source>foreach statement cannot operate on variables of type '{0}' because it implements multiple instantiations of '{1}'; try casting to a specific interface instantiation</source>
        <target state="translated">foreach 语句实现“{1}”的多个实例化，因此不能在“{0}”类型的变量上运行；请尝试强制转换到特定的接口实例化</target>
        <note />
      </trans-unit>
      <trans-unit id="ERR_FixedDimsRequired">
        <source>A fixed size buffer field must have the array size specifier after the field name</source>
        <target state="translated">固定大小缓冲区字段的字段名称后必须带有数组大小说明符</target>
        <note />
      </trans-unit>
      <trans-unit id="ERR_FixedNotInStruct">
        <source>Fixed size buffer fields may only be members of structs</source>
        <target state="translated">固定大小缓冲区字段只能是结构的成员</target>
        <note />
      </trans-unit>
      <trans-unit id="ERR_AnonymousReturnExpected">
        <source>Not all code paths return a value in {0} of type '{1}'</source>
        <target state="translated">在类型“{1}”的“{0}”中，并不是所有代码路径都返回值</target>
        <note />
      </trans-unit>
      <trans-unit id="WRN_NonECMAFeature">
        <source>Feature '{0}' is not part of the standardized ISO C# language specification, and may not be accepted by other compilers</source>
        <target state="translated">功能“{0}”不是标准化 ISO C# 语言规范的一部分，其他编译器可能不接受它</target>
        <note />
      </trans-unit>
      <trans-unit id="WRN_NonECMAFeature_Title">
        <source>Feature is not part of the standardized ISO C# language specification, and may not be accepted by other compilers</source>
        <target state="translated">功能不是标准化 ISO C# 语言规范的一部分，其他编译器可能不接受它</target>
        <note />
      </trans-unit>
      <trans-unit id="ERR_ExpectedVerbatimLiteral">
        <source>Keyword, identifier, or string expected after verbatim specifier: @</source>
        <target state="translated">原义说明符 @ 之后应为关键字、标识符或字符串@</target>
        <note />
      </trans-unit>
      <trans-unit id="ERR_RefReadonly">
        <source>A readonly field cannot be used as a ref or out value (except in a constructor)</source>
        <target state="translated">无法将只读字段用作 ref 或 out 值(构造函数中除外)</target>
        <note />
      </trans-unit>
      <trans-unit id="ERR_RefReadonly2">
        <source>Members of readonly field '{0}' cannot be used as a ref or out value (except in a constructor)</source>
        <target state="translated">无法将只读字段“{0}”的成员用作 ref 或 out 值(构造函数中除外)</target>
        <note />
      </trans-unit>
      <trans-unit id="ERR_AssgReadonly">
        <source>A readonly field cannot be assigned to (except in a constructor or a variable initializer)</source>
        <target state="translated">无法对只读的字段赋值(构造函数或变量初始值指定项中除外)</target>
        <note />
      </trans-unit>
      <trans-unit id="ERR_AssgReadonly2">
        <source>Members of readonly field '{0}' cannot be modified (except in a constructor or a variable initializer)</source>
        <target state="translated">无法修改只读字段“{0}”的成员(在构造函数或变量初始值设定项中除外)</target>
        <note />
      </trans-unit>
      <trans-unit id="ERR_RefReadonlyNotField">
        <source>Cannot use {0} '{1}' as a ref or out value because it is a readonly variable</source>
        <target state="translated">不能将 {0} '{1}' 作为 ref 或 out 值使用，因为它是只读变量</target>
        <note />
      </trans-unit>
      <trans-unit id="ERR_RefReadonlyNotField2">
        <source>Members of {0} '{1}' cannot be used as a ref or out value because it is a readonly variable</source>
        <target state="translated">{0} '{1}' 的成员不能作为 ref 或 out 值使用，因为它是只读变量</target>
        <note />
      </trans-unit>
      <trans-unit id="ERR_AssignReadonlyNotField">
        <source>Cannot assign to {0} '{1}' because it is a readonly variable</source>
        <target state="translated">无法分配到 {0} '{1}' ，因为它是只读变量</target>
        <note />
      </trans-unit>
      <trans-unit id="ERR_AssignReadonlyNotField2">
        <source>Cannot assign to a member of {0} '{1}' because it is a readonly variable</source>
        <target state="translated">不能分配到 {0} '{1}' 的成员，因为它是只读变量</target>
        <note />
      </trans-unit>
      <trans-unit id="ERR_RefReturnReadonlyNotField">
        <source>Cannot return {0} '{1}' by writable reference because it is a readonly variable</source>
        <target state="translated">不能通过可写的引用返回 {0} '{1}'，因为它是只读变量</target>
        <note />
      </trans-unit>
      <trans-unit id="ERR_RefReturnReadonlyNotField2">
        <source>Members of {0} '{1}' cannot be returned by writable reference because it is a readonly variable</source>
        <target state="translated">不能通过可写的引用返回 {0} '{1}' 的成员，因为它是只读变量</target>
        <note />
      </trans-unit>
      <trans-unit id="ERR_AssgReadonlyStatic2">
        <source>Fields of static readonly field '{0}' cannot be assigned to (except in a static constructor or a variable initializer)</source>
        <target state="translated">无法为静态只读字段“{0}”的字段赋值(在静态构造函数或变量初始值设定项中除外)</target>
        <note />
      </trans-unit>
      <trans-unit id="ERR_RefReadonlyStatic2">
        <source>Fields of static readonly field '{0}' cannot be used as a ref or out value (except in a static constructor)</source>
        <target state="translated">无法将静态只读字段“{0}”的字段用作 ref 或 out 值(静态构造函数中除外)</target>
        <note />
      </trans-unit>
      <trans-unit id="ERR_AssgReadonlyLocal2Cause">
        <source>Cannot modify members of '{0}' because it is a '{1}'</source>
        <target state="translated">“{0}”是一个“{1}”，因此无法修改其成员</target>
        <note />
      </trans-unit>
      <trans-unit id="ERR_RefReadonlyLocal2Cause">
        <source>Cannot use fields of '{0}' as a ref or out value because it is a '{1}'</source>
        <target state="translated">“{0}”是一个“{1}”，其字段不能用作 ref 或 out 值</target>
        <note />
      </trans-unit>
      <trans-unit id="ERR_AssgReadonlyLocalCause">
        <source>Cannot assign to '{0}' because it is a '{1}'</source>
        <target state="translated">无法为“{0}”赋值，因为它是“{1}”</target>
        <note />
      </trans-unit>
      <trans-unit id="ERR_RefReadonlyLocalCause">
        <source>Cannot use '{0}' as a ref or out value because it is a '{1}'</source>
        <target state="translated">“{0}”是一个“{1}”，无法用作 ref 或 out 值</target>
        <note />
      </trans-unit>
      <trans-unit id="WRN_ErrorOverride">
        <source>{0}. See also error CS{1}.</source>
        <target state="translated">{0}。另请参见错误 CS{1}。</target>
        <note />
      </trans-unit>
      <trans-unit id="WRN_ErrorOverride_Title">
        <source>Warning is overriding an error</source>
        <target state="translated">警告正在重写错误</target>
        <note />
      </trans-unit>
      <trans-unit id="WRN_ErrorOverride_Description">
        <source>The compiler emits this warning when it overrides an error with a warning. For information about the problem, search for the error code mentioned.</source>
        <target state="translated">编译器在将错误重写为警告时发出此警告。有关该问题的信息，请搜索提到的错误代码。</target>
        <note />
      </trans-unit>
      <trans-unit id="ERR_AnonMethToNonDel">
        <source>Cannot convert {0} to type '{1}' because it is not a delegate type</source>
        <target state="translated">无法将 {0} 转换为类型“{1}”，原因是它不是委托类型</target>
        <note />
      </trans-unit>
      <trans-unit id="ERR_CantConvAnonMethParams">
        <source>Cannot convert {0} to delegate type '{1}' because the parameter types do not match the delegate parameter types</source>
        <target state="translated">无法将 {0} 转换为委托类型“{1}”，原因是参数类型与委托参数类型不匹配</target>
        <note />
      </trans-unit>
      <trans-unit id="ERR_CantConvAnonMethReturns">
        <source>Cannot convert {0} to intended delegate type because some of the return types in the block are not implicitly convertible to the delegate return type</source>
        <target state="translated">无法将 {0} 转换为预期委托类型，因为块中的某些返回类型不可隐式转换为委托返回类型</target>
        <note />
      </trans-unit>
      <trans-unit id="ERR_BadAsyncReturnExpression">
        <source>Since this is an async method, the return expression must be of type '{0}' rather than 'Task&lt;{0}&gt;'</source>
        <target state="translated">这是一个异步方法，因此返回表达式的类型必须为“{0}”而不是“Task&lt;{0}&gt;”</target>
        <note />
      </trans-unit>
      <trans-unit id="ERR_CantConvAsyncAnonFuncReturns">
        <source>Cannot convert async {0} to delegate type '{1}'. An async {0} may return void, Task or Task&lt;T&gt;, none of which are convertible to '{1}'.</source>
        <target state="translated">无法将异步 {0} 转换为委托类型“{1}”。异步 {0} 可能会返回 void、Task 或 Task&lt;T&gt;，这些都不可转换为“{1}”。</target>
        <note />
      </trans-unit>
      <trans-unit id="ERR_IllegalFixedType">
        <source>Fixed size buffer type must be one of the following: bool, byte, short, int, long, char, sbyte, ushort, uint, ulong, float or double</source>
        <target state="translated">固定大小的缓冲区类型必须为下列类型之一: bool、byte、short、int、long、char、sbyte、ushort、uint、ulong、float 或 double</target>
        <note />
      </trans-unit>
      <trans-unit id="ERR_FixedOverflow">
        <source>Fixed size buffer of length {0} and type '{1}' is too big</source>
        <target state="translated">长度为 {0}、类型为“{1}”的固定大小缓冲区太大</target>
        <note />
      </trans-unit>
      <trans-unit id="ERR_InvalidFixedArraySize">
        <source>Fixed size buffers must have a length greater than zero</source>
        <target state="translated">固定大小缓冲区的长度必须大于零</target>
        <note />
      </trans-unit>
      <trans-unit id="ERR_FixedBufferNotFixed">
        <source>You cannot use fixed size buffers contained in unfixed expressions. Try using the fixed statement.</source>
        <target state="translated">不能使用非固定表达式中包含的固定大小缓冲区。请尝试使用 fixed 语句。</target>
        <note />
      </trans-unit>
      <trans-unit id="ERR_AttributeNotOnAccessor">
        <source>Attribute '{0}' is not valid on property or event accessors. It is only valid on '{1}' declarations.</source>
        <target state="translated">特性“{0}”对属性或事件访问器无效。它仅对“{1}”声明有效。</target>
        <note />
      </trans-unit>
      <trans-unit id="WRN_InvalidSearchPathDir">
        <source>Invalid search path '{0}' specified in '{1}' -- '{2}'</source>
        <target state="translated">“{1}”中指定的搜索路径“{0}”无效 --“{2}”</target>
        <note />
      </trans-unit>
      <trans-unit id="WRN_InvalidSearchPathDir_Title">
        <source>Invalid search path specified</source>
        <target state="translated">指定的搜索路径无效</target>
        <note />
      </trans-unit>
      <trans-unit id="ERR_IllegalVarArgs">
        <source>__arglist is not valid in this context</source>
        <target state="translated">__arglist 在此上下文中无效</target>
        <note />
      </trans-unit>
      <trans-unit id="ERR_IllegalParams">
        <source>params is not valid in this context</source>
        <target state="translated">params 在此上下文中无效</target>
        <note />
      </trans-unit>
      <trans-unit id="ERR_BadModifiersOnNamespace">
        <source>A namespace declaration cannot have modifiers or attributes</source>
        <target state="translated">命名空间声明不能有修饰符或特性</target>
        <note />
      </trans-unit>
      <trans-unit id="ERR_BadPlatformType">
        <source>Invalid option '{0}' for /platform; must be anycpu, x86, Itanium or x64</source>
        <target state="translated">选项“{0}”对 /platform 无效；必须是 anycpu、x86、Itanium 或 x64</target>
        <note />
      </trans-unit>
      <trans-unit id="ERR_ThisStructNotInAnonMeth">
        <source>Anonymous methods, lambda expressions, and query expressions inside structs cannot access instance members of 'this'. Consider copying 'this' to a local variable outside the anonymous method, lambda expression or query expression and using the local instead.</source>
        <target state="translated">结构内部的匿名方法、lambda 表达式和查询表达式无法访问 "this" 的实例成员。请考虑将 "this" 复制到匿名方法、lambda 表达式或查询表达式外部的某个局部变量并改用该局部变量。</target>
        <note />
      </trans-unit>
      <trans-unit id="ERR_NoConvToIDisp">
        <source>'{0}': type used in a using statement must be implicitly convertible to 'System.IDisposable'</source>
        <target state="translated">'“{0}”: using 语句中使用的类型必须可隐式转换为“System.IDisposable”</target>
        <note />
      </trans-unit>
      <trans-unit id="ERR_BadParamRef">
        <source>Parameter {0} must be declared with the '{1}' keyword</source>
        <target state="translated">参数 {0} 必须使用“{1}”关键字进行声明</target>
        <note />
      </trans-unit>
      <trans-unit id="ERR_BadParamExtraRef">
        <source>Parameter {0} should not be declared with the '{1}' keyword</source>
        <target state="translated">参数 {0} 不应使用“{1}”关键字进行声明</target>
        <note />
      </trans-unit>
      <trans-unit id="ERR_BadParamType">
        <source>Parameter {0} is declared as type '{1}{2}' but should be '{3}{4}'</source>
        <target state="translated">参数 {0} 声明为类型“{1}{2}”，但它应为“{3}{4}”</target>
        <note />
      </trans-unit>
      <trans-unit id="ERR_BadExternIdentifier">
        <source>Invalid extern alias for '/reference'; '{0}' is not a valid identifier</source>
        <target state="translated">“/reference”的外部别名无效；“{0}”不是有效的标识符</target>
        <note />
      </trans-unit>
      <trans-unit id="ERR_AliasMissingFile">
        <source>Invalid reference alias option: '{0}=' -- missing filename</source>
        <target state="translated">无效的引用别名选项:“{0}=”-- 缺少文件名</target>
        <note />
      </trans-unit>
      <trans-unit id="ERR_GlobalExternAlias">
        <source>You cannot redefine the global extern alias</source>
        <target state="translated">不能重新定义全局外部别名</target>
        <note />
      </trans-unit>
      <trans-unit id="ERR_MissingTypeInSource">
        <source>Reference to type '{0}' claims it is defined in this assembly, but it is not defined in source or any added modules</source>
        <target state="translated">对类型“{0}”的引用声称在此程序集中定义了该类型，但源代码或任何添加的模块中并未定义该类型</target>
        <note />
      </trans-unit>
      <trans-unit id="ERR_MissingTypeInAssembly">
        <source>Reference to type '{0}' claims it is defined in '{1}', but it could not be found</source>
        <target state="translated">对类型“{0}”的引用声称该类型是在“{1}”中定义的，但未能找到</target>
        <note />
      </trans-unit>
      <trans-unit id="WRN_MultiplePredefTypes">
        <source>The predefined type '{0}' is defined in multiple assemblies in the global alias; using definition from '{1}'</source>
        <target state="translated">预定义类型“{0}”是在全局别名的多个程序集中定义的；将使用“{1}”中的定义</target>
        <note />
      </trans-unit>
      <trans-unit id="WRN_MultiplePredefTypes_Title">
        <source>Predefined type is defined in multiple assemblies in the global alias</source>
        <target state="translated">预定义类型是在全局别名的多个程序集中定义的</target>
        <note />
      </trans-unit>
      <trans-unit id="WRN_MultiplePredefTypes_Description">
        <source>This error occurs when a predefined system type such as System.Int32 is found in two assemblies. One way this can happen is if you are referencing mscorlib or System.Runtime.dll from two different places, such as trying to run two versions of the .NET Framework side-by-side.</source>
        <target state="translated">在两个程序集中找到预定义系统类型(如 System.Int32)时会发生此错误。可能发生这种情况的一种方式是从两个不同位置引用 mscorlib 或 System.Runtime.dll (如尝试并行运行两个版本的 .NET Framework)。</target>
        <note />
      </trans-unit>
      <trans-unit id="ERR_LocalCantBeFixedAndHoisted">
        <source>Local '{0}' or its members cannot have their address taken and be used inside an anonymous method or lambda expression</source>
        <target state="translated">局部变量“{0}”或其成员的地址不能用作匿名方法的参数，也不能在匿名方法或 lambda 表达式内部使用</target>
        <note />
      </trans-unit>
      <trans-unit id="WRN_TooManyLinesForDebugger">
        <source>Source file has exceeded the limit of 16,707,565 lines representable in the PDB; debug information will be incorrect</source>
        <target state="translated">源文件已超过在 PDB 中可表示的 16,707,565 行的限制；调试信息将不正确</target>
        <note />
      </trans-unit>
      <trans-unit id="WRN_TooManyLinesForDebugger_Title">
        <source>Source file has exceeded the limit of 16,707,565 lines representable in the PDB; debug information will be incorrect</source>
        <target state="translated">源文件已超过在 PDB 中可表示的 16,707,565 行的限制；调试信息将不正确</target>
        <note />
      </trans-unit>
      <trans-unit id="ERR_CantConvAnonMethNoParams">
        <source>Cannot convert anonymous method block without a parameter list to delegate type '{0}' because it has one or more out parameters</source>
        <target state="translated">无法将不含参数列表的匿名方法块转换为委托类型“{0}”，原因是该方法块具有一个或多个 out 参数</target>
        <note />
      </trans-unit>
      <trans-unit id="ERR_ConditionalOnNonAttributeClass">
        <source>Attribute '{0}' is only valid on methods or attribute classes</source>
        <target state="translated">特性“{0}”仅对方法或特性类有效</target>
        <note />
      </trans-unit>
      <trans-unit id="WRN_CallOnNonAgileField">
        <source>Accessing a member on '{0}' may cause a runtime exception because it is a field of a marshal-by-reference class</source>
        <target state="translated">由于“{0}”是引用封送类的字段，访问上面的成员可能导致运行时异常</target>
        <note />
      </trans-unit>
      <trans-unit id="WRN_CallOnNonAgileField_Title">
        <source>Accessing a member on a field of a marshal-by-reference class may cause a runtime exception</source>
        <target state="translated">访问引用封送类的字段上的成员可能导致运行时异常</target>
        <note />
      </trans-unit>
      <trans-unit id="WRN_CallOnNonAgileField_Description">
        <source>This warning occurs when you try to call a method, property, or indexer on a member of a class that derives from MarshalByRefObject, and the member is a value type. Objects that inherit from MarshalByRefObject are typically intended to be marshaled by reference across an application domain. If any code ever attempts to directly access the value-type member of such an object across an application domain, a runtime exception will occur. To resolve the warning, first copy the member into a local variable and call the method on that variable.</source>
        <target state="translated">尝试对从 MarshalByRefObject 派生的类的成员调用方法、属性或索引器，并且成员具有值类型时，会出现此警告。从 MarshalByRefObject 继承的对象通常旨在跨应用程序域进行引用封送。如果任何代码尝试跨应用程序域直接访问这样一个对象的值类型成员，则会出现运行时异常。要解决该警告，请先将成员复制到本地变量中，然后对该变量调用方法。</target>
        <note />
      </trans-unit>
      <trans-unit id="WRN_BadWarningNumber">
        <source>'{0}' is not a valid warning number</source>
        <target state="translated">'“{0}”不是有效的警告编号</target>
        <note />
      </trans-unit>
      <trans-unit id="WRN_BadWarningNumber_Title">
        <source>Not a valid warning number</source>
        <target state="translated">不是有效警告编号</target>
        <note />
      </trans-unit>
      <trans-unit id="WRN_BadWarningNumber_Description">
        <source>A number that was passed to the #pragma warning preprocessor directive was not a valid warning number. Verify that the number represents a warning, not an error.</source>
        <target state="translated">传递到 #pragma 警告预处理器指令的编号不是有效的警告编号。验证该编号是否表示警告而不是错误。</target>
        <note />
      </trans-unit>
      <trans-unit id="WRN_InvalidNumber">
        <source>Invalid number</source>
        <target state="translated">无效数字</target>
        <note />
      </trans-unit>
      <trans-unit id="WRN_InvalidNumber_Title">
        <source>Invalid number</source>
        <target state="translated">无效数字</target>
        <note />
      </trans-unit>
      <trans-unit id="WRN_FileNameTooLong">
        <source>Invalid filename specified for preprocessor directive. Filename is too long or not a valid filename.</source>
        <target state="translated">为预处理器指令指定的文件名无效。文件名太长或者是无效的文件名。</target>
        <note />
      </trans-unit>
      <trans-unit id="WRN_FileNameTooLong_Title">
        <source>Invalid filename specified for preprocessor directive</source>
        <target state="translated">为预处理器指令指定的文件名无效</target>
        <note />
      </trans-unit>
      <trans-unit id="WRN_IllegalPPChecksum">
        <source>Invalid #pragma checksum syntax; should be #pragma checksum "filename" "{XXXXXXXX-XXXX-XXXX-XXXX-XXXXXXXXXXXX}" "XXXX..."</source>
        <target state="translated">无效的 #pragma checksum 语法；应为 #pragma checksum "filename" "{XXXXXXXX-XXXX-XXXX-XXXX-XXXXXXXXXXXX}" "XXXX..."</target>
        <note />
      </trans-unit>
      <trans-unit id="WRN_IllegalPPChecksum_Title">
        <source>Invalid #pragma checksum syntax</source>
        <target state="translated">#pragma checksum 语法无效</target>
        <note />
      </trans-unit>
      <trans-unit id="WRN_EndOfPPLineExpected">
        <source>Single-line comment or end-of-line expected</source>
        <target state="translated">应输入单行注释或行尾</target>
        <note />
      </trans-unit>
      <trans-unit id="WRN_EndOfPPLineExpected_Title">
        <source>Single-line comment or end-of-line expected after #pragma directive</source>
        <target state="translated">#pragma 指令之后应是单行注释或行尾</target>
        <note />
      </trans-unit>
      <trans-unit id="WRN_ConflictingChecksum">
        <source>Different checksum values given for '{0}'</source>
        <target state="translated">为“{0}”提供了不同的校验和值</target>
        <note />
      </trans-unit>
      <trans-unit id="WRN_ConflictingChecksum_Title">
        <source>Different #pragma checksum values given</source>
        <target state="translated">提供了不同的 #pragma 校验和值</target>
        <note />
      </trans-unit>
      <trans-unit id="WRN_InvalidAssemblyName">
        <source>Assembly reference '{0}' is invalid and cannot be resolved</source>
        <target state="translated">程序集引用“{0}”无效，无法解析</target>
        <note />
      </trans-unit>
      <trans-unit id="WRN_InvalidAssemblyName_Title">
        <source>Assembly reference is invalid and cannot be resolved</source>
        <target state="translated">程序集引用无效，无法解析</target>
        <note />
      </trans-unit>
      <trans-unit id="WRN_InvalidAssemblyName_Description">
        <source>This warning indicates that an attribute, such as InternalsVisibleToAttribute, was not specified correctly.</source>
        <target state="translated">此警告指示特性(如 InternalsVisibleToAttribute)未正确指定。</target>
        <note />
      </trans-unit>
      <trans-unit id="WRN_UnifyReferenceMajMin">
        <source>Assuming assembly reference '{0}' used by '{1}' matches identity '{2}' of '{3}', you may need to supply runtime policy</source>
        <target state="translated">假定“{1}”使用的程序集引用“{0}”与“{3}”的标识“{2}”匹配，您可能需要提供运行时策略</target>
        <note />
      </trans-unit>
      <trans-unit id="WRN_UnifyReferenceMajMin_Title">
        <source>Assuming assembly reference matches identity</source>
        <target state="translated">假定程序集引用与标识匹配</target>
        <note />
      </trans-unit>
      <trans-unit id="WRN_UnifyReferenceMajMin_Description">
        <source>The two assemblies differ in release and/or version number. For unification to occur, you must specify directives in the application's .config file, and you must provide the correct strong name of an assembly.</source>
        <target state="translated">两个程序集的版本和/或版本号不同。为进行统一，必须在应用程序的 .config 文件中指定指令，并且必须提供程序集的正确强名称。</target>
        <note />
      </trans-unit>
      <trans-unit id="WRN_UnifyReferenceBldRev">
        <source>Assuming assembly reference '{0}' used by '{1}' matches identity '{2}' of '{3}', you may need to supply runtime policy</source>
        <target state="translated">假定“{1}”使用的程序集引用“{0}”与“{3}”的标识“{2}”匹配，您可能需要提供运行时策略</target>
        <note />
      </trans-unit>
      <trans-unit id="WRN_UnifyReferenceBldRev_Title">
        <source>Assuming assembly reference matches identity</source>
        <target state="translated">假定程序集引用与标识匹配</target>
        <note />
      </trans-unit>
      <trans-unit id="WRN_UnifyReferenceBldRev_Description">
        <source>The two assemblies differ in release and/or version number. For unification to occur, you must specify directives in the application's .config file, and you must provide the correct strong name of an assembly.</source>
        <target state="translated">两个程序集的版本和/或版本号不同。为进行统一，必须在应用程序的 .config 文件中指定指令，并且必须提供程序集的正确强名称。</target>
        <note />
      </trans-unit>
      <trans-unit id="ERR_DuplicateImport">
        <source>Multiple assemblies with equivalent identity have been imported: '{0}' and '{1}'. Remove one of the duplicate references.</source>
        <target state="translated">导入了具有等效标识的多个程序集:“{0}”和“{1}”。请删除重复引用之一。</target>
        <note />
      </trans-unit>
      <trans-unit id="ERR_DuplicateImportSimple">
        <source>An assembly with the same simple name '{0}' has already been imported. Try removing one of the references (e.g. '{1}') or sign them to enable side-by-side.</source>
        <target state="translated">已导入具有相同简单名称“{0}”的程序集。请尝试删除这些引用之一(例如“{1}”)，或对它们进行签名以并行启用。</target>
        <note />
      </trans-unit>
      <trans-unit id="ERR_AssemblyMatchBadVersion">
        <source>Assembly '{0}' with identity '{1}' uses '{2}' which has a higher version than referenced assembly '{3}' with identity '{4}'</source>
        <target state="translated">标识为“{1}”的程序集“{0}”所使用的“{2}”版本高于所引用的标识为“{4}”的程序集“{3}”</target>
        <note />
      </trans-unit>
      <trans-unit id="ERR_FixedNeedsLvalue">
        <source>Fixed size buffers can only be accessed through locals or fields</source>
        <target state="translated">只能通过局部变量或字段访问固定大小缓冲区</target>
        <note />
      </trans-unit>
      <trans-unit id="WRN_DuplicateTypeParamTag">
        <source>XML comment has a duplicate typeparam tag for '{0}'</source>
        <target state="translated">XML 注释中对“{0}”有重复的 typeparam 标记</target>
        <note />
      </trans-unit>
      <trans-unit id="WRN_DuplicateTypeParamTag_Title">
        <source>XML comment has a duplicate typeparam tag</source>
        <target state="translated">XML 注释中有重复的 typeparam 标记</target>
        <note />
      </trans-unit>
      <trans-unit id="WRN_UnmatchedTypeParamTag">
        <source>XML comment has a typeparam tag for '{0}', but there is no type parameter by that name</source>
        <target state="translated">XML 注释中有“{0}”的 typeparam 标记，但是没有该名称的类型参数</target>
        <note />
      </trans-unit>
      <trans-unit id="WRN_UnmatchedTypeParamTag_Title">
        <source>XML comment has a typeparam tag, but there is no type parameter by that name</source>
        <target state="translated">XML 注释中有 typeparam 标记，但是没有该名称的类型参数</target>
        <note />
      </trans-unit>
      <trans-unit id="WRN_UnmatchedTypeParamRefTag">
        <source>XML comment on '{1}' has a typeparamref tag for '{0}', but there is no type parameter by that name</source>
        <target state="translated">“{1}”上的 XML 注释中有“{0}”的 typeparamref 标记，但是没有该名称的类型参数</target>
        <note />
      </trans-unit>
      <trans-unit id="WRN_UnmatchedTypeParamRefTag_Title">
        <source>XML comment has a typeparamref tag, but there is no type parameter by that name</source>
        <target state="translated">XML 注释中有 typeparamref 标记，但是没有该名称的类型参数</target>
        <note />
      </trans-unit>
      <trans-unit id="WRN_MissingTypeParamTag">
        <source>Type parameter '{0}' has no matching typeparam tag in the XML comment on '{1}' (but other type parameters do)</source>
        <target state="translated">类型参数“{0}”在“{1}”的 XML 注释中没有匹配的 typeparam 标记(但其他类型参数有)</target>
        <note />
      </trans-unit>
      <trans-unit id="WRN_MissingTypeParamTag_Title">
        <source>Type parameter has no matching typeparam tag in the XML comment (but other type parameters do)</source>
        <target state="translated">类型参数在 XML 注释中没有匹配的 typeparam 标记(但其他类型参数有)</target>
        <note />
      </trans-unit>
      <trans-unit id="ERR_CantChangeTypeOnOverride">
        <source>'{0}': type must be '{2}' to match overridden member '{1}'</source>
        <target state="translated">'“{0}”: 类型必须是“{2}”才能与重写成员“{1}”匹配</target>
        <note />
      </trans-unit>
      <trans-unit id="ERR_DoNotUseFixedBufferAttr">
        <source>Do not use 'System.Runtime.CompilerServices.FixedBuffer' attribute. Use the 'fixed' field modifier instead.</source>
        <target state="translated">请不要使用 "System.Runtime.CompilerServices.FixedBuffer" 特性。请改用 "fixed" 字段修饰符。</target>
        <note />
      </trans-unit>
      <trans-unit id="WRN_AssignmentToSelf">
        <source>Assignment made to same variable; did you mean to assign something else?</source>
        <target state="translated">对同一变量进行赋值；是否希望对其他变量赋值?</target>
        <note />
      </trans-unit>
      <trans-unit id="WRN_AssignmentToSelf_Title">
        <source>Assignment made to same variable</source>
        <target state="translated">对同一变量进行了赋值</target>
        <note />
      </trans-unit>
      <trans-unit id="WRN_ComparisonToSelf">
        <source>Comparison made to same variable; did you mean to compare something else?</source>
        <target state="translated">对同一变量进行比较；是否希望比较其他变量?</target>
        <note />
      </trans-unit>
      <trans-unit id="WRN_ComparisonToSelf_Title">
        <source>Comparison made to same variable</source>
        <target state="translated">对同一变量进行了比较</target>
        <note />
      </trans-unit>
      <trans-unit id="ERR_CantOpenWin32Res">
        <source>Error opening Win32 resource file '{0}' -- '{1}'</source>
        <target state="translated">打开 Win32 资源文件“{0}”时出错 --“{1}”</target>
        <note />
      </trans-unit>
      <trans-unit id="WRN_DotOnDefault">
        <source>Expression will always cause a System.NullReferenceException because the default value of '{0}' is null</source>
        <target state="translated">由于“{0}”的默认值为 null，因此表达式总会导致 System.NullReferenceException</target>
        <note />
      </trans-unit>
      <trans-unit id="WRN_DotOnDefault_Title">
        <source>Expression will always cause a System.NullReferenceException because the type's default value is null</source>
        <target state="translated">由于类型的默认值为 null，因此表达式总会导致 System.NullReferenceException</target>
        <note />
      </trans-unit>
      <trans-unit id="ERR_NoMultipleInheritance">
        <source>Class '{0}' cannot have multiple base classes: '{1}' and '{2}'</source>
        <target state="translated">类“{0}”不能具有多个基类:“{1}”和“{2}”</target>
        <note />
      </trans-unit>
      <trans-unit id="ERR_BaseClassMustBeFirst">
        <source>Base class '{0}' must come before any interfaces</source>
        <target state="translated">基类“{0}”必须在任何接口之前</target>
        <note />
      </trans-unit>
      <trans-unit id="WRN_BadXMLRefTypeVar">
        <source>XML comment has cref attribute '{0}' that refers to a type parameter</source>
        <target state="translated">XML 注释中有引用类型参数的 cref 特性“{0}”</target>
        <note />
      </trans-unit>
      <trans-unit id="WRN_BadXMLRefTypeVar_Title">
        <source>XML comment has cref attribute that refers to a type parameter</source>
        <target state="translated">XML 注释中有引用类型参数的 cref 特性</target>
        <note />
      </trans-unit>
      <trans-unit id="ERR_FriendAssemblyBadArgs">
        <source>Friend assembly reference '{0}' is invalid. InternalsVisibleTo declarations cannot have a version, culture, public key token, or processor architecture specified.</source>
        <target state="translated">友元程序集引用“{0}”无效。不能在 InternalsVisibleTo 声明中指定版本、区域性、公钥标记或处理器架构。</target>
        <note />
      </trans-unit>
      <trans-unit id="ERR_FriendAssemblySNReq">
        <source>Friend assembly reference '{0}' is invalid. Strong-name signed assemblies must specify a public key in their InternalsVisibleTo declarations.</source>
        <target state="translated">友元程序集引用“{0}”无效。强名称签名的程序集必须在其 InternalsVisibleTo 声明中指定一个公钥。</target>
        <note />
      </trans-unit>
      <trans-unit id="ERR_DelegateOnNullable">
        <source>Cannot bind delegate to '{0}' because it is a member of 'System.Nullable&lt;T&gt;'</source>
        <target state="translated">无法将委托绑定到作为 "System.Nullable&lt;T&gt;" 成员的“{0}”</target>
        <note />
      </trans-unit>
      <trans-unit id="ERR_BadCtorArgCount">
        <source>'{0}' does not contain a constructor that takes {1} arguments</source>
        <target state="translated">'“{0}”不包含采用 {1} 个参数的构造函数</target>
        <note />
      </trans-unit>
      <trans-unit id="ERR_GlobalAttributesNotFirst">
        <source>Assembly and module attributes must precede all other elements defined in a file except using clauses and extern alias declarations</source>
        <target state="translated">程序集和模块特性必须位于文件中定义的所有其他元素之前(using 子句和外部别名声明除外)</target>
        <note />
      </trans-unit>
      <trans-unit id="ERR_ExpressionExpected">
        <source>Expected expression</source>
        <target state="translated">应为表达式</target>
        <note />
      </trans-unit>
      <trans-unit id="ERR_InvalidSubsystemVersion">
        <source>Invalid version {0} for /subsystemversion. The version must be 6.02 or greater for ARM or AppContainerExe, and 4.00 or greater otherwise</source>
        <target state="translated">版本 {0} 对于 /subsystemversion 无效。对于 ARM 或 AppContainerExe，此版本必须是 6.02 或更高，其他情况下必须为 4.00 或更高</target>
        <note />
      </trans-unit>
      <trans-unit id="ERR_InteropMethodWithBody">
        <source>Embedded interop method '{0}' contains a body.</source>
        <target state="translated">嵌入互操作方法“{0}”包含主体。</target>
        <note />
      </trans-unit>
      <trans-unit id="ERR_BadWarningLevel">
        <source>Warning level must be in the range 0-4</source>
        <target state="translated">警告等级必须在 0-4 的范围内</target>
        <note />
      </trans-unit>
      <trans-unit id="ERR_BadDebugType">
        <source>Invalid option '{0}' for /debug; must be 'portable', 'embedded', 'full' or 'pdbonly'</source>
        <target state="translated">用于 /debug 的选项“{0}”无效；选项必须是 "portable"、"embedded"、"full" 或 "pdbonly"</target>
        <note />
      </trans-unit>
      <trans-unit id="ERR_BadResourceVis">
        <source>Invalid option '{0}'; Resource visibility must be either 'public' or 'private'</source>
        <target state="translated">选项“{0}”无效；资源可见性必须是“public”或“private”</target>
        <note />
      </trans-unit>
      <trans-unit id="ERR_DefaultValueTypeMustMatch">
        <source>The type of the argument to the DefaultParameterValue attribute must match the parameter type</source>
        <target state="translated">DefaultParameterValue 特性的实参类型必须与形参类型匹配</target>
        <note />
      </trans-unit>
      <trans-unit id="ERR_DefaultValueBadValueType">
        <source>Argument of type '{0}' is not applicable for the DefaultParameterValue attribute</source>
        <target state="translated">“{0}”类型的参数不适用于 DefaultParameterValue 特性</target>
        <note />
      </trans-unit>
      <trans-unit id="ERR_MemberAlreadyInitialized">
        <source>Duplicate initialization of member '{0}'</source>
        <target state="translated">成员“{0}”的初始化重复</target>
        <note />
      </trans-unit>
      <trans-unit id="ERR_MemberCannotBeInitialized">
        <source>Member '{0}' cannot be initialized. It is not a field or property.</source>
        <target state="translated">成员“{0}”无法初始化。它不是字段或属性。</target>
        <note />
      </trans-unit>
      <trans-unit id="ERR_StaticMemberInObjectInitializer">
        <source>Static field or property '{0}' cannot be assigned in an object initializer</source>
        <target state="translated">无法在对象初始值设定项中为静态字段或属性“{0}”赋值</target>
        <note />
      </trans-unit>
      <trans-unit id="ERR_ReadonlyValueTypeInObjectInitializer">
        <source>Members of readonly field '{0}' of type '{1}' cannot be assigned with an object initializer because it is of a value type</source>
        <target state="translated">无法使用对象初始值设定项为类型为“{1}”的只读字段“{0}”的成员赋值，因为它是值类型</target>
        <note />
      </trans-unit>
      <trans-unit id="ERR_ValueTypePropertyInObjectInitializer">
        <source>Members of property '{0}' of type '{1}' cannot be assigned with an object initializer because it is of a value type</source>
        <target state="translated">无法使用对象初始值设定项为类型为“{1}”的属性“{0}”的成员赋值，因为它是值类型</target>
        <note />
      </trans-unit>
      <trans-unit id="ERR_UnsafeTypeInObjectCreation">
        <source>Unsafe type '{0}' cannot be used in object creation</source>
        <target state="translated">对象创建中不能使用不安全的类型“{0}”</target>
        <note />
      </trans-unit>
      <trans-unit id="ERR_EmptyElementInitializer">
        <source>Element initializer cannot be empty</source>
        <target state="translated">元素初始值设定项不能为空</target>
        <note />
      </trans-unit>
      <trans-unit id="ERR_InitializerAddHasWrongSignature">
        <source>The best overloaded method match for '{0}' has wrong signature for the initializer element. The initializable Add must be an accessible instance method.</source>
        <target state="translated">与“{0}”最匹配的重载方法具有对于初始值设定项元素而言错误的签名。可初始化的 Add 必须是可访问的实例方法。</target>
        <note />
      </trans-unit>
      <trans-unit id="ERR_CollectionInitRequiresIEnumerable">
        <source>Cannot initialize type '{0}' with a collection initializer because it does not implement 'System.Collections.IEnumerable'</source>
        <target state="translated">无法使用集合初始值设定项初始化类型“{0}”，原因是它不实现“System.Collections.IEnumerable”</target>
        <note />
      </trans-unit>
      <trans-unit id="ERR_CantSetWin32Manifest">
        <source>Error reading Win32 manifest file '{0}' -- '{1}'</source>
        <target state="translated">读取 Win32 清单文件“{0}”时出错 --“{1}”</target>
        <note />
      </trans-unit>
      <trans-unit id="WRN_CantHaveManifestForModule">
        <source>Ignoring /win32manifest for module because it only applies to assemblies</source>
        <target state="translated">对模块忽略 /win32manifest，因为它仅应用于程序集</target>
        <note />
      </trans-unit>
      <trans-unit id="WRN_CantHaveManifestForModule_Title">
        <source>Ignoring /win32manifest for module because it only applies to assemblies</source>
        <target state="translated">对模块忽略 /win32manifest，因为它仅应用于程序集</target>
        <note />
      </trans-unit>
      <trans-unit id="ERR_BadInstanceArgType">
        <source>'{0}' does not contain a definition for '{1}' and the best extension method overload '{2}' requires a receiver of type '{3}'</source>
        <target state="translated">'“{0}”不包含“{1}”的定义，并且最佳扩展方法重载“{2}”需要类型为“{3}”的接收器</target>
        <note />
      </trans-unit>
      <trans-unit id="ERR_QueryDuplicateRangeVariable">
        <source>The range variable '{0}' has already been declared</source>
        <target state="translated">已声明范围变量“{0}”</target>
        <note />
      </trans-unit>
      <trans-unit id="ERR_QueryRangeVariableOverrides">
        <source>The range variable '{0}' conflicts with a previous declaration of '{0}'</source>
        <target state="translated">范围变量“{0}”与“{0}”的以前声明冲突</target>
        <note />
      </trans-unit>
      <trans-unit id="ERR_QueryRangeVariableAssignedBadValue">
        <source>Cannot assign {0} to a range variable</source>
        <target state="translated">无法将 {0} 赋给范围变量</target>
        <note />
      </trans-unit>
      <trans-unit id="ERR_QueryNoProviderCastable">
        <source>Could not find an implementation of the query pattern for source type '{0}'.  '{1}' not found.  Consider explicitly specifying the type of the range variable '{2}'.</source>
        <target state="translated">未能找到源类型“{0}”的查询模式的实现。未找到“{1}”。请考虑显式指定范围变量“{2}”的类型。</target>
        <note />
      </trans-unit>
      <trans-unit id="ERR_QueryNoProviderStandard">
        <source>Could not find an implementation of the query pattern for source type '{0}'.  '{1}' not found.  Are you missing a reference to 'System.Core.dll' or a using directive for 'System.Linq'?</source>
        <target state="translated">未能找到源类型“{0}”的查询模式的实现。未找到“{1}”。是否缺少对“System.Core.dll”的引用，或者缺少针对“System.Linq”的 using 指令?</target>
        <note />
      </trans-unit>
      <trans-unit id="ERR_QueryNoProvider">
        <source>Could not find an implementation of the query pattern for source type '{0}'.  '{1}' not found.</source>
        <target state="translated">未能找到源类型“{0}”的查询模式的实现。未找到“{1}”。</target>
        <note />
      </trans-unit>
      <trans-unit id="ERR_QueryOuterKey">
        <source>The name '{0}' is not in scope on the left side of 'equals'.  Consider swapping the expressions on either side of 'equals'.</source>
        <target state="translated">名称“{0}”不在“equals”左侧的范围中。请考虑交换“equals”两侧的表达式。</target>
        <note />
      </trans-unit>
      <trans-unit id="ERR_QueryInnerKey">
        <source>The name '{0}' is not in scope on the right side of 'equals'.  Consider swapping the expressions on either side of 'equals'.</source>
        <target state="translated">名称“{0}”不在“equals”右侧的范围中。请考虑交换“equals”两侧的表达式。</target>
        <note />
      </trans-unit>
      <trans-unit id="ERR_QueryOutRefRangeVariable">
        <source>Cannot pass the range variable '{0}' as an out or ref parameter</source>
        <target state="translated">无法作为 out 或 ref 参数传递范围变量“{0}”</target>
        <note />
      </trans-unit>
      <trans-unit id="ERR_QueryMultipleProviders">
        <source>Multiple implementations of the query pattern were found for source type '{0}'.  Ambiguous call to '{1}'.</source>
        <target state="translated">找到源类型“{0}”的多个查询模式实现。对“{1}”的调用不明确。</target>
        <note />
      </trans-unit>
      <trans-unit id="ERR_QueryTypeInferenceFailedMulti">
        <source>The type of one of the expressions in the {0} clause is incorrect.  Type inference failed in the call to '{1}'.</source>
        <target state="translated">{0} 子句中其中一个表达式的类型不正确。在对“{1}”的调用中，类型推理失败。</target>
        <note />
      </trans-unit>
      <trans-unit id="ERR_QueryTypeInferenceFailed">
        <source>The type of the expression in the {0} clause is incorrect.  Type inference failed in the call to '{1}'.</source>
        <target state="translated">{0} 子句中的表达式的类型不正确。在对“{1}”的调用中，类型推理失败。</target>
        <note />
      </trans-unit>
      <trans-unit id="ERR_QueryTypeInferenceFailedSelectMany">
        <source>An expression of type '{0}' is not allowed in a subsequent from clause in a query expression with source type '{1}'.  Type inference failed in the call to '{2}'.</source>
        <target state="translated">在源类型为“{1}”的查询表达式中，不允许在后面的 from 子句中使用类型“{0}”的表达式。在对“{2}”的调用中，类型推理失败。</target>
        <note />
      </trans-unit>
      <trans-unit id="ERR_ExpressionTreeContainsPointerOp">
        <source>An expression tree may not contain an unsafe pointer operation</source>
        <target state="translated">表达式树不能包含不安全的指针操作</target>
        <note />
      </trans-unit>
      <trans-unit id="ERR_ExpressionTreeContainsAnonymousMethod">
        <source>An expression tree may not contain an anonymous method expression</source>
        <target state="translated">表达式树不能包含匿名方法表达式</target>
        <note />
      </trans-unit>
      <trans-unit id="ERR_AnonymousMethodToExpressionTree">
        <source>An anonymous method expression cannot be converted to an expression tree</source>
        <target state="translated">无法将匿名方法表达式转换为表达式树</target>
        <note />
      </trans-unit>
      <trans-unit id="ERR_QueryRangeVariableReadOnly">
        <source>Range variable '{0}' cannot be assigned to -- it is read only</source>
        <target state="translated">无法对范围变量“{0}”赋值 -- 它是只读的</target>
        <note />
      </trans-unit>
      <trans-unit id="ERR_QueryRangeVariableSameAsTypeParam">
        <source>The range variable '{0}' cannot have the same name as a method type parameter</source>
        <target state="translated">范围变量“{0}”的名称不能与方法类型参数相同</target>
        <note />
      </trans-unit>
      <trans-unit id="ERR_TypeVarNotFoundRangeVariable">
        <source>The contextual keyword 'var' cannot be used in a range variable declaration</source>
        <target state="translated">不能在范围变量声明中使用上下文关键字“var”</target>
        <note />
      </trans-unit>
      <trans-unit id="ERR_BadArgTypesForCollectionAdd">
        <source>The best overloaded Add method '{0}' for the collection initializer has some invalid arguments</source>
        <target state="translated">集合初始值设定项的最佳重载 Add 方法“{0}”具有一些无效参数</target>
        <note />
      </trans-unit>
      <trans-unit id="ERR_ByRefParameterInExpressionTree">
        <source>An expression tree lambda may not contain an out or ref parameter</source>
        <target state="translated">表达式树 lambda 不能包含 out 或 ref 参数</target>
        <note />
      </trans-unit>
      <trans-unit id="ERR_VarArgsInExpressionTree">
        <source>An expression tree lambda may not contain a method with variable arguments</source>
        <target state="translated">表达式树 lambda 不能包含具有变量参数的方法</target>
        <note />
      </trans-unit>
      <trans-unit id="ERR_MemGroupInExpressionTree">
        <source>An expression tree lambda may not contain a method group</source>
        <target state="translated">表达式树 lambda 不能包含方法组</target>
        <note />
      </trans-unit>
      <trans-unit id="ERR_InitializerAddHasParamModifiers">
        <source>The best overloaded method match '{0}' for the collection initializer element cannot be used. Collection initializer 'Add' methods cannot have ref or out parameters.</source>
        <target state="translated">无法使用集合初始值设定项元素的最佳重载方法匹配项“{0}”。集合初始值设定项 "Add" 方法不能具有 ref 或 out 参数。</target>
        <note />
      </trans-unit>
      <trans-unit id="ERR_NonInvocableMemberCalled">
        <source>Non-invocable member '{0}' cannot be used like a method.</source>
        <target state="translated">不可调用的成员“{0}”不能像方法一样使用。</target>
        <note />
      </trans-unit>
      <trans-unit id="WRN_MultipleRuntimeImplementationMatches">
        <source>Member '{0}' implements interface member '{1}' in type '{2}'. There are multiple matches for the interface member at run-time. It is implementation dependent which method will be called.</source>
        <target state="translated">成员“{0}”实现类型“{2}”中的接口成员“{1}”。在运行时该接口成员有多个匹配项。此实现取决于将要调用的方法。</target>
        <note />
      </trans-unit>
      <trans-unit id="WRN_MultipleRuntimeImplementationMatches_Title">
        <source>Member implements interface member with multiple matches at run-time</source>
        <target state="translated">成员在运行时使用多个匹配项实现接口成员</target>
        <note />
      </trans-unit>
      <trans-unit id="WRN_MultipleRuntimeImplementationMatches_Description">
        <source>This warning can be generated when two interface methods are differentiated only by whether a particular parameter is marked with ref or with out. It is best to change your code to avoid this warning because it is not obvious or guaranteed which method is called at runtime.

Although C# distinguishes between out and ref, the CLR sees them as the same. When deciding which method implements the interface, the CLR just picks one.

Give the compiler some way to differentiate the methods. For example, you can give them different names or provide an additional parameter on one of them.</source>
        <target state="translated">两个接口方法的唯一区别是特定参数是标记为 ref 还是 out 时，可能会生成此警告。最好更改代码以避免此警告，因为运行时调用的方法不明显或不受保证。

虽然 C# 可区分 out 和 ref，但是 CLR 会将它们视为相同的。 决定实现接口的方法时，CLR 只选取一个。

为编译器提供某种方式来区分方法。例如，可以为它们提供不同名称或对其中之一提供附加参数。</target>
        <note />
      </trans-unit>
      <trans-unit id="WRN_MultipleRuntimeOverrideMatches">
        <source>Member '{1}' overrides '{0}'. There are multiple override candidates at run-time. It is implementation dependent which method will be called.</source>
        <target state="translated">成员“{1}”重写“{0}”。在运行时有多个重写候选项。此实现取决于将要调用的方法。</target>
        <note />
      </trans-unit>
      <trans-unit id="WRN_MultipleRuntimeOverrideMatches_Title">
        <source>Member overrides base member with multiple override candidates at run-time</source>
        <target state="translated">成员在运行时使用多个重写候选项重写基成员</target>
        <note />
      </trans-unit>
      <trans-unit id="ERR_ObjectOrCollectionInitializerWithDelegateCreation">
        <source>Object and collection initializer expressions may not be applied to a delegate creation expression</source>
        <target state="translated">对象和集合初始值设定项表达式不能应用于委托创建表达式</target>
        <note />
      </trans-unit>
      <trans-unit id="ERR_InvalidConstantDeclarationType">
        <source>'{0}' is of type '{1}'. The type specified in a constant declaration must be sbyte, byte, short, ushort, int, uint, long, ulong, char, float, double, decimal, bool, string, an enum-type, or a reference-type.</source>
        <target state="translated">'“{0}”的类型为“{1}”。在常量声明中指定的类型必须为 sbyte、byte、short、ushort、int、uint、long、ulong、char、float、double、decimal、bool、string、枚举类型或引用类型。</target>
        <note />
      </trans-unit>
      <trans-unit id="ERR_FileNotFound">
        <source>Source file '{0}' could not be found.</source>
        <target state="translated">未能找到源文件“{0}”。</target>
        <note />
      </trans-unit>
      <trans-unit id="WRN_FileAlreadyIncluded">
        <source>Source file '{0}' specified multiple times</source>
        <target state="translated">源文件“{0}”指定了多次</target>
        <note />
      </trans-unit>
      <trans-unit id="WRN_FileAlreadyIncluded_Title">
        <source>Source file specified multiple times</source>
        <target state="translated">多次指定源文件</target>
        <note />
      </trans-unit>
      <trans-unit id="ERR_NoFileSpec">
        <source>Missing file specification for '{0}' option</source>
        <target state="translated">“{0}”选项缺少文件规范</target>
        <note />
      </trans-unit>
      <trans-unit id="ERR_SwitchNeedsString">
        <source>Command-line syntax error: Missing '{0}' for '{1}' option</source>
        <target state="translated">命令行语法错误:“{1}”选项缺少“{0}”</target>
        <note />
      </trans-unit>
      <trans-unit id="ERR_BadSwitch">
        <source>Unrecognized option: '{0}'</source>
        <target state="translated">无法识别的选项: “{0}”</target>
        <note />
      </trans-unit>
      <trans-unit id="WRN_NoSources">
        <source>No source files specified.</source>
        <target state="translated">未指定源文件。</target>
        <note />
      </trans-unit>
      <trans-unit id="WRN_NoSources_Title">
        <source>No source files specified</source>
        <target state="translated">未指定源文件</target>
        <note />
      </trans-unit>
      <trans-unit id="ERR_ExpectedSingleScript">
        <source>Expected a script (.csx file) but none specified</source>
        <target state="translated">需要一个脚本 (.csx file) 文件，但并未指定</target>
        <note />
      </trans-unit>
      <trans-unit id="ERR_OpenResponseFile">
        <source>Error opening response file '{0}'</source>
        <target state="translated">打开响应文件“{0}”时出错</target>
        <note />
      </trans-unit>
      <trans-unit id="ERR_CantOpenFileWrite">
        <source>Cannot open '{0}' for writing -- '{1}'</source>
        <target state="translated">无法打开“{0}”进行写入 --“{1}”</target>
        <note />
      </trans-unit>
      <trans-unit id="ERR_BadBaseNumber">
        <source>Invalid image base number '{0}'</source>
        <target state="translated">图像基数“{0}”无效</target>
        <note />
      </trans-unit>
      <trans-unit id="ERR_BinaryFile">
        <source>'{0}' is a binary file instead of a text file</source>
        <target state="translated">'“{0}”是二进制文件而非文本文件</target>
        <note />
      </trans-unit>
      <trans-unit id="FTL_BadCodepage">
        <source>Code page '{0}' is invalid or not installed</source>
        <target state="translated">代码页“{0}”无效或未安装</target>
        <note />
      </trans-unit>
      <trans-unit id="FTL_BadChecksumAlgorithm">
        <source>Algorithm '{0}' is not supported</source>
        <target state="translated">不支持算法“{0}”</target>
        <note />
      </trans-unit>
      <trans-unit id="ERR_NoMainOnDLL">
        <source>Cannot specify /main if building a module or library</source>
        <target state="translated">如果生成模块或库，则无法指定 /main</target>
        <note />
      </trans-unit>
      <trans-unit id="FTL_InvalidTarget">
        <source>Invalid target type for /target: must specify 'exe', 'winexe', 'library', or 'module'</source>
        <target state="translated">/target 的目标类型无效: 必须指定“exe”、“winexe”、“library”或“module”</target>
        <note />
      </trans-unit>
      <trans-unit id="FTL_InputFileNameTooLong">
        <source>File name '{0}' is empty, contains invalid characters, has a drive specification without an absolute path, or is too long</source>
        <target state="translated">文件名“{0}”为空、包含无效字符、未使用绝对路径指定驱动器或太长</target>
        <note />
      </trans-unit>
      <trans-unit id="WRN_NoConfigNotOnCommandLine">
        <source>Ignoring /noconfig option because it was specified in a response file</source>
        <target state="translated">/noconfig 选项是在响应文件中指定的，因此被忽略</target>
        <note />
      </trans-unit>
      <trans-unit id="WRN_NoConfigNotOnCommandLine_Title">
        <source>Ignoring /noconfig option because it was specified in a response file</source>
        <target state="translated">/noconfig 选项是在响应文件中指定的，因此被忽略</target>
        <note />
      </trans-unit>
      <trans-unit id="ERR_InvalidFileAlignment">
        <source>Invalid file section alignment '{0}'</source>
        <target state="translated">无效的文件节对齐方式“{0}”</target>
        <note />
      </trans-unit>
      <trans-unit id="ERR_InvalidOutputName">
        <source>Invalid output name: {0}</source>
        <target state="translated">无效输出名: {0}</target>
        <note />
      </trans-unit>
      <trans-unit id="ERR_InvalidDebugInformationFormat">
        <source>Invalid debug information format: {0}</source>
        <target state="translated">无效的调试信息格式: {0}</target>
        <note />
      </trans-unit>
      <trans-unit id="ERR_LegacyObjectIdSyntax">
        <source>'id#' syntax is no longer supported. Use '$id' instead.</source>
        <target state="translated">'不再支持 "id #" 语法。应使用 "$id"。</target>
        <note />
      </trans-unit>
      <trans-unit id="WRN_DefineIdentifierRequired">
        <source>Invalid name for a preprocessing symbol; '{0}' is not a valid identifier</source>
        <target state="translated">预处理符号的名称无效；“{0}”不是有效的标识符</target>
        <note />
      </trans-unit>
      <trans-unit id="WRN_DefineIdentifierRequired_Title">
        <source>Invalid name for a preprocessing symbol; not a valid identifier</source>
        <target state="translated">预处理符号的名称无效；不是有效的标识符</target>
        <note />
      </trans-unit>
      <trans-unit id="FTL_OutputFileExists">
        <source>Cannot create short filename '{0}' when a long filename with the same short filename already exists</source>
        <target state="translated">包含短文件名“{0}”的长文件名已存在，无法创建同名短文件名</target>
        <note />
      </trans-unit>
      <trans-unit id="ERR_OneAliasPerReference">
        <source>A /reference option that declares an extern alias can only have one filename. To specify multiple aliases or filenames, use multiple /reference options.</source>
        <target state="translated">一个声明外部别名的 /reference 选项只能有一个文件名。要指定多个别名或文件名，请使用多个 /reference 选项。</target>
        <note />
      </trans-unit>
      <trans-unit id="ERR_SwitchNeedsNumber">
        <source>Command-line syntax error: Missing ':&lt;number&gt;' for '{0}' option</source>
        <target state="translated">命令行语法错误:“{0}”选项缺少“:&lt;number&gt;”</target>
        <note />
      </trans-unit>
      <trans-unit id="ERR_MissingDebugSwitch">
        <source>The /pdb option requires that the /debug option also be used</source>
        <target state="translated">要使用 /pdb 选项，必须同时使用 /debug 选项</target>
        <note />
      </trans-unit>
      <trans-unit id="ERR_ComRefCallInExpressionTree">
        <source>An expression tree lambda may not contain a COM call with ref omitted on arguments</source>
        <target state="translated">表达式树 lambda 不能包含参数中省略 ref 的 COM 调用</target>
        <note />
      </trans-unit>
      <trans-unit id="ERR_InvalidFormatForGuidForOption">
        <source>Command-line syntax error: Invalid Guid format '{0}' for option '{1}'</source>
        <target state="translated">命令行语法错误: Guid 格式“{0}”对于选项“{1}”无效</target>
        <note />
      </trans-unit>
      <trans-unit id="ERR_MissingGuidForOption">
        <source>Command-line syntax error: Missing Guid for option '{1}'</source>
        <target state="translated">命令行语法错误: 选项“{1}”缺少 Guid</target>
        <note />
      </trans-unit>
      <trans-unit id="WRN_CLS_NoVarArgs">
        <source>Methods with variable arguments are not CLS-compliant</source>
        <target state="translated">带有变量参数的方法不符合 CLS</target>
        <note />
      </trans-unit>
      <trans-unit id="WRN_CLS_NoVarArgs_Title">
        <source>Methods with variable arguments are not CLS-compliant</source>
        <target state="translated">带有变量参数的方法不符合 CLS</target>
        <note />
      </trans-unit>
      <trans-unit id="WRN_CLS_BadArgType">
        <source>Argument type '{0}' is not CLS-compliant</source>
        <target state="translated">参数类型“{0}”不符合 CLS</target>
        <note />
      </trans-unit>
      <trans-unit id="WRN_CLS_BadArgType_Title">
        <source>Argument type is not CLS-compliant</source>
        <target state="translated">参数类型不符合 CLS</target>
        <note />
      </trans-unit>
      <trans-unit id="WRN_CLS_BadReturnType">
        <source>Return type of '{0}' is not CLS-compliant</source>
        <target state="translated">“{0}”的返回类型不符合 CLS</target>
        <note />
      </trans-unit>
      <trans-unit id="WRN_CLS_BadReturnType_Title">
        <source>Return type is not CLS-compliant</source>
        <target state="translated">返回类型不符合 CLS</target>
        <note />
      </trans-unit>
      <trans-unit id="WRN_CLS_BadFieldPropType">
        <source>Type of '{0}' is not CLS-compliant</source>
        <target state="translated">“{0}”的类型不符合 CLS</target>
        <note />
      </trans-unit>
      <trans-unit id="WRN_CLS_BadFieldPropType_Title">
        <source>Type is not CLS-compliant</source>
        <target state="translated">类型不符合 CLS</target>
        <note />
      </trans-unit>
      <trans-unit id="WRN_CLS_BadFieldPropType_Description">
        <source>A public, protected, or protected internal variable must be of a type that is compliant with the Common Language Specification (CLS).</source>
        <target state="translated">public、protected 或 protected internal 变量必须属于符合公共语言规范(CLS)的类型。</target>
        <note />
      </trans-unit>
      <trans-unit id="WRN_CLS_BadIdentifierCase">
        <source>Identifier '{0}' differing only in case is not CLS-compliant</source>
        <target state="translated">仅大小写不同的标识符“{0}”不符合 CLS</target>
        <note />
      </trans-unit>
      <trans-unit id="WRN_CLS_BadIdentifierCase_Title">
        <source>Identifier differing only in case is not CLS-compliant</source>
        <target state="translated">仅大小写不同的标识符不符合 CLS</target>
        <note />
      </trans-unit>
      <trans-unit id="WRN_CLS_OverloadRefOut">
        <source>Overloaded method '{0}' differing only in ref or out, or in array rank, is not CLS-compliant</source>
        <target state="translated">仅 ref 或 out 有区别，或者仅数组秩不同的重载方法“{0}”不符合 CLS</target>
        <note />
      </trans-unit>
      <trans-unit id="WRN_CLS_OverloadRefOut_Title">
        <source>Overloaded method differing only in ref or out, or in array rank, is not CLS-compliant</source>
        <target state="translated">仅 ref 或 out 有区别，或者仅数组秩的重载方法不符合 CLS</target>
        <note />
      </trans-unit>
      <trans-unit id="WRN_CLS_OverloadUnnamed">
        <source>Overloaded method '{0}' differing only by unnamed array types is not CLS-compliant</source>
        <target state="translated">仅未命名数组类型不同的重载方法“{0}”不符合 CLS</target>
        <note />
      </trans-unit>
      <trans-unit id="WRN_CLS_OverloadUnnamed_Title">
        <source>Overloaded method differing only by unnamed array types is not CLS-compliant</source>
        <target state="translated">仅未命名数组类型不同的重载方法不符合 CLS</target>
        <note />
      </trans-unit>
      <trans-unit id="WRN_CLS_OverloadUnnamed_Description">
        <source>This error occurs if you have an overloaded method that takes a jagged array and the only difference between the method signatures is the element type of the array. To avoid this error, consider using a rectangular array rather than a jagged array; use an additional parameter to disambiguate the function call; rename one or more of the overloaded methods; or, if CLS Compliance is not needed, remove the CLSCompliantAttribute attribute.</source>
        <target state="translated">如果具有采用交错数组的重载方法并且方法签名之间的唯一差异是该数组的元素类型时，则会发生此错误。要避免此错误，请考虑使用矩形数组而不是交错数组；使用附加参数区分函数调用；重命名一个或多个重载方法；或是，如果无需符合 CLS，请移除 CLSCompliantAttribute 特性。</target>
        <note />
      </trans-unit>
      <trans-unit id="WRN_CLS_BadIdentifier">
        <source>Identifier '{0}' is not CLS-compliant</source>
        <target state="translated">标识符“{0}”不符合 CLS</target>
        <note />
      </trans-unit>
      <trans-unit id="WRN_CLS_BadIdentifier_Title">
        <source>Identifier is not CLS-compliant</source>
        <target state="translated">标识符不符合 CLS</target>
        <note />
      </trans-unit>
      <trans-unit id="WRN_CLS_BadBase">
        <source>'{0}': base type '{1}' is not CLS-compliant</source>
        <target state="translated">'“{0}”: 基类型“{1}”不符合 CLS</target>
        <note />
      </trans-unit>
      <trans-unit id="WRN_CLS_BadBase_Title">
        <source>Base type is not CLS-compliant</source>
        <target state="translated">基类型不符合 CLS</target>
        <note />
      </trans-unit>
      <trans-unit id="WRN_CLS_BadBase_Description">
        <source>A base type was marked as not having to be compliant with the Common Language Specification (CLS) in an assembly that was marked as being CLS compliant. Either remove the attribute that specifies the assembly is CLS compliant or remove the attribute that indicates the type is not CLS compliant.</source>
        <target state="translated">基类型在标记为符合公共语言规范(CLS)的程序集中标记为不必符合 CLS。移除指定程序集符合 CLS 的特性或移除指示类型不符合 CLS 的特性。</target>
        <note />
      </trans-unit>
      <trans-unit id="WRN_CLS_BadInterfaceMember">
        <source>'{0}': CLS-compliant interfaces must have only CLS-compliant members</source>
        <target state="translated">'“{0}”: 符合 CLS 的接口必须仅有符合 CLS 的成员</target>
        <note />
      </trans-unit>
      <trans-unit id="WRN_CLS_BadInterfaceMember_Title">
        <source>CLS-compliant interfaces must have only CLS-compliant members</source>
        <target state="translated">符合 CLS 的接口必须仅有符合 CLS 的成员</target>
        <note />
      </trans-unit>
      <trans-unit id="WRN_CLS_NoAbstractMembers">
        <source>'{0}': only CLS-compliant members can be abstract</source>
        <target state="translated">'“{0}”: 只有符合 CLS 的成员才能是抽象的</target>
        <note />
      </trans-unit>
      <trans-unit id="WRN_CLS_NoAbstractMembers_Title">
        <source>Only CLS-compliant members can be abstract</source>
        <target state="translated">只有符合 CLS 的成员才能是抽象的</target>
        <note />
      </trans-unit>
      <trans-unit id="WRN_CLS_NotOnModules">
        <source>You must specify the CLSCompliant attribute on the assembly, not the module, to enable CLS compliance checking</source>
        <target state="translated">必须在程序集而不是模块上指定 CLSCompliant 特性，以便启用 CLS 遵从性检查</target>
        <note />
      </trans-unit>
      <trans-unit id="WRN_CLS_NotOnModules_Title">
        <source>You must specify the CLSCompliant attribute on the assembly, not the module, to enable CLS compliance checking</source>
        <target state="translated">必须在程序集而不是模块上指定 CLSCompliant 特性，以便启用 CLS 遵从性检查</target>
        <note />
      </trans-unit>
      <trans-unit id="WRN_CLS_ModuleMissingCLS">
        <source>Added modules must be marked with the CLSCompliant attribute to match the assembly</source>
        <target state="translated">添加的模块必须用 CLSCompliant 特性标记才能与程序集匹配</target>
        <note />
      </trans-unit>
      <trans-unit id="WRN_CLS_ModuleMissingCLS_Title">
        <source>Added modules must be marked with the CLSCompliant attribute to match the assembly</source>
        <target state="translated">添加的模块必须用 CLSCompliant 特性标记才能与程序集匹配</target>
        <note />
      </trans-unit>
      <trans-unit id="WRN_CLS_AssemblyNotCLS">
        <source>'{0}' cannot be marked as CLS-compliant because the assembly does not have a CLSCompliant attribute</source>
        <target state="translated">'由于程序集没有 CLSCompliant 特性，因此不能将“{0}”标记为符合 CLS</target>
        <note />
      </trans-unit>
      <trans-unit id="WRN_CLS_AssemblyNotCLS_Title">
        <source>Type or member cannot be marked as CLS-compliant because the assembly does not have a CLSCompliant attribute</source>
        <target state="translated">由于程序集没有 CLSCompliant 特性，因此不能将类型或成员标记为符合 CLS</target>
        <note />
      </trans-unit>
      <trans-unit id="WRN_CLS_BadAttributeType">
        <source>'{0}' has no accessible constructors which use only CLS-compliant types</source>
        <target state="translated">'“{0}”没有只使用符合 CLS 类型的可访问的构造函数</target>
        <note />
      </trans-unit>
      <trans-unit id="WRN_CLS_BadAttributeType_Title">
        <source>Type has no accessible constructors which use only CLS-compliant types</source>
        <target state="translated">类型没有只使用符合 CLS 类型的可访问的构造函数</target>
        <note />
      </trans-unit>
      <trans-unit id="WRN_CLS_ArrayArgumentToAttribute">
        <source>Arrays as attribute arguments is not CLS-compliant</source>
        <target state="translated">作为特性参数的数组不符合 CLS</target>
        <note />
      </trans-unit>
      <trans-unit id="WRN_CLS_ArrayArgumentToAttribute_Title">
        <source>Arrays as attribute arguments is not CLS-compliant</source>
        <target state="translated">作为特性参数的数组不符合 CLS</target>
        <note />
      </trans-unit>
      <trans-unit id="WRN_CLS_NotOnModules2">
        <source>You cannot specify the CLSCompliant attribute on a module that differs from the CLSCompliant attribute on the assembly</source>
        <target state="translated">不能在模块上指定与程序集的 CLSCompliant 特性不同的 CLSCompliant 特性</target>
        <note />
      </trans-unit>
      <trans-unit id="WRN_CLS_NotOnModules2_Title">
        <source>You cannot specify the CLSCompliant attribute on a module that differs from the CLSCompliant attribute on the assembly</source>
        <target state="translated">不能在模块上指定与程序集的 CLSCompliant 特性不同的 CLSCompliant 特性</target>
        <note />
      </trans-unit>
      <trans-unit id="WRN_CLS_IllegalTrueInFalse">
        <source>'{0}' cannot be marked as CLS-compliant because it is a member of non-CLS-compliant type '{1}'</source>
        <target state="translated">'“{0}”是不符合 CLS 的类型“{1}”的成员，因此不能将其标记为符合 CLS</target>
        <note />
      </trans-unit>
      <trans-unit id="WRN_CLS_IllegalTrueInFalse_Title">
        <source>Type cannot be marked as CLS-compliant because it is a member of non-CLS-compliant type</source>
        <target state="translated">类型是不符合 CLS 的类型的成员，因此不能将其标记为符合 CLS</target>
        <note />
      </trans-unit>
      <trans-unit id="WRN_CLS_MeaninglessOnPrivateType">
        <source>CLS compliance checking will not be performed on '{0}' because it is not visible from outside this assembly</source>
        <target state="translated">“{0}”在此程序集外部不可见，因此不会对它执行 CLS 遵从性检查</target>
        <note />
      </trans-unit>
      <trans-unit id="WRN_CLS_MeaninglessOnPrivateType_Title">
        <source>CLS compliance checking will not be performed because it is not visible from outside this assembly</source>
        <target state="translated">CLS 遵从性检查在此程序集外部不可见，因此不会执行它</target>
        <note />
      </trans-unit>
      <trans-unit id="WRN_CLS_AssemblyNotCLS2">
        <source>'{0}' does not need a CLSCompliant attribute because the assembly does not have a CLSCompliant attribute</source>
        <target state="translated">'由于程序集没有 CLSCompliant 特性，因此“{0}”不需要 CLSCompliant 特性</target>
        <note />
      </trans-unit>
      <trans-unit id="WRN_CLS_AssemblyNotCLS2_Title">
        <source>Type or member does not need a CLSCompliant attribute because the assembly does not have a CLSCompliant attribute</source>
        <target state="translated">由于程序集没有 CLSCompliant 特性，因此类型或成员不需要 CLSCompliant 特性</target>
        <note />
      </trans-unit>
      <trans-unit id="WRN_CLS_MeaninglessOnParam">
        <source>CLSCompliant attribute has no meaning when applied to parameters. Try putting it on the method instead.</source>
        <target state="translated">CLSCompliant 特性在应用于参数时无意义。请尝试将该特性应用于方法。</target>
        <note />
      </trans-unit>
      <trans-unit id="WRN_CLS_MeaninglessOnParam_Title">
        <source>CLSCompliant attribute has no meaning when applied to parameters</source>
        <target state="translated">CLSCompliant 特性在应用于参数时无意义</target>
        <note />
      </trans-unit>
      <trans-unit id="WRN_CLS_MeaninglessOnReturn">
        <source>CLSCompliant attribute has no meaning when applied to return types. Try putting it on the method instead.</source>
        <target state="translated">CLSCompliant 特性在应用于返回类型时无意义。请尝试将该特性应用于方法。</target>
        <note />
      </trans-unit>
      <trans-unit id="WRN_CLS_MeaninglessOnReturn_Title">
        <source>CLSCompliant attribute has no meaning when applied to return types</source>
        <target state="translated">CLSCompliant 特性在应用于返回类型时无意义</target>
        <note />
      </trans-unit>
      <trans-unit id="WRN_CLS_BadTypeVar">
        <source>Constraint type '{0}' is not CLS-compliant</source>
        <target state="translated">约束类型“{0}”不符合 CLS</target>
        <note />
      </trans-unit>
      <trans-unit id="WRN_CLS_BadTypeVar_Title">
        <source>Constraint type is not CLS-compliant</source>
        <target state="translated">约束类型不符合 CLS</target>
        <note />
      </trans-unit>
      <trans-unit id="WRN_CLS_VolatileField">
        <source>CLS-compliant field '{0}' cannot be volatile</source>
        <target state="translated">符合 CLS 的字段“{0}”不能是可变字段</target>
        <note />
      </trans-unit>
      <trans-unit id="WRN_CLS_VolatileField_Title">
        <source>CLS-compliant field cannot be volatile</source>
        <target state="translated">符合 CLS 的字段不能是可变字段</target>
        <note />
      </trans-unit>
      <trans-unit id="WRN_CLS_BadInterface">
        <source>'{0}' is not CLS-compliant because base interface '{1}' is not CLS-compliant</source>
        <target state="translated">'“{0}”不符合 CLS，因为基接口“{1}”不符合 CLS</target>
        <note />
      </trans-unit>
      <trans-unit id="WRN_CLS_BadInterface_Title">
        <source>Type is not CLS-compliant because base interface is not CLS-compliant</source>
        <target state="translated">类型不符合 CLS，因为基接口不符合 CLS</target>
        <note />
      </trans-unit>
      <trans-unit id="ERR_BadAwaitArg">
        <source>'await' requires that the type {0} have a suitable GetAwaiter method</source>
        <target state="translated">'“await”要求类型 {0} 包含适当的 GetAwaiter 方法</target>
        <note />
      </trans-unit>
      <trans-unit id="ERR_BadAwaitArgIntrinsic">
        <source>Cannot await '{0}'</source>
        <target state="translated">无法等待“{0}”</target>
        <note />
      </trans-unit>
      <trans-unit id="ERR_BadAwaiterPattern">
        <source>'await' requires that the return type '{0}' of '{1}.GetAwaiter()' have suitable IsCompleted, OnCompleted, and GetResult members, and implement INotifyCompletion or ICriticalNotifyCompletion</source>
        <target state="translated">'“await”要求“{1}.GetAwaiter()”的返回类型“{0}”包含适当的 IsCompleted、OnCompleted 和 GetResult 成员，并实现 INotifyCompletion 或 ICriticalNotifyCompletion</target>
        <note />
      </trans-unit>
      <trans-unit id="ERR_BadAwaitArg_NeedSystem">
        <source>'await' requires that the type '{0}' have a suitable GetAwaiter method. Are you missing a using directive for 'System'?</source>
        <target state="translated">'“await”要求类型“{0}”包含适当的 GetAwaiter 方法。是否缺少针对“System”的 using 指令?</target>
        <note />
      </trans-unit>
      <trans-unit id="ERR_BadAwaitArgVoidCall">
        <source>Cannot await 'void'</source>
        <target state="translated">无法等待“void”</target>
        <note />
      </trans-unit>
      <trans-unit id="ERR_BadAwaitAsIdentifier">
        <source>'await' cannot be used as an identifier within an async method or lambda expression</source>
        <target state="translated">'“await”不能用作异步方法或 lambda 表达式中的标识符</target>
        <note />
      </trans-unit>
      <trans-unit id="ERR_DoesntImplementAwaitInterface">
        <source>'{0}' does not implement '{1}'</source>
        <target state="translated">'“{0}”不实现“{1}”</target>
        <note />
      </trans-unit>
      <trans-unit id="ERR_TaskRetNoObjectRequired">
        <source>Since '{0}' is an async method that returns 'Task', a return keyword must not be followed by an object expression. Did you intend to return 'Task&lt;T&gt;'?</source>
        <target state="translated">由于“{0}”是返回“Task”的异步方法，因此返回关键字不能后接对象表达式。是否要返回“Task&lt;T&gt;”?</target>
        <note />
      </trans-unit>
      <trans-unit id="ERR_BadAsyncReturn">
        <source>The return type of an async method must be void, Task or Task&lt;T&gt;</source>
        <target state="translated">异步方法的返回类型必须为 void、Task 或 Task&lt;T&gt;</target>
        <note />
      </trans-unit>
      <trans-unit id="ERR_CantReturnVoid">
        <source>Cannot return an expression of type 'void'</source>
        <target state="translated">无法返回 "void" 类型的表达式</target>
        <note />
      </trans-unit>
      <trans-unit id="ERR_VarargsAsync">
        <source>__arglist is not allowed in the parameter list of async methods</source>
        <target state="translated">异步方法的参数列表中不允许有 __arglist</target>
        <note />
      </trans-unit>
      <trans-unit id="ERR_ByRefTypeAndAwait">
        <source>'await' cannot be used in an expression containing the type '{0}'</source>
        <target state="translated">'“等待”不能在包含“{0}”类型的表达式中使用</target>
        <note />
      </trans-unit>
      <trans-unit id="ERR_UnsafeAsyncArgType">
        <source>Async methods cannot have unsafe parameters or return types</source>
        <target state="translated">异步方法不能具有不安全的参数或返回类型</target>
        <note />
      </trans-unit>
      <trans-unit id="ERR_BadAsyncArgType">
        <source>Async methods cannot have ref or out parameters</source>
        <target state="translated">异步方法不能使用 ref 或 out 参数</target>
        <note />
      </trans-unit>
      <trans-unit id="ERR_BadAwaitWithoutAsync">
        <source>The 'await' operator can only be used when contained within a method or lambda expression marked with the 'async' modifier</source>
        <target state="translated">"await" 运算符只能在它包含于标有“async”修饰符的方法或 lambda 表达式中时使用</target>
        <note />
      </trans-unit>
      <trans-unit id="ERR_BadAwaitWithoutAsyncLambda">
        <source>The 'await' operator can only be used within an async {0}. Consider marking this {0} with the 'async' modifier.</source>
        <target state="translated">“await”运算符只能在异步 {0} 中使用。请考虑使用“async”修饰符标记此 {0}。</target>
        <note />
      </trans-unit>
      <trans-unit id="ERR_BadAwaitWithoutAsyncMethod">
        <source>The 'await' operator can only be used within an async method. Consider marking this method with the 'async' modifier and changing its return type to 'Task&lt;{0}&gt;'.</source>
        <target state="translated">“await”运算符只能在异步方法中使用。请考虑使用“async”修饰符标记此方法，并将其返回类型更改为“Task&lt;{0}&gt;”。</target>
        <note />
      </trans-unit>
      <trans-unit id="ERR_BadAwaitWithoutVoidAsyncMethod">
        <source>The 'await' operator can only be used within an async method. Consider marking this method with the 'async' modifier and changing its return type to 'Task'.</source>
        <target state="translated">"await" 运算符只能用于异步方法中。请考虑用 "async" 修饰符标记此方法，并将其返回类型更改为 "Task"。</target>
        <note />
      </trans-unit>
      <trans-unit id="ERR_BadAwaitInFinally">
        <source>Cannot await in the body of a finally clause</source>
        <target state="translated">无法在 finally 子句体中等待</target>
        <note />
      </trans-unit>
      <trans-unit id="ERR_BadAwaitInCatch">
        <source>Cannot await in a catch clause</source>
        <target state="translated">无法在 catch 子句中等待</target>
        <note />
      </trans-unit>
      <trans-unit id="ERR_BadAwaitInCatchFilter">
        <source>Cannot await in the filter expression of a catch clause</source>
        <target state="translated">无法在 catch 子句的筛选器表达式中等待</target>
        <note />
      </trans-unit>
      <trans-unit id="ERR_BadAwaitInLock">
        <source>Cannot await in the body of a lock statement</source>
        <target state="translated">无法在 lock 语句体中等待</target>
        <note />
      </trans-unit>
      <trans-unit id="ERR_BadAwaitInStaticVariableInitializer">
        <source>The 'await' operator cannot be used in a static script variable initializer.</source>
        <target state="translated">静态脚本变量初始值设定项中不可使用 "await" 运算符。</target>
        <note />
      </trans-unit>
      <trans-unit id="ERR_AwaitInUnsafeContext">
        <source>Cannot await in an unsafe context</source>
        <target state="translated">无法在不安全的上下文中等待</target>
        <note />
      </trans-unit>
      <trans-unit id="ERR_BadAsyncLacksBody">
        <source>The 'async' modifier can only be used in methods that have a body.</source>
        <target state="translated">只能在具有正文的方法中使用 "async" 修饰符。</target>
        <note />
      </trans-unit>
      <trans-unit id="ERR_BadSpecialByRefLocal">
        <source>Parameters or locals of type '{0}' cannot be declared in async methods or lambda expressions.</source>
        <target state="translated">不能在异步方法或 lambda 表达式中声明“{0}”类型的参数或局部变量</target>
        <note />
      </trans-unit>
      <trans-unit id="ERR_BadSpecialByRefIterator">
        <source>foreach statement cannot operate on enumerators of type '{0}' in async or iterator methods because '{0}' is a ref struct.</source>
        <target state="translated">foreach 语句无法在类型“{0}”的枚举器上使用异步或迭代器方法操作，因为“{0}”是 ref 结构。</target>
        <note />
      </trans-unit>
      <trans-unit id="ERR_SecurityCriticalOrSecuritySafeCriticalOnAsync">
        <source>Security attribute '{0}' cannot be applied to an Async method.</source>
        <target state="translated">安全特性“{0}”不可应用于异步方法。</target>
        <note />
      </trans-unit>
      <trans-unit id="ERR_SecurityCriticalOrSecuritySafeCriticalOnAsyncInClassOrStruct">
        <source>Async methods are not allowed in an Interface, Class, or Structure which has the 'SecurityCritical' or 'SecuritySafeCritical' attribute.</source>
        <target state="translated">在具有“SecurityCritical”或“SecuritySafeCritical”特性的接口、类或结构中，不允许使用异步方法。</target>
        <note />
      </trans-unit>
      <trans-unit id="ERR_BadAwaitInQuery">
        <source>The 'await' operator may only be used in a query expression within the first collection expression of the initial 'from' clause or within the collection expression of a 'join' clause</source>
        <target state="translated">"await" 运算符只能用在初始 "from" 子句的第一个集合表达式或 "join" 子句的集合表达式内的查询表达式中</target>
        <note />
      </trans-unit>
      <trans-unit id="WRN_AsyncLacksAwaits">
        <source>This async method lacks 'await' operators and will run synchronously. Consider using the 'await' operator to await non-blocking API calls, or 'await Task.Run(...)' to do CPU-bound work on a background thread.</source>
        <target state="translated">此异步方法缺少 "await" 运算符，将以同步方式运行。请考虑使用 "await" 运算符等待非阻止的 API 调用，或者使用 "await Task.Run(...)" 在后台线程上执行占用大量 CPU 的工作。</target>
        <note />
      </trans-unit>
      <trans-unit id="WRN_AsyncLacksAwaits_Title">
        <source>Async method lacks 'await' operators and will run synchronously</source>
        <target state="translated">异步方法缺少 "await" 运算符，将以同步方式运行</target>
        <note />
      </trans-unit>
      <trans-unit id="WRN_UnobservedAwaitableExpression">
        <source>Because this call is not awaited, execution of the current method continues before the call is completed. Consider applying the 'await' operator to the result of the call.</source>
        <target state="translated">由于此调用不会等待，因此在此调用完成之前将会继续执行当前方法。请考虑将 "await" 运算符应用于调用结果。</target>
        <note />
      </trans-unit>
      <trans-unit id="WRN_UnobservedAwaitableExpression_Title">
        <source>Because this call is not awaited, execution of the current method continues before the call is completed</source>
        <target state="translated">由于此调用不会等待，因此在调用完成前将继续执行当前方法</target>
        <note />
      </trans-unit>
      <trans-unit id="WRN_UnobservedAwaitableExpression_Description">
        <source>The current method calls an async method that returns a Task or a Task&lt;TResult&gt; and doesn't apply the await operator to the result. The call to the async method starts an asynchronous task. However, because no await operator is applied, the program continues without waiting for the task to complete. In most cases, that behavior isn't what you expect. Usually other aspects of the calling method depend on the results of the call or, minimally, the called method is expected to complete before you return from the method that contains the call.

An equally important issue is what happens to exceptions that are raised in the called async method. An exception that's raised in a method that returns a Task or Task&lt;TResult&gt; is stored in the returned task. If you don't await the task or explicitly check for exceptions, the exception is lost. If you await the task, its exception is rethrown.

As a best practice, you should always await the call.

You should consider suppressing the warning only if you're sure that you don't want to wait for the asynchronous call to complete and that the called method won't raise any exceptions. In that case, you can suppress the warning by assigning the task result of the call to a variable.</source>
        <target state="translated">当前的方法调用返回一个 Task 或 Task&lt;TResult&gt; 的 async 方法，并且不会将 await 操作符应用到结果中。对 async 方法的调用将启动异步任务。但是，由于未应用 await 操作符，程序将继续运行而不会等待任务完成。在多数情况下，这种行为并不是你想要的。通常，调用方法的其他部分依赖调用结果，或者至少从包含此调用的方法中返回前需要完成此被调用的方法。

一个同样重要的问题是在调用的 async 方法中产生的异常将发生什么情况。在返回 Task 或 Task&lt;TResult&gt; 的方法中产生的异常存储在返回的任务中。如果你不等待任务完成或显式检查异常，则异常将丢失。如果你等待任务完成，则此异常将重新抛出。

最佳的做法是你应始终等待此调用完成。

仅当你确定不需要等待异步调用完成，并且调用的方法不会产生任何异常时，你可以考虑取消警告。为此，你可以通过将调用的任务结果分配给一个变量来取消警告。</target>
        <note />
      </trans-unit>
      <trans-unit id="ERR_SynchronizedAsyncMethod">
        <source>'MethodImplOptions.Synchronized' cannot be applied to an async method</source>
        <target state="translated">'"MethodImplOptions.Synchronized" 不能应用于异步方法</target>
        <note />
      </trans-unit>
      <trans-unit id="ERR_NoConversionForCallerLineNumberParam">
        <source>CallerLineNumberAttribute cannot be applied because there are no standard conversions from type '{0}' to type '{1}'</source>
        <target state="translated">无法应用 CallerLineNumberAttribute，因为不存在从类型“{0}”到类型“{1}”的标准转换</target>
        <note />
      </trans-unit>
      <trans-unit id="ERR_NoConversionForCallerFilePathParam">
        <source>CallerFilePathAttribute cannot be applied because there are no standard conversions from type '{0}' to type '{1}'</source>
        <target state="translated">无法应用 CallerFilePathAttribute，因为不存在从类型“{0}”到类型“{1}”的标准转换</target>
        <note />
      </trans-unit>
      <trans-unit id="ERR_NoConversionForCallerMemberNameParam">
        <source>CallerMemberNameAttribute cannot be applied because there are no standard conversions from type '{0}' to type '{1}'</source>
        <target state="translated">无法应用 CallerMemberNameAttribute，因为不存在从类型“{0}”到类型“{1}”的标准转换</target>
        <note />
      </trans-unit>
      <trans-unit id="ERR_BadCallerLineNumberParamWithoutDefaultValue">
        <source>The CallerLineNumberAttribute may only be applied to parameters with default values</source>
        <target state="translated">CallerLineNumberAttribute 只能应用于具有默认值的参数</target>
        <note />
      </trans-unit>
      <trans-unit id="ERR_BadCallerFilePathParamWithoutDefaultValue">
        <source>The CallerFilePathAttribute may only be applied to parameters with default values</source>
        <target state="translated">CallerFilePathAttribute 只能应用于具有默认值的参数</target>
        <note />
      </trans-unit>
      <trans-unit id="ERR_BadCallerMemberNameParamWithoutDefaultValue">
        <source>The CallerMemberNameAttribute may only be applied to parameters with default values</source>
        <target state="translated">CallerMemberNameAttribute 只能应用于具有默认值的参数</target>
        <note />
      </trans-unit>
      <trans-unit id="WRN_CallerLineNumberParamForUnconsumedLocation">
        <source>The CallerLineNumberAttribute applied to parameter '{0}' will have no effect because it applies to a member that is used in contexts that do not allow optional arguments</source>
        <target state="translated">应用于形参“{0}”的 CallerLineNumberAttribute 将不起任何作用，因为它适用于不允许指定可选实参的上下文中使用的成员</target>
        <note />
      </trans-unit>
      <trans-unit id="WRN_CallerLineNumberParamForUnconsumedLocation_Title">
        <source>The CallerLineNumberAttribute will have no effect because it applies to a member that is used in contexts that do not allow optional arguments</source>
        <target state="translated">CallerLineNumberAttribute 将不起任何作用，因为它适用于不允许可选参数的上下文中使用的成员</target>
        <note />
      </trans-unit>
      <trans-unit id="WRN_CallerFilePathParamForUnconsumedLocation">
        <source>The CallerFilePathAttribute applied to parameter '{0}' will have no effect because it applies to a member that is used in contexts that do not allow optional arguments</source>
        <target state="translated">应用到参数“{0}”的 CallerFilePathAttribute 将不起作用，因为它应用到的成员在不允许使用可选参数的上下文中使用</target>
        <note />
      </trans-unit>
      <trans-unit id="WRN_CallerFilePathParamForUnconsumedLocation_Title">
        <source>The CallerFilePathAttribute will have no effect because it applies to a member that is used in contexts that do not allow optional arguments</source>
        <target state="translated">CallerFilePathAttribute 将不起作用，因为它应用到的成员在不允许使用可选参数的上下文中使用</target>
        <note />
      </trans-unit>
      <trans-unit id="WRN_CallerMemberNameParamForUnconsumedLocation">
        <source>The CallerMemberNameAttribute applied to parameter '{0}' will have no effect because it applies to a member that is used in contexts that do not allow optional arguments</source>
        <target state="translated">应用于形参“{0}”的 CallerMemberNameAttribute 将不起任何作用，因为它适用于不允许指定可选实参的上下文中使用的成员</target>
        <note />
      </trans-unit>
      <trans-unit id="WRN_CallerMemberNameParamForUnconsumedLocation_Title">
        <source>The CallerMemberNameAttribute will have no effect because it applies to a member that is used in contexts that do not allow optional arguments</source>
        <target state="translated">CallerMemberNameAttribute 将不起任何作用，因为它适用于不允许可选参数的上下文中使用的成员</target>
        <note />
      </trans-unit>
      <trans-unit id="ERR_NoEntryPoint">
        <source>Program does not contain a static 'Main' method suitable for an entry point</source>
        <target state="translated">程序不包含适合于入口点的静态 "Main" 方法</target>
        <note />
      </trans-unit>
      <trans-unit id="ERR_ArrayInitializerIncorrectLength">
        <source>An array initializer of length '{0}' is expected</source>
        <target state="translated">应为一个长度为“{0}”的数组初始值设定项</target>
        <note />
      </trans-unit>
      <trans-unit id="ERR_ArrayInitializerExpected">
        <source>A nested array initializer is expected</source>
        <target state="translated">应输入嵌套数组初始值设定项</target>
        <note />
      </trans-unit>
      <trans-unit id="ERR_IllegalVarianceSyntax">
        <source>Invalid variance modifier. Only interface and delegate type parameters can be specified as variant.</source>
        <target state="translated">方差修饰符无效。只有接口和委托类型的参数可以指定为变量。</target>
        <note />
      </trans-unit>
      <trans-unit id="ERR_UnexpectedAliasedName">
        <source>Unexpected use of an aliased name</source>
        <target state="translated">意外使用了别名</target>
        <note />
      </trans-unit>
      <trans-unit id="ERR_UnexpectedGenericName">
        <source>Unexpected use of a generic name</source>
        <target state="translated">意外使用了通用名称</target>
        <note />
      </trans-unit>
      <trans-unit id="ERR_UnexpectedUnboundGenericName">
        <source>Unexpected use of an unbound generic name</source>
        <target state="translated">意外使用了未绑定的通用名称</target>
        <note />
      </trans-unit>
      <trans-unit id="ERR_GlobalStatement">
        <source>Expressions and statements can only occur in a method body</source>
        <target state="translated">表达式和语句只能在方法体中出现</target>
        <note />
      </trans-unit>
      <trans-unit id="ERR_NamedArgumentForArray">
        <source>An array access may not have a named argument specifier</source>
        <target state="translated">数组访问可能没有命名参数说明符</target>
        <note />
      </trans-unit>
      <trans-unit id="ERR_NotYetImplementedInRoslyn">
        <source>This language feature ('{0}') is not yet implemented.</source>
        <target state="translated">尚未实现此语言功能(“{0}”)。</target>
        <note />
      </trans-unit>
      <trans-unit id="ERR_DefaultValueNotAllowed">
        <source>Default values are not valid in this context.</source>
        <target state="translated">默认值在此上下文中无效。</target>
        <note />
      </trans-unit>
      <trans-unit id="ERR_CantOpenIcon">
        <source>Error opening icon file {0} -- {1}</source>
        <target state="translated">打开图标文件 {0} 时出错 -- {1}</target>
        <note />
      </trans-unit>
      <trans-unit id="ERR_CantOpenWin32Manifest">
        <source>Error opening Win32 manifest file {0} -- {1}</source>
        <target state="translated">打开 Win32 清单文件 {0} 时出错 -- {1}</target>
        <note />
      </trans-unit>
      <trans-unit id="ERR_ErrorBuildingWin32Resources">
        <source>Error building Win32 resources -- {0}</source>
        <target state="translated">生成 Win32 资源时出错 -- {0}</target>
        <note />
      </trans-unit>
      <trans-unit id="ERR_DefaultValueBeforeRequiredValue">
        <source>Optional parameters must appear after all required parameters</source>
        <target state="translated">可选参数必须出现在所有必需参数之后</target>
        <note />
      </trans-unit>
      <trans-unit id="ERR_ExplicitImplCollisionOnRefOut">
        <source>Cannot inherit interface '{0}' with the specified type parameters because it causes method '{1}' to contain overloads which differ only on ref and out</source>
        <target state="translated">无法使用指定的类型参数继承接口“{0}”，因为它会导致方法“{1}”包含仅在 ref 和 out 上存在不同的重载</target>
        <note />
      </trans-unit>
      <trans-unit id="ERR_PartialWrongTypeParamsVariance">
        <source>Partial declarations of '{0}' must have the same type parameter names and variance modifiers in the same order</source>
        <target state="translated">“{0}”的分部声明必须具有相同类型的参数名和差异修饰符，同时顺序也必须相同</target>
        <note />
      </trans-unit>
      <trans-unit id="ERR_UnexpectedVariance">
        <source>Invalid variance: The type parameter '{1}' must be {3} valid on '{0}'. '{1}' is {2}.</source>
        <target state="translated">差异无效: 类型参数“{1}”必须是在“{0}”上有效的 {3}。“{1}”为 {2}。</target>
        <note />
      </trans-unit>
      <trans-unit id="ERR_DeriveFromDynamic">
        <source>'{0}': cannot derive from the dynamic type</source>
        <target state="translated">'“{0}”: 无法从动态类型派生</target>
        <note />
      </trans-unit>
      <trans-unit id="ERR_DeriveFromConstructedDynamic">
        <source>'{0}': cannot implement a dynamic interface '{1}'</source>
        <target state="translated">'“{0}”: 无法实现动态接口“{1}”</target>
        <note />
      </trans-unit>
      <trans-unit id="ERR_DynamicTypeAsBound">
        <source>Constraint cannot be the dynamic type</source>
        <target state="translated">约束不能为动态类型</target>
        <note />
      </trans-unit>
      <trans-unit id="ERR_ConstructedDynamicTypeAsBound">
        <source>Constraint cannot be a dynamic type '{0}'</source>
        <target state="translated">约束不能是动态类型“{0}”</target>
        <note />
      </trans-unit>
      <trans-unit id="ERR_DynamicRequiredTypesMissing">
        <source>One or more types required to compile a dynamic expression cannot be found. Are you missing a reference?</source>
        <target state="translated">找不到编译动态表达式所需的一个或多个类型。是否缺少引用?</target>
        <note />
      </trans-unit>
      <trans-unit id="ERR_MetadataNameTooLong">
        <source>Name '{0}' exceeds the maximum length allowed in metadata.</source>
        <target state="translated">名称“{0}”超出元数据中允许的最大长度。</target>
        <note />
      </trans-unit>
      <trans-unit id="ERR_AttributesNotAllowed">
        <source>Attributes are not valid in this context.</source>
        <target state="translated">特性在此上下文中无效。</target>
        <note />
      </trans-unit>
      <trans-unit id="ERR_ExternAliasNotAllowed">
        <source>'extern alias' is not valid in this context</source>
        <target state="translated">'“外部别名”在此上下文中无效</target>
        <note />
      </trans-unit>
      <trans-unit id="WRN_IsDynamicIsConfusing">
        <source>Using '{0}' to test compatibility with '{1}' is essentially identical to testing compatibility with '{2}' and will succeed for all non-null values</source>
        <target state="translated">使用“{0}”测试与“{1}”的兼容性和测试与“{2}”的兼容性实质上是相同的，且对于所有非 null 值都将成功</target>
        <note />
      </trans-unit>
      <trans-unit id="WRN_IsDynamicIsConfusing_Title">
        <source>Using 'is' to test compatibility with 'dynamic' is essentially identical to testing compatibility with 'Object'</source>
        <target state="translated">使用 "is" 测试与 "dynamic" 的兼容性和测试与 "object" 的兼容性实质上是相同的</target>
        <note />
      </trans-unit>
      <trans-unit id="ERR_YieldNotAllowedInScript">
        <source>Cannot use 'yield' in top-level script code</source>
        <target state="translated">无法在顶级脚本代码中使用“yield”</target>
        <note />
      </trans-unit>
      <trans-unit id="ERR_NamespaceNotAllowedInScript">
        <source>Cannot declare namespace in script code</source>
        <target state="translated">无法在脚本代码中声明命名空间</target>
        <note />
      </trans-unit>
      <trans-unit id="ERR_GlobalAttributesNotAllowed">
        <source>Assembly and module attributes are not allowed in this context</source>
        <target state="translated">在此上下文中不允许有程序集和模块特性</target>
        <note />
      </trans-unit>
      <trans-unit id="ERR_InvalidDelegateType">
        <source>Delegate '{0}' has no invoke method or an invoke method with a return type or parameter types that are not supported.</source>
        <target state="translated">委托“{0}”没有调用方法，或调用方法有不受支持的返回类型或参数类型。</target>
        <note />
      </trans-unit>
      <trans-unit id="WRN_MainIgnored">
        <source>The entry point of the program is global script code; ignoring '{0}' entry point.</source>
        <target state="translated">程序的入口点是全局脚本代码；正在忽略“{0}”入口点。</target>
        <note />
      </trans-unit>
      <trans-unit id="WRN_MainIgnored_Title">
        <source>The entry point of the program is global script code; ignoring entry point</source>
        <target state="translated">程序的入口点是全局脚本代码；正在忽略入口点</target>
        <note />
      </trans-unit>
      <trans-unit id="ERR_StaticInAsOrIs">
        <source>The second operand of an 'is' or 'as' operator may not be static type '{0}'</source>
        <target state="translated">“is”或“as”运算符的第二个操作数不能是静态类型“{0}”</target>
        <note />
      </trans-unit>
      <trans-unit id="ERR_BadVisEventType">
        <source>Inconsistent accessibility: event type '{1}' is less accessible than event '{0}'</source>
        <target state="translated">可访问性不一致: 事件类型“{1}”的可访问性低于事件“{0}”</target>
        <note />
      </trans-unit>
      <trans-unit id="ERR_NamedArgumentSpecificationBeforeFixedArgument">
        <source>Named argument specifications must appear after all fixed arguments have been specified. Please use language version {0} or greater to allow non-trailing named arguments.</source>
        <target state="translated">命名参数规范必须出现在所有固定参数都已指定完毕后。请使用语言版本 {0} 或更高版本，以允许非尾随命名参数。</target>
        <note />
      </trans-unit>
      <trans-unit id="ERR_NamedArgumentSpecificationBeforeFixedArgumentInDynamicInvocation">
        <source>Named argument specifications must appear after all fixed arguments have been specified in a dynamic invocation.</source>
        <target state="translated">命名参数规范必须出现在已在动态调用中指定所有固定参数之后。</target>
        <note />
      </trans-unit>
      <trans-unit id="ERR_BadNamedArgument">
        <source>The best overload for '{0}' does not have a parameter named '{1}'</source>
        <target state="translated">“{0}”的最佳重载没有名为“{1}”的参数</target>
        <note />
      </trans-unit>
      <trans-unit id="ERR_BadNamedArgumentForDelegateInvoke">
        <source>The delegate '{0}' does not have a parameter named '{1}'</source>
        <target state="translated">委托“{0}”没有名为“{1}”的参数</target>
        <note />
      </trans-unit>
      <trans-unit id="ERR_DuplicateNamedArgument">
        <source>Named argument '{0}' cannot be specified multiple times</source>
        <target state="translated">不能多次指定所命名的参数“{0}”。</target>
        <note />
      </trans-unit>
      <trans-unit id="ERR_NamedArgumentUsedInPositional">
        <source>Named argument '{0}' specifies a parameter for which a positional argument has already been given</source>
        <target state="translated">命名参数“{0}”指定的形参已被赋予位置参数</target>
        <note />
      </trans-unit>
      <trans-unit id="ERR_BadNonTrailingNamedArgument">
        <source>Named argument '{0}' is used out-of-position but is followed by an unnamed argument</source>
        <target state="translated">命名参数“{0}”的使用位置不当，但后跟一个未命名参数</target>
        <note />
      </trans-unit>
      <trans-unit id="ERR_DefaultValueUsedWithAttributes">
        <source>Cannot specify default parameter value in conjunction with DefaultParameterAttribute or OptionalAttribute</source>
        <target state="translated">不能同时指定默认参数值与 DefaultParameterAttribute 或 OptionalAttribute</target>
        <note />
      </trans-unit>
      <trans-unit id="ERR_DefaultValueMustBeConstant">
        <source>Default parameter value for '{0}' must be a compile-time constant</source>
        <target state="translated">“{0}”的默认参数值必须是编译时常量</target>
        <note />
      </trans-unit>
      <trans-unit id="ERR_RefOutDefaultValue">
        <source>A ref or out parameter cannot have a default value</source>
        <target state="translated">ref 或 out 参数不能有默认值</target>
        <note />
      </trans-unit>
      <trans-unit id="ERR_DefaultValueForExtensionParameter">
        <source>Cannot specify a default value for the 'this' parameter</source>
        <target state="translated">不能为 "this" 参数指定默认值</target>
        <note />
      </trans-unit>
      <trans-unit id="ERR_DefaultValueForParamsParameter">
        <source>Cannot specify a default value for a parameter array</source>
        <target state="translated">无法为参数数组指定默认值</target>
        <note />
      </trans-unit>
      <trans-unit id="ERR_NoConversionForDefaultParam">
        <source>A value of type '{0}' cannot be used as a default parameter because there are no standard conversions to type '{1}'</source>
        <target state="translated">不能将“{0}”类型的值用作默认参数，因为没有到类型“{1}”的标准转换</target>
        <note />
      </trans-unit>
      <trans-unit id="ERR_NoConversionForNubDefaultParam">
        <source>A value of type '{0}' cannot be used as default parameter for nullable parameter '{1}' because '{0}' is not a simple type</source>
        <target state="translated">无法将类型为“{0}”的值用作可以为 null 的参数“{1}”的默认参数，因为“{0}”不是简单类型</target>
        <note />
      </trans-unit>
      <trans-unit id="ERR_NotNullRefDefaultParameter">
        <source>'{0}' is of type '{1}'. A default parameter value of a reference type other than string can only be initialized with null</source>
        <target state="translated">'“{0}”的类型为“{1}”。只能用 Null 对引用类型(字符串除外)的默认参数值进行初始化</target>
        <note />
      </trans-unit>
      <trans-unit id="WRN_DefaultValueForUnconsumedLocation">
        <source>The default value specified for parameter '{0}' will have no effect because it applies to a member that is used in contexts that do not allow optional arguments</source>
        <target state="translated">为形参“{0}”指定的默认值将不起任何作用，因为它适用于在不允许指定可选实参的上下文中使用的成员</target>
        <note />
      </trans-unit>
      <trans-unit id="WRN_DefaultValueForUnconsumedLocation_Title">
        <source>The default value specified will have no effect because it applies to a member that is used in contexts that do not allow optional arguments</source>
        <target state="translated">指定的默认值将不起任何作用，因为它适用于不允许可选参数的上下文中使用的成员</target>
        <note />
      </trans-unit>
      <trans-unit id="ERR_PublicKeyFileFailure">
        <source>Error signing output with public key from file '{0}' -- {1}</source>
        <target state="translated">使用来自文件“{0}”的公钥对输出签名时出错 -- {1}</target>
        <note />
      </trans-unit>
      <trans-unit id="ERR_PublicKeyContainerFailure">
        <source>Error signing output with public key from container '{0}' -- {1}</source>
        <target state="translated">使用来自容器“{0}”的公钥对输出签名时出错 -- {1}</target>
        <note />
      </trans-unit>
      <trans-unit id="ERR_BadDynamicTypeof">
        <source>The typeof operator cannot be used on the dynamic type</source>
        <target state="translated">typeof 运算符不能用在动态类型上</target>
        <note />
      </trans-unit>
      <trans-unit id="ERR_ExpressionTreeContainsDynamicOperation">
        <source>An expression tree may not contain a dynamic operation</source>
        <target state="translated">表达式树不能包含动态操作</target>
        <note />
      </trans-unit>
      <trans-unit id="ERR_BadAsyncExpressionTree">
        <source>Async lambda expressions cannot be converted to expression trees</source>
        <target state="translated">异步 lambda 表达式无法转换为表达式树</target>
        <note />
      </trans-unit>
      <trans-unit id="ERR_DynamicAttributeMissing">
        <source>Cannot define a class or member that utilizes 'dynamic' because the compiler required type '{0}' cannot be found. Are you missing a reference?</source>
        <target state="translated">无法定义使用“dynamic”的类或成员，因为找不到编译器所需的类型“{0}”。是否缺少引用?</target>
        <note />
      </trans-unit>
      <trans-unit id="ERR_CannotPassNullForFriendAssembly">
        <source>Cannot pass null for friend assembly name</source>
        <target state="translated">无法为友元程序集名称传递 null</target>
        <note />
      </trans-unit>
      <trans-unit id="ERR_SignButNoPrivateKey">
        <source>Key file '{0}' is missing the private key needed for signing</source>
        <target state="translated">密钥文件“{0}”缺少签名所需的私钥</target>
        <note />
      </trans-unit>
      <trans-unit id="ERR_PublicSignButNoKey">
        <source>Public signing was specified and requires a public key, but no public key was specified.</source>
        <target state="translated">指定了公共签名并需要公钥，但未指定公钥。</target>
        <note />
      </trans-unit>
      <trans-unit id="ERR_PublicSignNetModule">
        <source>Public signing is not supported for netmodules.</source>
        <target state="translated">netmodule 不支持公共签名。</target>
        <note />
      </trans-unit>
      <trans-unit id="WRN_DelaySignButNoKey">
        <source>Delay signing was specified and requires a public key, but no public key was specified</source>
        <target state="translated">指定了延迟签名，这需要公钥，但是未指定任何公钥</target>
        <note />
      </trans-unit>
      <trans-unit id="WRN_DelaySignButNoKey_Title">
        <source>Delay signing was specified and requires a public key, but no public key was specified</source>
        <target state="translated">指定了延迟签名，这需要公钥，但是未指定任何公钥</target>
        <note />
      </trans-unit>
      <trans-unit id="ERR_InvalidVersionFormat">
        <source>The specified version string does not conform to the required format - major[.minor[.build[.revision]]]</source>
        <target state="translated">指定版本字符串不符合所需格式 - major[.minor[.build[.revision]]]</target>
        <note />
      </trans-unit>
      <trans-unit id="ERR_InvalidVersionFormatDeterministic">
        <source>The specified version string contains wildcards, which are not compatible with determinism. Either remove wildcards from the version string, or disable determinism for this compilation</source>
        <target state="translated">指定的版本字符串包含通配符，这与确定性不兼容。请删除版本字符串中的通配符，或禁用此编译的确定性。</target>
        <note />
      </trans-unit>
      <trans-unit id="ERR_InvalidVersionFormat2">
        <source>The specified version string does not conform to the required format - major.minor.build.revision (without wildcards)</source>
        <target state="translated">指定的版本字符串不符合所需格式 - major.minor.build.revision (不带通配符)</target>
        <note />
      </trans-unit>
      <trans-unit id="WRN_InvalidVersionFormat">
        <source>The specified version string does not conform to the recommended format - major.minor.build.revision</source>
        <target state="translated">指定版本字符串不符合建议格式 - major.minor.build.revision</target>
        <note />
      </trans-unit>
      <trans-unit id="WRN_InvalidVersionFormat_Title">
        <source>The specified version string does not conform to the recommended format - major.minor.build.revision</source>
        <target state="translated">指定版本字符串不符合建议格式 - major.minor.build.revision</target>
        <note />
      </trans-unit>
      <trans-unit id="ERR_InvalidAssemblyCultureForExe">
        <source>Executables cannot be satellite assemblies; culture should always be empty</source>
        <target state="translated">可执行文件不能是附属程序集；区域性应始终为空</target>
        <note />
      </trans-unit>
      <trans-unit id="ERR_NoCorrespondingArgument">
        <source>There is no argument given that corresponds to the required formal parameter '{0}' of '{1}'</source>
        <target state="translated">未提供与“{1}”的必需形参“{0}”对应的实参</target>
        <note />
      </trans-unit>
      <trans-unit id="WRN_UnimplementedCommandLineSwitch">
        <source>The command line switch '{0}' is not yet implemented and was ignored.</source>
        <target state="translated">命令行开关“{0}”尚未实现，已忽略。</target>
        <note />
      </trans-unit>
      <trans-unit id="WRN_UnimplementedCommandLineSwitch_Title">
        <source>Command line switch is not yet implemented</source>
        <target state="translated">命令行开关尚未实现</target>
        <note />
      </trans-unit>
      <trans-unit id="ERR_ModuleEmitFailure">
        <source>Failed to emit module '{0}'.</source>
        <target state="translated">未能发出模块“{0}”。</target>
        <note />
      </trans-unit>
      <trans-unit id="ERR_FixedLocalInLambda">
        <source>Cannot use fixed local '{0}' inside an anonymous method, lambda expression, or query expression</source>
        <target state="translated">在匿名方法、lambda 表达式或查询表达式中不能使用固定的局部变量“{0}”</target>
        <note />
      </trans-unit>
      <trans-unit id="ERR_ExpressionTreeContainsNamedArgument">
        <source>An expression tree may not contain a named argument specification</source>
        <target state="translated">表达式树可能不包含命名参数规范</target>
        <note />
      </trans-unit>
      <trans-unit id="ERR_ExpressionTreeContainsOptionalArgument">
        <source>An expression tree may not contain a call or invocation that uses optional arguments</source>
        <target state="translated">表达式树可能不包含使用可选参数的调用</target>
        <note />
      </trans-unit>
      <trans-unit id="ERR_ExpressionTreeContainsIndexedProperty">
        <source>An expression tree may not contain an indexed property</source>
        <target state="translated">表达式树不能包含索引属性</target>
        <note />
      </trans-unit>
      <trans-unit id="ERR_IndexedPropertyRequiresParams">
        <source>Indexed property '{0}' has non-optional arguments which must be provided</source>
        <target state="translated">索引属性“{0}”具有必须提供的非可选参数</target>
        <note />
      </trans-unit>
      <trans-unit id="ERR_IndexedPropertyMustHaveAllOptionalParams">
        <source>Indexed property '{0}' must have all arguments optional</source>
        <target state="translated">索引属性“{0}”的所有参数都必须可选</target>
        <note />
      </trans-unit>
      <trans-unit id="ERR_SpecialByRefInLambda">
        <source>Instance of type '{0}' cannot be used inside a nested function, query expression, iterator block or async method</source>
        <target state="translated">“{0}”类型的实例不能在嵌套函数、查询表达式、迭代器块或异步方法中使用</target>
        <note />
      </trans-unit>
      <trans-unit id="ERR_SecurityAttributeMissingAction">
        <source>First argument to a security attribute must be a valid SecurityAction</source>
        <target state="translated">安全特性的第一个参数必须是有效的 SecurityAction</target>
        <note />
      </trans-unit>
      <trans-unit id="ERR_SecurityAttributeInvalidAction">
        <source>Security attribute '{0}' has an invalid SecurityAction value '{1}'</source>
        <target state="translated">安全特性“{0}”具有无效 SecurityAction 值“{1}”</target>
        <note />
      </trans-unit>
      <trans-unit id="ERR_SecurityAttributeInvalidActionAssembly">
        <source>SecurityAction value '{0}' is invalid for security attributes applied to an assembly</source>
        <target state="translated">SecurityAction 值“{0}”对于应用于程序集的安全特性无效</target>
        <note />
      </trans-unit>
      <trans-unit id="ERR_SecurityAttributeInvalidActionTypeOrMethod">
        <source>SecurityAction value '{0}' is invalid for security attributes applied to a type or a method</source>
        <target state="translated">SecurityAction 值“{0}”对于应用于类型或方法的安全特性无效</target>
        <note />
      </trans-unit>
      <trans-unit id="ERR_PrincipalPermissionInvalidAction">
        <source>SecurityAction value '{0}' is invalid for PrincipalPermission attribute</source>
        <target state="translated">SecurityAction 值“{0}”对于 PrincipalPermission 特性无效</target>
        <note />
      </trans-unit>
      <trans-unit id="ERR_FeatureNotValidInExpressionTree">
        <source>An expression tree may not contain '{0}'</source>
        <target state="translated">表达式树不能包含“{0}”</target>
        <note />
      </trans-unit>
      <trans-unit id="ERR_PermissionSetAttributeInvalidFile">
        <source>Unable to resolve file path '{0}' specified for the named argument '{1}' for PermissionSet attribute</source>
        <target state="translated">无法解析为 PermissionSet 特性的命名参数“{1}”指定的文件路径“{0}”</target>
        <note />
      </trans-unit>
      <trans-unit id="ERR_PermissionSetAttributeFileReadError">
        <source>Error reading file '{0}' specified for the named argument '{1}' for PermissionSet attribute: '{2}'</source>
        <target state="translated">读取为 PermissionSet 特性的命名参数“{1}”指定的文件“{0}”时出错:“{2}”</target>
        <note />
      </trans-unit>
      <trans-unit id="ERR_GlobalSingleTypeNameNotFoundFwd">
        <source>The type name '{0}' could not be found in the global namespace. This type has been forwarded to assembly '{1}' Consider adding a reference to that assembly.</source>
        <target state="translated">未能在全局命名空间中找到类型名“{0}”。此类型已转发到程序集“{1}”。请考虑添加对该程序集的引用。</target>
        <note />
      </trans-unit>
      <trans-unit id="ERR_DottedTypeNameNotFoundInNSFwd">
        <source>The type name '{0}' could not be found in the namespace '{1}'. This type has been forwarded to assembly '{2}' Consider adding a reference to that assembly.</source>
        <target state="translated">未能在命名空间“{1}”中找到类型名“{0}”。此类型已转发到程序集“{2}”。请考虑添加对该程序集的引用。</target>
        <note />
      </trans-unit>
      <trans-unit id="ERR_SingleTypeNameNotFoundFwd">
        <source>The type name '{0}' could not be found. This type has been forwarded to assembly '{1}'. Consider adding a reference to that assembly.</source>
        <target state="translated">未能找到类型名“{0}”。此类型已转发到程序集“{1}”。请考虑添加对该程序集的引用。</target>
        <note />
      </trans-unit>
      <trans-unit id="ERR_AssemblySpecifiedForLinkAndRef">
        <source>Assemblies '{0}' and '{1}' refer to the same metadata but only one is a linked reference (specified using /link option); consider removing one of the references.</source>
        <target state="translated">程序集“{0}”和“{1}”引用相同元数据，但是只有一个是链接引用(使用 /link 选项指定)；请考虑删除其中一个引用。</target>
        <note />
      </trans-unit>
      <trans-unit id="WRN_DeprecatedCollectionInitAdd">
        <source>The best overloaded Add method '{0}' for the collection initializer element is obsolete.</source>
        <target state="translated">与集合初始值设定项元素最匹配的重载 Add 方法“{0}”已过时。</target>
        <note />
      </trans-unit>
      <trans-unit id="WRN_DeprecatedCollectionInitAdd_Title">
        <source>The best overloaded Add method for the collection initializer element is obsolete</source>
        <target state="translated">与集合初始值设定项元素最匹配的重载 Add 方法已过时</target>
        <note />
      </trans-unit>
      <trans-unit id="WRN_DeprecatedCollectionInitAddStr">
        <source>The best overloaded Add method '{0}' for the collection initializer element is obsolete. {1}</source>
        <target state="translated">与集合初始值设定项元素最匹配的重载 Add 方法“{0}”已过时。{1}</target>
        <note />
      </trans-unit>
      <trans-unit id="WRN_DeprecatedCollectionInitAddStr_Title">
        <source>The best overloaded Add method for the collection initializer element is obsolete</source>
        <target state="translated">与集合初始值设定项元素最匹配的重载 Add 方法已过时</target>
        <note />
      </trans-unit>
      <trans-unit id="ERR_DeprecatedCollectionInitAddStr">
        <source>The best overloaded Add method '{0}' for the collection initializer element is obsolete. {1}</source>
        <target state="translated">与集合初始值设定项元素最匹配的重载 Add 方法“{0}”已过时。{1}</target>
        <note />
      </trans-unit>
      <trans-unit id="ERR_IteratorInInteractive">
        <source>Yield statements may not appear at the top level in interactive code.</source>
        <target state="translated">Yield 语句不能出现在交互代码中的顶层。</target>
        <note />
      </trans-unit>
      <trans-unit id="ERR_SecurityAttributeInvalidTarget">
        <source>Security attribute '{0}' is not valid on this declaration type. Security attributes are only valid on assembly, type and method declarations.</source>
        <target state="translated">安全特性“{0}”对此声明类型无效。安全特性仅对程序集、类型和方法声明有效。</target>
        <note />
      </trans-unit>
      <trans-unit id="ERR_BadDynamicMethodArg">
        <source>Cannot use an expression of type '{0}' as an argument to a dynamically dispatched operation.</source>
        <target state="translated">无法将类型为“{0}”的表达式用作动态调度的操作的参数。</target>
        <note />
      </trans-unit>
      <trans-unit id="ERR_BadDynamicMethodArgLambda">
        <source>Cannot use a lambda expression as an argument to a dynamically dispatched operation without first casting it to a delegate or expression tree type.</source>
        <target state="translated">如果不事先将 lambda 表达式强制转换为委托或表达式树类型，则无法将该表达式用作动态调度的操作的参数。</target>
        <note />
      </trans-unit>
      <trans-unit id="ERR_BadDynamicMethodArgMemgrp">
        <source>Cannot use a method group as an argument to a dynamically dispatched operation. Did you intend to invoke the method?</source>
        <target state="translated">无法将方法组用作动态调度的操作的参数。是否要调用该方法?</target>
        <note />
      </trans-unit>
      <trans-unit id="ERR_NoDynamicPhantomOnBase">
        <source>The call to method '{0}' needs to be dynamically dispatched, but cannot be because it is part of a base access expression. Consider casting the dynamic arguments or eliminating the base access.</source>
        <target state="translated">需要动态调度对方法“{0}”的调用，但无法实现，因为该调用是基访问表达式的一部分。请考虑强制转换动态参数或消除基访问。</target>
        <note />
      </trans-unit>
      <trans-unit id="ERR_BadDynamicQuery">
        <source>Query expressions over source type 'dynamic' or with a join sequence of type 'dynamic' are not allowed</source>
        <target state="translated">不允许源类型 "dynamic" 上或具有类型 "dynamic" 的连接序列的查询表达式</target>
        <note />
      </trans-unit>
      <trans-unit id="ERR_NoDynamicPhantomOnBaseIndexer">
        <source>The indexer access needs to be dynamically dispatched, but cannot be because it is part of a base access expression. Consider casting the dynamic arguments or eliminating the base access.</source>
        <target state="translated">索引器访问需要进行动态调度，但未能如此，因为它是基访问表达式的一般分。请考虑强制转换动态参数或消除基访问。</target>
        <note />
      </trans-unit>
      <trans-unit id="WRN_DynamicDispatchToConditionalMethod">
        <source>The dynamically dispatched call to method '{0}' may fail at runtime because one or more applicable overloads are conditional methods.</source>
        <target state="translated">动态调度的方法“{0}”调用可能会在运行时失败，因为一个或多个适用的重载为条件方法。</target>
        <note />
      </trans-unit>
      <trans-unit id="WRN_DynamicDispatchToConditionalMethod_Title">
        <source>Dynamically dispatched call may fail at runtime because one or more applicable overloads are conditional methods</source>
        <target state="translated">动态调度的调用可能会在运行时失败，因为一个或多个适用的重载为条件方法</target>
        <note />
      </trans-unit>
      <trans-unit id="ERR_BadArgTypeDynamicExtension">
        <source>'{0}' has no applicable method named '{1}' but appears to have an extension method by that name. Extension methods cannot be dynamically dispatched. Consider casting the dynamic arguments or calling the extension method without the extension method syntax.</source>
        <target state="translated">'“{0}”不具有名为“{1}”的适用方法，但是似乎有该名称的扩展方法。无法动态调度扩展方法。请考虑强制转换动态参数或在不使用扩展方法语法的情况下调用扩展方法。</target>
        <note />
      </trans-unit>
      <trans-unit id="WRN_CallerFilePathPreferredOverCallerMemberName">
        <source>The CallerMemberNameAttribute applied to parameter '{0}' will have no effect. It is overridden by the CallerFilePathAttribute.</source>
        <target state="translated">应用于参数“{0}”的 CallerMemberNameAttribute 将不起任何作用。它由 CallerFilePathAttribute 重写。</target>
        <note />
      </trans-unit>
      <trans-unit id="WRN_CallerFilePathPreferredOverCallerMemberName_Title">
        <source>The CallerMemberNameAttribute will have no effect; it is overridden by the CallerFilePathAttribute</source>
        <target state="translated">CallerMemberNameAttribute 将不起任何作用；它由 CallerFilePathAttribute 重写</target>
        <note />
      </trans-unit>
      <trans-unit id="WRN_CallerLineNumberPreferredOverCallerMemberName">
        <source>The CallerMemberNameAttribute applied to parameter '{0}' will have no effect. It is overridden by the CallerLineNumberAttribute.</source>
        <target state="translated">应用于参数“{0}”的 CallerMemberNameAttribute 将不起任何作用。它由 CallerLineNumberAttribute 重写。</target>
        <note />
      </trans-unit>
      <trans-unit id="WRN_CallerLineNumberPreferredOverCallerMemberName_Title">
        <source>The CallerMemberNameAttribute will have no effect; it is overridden by the CallerLineNumberAttribute</source>
        <target state="translated">CallerMemberNameAttribute 将不起任何作用；它由 CallerLineNumberAttribute 重写</target>
        <note />
      </trans-unit>
      <trans-unit id="WRN_CallerLineNumberPreferredOverCallerFilePath">
        <source>The CallerFilePathAttribute applied to parameter '{0}' will have no effect. It is overridden by the CallerLineNumberAttribute.</source>
        <target state="translated">应用于参数“{0}”的 CallerFilePathAttribute 将不起任何作用。它由 CallerLineNumberAttribute 重写。</target>
        <note />
      </trans-unit>
      <trans-unit id="WRN_CallerLineNumberPreferredOverCallerFilePath_Title">
        <source>The CallerFilePathAttribute will have no effect; it is overridden by the CallerLineNumberAttribute</source>
        <target state="translated">CallerFilePathAttribute 将不起任何作用；它由 CallerLineNumberAttribute 重写</target>
        <note />
      </trans-unit>
      <trans-unit id="ERR_InvalidDynamicCondition">
        <source>Expression must be implicitly convertible to Boolean or its type '{0}' must define operator '{1}'.</source>
        <target state="translated">表达式必须可隐式转换为布尔值，或其类型“{0}”必须定义运算符“{1}”。</target>
        <note />
      </trans-unit>
      <trans-unit id="ERR_MixingWinRTEventWithRegular">
        <source>'{0}' cannot implement '{1}' because '{2}' is a Windows Runtime event and '{3}' is a regular .NET event.</source>
        <target state="translated">'“{0}”无法实现“{1}”，因为“{2}”是 Windows 运行时事件，“{3}”是常规 .NET 事件。</target>
        <note />
      </trans-unit>
      <trans-unit id="WRN_CA2000_DisposeObjectsBeforeLosingScope1">
        <source>Call System.IDisposable.Dispose() on allocated instance of {0} before all references to it are out of scope.</source>
        <target state="translated">请在对 {0} 的所有引用超出范围之前，对它的分配实例调用 Call System.IDisposable.Dispose()。</target>
        <note />
      </trans-unit>
      <trans-unit id="WRN_CA2000_DisposeObjectsBeforeLosingScope1_Title">
        <source>Call System.IDisposable.Dispose() on allocated instance before all references to it are out of scope</source>
        <target state="translated">在对已分配实例的所有引用超出范围之前，对它调用 System.IDisposable.Dispose()</target>
        <note />
      </trans-unit>
      <trans-unit id="WRN_CA2000_DisposeObjectsBeforeLosingScope2">
        <source>Allocated instance of {0} is not disposed along all exception paths.  Call System.IDisposable.Dispose() before all references to it are out of scope.</source>
        <target state="translated">{0} 的分配实例未按所有异常路径释放。请在对它的所有引用超出范围之前，调用 Call System.IDisposable.Dispose()。</target>
        <note />
      </trans-unit>
      <trans-unit id="WRN_CA2000_DisposeObjectsBeforeLosingScope2_Title">
        <source>Allocated instance is not disposed along all exception paths</source>
        <target state="translated">已分配实例未按所有异常路径释放</target>
        <note />
      </trans-unit>
      <trans-unit id="WRN_CA2202_DoNotDisposeObjectsMultipleTimes">
        <source>Object '{0}' can be disposed more than once.</source>
        <target state="translated">可以多次释放对象“{0}”。</target>
        <note />
      </trans-unit>
      <trans-unit id="WRN_CA2202_DoNotDisposeObjectsMultipleTimes_Title">
        <source>Object can be disposed more than once</source>
        <target state="translated">可以多次释放对象</target>
        <note />
      </trans-unit>
      <trans-unit id="ERR_NewCoClassOnLink">
        <source>Interop type '{0}' cannot be embedded. Use the applicable interface instead.</source>
        <target state="translated">无法嵌入互操作类型“{0}”。请改用适用的接口。</target>
        <note />
      </trans-unit>
      <trans-unit id="ERR_NoPIANestedType">
        <source>Type '{0}' cannot be embedded because it is a nested type. Consider setting the 'Embed Interop Types' property to false.</source>
        <target state="translated">无法嵌入类型“{0}”，因为它是嵌套类型。请考虑将“嵌入互操作类型”属性设置为 false。</target>
        <note />
      </trans-unit>
      <trans-unit id="ERR_GenericsUsedInNoPIAType">
        <source>Type '{0}' cannot be embedded because it has a generic argument. Consider setting the 'Embed Interop Types' property to false.</source>
        <target state="translated">无法嵌入类型“{0}”，因为它有泛型参数。请考虑将“嵌入互操作类型”属性设置为 false。</target>
        <note />
      </trans-unit>
      <trans-unit id="ERR_InteropStructContainsMethods">
        <source>Embedded interop struct '{0}' can contain only public instance fields.</source>
        <target state="translated">嵌入互操作结构“{0}”只能包含公共实例字段。</target>
        <note />
      </trans-unit>
      <trans-unit id="ERR_WinRtEventPassedByRef">
        <source>A Windows Runtime event may not be passed as an out or ref parameter.</source>
        <target state="translated">无法作为 out 或 ref 参数传递 Windows 运行时事件。</target>
        <note />
      </trans-unit>
      <trans-unit id="ERR_MissingMethodOnSourceInterface">
        <source>Source interface '{0}' is missing method '{1}' which is required to embed event '{2}'.</source>
        <target state="translated">源接口“{0}”缺少方法“{1}”，此方法对嵌入事件“{2}”是必需的。</target>
        <note />
      </trans-unit>
      <trans-unit id="ERR_MissingSourceInterface">
        <source>Interface '{0}' has an invalid source interface which is required to embed event '{1}'.</source>
        <target state="translated">接口“{0}”的源接口无效，该源接口是嵌入事件“{1}”所必需的。</target>
        <note />
      </trans-unit>
      <trans-unit id="ERR_InteropTypeMissingAttribute">
        <source>Interop type '{0}' cannot be embedded because it is missing the required '{1}' attribute.</source>
        <target state="translated">无法嵌入互操作类型“{0}”，因为它缺少必需的“{1}”特性。</target>
        <note />
      </trans-unit>
      <trans-unit id="ERR_NoPIAAssemblyMissingAttribute">
        <source>Cannot embed interop types from assembly '{0}' because it is missing the '{1}' attribute.</source>
        <target state="translated">无法嵌入来自程序集“{0}”的互操作类型，因为它缺少“{1}”特性。</target>
        <note />
      </trans-unit>
      <trans-unit id="ERR_NoPIAAssemblyMissingAttributes">
        <source>Cannot embed interop types from assembly '{0}' because it is missing either the '{1}' attribute or the '{2}' attribute.</source>
        <target state="translated">无法嵌入来自程序集“{0}”的互操作类型，因为它缺少“{1}”特性或“{2}”特性。</target>
        <note />
      </trans-unit>
      <trans-unit id="ERR_InteropTypesWithSameNameAndGuid">
        <source>Cannot embed interop type '{0}' found in both assembly '{1}' and '{2}'. Consider setting the 'Embed Interop Types' property to false.</source>
        <target state="translated">无法嵌入在程序集“{1}”和“{2}”中同时找到的互操作类型“{0}”。请考虑将“嵌入互操作类型”属性设置为 false。</target>
        <note />
      </trans-unit>
      <trans-unit id="ERR_LocalTypeNameClash">
        <source>Embedding the interop type '{0}' from assembly '{1}' causes a name clash in the current assembly. Consider setting the 'Embed Interop Types' property to false.</source>
        <target state="translated">嵌入来自程序集“{1}”的互操作类型“{0}”会导致当前程序集中发生名称冲突。请考虑将“嵌入互操作类型”属性设置为 false。</target>
        <note />
      </trans-unit>
      <trans-unit id="WRN_ReferencedAssemblyReferencesLinkedPIA">
        <source>A reference was created to embedded interop assembly '{0}' because of an indirect reference to that assembly created by assembly '{1}'. Consider changing the 'Embed Interop Types' property on either assembly.</source>
        <target state="translated">由于程序集“{1}”创建了对嵌入互操作程序集“{0}”的间接引用，因此创建了对该程序集的引用。请考虑更改其中一个程序集的“嵌入互操作类型”属性。</target>
        <note />
      </trans-unit>
      <trans-unit id="WRN_ReferencedAssemblyReferencesLinkedPIA_Title">
        <source>A reference was created to embedded interop assembly because of an indirect assembly reference</source>
        <target state="translated">由于使用间接程序集引用，因此创建了对嵌入互操作程序集的引用</target>
        <note />
      </trans-unit>
      <trans-unit id="WRN_ReferencedAssemblyReferencesLinkedPIA_Description">
        <source>You have added a reference to an assembly using /link (Embed Interop Types property set to True). This instructs the compiler to embed interop type information from that assembly. However, the compiler cannot embed interop type information from that assembly because another assembly that you have referenced also references that assembly using /reference (Embed Interop Types property set to False).

To embed interop type information for both assemblies, use /link for references to each assembly (set the Embed Interop Types property to True).

To remove the warning, you can use /reference instead (set the Embed Interop Types property to False). In this case, a primary interop assembly (PIA) provides interop type information.</source>
        <target state="translated">使用 /link 添加了对程序集的引用(“嵌入互操作类型”属性设置为 True)。这指示编译器嵌入来自该程序集的互操作类型信息。但是，编译器无法嵌入来自该程序集的互操作类型信息，因为已引用的另一个程序集也使用 /reference 引用该程序集(“嵌入互操作类型”属性设置为 False)。

要嵌入两个程序集的互操作类型信息，请对每个程序集的引用使用 /link (将“嵌入互操作类型”属性设置为 True)。

要移除警告，可以改用 /reference (将“嵌入互操作类型”属性设置为 False)。在这种情况下，主互操作程序集 (PIA) 会提供互操作类型信息。</target>
        <note />
      </trans-unit>
      <trans-unit id="ERR_GenericsUsedAcrossAssemblies">
        <source>Type '{0}' from assembly '{1}' cannot be used across assembly boundaries because it has a generic type argument that is an embedded interop type.</source>
        <target state="translated">无法跨程序集边界使用程序集“{1}”中的类型“{0}”，因为它有身为嵌入的互操作类型的泛型类型参数。</target>
        <note />
      </trans-unit>
      <trans-unit id="ERR_NoCanonicalView">
        <source>Cannot find the interop type that matches the embedded interop type '{0}'. Are you missing an assembly reference?</source>
        <target state="translated">找不到与嵌入互操作类型“{0}”相匹配的互操作类型。是否缺少程序集引用?</target>
        <note />
      </trans-unit>
      <trans-unit id="ERR_ByRefReturnUnsupported">
        <source>By-reference return type 'ref {0}' is not supported.</source>
        <target state="translated">不支持按引用返回类型“ref {0}”。</target>
        <note />
      </trans-unit>
      <trans-unit id="ERR_NetModuleNameMismatch">
        <source>Module name '{0}' stored in '{1}' must match its filename.</source>
        <target state="translated">存储在“{1}”中的模块名“{0}”必须与其文件名匹配。</target>
        <note />
      </trans-unit>
      <trans-unit id="ERR_BadModuleName">
        <source>Invalid module name: {0}</source>
        <target state="translated">无效的模块名称: {0}</target>
        <note />
      </trans-unit>
      <trans-unit id="ERR_BadCompilationOptionValue">
        <source>Invalid '{0}' value: '{1}'.</source>
        <target state="translated">“{0}”值无效:“{1}”。</target>
        <note />
      </trans-unit>
      <trans-unit id="ERR_BadAppConfigPath">
        <source>AppConfigPath must be absolute.</source>
        <target state="translated">AppConfigPath 必须是绝对的。</target>
        <note />
      </trans-unit>
      <trans-unit id="WRN_AssemblyAttributeFromModuleIsOverridden">
        <source>Attribute '{0}' from module '{1}' will be ignored in favor of the instance appearing in source</source>
        <target state="translated">来自模块“{1}”的特性“{0}”将忽略，以便支持源中出现的实例</target>
        <note />
      </trans-unit>
      <trans-unit id="WRN_AssemblyAttributeFromModuleIsOverridden_Title">
        <source>Attribute will be ignored in favor of the instance appearing in source</source>
        <target state="translated">将忽略特性，以便支持源中出现的实例</target>
        <note />
      </trans-unit>
      <trans-unit id="ERR_CmdOptionConflictsSource">
        <source>Attribute '{0}' given in a source file conflicts with option '{1}'.</source>
        <target state="translated">源文件中提供的特定“{0}”与选项“{1}”冲突。</target>
        <note />
      </trans-unit>
      <trans-unit id="ERR_FixedBufferTooManyDimensions">
        <source>A fixed buffer may only have one dimension.</source>
        <target state="translated">固定缓冲区只能有一个维度。</target>
        <note />
      </trans-unit>
      <trans-unit id="WRN_ReferencedAssemblyDoesNotHaveStrongName">
        <source>Referenced assembly '{0}' does not have a strong name.</source>
        <target state="translated">引用程序集“{0}”没有强名称。</target>
        <note />
      </trans-unit>
      <trans-unit id="WRN_ReferencedAssemblyDoesNotHaveStrongName_Title">
        <source>Referenced assembly does not have a strong name</source>
        <target state="translated">引用程序集没有强名称</target>
        <note />
      </trans-unit>
      <trans-unit id="ERR_InvalidSignaturePublicKey">
        <source>Invalid signature public key specified in AssemblySignatureKeyAttribute.</source>
        <target state="translated">在 AssemblySignatureKeyAttribute 中指定的签名公钥无效。</target>
        <note />
      </trans-unit>
      <trans-unit id="ERR_ExportedTypeConflictsWithDeclaration">
        <source>Type '{0}' exported from module '{1}' conflicts with type declared in primary module of this assembly.</source>
        <target state="translated">从模块“{1}”导出的类型“{0}”与此程序集主模块中声明的类型冲突。</target>
        <note />
      </trans-unit>
      <trans-unit id="ERR_ExportedTypesConflict">
        <source>Type '{0}' exported from module '{1}' conflicts with type '{2}' exported from module '{3}'.</source>
        <target state="translated">从模块“{1}”导出的类型“{0}”与从模块“{3}”导出的类型“{2}”冲突。</target>
        <note />
      </trans-unit>
      <trans-unit id="ERR_ForwardedTypeConflictsWithDeclaration">
        <source>Forwarded type '{0}' conflicts with type declared in primary module of this assembly.</source>
        <target state="translated">转发的类型“{0}”与此程序集主模块中声明的类型冲突。</target>
        <note />
      </trans-unit>
      <trans-unit id="ERR_ForwardedTypesConflict">
        <source>Type '{0}' forwarded to assembly '{1}' conflicts with type '{2}' forwarded to assembly '{3}'.</source>
        <target state="translated">转发到程序集“{1}”的类型“{0}”与转发到程序集“{3}”的类型“{2}”冲突。</target>
        <note />
      </trans-unit>
      <trans-unit id="ERR_ForwardedTypeConflictsWithExportedType">
        <source>Type '{0}' forwarded to assembly '{1}' conflicts with type '{2}' exported from module '{3}'.</source>
        <target state="translated">转发到程序集“{1}”的类型“{0}”与从模块“{3}”导出的类型“{2}”冲突。</target>
        <note />
      </trans-unit>
      <trans-unit id="WRN_RefCultureMismatch">
        <source>Referenced assembly '{0}' has different culture setting of '{1}'.</source>
        <target state="translated">引用程序集“{0}”具有不同区域性设置“{1}”。</target>
        <note />
      </trans-unit>
      <trans-unit id="WRN_RefCultureMismatch_Title">
        <source>Referenced assembly has different culture setting</source>
        <target state="translated">引用程序集具有不同区域性设置</target>
        <note />
      </trans-unit>
      <trans-unit id="ERR_AgnosticToMachineModule">
        <source>Agnostic assembly cannot have a processor specific module '{0}'.</source>
        <target state="translated">不可知的程序集不能具有特定于处理器的模块“{0}”。</target>
        <note />
      </trans-unit>
      <trans-unit id="ERR_ConflictingMachineModule">
        <source>Assembly and module '{0}' cannot target different processors.</source>
        <target state="translated">程序集和模块“{0}”不能以不同处理器为目标。</target>
        <note />
      </trans-unit>
      <trans-unit id="WRN_ConflictingMachineAssembly">
        <source>Referenced assembly '{0}' targets a different processor.</source>
        <target state="translated">引用程序集“{0}”面向的是另一个处理器。</target>
        <note />
      </trans-unit>
      <trans-unit id="WRN_ConflictingMachineAssembly_Title">
        <source>Referenced assembly targets a different processor</source>
        <target state="translated">引用程序集面向的是另一个处理器</target>
        <note />
      </trans-unit>
      <trans-unit id="ERR_CryptoHashFailed">
        <source>Cryptographic failure while creating hashes.</source>
        <target state="translated">创建哈希时加密失败。</target>
        <note />
      </trans-unit>
      <trans-unit id="ERR_MissingNetModuleReference">
        <source>Reference to '{0}' netmodule missing.</source>
        <target state="translated">缺少对“{0}”netmodule 的引用。</target>
        <note />
      </trans-unit>
      <trans-unit id="ERR_NetModuleNameMustBeUnique">
        <source>Module '{0}' is already defined in this assembly. Each module must have a unique filename.</source>
        <target state="translated">模块“{0}”已在此程序集中定义。每个模块必须具有唯一的文件名。</target>
        <note />
      </trans-unit>
      <trans-unit id="ERR_CantReadConfigFile">
        <source>Cannot read config file '{0}' -- '{1}'</source>
        <target state="translated">无法读取配置文件“{0}”--“{1}”</target>
        <note />
      </trans-unit>
      <trans-unit id="ERR_EncNoPIAReference">
        <source>Cannot continue since the edit includes a reference to an embedded type: '{0}'.</source>
        <target state="translated">无法继续，因为编辑包括对嵌入类型的引用:“{0}”。</target>
        <note />
      </trans-unit>
      <trans-unit id="ERR_EncReferenceToAddedMember">
        <source>Member '{0}' added during the current debug session can only be accessed from within its declaring assembly '{1}'.</source>
        <target state="translated">在当前调试会话期间添加的成员“{0}”只能从其声明的程序集“{1}”中访问。</target>
        <note />
      </trans-unit>
      <trans-unit id="ERR_MutuallyExclusiveOptions">
        <source>Compilation options '{0}' and '{1}' can't both be specified at the same time.</source>
        <target state="translated">无法同时指定编译选项“{0}”和“{1}”。</target>
        <note />
      </trans-unit>
      <trans-unit id="ERR_LinkedNetmoduleMetadataMustProvideFullPEImage">
        <source>Linked netmodule metadata must provide a full PE image: '{0}'.</source>
        <target state="translated">链接 netmodule 元数据必须提供完整 PE 映像:“{0}”。</target>
        <note />
      </trans-unit>
      <trans-unit id="ERR_BadPrefer32OnLib">
        <source>/platform:anycpu32bitpreferred can only be used with /t:exe, /t:winexe and /t:appcontainerexe</source>
        <target state="translated">/platform:anycpu32bitpreferred 只能与 /t:exe、/t:winexe 和 /t:appcontainerexe 一起使用</target>
        <note />
      </trans-unit>
      <trans-unit id="IDS_PathList">
        <source>&lt;path list&gt;</source>
        <target state="translated">&lt;路径列表&gt;</target>
        <note />
      </trans-unit>
      <trans-unit id="IDS_Text">
        <source>&lt;text&gt;</source>
        <target state="translated">&lt;文本&gt;</target>
        <note />
      </trans-unit>
      <trans-unit id="IDS_FeatureNullPropagatingOperator">
        <source>null propagating operator</source>
        <target state="translated">空传播运算符</target>
        <note />
      </trans-unit>
      <trans-unit id="IDS_FeatureExpressionBodiedMethod">
        <source>expression-bodied method</source>
        <target state="translated">expression-bodied 方法</target>
        <note />
      </trans-unit>
      <trans-unit id="IDS_FeatureExpressionBodiedProperty">
        <source>expression-bodied property</source>
        <target state="translated">expression-bodied 属性</target>
        <note />
      </trans-unit>
      <trans-unit id="IDS_FeatureExpressionBodiedIndexer">
        <source>expression-bodied indexer</source>
        <target state="translated">expression-bodied 索引器</target>
        <note />
      </trans-unit>
      <trans-unit id="IDS_FeatureAutoPropertyInitializer">
        <source>auto property initializer</source>
        <target state="translated">自动属性初始值设定项</target>
        <note />
      </trans-unit>
      <trans-unit id="IDS_Namespace1">
        <source>&lt;namespace&gt;</source>
        <target state="translated">&lt;命名空间&gt;</target>
        <note />
      </trans-unit>
      <trans-unit id="IDS_FeatureRefLocalsReturns">
        <source>byref locals and returns</source>
        <target state="translated">byref 局部变量和返回</target>
        <note />
      </trans-unit>
      <trans-unit id="IDS_FeatureReadOnlyReferences">
        <source>readonly references</source>
        <target state="translated">只读引用</target>
        <note />
      </trans-unit>
      <trans-unit id="IDS_FeatureRefStructs">
        <source>ref structs</source>
        <target state="translated">ref 结构</target>
        <note />
      </trans-unit>
      <trans-unit id="CompilationC">
        <source>Compilation (C#): </source>
        <target state="translated">编译(C#): </target>
        <note />
      </trans-unit>
      <trans-unit id="SyntaxNodeIsNotWithinSynt">
        <source>Syntax node is not within syntax tree</source>
        <target state="translated">语法节点不在语法树中</target>
        <note />
      </trans-unit>
      <trans-unit id="LocationMustBeProvided">
        <source>Location must be provided in order to provide minimal type qualification.</source>
        <target state="translated">必须提供位置才能提供最低程度的类型限定。</target>
        <note />
      </trans-unit>
      <trans-unit id="SyntaxTreeSemanticModelMust">
        <source>SyntaxTreeSemanticModel must be provided in order to provide minimal type qualification.</source>
        <target state="translated">必须提供 SyntaxTreeSemanticModel 才能提供最低程度的类型限定。</target>
        <note />
      </trans-unit>
      <trans-unit id="CantReferenceCompilationOf">
        <source>Can't reference compilation of type '{0}' from {1} compilation.</source>
        <target state="translated">无法从 {1} 编译引用类型为“{0}”的编译。</target>
        <note />
      </trans-unit>
      <trans-unit id="SyntaxTreeAlreadyPresent">
        <source>Syntax tree already present</source>
        <target state="translated">语法树已存在</target>
        <note />
      </trans-unit>
      <trans-unit id="SubmissionCanOnlyInclude">
        <source>Submission can only include script code.</source>
        <target state="translated">提交只能包含脚本代码。</target>
        <note />
      </trans-unit>
      <trans-unit id="SubmissionCanHaveAtMostOne">
        <source>Submission can have at most one syntax tree.</source>
        <target state="translated">提交最多可以具有一个语法树。</target>
        <note />
      </trans-unit>
      <trans-unit id="SyntaxTreeNotFoundTo">
        <source>SyntaxTree '{0}' not found to remove</source>
        <target state="translated">未找到要删除的 SyntaxTree“{0}”。</target>
        <note />
      </trans-unit>
      <trans-unit id="TreeMustHaveARootNodeWith">
        <source>tree must have a root node with SyntaxKind.CompilationUnit</source>
        <target state="translated">树必须具有带 SyntaxKind.CompilationUnit 的根节点</target>
        <note />
      </trans-unit>
      <trans-unit id="TypeArgumentCannotBeNull">
        <source>Type argument cannot be null</source>
        <target state="translated">类型参数不能是 null</target>
        <note />
      </trans-unit>
      <trans-unit id="WrongNumberOfTypeArguments">
        <source>Wrong number of type arguments</source>
        <target state="translated">类型参数的数目不正确</target>
        <note />
      </trans-unit>
      <trans-unit id="NameConflictForName">
        <source>Name conflict for name {0}</source>
        <target state="translated">名称 {0} 出现名称冲突</target>
        <note />
      </trans-unit>
      <trans-unit id="LookupOptionsHasInvalidCombo">
        <source>LookupOptions has an invalid combination of options</source>
        <target state="translated">LookupOptions 具有无效的选项组合</target>
        <note />
      </trans-unit>
      <trans-unit id="ItemsMustBeNonEmpty">
        <source>items: must be non-empty</source>
        <target state="translated">项目: 不能为空</target>
        <note />
      </trans-unit>
      <trans-unit id="UseVerbatimIdentifier">
        <source>Use Microsoft.CodeAnalysis.CSharp.SyntaxFactory.Identifier or Microsoft.CodeAnalysis.CSharp.SyntaxFactory.VerbatimIdentifier to create identifier tokens.</source>
        <target state="translated">使用 Microsoft.CodeAnalysis.CSharp.SyntaxFactory.Identifier 或 Microsoft.CodeAnalysis.CSharp.SyntaxFactory.VerbatimIdentifier 可创建标识符标记。</target>
        <note />
      </trans-unit>
      <trans-unit id="UseLiteralForTokens">
        <source>Use Microsoft.CodeAnalysis.CSharp.SyntaxFactory.Literal to create character literal tokens.</source>
        <target state="translated">使用 Microsoft.CodeAnalysis.CSharp.SyntaxFactory.Literal 可创建字符文本标记。</target>
        <note />
      </trans-unit>
      <trans-unit id="UseLiteralForNumeric">
        <source>Use Microsoft.CodeAnalysis.CSharp.SyntaxFactory.Literal to create numeric literal tokens.</source>
        <target state="translated">使用 Microsoft.CodeAnalysis.CSharp.SyntaxFactory.Literal 可创建数字文本标记。</target>
        <note />
      </trans-unit>
      <trans-unit id="ThisMethodCanOnlyBeUsedToCreateTokens">
        <source>This method can only be used to create tokens - {0} is not a token kind.</source>
        <target state="translated">此方法只能用于创建标记 - {0} 不出标记类型。</target>
        <note />
      </trans-unit>
      <trans-unit id="GenericParameterDefinition">
        <source>Generic parameter is definition when expected to be reference {0}</source>
        <target state="translated">泛型参数是定义，但应是引用 {0}</target>
        <note />
      </trans-unit>
      <trans-unit id="InvalidGetDeclarationNameMultipleDeclarators">
        <source>Called GetDeclarationName for a declaration node that can possibly contain multiple variable declarators.</source>
        <target state="translated">为可能包含多个变量声明符的声明节点调用了 GetDeclarationName。</target>
        <note />
      </trans-unit>
      <trans-unit id="TreeNotPartOfCompilation">
        <source>tree not part of compilation</source>
        <target state="translated">树不属于编译</target>
        <note />
      </trans-unit>
      <trans-unit id="PositionIsNotWithinSyntax">
        <source>Position is not within syntax tree with full span {0}</source>
        <target state="translated">位置不在具有完整范围 {0} 的语法树中</target>
        <note />
      </trans-unit>
      <trans-unit id="WRN_BadUILang">
        <source>The language name '{0}' is invalid.</source>
        <target state="translated">语言名“{0}”无效。</target>
        <note />
      </trans-unit>
      <trans-unit id="WRN_BadUILang_Title">
        <source>The language name is invalid</source>
        <target state="translated">语言名无效</target>
        <note />
      </trans-unit>
      <trans-unit id="ERR_UnsupportedTransparentIdentifierAccess">
        <source>Transparent identifier member access failed for field '{0}' of '{1}'.  Does the data being queried implement the query pattern?</source>
        <target state="translated">针对“{1}”的字段“{0}”的透明标识符成员访问失败。所查询的数据是否实现查询模式?</target>
        <note />
      </trans-unit>
      <trans-unit id="ERR_ParamDefaultValueDiffersFromAttribute">
        <source>The parameter has multiple distinct default values.</source>
        <target state="translated">参数具有多个不同的默认值。</target>
        <note />
      </trans-unit>
      <trans-unit id="ERR_FieldHasMultipleDistinctConstantValues">
        <source>The field has multiple distinct constant values.</source>
        <target state="translated">字段具有多个不同的常量值。</target>
        <note />
      </trans-unit>
      <trans-unit id="WRN_UnqualifiedNestedTypeInCref">
        <source>Within cref attributes, nested types of generic types should be qualified.</source>
        <target state="translated">在 cref 特性中，应限定泛型类型的嵌套类型。</target>
        <note />
      </trans-unit>
      <trans-unit id="WRN_UnqualifiedNestedTypeInCref_Title">
        <source>Within cref attributes, nested types of generic types should be qualified</source>
        <target state="translated">在 cref 特性中，应限定泛型类型的嵌套类型</target>
        <note />
      </trans-unit>
      <trans-unit id="NotACSharpSymbol">
        <source>Not a C# symbol.</source>
        <target state="translated">不是 C# 符号。</target>
        <note />
      </trans-unit>
      <trans-unit id="HDN_UnusedUsingDirective">
        <source>Unnecessary using directive.</source>
        <target state="translated">不需要的 using 指令。</target>
        <note />
      </trans-unit>
      <trans-unit id="HDN_UnusedExternAlias">
        <source>Unused extern alias.</source>
        <target state="translated">未使用的外部别名。</target>
        <note />
      </trans-unit>
      <trans-unit id="ElementsCannotBeNull">
        <source>Elements cannot be null.</source>
        <target state="translated">元素不能为 Null。</target>
        <note />
      </trans-unit>
      <trans-unit id="IDS_LIB_ENV">
        <source>LIB environment variable</source>
        <target state="translated">LIB 环境变量</target>
        <note />
      </trans-unit>
      <trans-unit id="IDS_LIB_OPTION">
        <source>/LIB option</source>
        <target state="translated">/LIB 选项</target>
        <note />
      </trans-unit>
      <trans-unit id="IDS_REFERENCEPATH_OPTION">
        <source>/REFERENCEPATH option</source>
        <target state="translated">/REFERENCEPATH 选项</target>
        <note />
      </trans-unit>
      <trans-unit id="IDS_DirectoryDoesNotExist">
        <source>directory does not exist</source>
        <target state="translated">目录不存在</target>
        <note />
      </trans-unit>
      <trans-unit id="IDS_DirectoryHasInvalidPath">
        <source>path is too long or invalid</source>
        <target state="translated">路径太长或无效</target>
        <note />
      </trans-unit>
      <trans-unit id="WRN_NoRuntimeMetadataVersion">
        <source>No value for RuntimeMetadataVersion found. No assembly containing System.Object was found nor was a value for RuntimeMetadataVersion specified through options.</source>
        <target state="translated">找不到 RuntimeMetadataVersion 的值。找不到包含 System.Object 的程序集，或未通过选项为 RuntimeMetadataVersion 指定值。</target>
        <note />
      </trans-unit>
      <trans-unit id="WRN_NoRuntimeMetadataVersion_Title">
        <source>No value for RuntimeMetadataVersion found</source>
        <target state="translated">找不到 RuntimeMetadataVersion 的值</target>
        <note />
      </trans-unit>
      <trans-unit id="WrongSemanticModelType">
        <source>Expected a {0} SemanticModel.</source>
        <target state="translated">应为 {0} SemanticModel。</target>
        <note />
      </trans-unit>
      <trans-unit id="IDS_FeatureLambda">
        <source>lambda expression</source>
        <target state="translated">lambda 表达式</target>
        <note />
      </trans-unit>
      <trans-unit id="ERR_FeatureNotAvailableInVersion1">
        <source>Feature '{0}' is not available in C# 1. Please use language version {1} or greater.</source>
        <target state="translated">功能“{0}”在 C# 1 中不可用。请使用 {1} 或更高的语言版本。</target>
        <note />
      </trans-unit>
      <trans-unit id="ERR_FeatureNotAvailableInVersion2">
        <source>Feature '{0}' is not available in C# 2. Please use language version {1} or greater.</source>
        <target state="translated">功能“{0}”在 C# 2 中不可用。请使用 {1} 或更高的语言版本。</target>
        <note />
      </trans-unit>
      <trans-unit id="ERR_FeatureNotAvailableInVersion3">
        <source>Feature '{0}' is not available in C# 3. Please use language version {1} or greater.</source>
        <target state="translated">功能“{0}”在 C# 3 中不可用。请使用 {1} 或更高的语言版本。</target>
        <note />
      </trans-unit>
      <trans-unit id="ERR_FeatureNotAvailableInVersion4">
        <source>Feature '{0}' is not available in C# 4. Please use language version {1} or greater.</source>
        <target state="translated">功能“{0}”在 C# 4 中不可用。请使用 {1} 或更高的语言版本。</target>
        <note />
      </trans-unit>
      <trans-unit id="ERR_FeatureNotAvailableInVersion5">
        <source>Feature '{0}' is not available in C# 5. Please use language version {1} or greater.</source>
        <target state="translated">功能“{0}”在 C# 5 中不可用。请使用 {1} 或更高的语言版本。</target>
        <note />
      </trans-unit>
      <trans-unit id="ERR_FeatureNotAvailableInVersion6">
        <source>Feature '{0}' is not available in C# 6. Please use language version {1} or greater.</source>
        <target state="translated">功能“{0}”在 C# 6 中不可用。请使用 {1} 或更高的语言版本。</target>
        <note />
      </trans-unit>
      <trans-unit id="ERR_FeatureNotAvailableInVersion7">
        <source>Feature '{0}' is not available in C# 7.0. Please use language version {1} or greater.</source>
        <target state="translated">C# 7.0 中不支持功能“{0}”。请使用 {1} 或更高的语言版本。</target>
        <note />
      </trans-unit>
      <trans-unit id="ERR_FeatureIsUnimplemented">
        <source>Feature '{0}' is not implemented in this compiler.</source>
        <target state="translated">此编译器中未实现功能“{0}”。</target>
        <note />
      </trans-unit>
      <trans-unit id="IDS_VersionExperimental">
        <source>'experimental'</source>
        <target state="translated">'“实验”</target>
        <note />
      </trans-unit>
      <trans-unit id="PositionNotWithinTree">
        <source>Position must be within span of the syntax tree.</source>
        <target state="translated">位置必须处于语法树范围内。</target>
        <note />
      </trans-unit>
      <trans-unit id="SpeculatedSyntaxNodeCannotBelongToCurrentCompilation">
        <source>Syntax node to be speculated cannot belong to a syntax tree from the current compilation.</source>
        <target state="translated">要推断的语法节点不能属于来自当前编译的语法树。</target>
        <note />
      </trans-unit>
      <trans-unit id="ChainingSpeculativeModelIsNotSupported">
        <source>Chaining speculative semantic model is not supported. You should create a speculative model from the non-speculative ParentModel.</source>
        <target state="translated">不支持链接推理语义模型。应从非推理 ParentModel 创建推理模型。</target>
        <note />
      </trans-unit>
      <trans-unit id="IDS_ToolName">
        <source>Microsoft (R) Visual C# Compiler</source>
        <target state="translated">Microsoft(R) Visual C# 编译器</target>
        <note />
      </trans-unit>
      <trans-unit id="IDS_LogoLine1">
        <source>{0} version {1}</source>
        <target state="translated">{0} 版本 {1}</target>
        <note />
      </trans-unit>
      <trans-unit id="IDS_LogoLine2">
        <source>Copyright (C) Microsoft Corporation. All rights reserved.</source>
        <target state="translated">版权所有(C) Microsoft Corporation。保留所有权利。</target>
        <note />
      </trans-unit>
      <trans-unit id="IDS_LangVersions">
        <source>Supported language versions:</source>
        <target state="translated">支持的语言版本:</target>
        <note />
      </trans-unit>
      <trans-unit id="IDS_CSCHelp">
        <source>
                              Visual C# Compiler Options

                        - OUTPUT FILES -
 /out:&lt;file&gt;                   Specify output file name (default: base name of
                               file with main class or first file)
 /target:exe                   Build a console executable (default) (Short
                               form: /t:exe)
 /target:winexe                Build a Windows executable (Short form:
                               /t:winexe)
 /target:library               Build a library (Short form: /t:library)
 /target:module                Build a module that can be added to another
                               assembly (Short form: /t:module)
 /target:appcontainerexe       Build an Appcontainer executable (Short form:
                               /t:appcontainerexe)
 /target:winmdobj              Build a Windows Runtime intermediate file that
                               is consumed by WinMDExp (Short form: /t:winmdobj)
 /doc:&lt;file&gt;                   XML Documentation file to generate
 /refout:&lt;file&gt;                Reference assembly output to generate
 /platform:&lt;string&gt;            Limit which platforms this code can run on: x86,
                               Itanium, x64, arm, anycpu32bitpreferred, or
                               anycpu. The default is anycpu.

                        - INPUT FILES -
 /recurse:&lt;wildcard&gt;           Include all files in the current directory and
                               subdirectories according to the wildcard
                               specifications
 /reference:&lt;alias&gt;=&lt;file&gt;     Reference metadata from the specified assembly
                               file using the given alias (Short form: /r)
 /reference:&lt;file list&gt;        Reference metadata from the specified assembly
                               files (Short form: /r)
 /addmodule:&lt;file list&gt;        Link the specified modules into this assembly
 /link:&lt;file list&gt;             Embed metadata from the specified interop
                               assembly files (Short form: /l)
 /analyzer:&lt;file list&gt;         Run the analyzers from this assembly
                               (Short form: /a)
 /additionalfile:&lt;file list&gt;   Additional files that don't directly affect code
                               generation but may be used by analyzers for producing
                               errors or warnings.
 /embed                        Embed all source files in the PDB.
 /embed:&lt;file list&gt;            Embed specific files in the PDB

                        - RESOURCES -
 /win32res:&lt;file&gt;              Specify a Win32 resource file (.res)
 /win32icon:&lt;file&gt;             Use this icon for the output
 /win32manifest:&lt;file&gt;         Specify a Win32 manifest file (.xml)
 /nowin32manifest              Do not include the default Win32 manifest
 /resource:&lt;resinfo&gt;           Embed the specified resource (Short form: /res)
 /linkresource:&lt;resinfo&gt;       Link the specified resource to this assembly
                               (Short form: /linkres) Where the resinfo format
                               is &lt;file&gt;[,&lt;string name&gt;[,public|private]]

                        - CODE GENERATION -
 /debug[+|-]                   Emit debugging information
 /debug:{full|pdbonly|portable|embedded}
                               Specify debugging type ('full' is default,
                               'portable' is a cross-platform format,
                               'embedded' is a cross-platform format embedded into
                               the target .dll or .exe)
 /optimize[+|-]                Enable optimizations (Short form: /o)
 /deterministic                Produce a deterministic assembly
                               (including module version GUID and timestamp)
 /refonly                      Produce a reference assembly in place of the main output
 /instrument:TestCoverage      Produce an assembly instrumented to collect
                               coverage information
 /sourcelink:&lt;file&gt;            Source link info to embed into PDB.

                        - ERRORS AND WARNINGS -
 /warnaserror[+|-]             Report all warnings as errors
 /warnaserror[+|-]:&lt;warn list&gt; Report specific warnings as errors
 /warn:&lt;n&gt;                     Set warning level (0-4) (Short form: /w)
 /nowarn:&lt;warn list&gt;           Disable specific warning messages
 /ruleset:&lt;file&gt;               Specify a ruleset file that disables specific
                               diagnostics.
 /errorlog:&lt;file&gt;              Specify a file to log all compiler and analyzer
                               diagnostics.
 /reportanalyzer               Report additional analyzer information, such as
                               execution time.

                        - LANGUAGE -
 /checked[+|-]                 Generate overflow checks
 /unsafe[+|-]                  Allow 'unsafe' code
 /define:&lt;symbol list&gt;         Define conditional compilation symbol(s) (Short
                               form: /d)
 /langversion:?                Display the allowed values for language version
 /langversion:&lt;string&gt;         Specify language version such as
                               `default` (latest major version), or
                               `latest` (latest version, including minor versions),
                               or specific versions like `6` or `7.1`

                        - SECURITY -
 /delaysign[+|-]               Delay-sign the assembly using only the public
                               portion of the strong name key
 /publicsign[+|-]              Public-sign the assembly using only the public
                               portion of the strong name key
 /keyfile:&lt;file&gt;               Specify a strong name key file
 /keycontainer:&lt;string&gt;        Specify a strong name key container
 /highentropyva[+|-]           Enable high-entropy ASLR

                        - MISCELLANEOUS -
 @&lt;file&gt;                       Read response file for more options
 /help                         Display this usage message (Short form: /?)
 /nologo                       Suppress compiler copyright message
 /noconfig                     Do not auto include CSC.RSP file
 /parallel[+|-]                Concurrent build.
 /version                      Display the compiler version number and exit.

                        - ADVANCED -
 /baseaddress:&lt;address&gt;        Base address for the library to be built
 /checksumalgorithm:&lt;alg&gt;      Specify algorithm for calculating source file
                               checksum stored in PDB. Supported values are:
                               SHA1 (default) or SHA256.
 /codepage:&lt;n&gt;                 Specify the codepage to use when opening source
                               files
 /utf8output                   Output compiler messages in UTF-8 encoding
 /main:&lt;type&gt;                  Specify the type that contains the entry point
                               (ignore all other possible entry points) (Short
                               form: /m)
 /fullpaths                    Compiler generates fully qualified paths
 /filealign:&lt;n&gt;                Specify the alignment used for output file
                               sections
 /pathmap:&lt;K1&gt;=&lt;V1&gt;,&lt;K2&gt;=&lt;V2&gt;,...
                               Specify a mapping for source path names output by
                               the compiler.
 /pdb:&lt;file&gt;                   Specify debug information file name (default:
                               output file name with .pdb extension)
 /errorendlocation             Output line and column of the end location of
                               each error
 /preferreduilang              Specify the preferred output language name.
 /nostdlib[+|-]                Do not reference standard library (mscorlib.dll)
 /subsystemversion:&lt;string&gt;    Specify subsystem version of this assembly
 /lib:&lt;file list&gt;              Specify additional directories to search in for
                               references
 /errorreport:&lt;string&gt;         Specify how to handle internal compiler errors:
                               prompt, send, queue, or none. The default is
                               queue.
 /appconfig:&lt;file&gt;             Specify an application configuration file
                               containing assembly binding settings
 /moduleassemblyname:&lt;string&gt;  Name of the assembly which this module will be
                               a part of
 /modulename:&lt;string&gt;          Specify the name of the source module
</source>
        <target state="translated">
                              Visual C# 编译器选项

                        - 输出文件 -
 /out:&lt;file&gt;                   指定输出文件名称(默认: 具有主类的文件或
                               第一个文件的基名称)
 /target:exe                   生成控制台可执行文件(默认)(缩
                               写: /t:exe)
 /target:winexe                生成 Windows 可执行文件(缩写: 
                               /t:winexe)
 /target:library               生成库(缩写: /t:library)
 /target:module                生成可添加到另一个程序集的
                               模块(缩写: /t:module)
 /target:appcontainerexe       生成 Appcontainer 可执行文件(缩写: 
                               /t:appcontainerexe)
 /target:winmdobj              生成 WinMDExp 使用的
                               Windows 运行时中间文件(缩写: /t:winmdobj)
 /doc:&lt;file&gt;                   要生成的 XML 文档文件
 /refout:&lt;file&gt;                要生成的引用程序集输出
 /platform:&lt;string&gt;            限制此代码可以在其上运行的平台: x86、
                               Itanium、x64、arm、anycpu32bitpreferred 或
                               anycpu。默认平台为 anycpu。

                        - 输入文件 -
 /recurse:&lt;wildcard&gt;           根据通配符规范包括当前目录和
                               子目录中的所有
                               文件
 /reference:&lt;alias &gt;=&lt;file&gt;     使用给定别名从指定程序集
                               引用元数据(缩写: /r)
 /reference:&lt;file list&gt;        从指定程序集文件引用
                               元数据(缩写: /r)
 /addmodule:&lt;file list&gt;        将指定模块链接到此程序集中
 /link:&lt;file list&gt;             嵌入指定互操作程序集文件中的
                               元数据(缩写: /l)
 /analyzer:&lt;file list&gt;         运行此程序集中的分析器
                               (缩写: /a)
 /additionalfile:&lt;file list&gt;   不会直接影响代码生成
                               但可能被分析器用于生成
                               错误或警告的其他文件。
 /embed                        嵌入 PDB 中的所有源文件。
 /embed:&lt;file list&gt;            嵌入 PDB 中的特定文件

                        - 资源 -
 /win32res:&lt;file&gt;              指定 Win32 资源文件(.res)
 /win32icon:&lt;file&gt;             使用此图标输出
 /win32manifest:&lt;file&gt;         指定 Win32 清单文件(.xml)
 /nowin32manifest              不包括默认的 Win32 清单
 /resource:&lt;resinfo&gt;           嵌入指定资源(缩写: /res)
 /linkresource:&lt;resinfo&gt;       将指定资源链接到此程序集
                               (缩写: /linkres)其中 resinfo 的格式
                               是 &lt;文件&gt;[,&lt;字符串名称&gt;[,public|private]]

                        - 代码生成 -
 /debug[+|-]                   发出调试信息
 /debug:{full|pdbonly|portable|embedded}
                               指定调试类型(默认为 "full"，
                               "portable" 为跨平台格式，
                               "embedded" 为嵌入目标 .dll 或 .exe 的
                               跨平台格式)
 /optimize[+|-]                启用优化(缩写: /o)
 /deterministic                生成确定性的程序集
                               (包括模块版本 GUID 和时间戳)
 /refonly                      生成引用程序集来替换主要输出
 /instrument:TestCoverage      生成对其检测以收集覆盖率信息的
                               程序集
 /sourcelink:&lt;file&gt;            要嵌入到 PDB 中的源链接信息。

                        - 错误和警告 -
 /warnaserror[+|-]             将所有警告报告为错误
 /warnaserror[+|-]:&lt;warn list&gt; 将特定警告报告为错误
 /warn:&lt;n&gt;                     设置警告级别(0-4)(缩写: /w)
 /nowarn:&lt;warn list&gt;           禁用特定警告消息
 /ruleset:&lt;file&gt;               指定禁用特定诊断的
                               规则集文件。
 /errorlog:&lt;file&gt;              指定用于记录所有编译器和分析器诊断的
                               文件。
 /reportanalyzer               报告其他分析器信息，如
                               执行时间。
 
                        - 语言 -
 /checked[+|-]                 生成溢出检查
 /unsafe[+|-]                  允许 "unsafe" 代码
 /define:&lt;symbol list&gt;         定义条件编译符号(缩 
                               写: /d)
 /langversion:?                显示允许的语言版本值
 /langversion:&lt;string&gt;         指定语言版本，如
                               “default” (最新主要版本)、
                               “latest” (最新版本，包括次要版本)
                               或 “6”、”7.1”等特定版本

                        - 安全 -
 /delaysign[+|-]               仅使用强名称密钥的公共部分对程序集
                               进行延迟签名
 /publicsign[+|-]              仅使用强名称密钥的公共部分对程序集
                               进行公共签名
 /keyfile:&lt;file&gt;               指定强名称密钥文件
 /keycontainer:&lt;string&gt;        指定强名称密钥容器
 /highentropyva[+|-]           启用高平均信息量 ASLR

                        - 杂项 -
 @&lt;file&gt;                       读取响应文件以获取更多选项
 /help                         显示此用法消息(缩写: /?)
 /nologo                       取消显示编译器版权消息
 /noconfig                     不自动包括 CSC.RSP 文件
 /parallel[+|-]                并发生成。
 /version                      显示编译器版本号并退出。

                        - 高级 -
 /baseaddress:&lt;address&gt;        要生成的库的基址
 /checksumalgorithm:&lt;alg&gt;      指定计算存储在 PDB 中的源文件
                               校验和的算法。支持的值是:
                               SHA1 (默认)或 SHA256。
 /codepage:&lt;n&gt;                 指定打开源文件时要使用的
                               代码页
 /utf8output                   以 UTF-8 编码格式输出编译器消息
 /main:&lt;type&gt;                  指定包含入口点的类型
                               (忽略所有其他可能的入口点)(缩 
                               写: /m)
 /fullpaths                    编译器生成完全限定路径
 /filealign:&lt;n&gt;                指定用于输出文件节的
                               对齐方式
 /pathmap:&lt;K1&gt;=&lt;V1&gt;,&lt;K2&gt;=&lt;V2&gt;,...
                               通过编译器指定源路径名称输出的
                               映射。
 /pdb:&lt;file&gt;                   指定调试信息文件名称(默认: 
                               具有 .pdb 扩展名的输出文件名)
 /errorendlocation             输出每个错误的结束位置
                               行和列
 /preferreduilang              指定首选输出语言名称。
 /nostdlib[+|-]                不引用标准库(mscorlib.dll)
 /subsystemversion:&lt;string&gt;    指定此程序集的子系统版本
 /lib:&lt;file list&gt;              指定要在其中搜索引用的附加
                               目录
 /errorreport:&lt;string&gt;         指定如何处理内部编译器错误:
                               prompt、send、queue 或 none。默认为
                               queue。
 /appconfig:&lt;file&gt;             指定包含程序集绑定设置的
                               应用程序配置文件
 /moduleassemblyname:&lt;string&gt;  此模块所属程序集
                               的名称
 /modulename:&lt;string&gt;          指定源模块的名称
</target>
        <note>Visual C# Compiler Options</note>
      </trans-unit>
      <trans-unit id="ERR_ComImportWithInitializers">
        <source>'{0}': a class with the ComImport attribute cannot specify field initializers.</source>
        <target state="translated">'“{0}”: 具有 ComImport 特性的类不能指定字段初始值设定项。</target>
        <note />
      </trans-unit>
      <trans-unit id="WRN_PdbLocalNameTooLong">
        <source>Local name '{0}' is too long for PDB.  Consider shortening or compiling without /debug.</source>
        <target state="translated">本地名称“{0}”对于 PDB 太长。请考虑缩短或在不使用 /debug 的情况下编译。</target>
        <note />
      </trans-unit>
      <trans-unit id="WRN_PdbLocalNameTooLong_Title">
        <source>Local name is too long for PDB</source>
        <target state="translated">本地名称对于 PDB 太长</target>
        <note />
      </trans-unit>
      <trans-unit id="ERR_RetNoObjectRequiredLambda">
        <source>Anonymous function converted to a void returning delegate cannot return a value</source>
        <target state="translated">转换为 void 返回委托的匿名函数不能返回值</target>
        <note />
      </trans-unit>
      <trans-unit id="ERR_TaskRetNoObjectRequiredLambda">
        <source>Async lambda expression converted to a 'Task' returning delegate cannot return a value. Did you intend to return 'Task&lt;T&gt;'?</source>
        <target state="translated">转换为“Task”返回委托的异步 lambda 表达式不能返回值。是否要返回“Task&lt;T&gt;”?</target>
        <note />
      </trans-unit>
      <trans-unit id="WRN_AnalyzerCannotBeCreated">
        <source>An instance of analyzer {0} cannot be created from {1} : {2}.</source>
        <target state="translated">无法从 {1} 创建分析器 {0} 的实例: {2}。</target>
        <note />
      </trans-unit>
      <trans-unit id="WRN_AnalyzerCannotBeCreated_Title">
        <source>An analyzer instance cannot be created</source>
        <target state="translated">无法创建分析器实例</target>
        <note />
      </trans-unit>
      <trans-unit id="WRN_NoAnalyzerInAssembly">
        <source>The assembly {0} does not contain any analyzers.</source>
        <target state="translated">程序集 {0} 不包含任何分析器。</target>
        <note />
      </trans-unit>
      <trans-unit id="WRN_NoAnalyzerInAssembly_Title">
        <source>Assembly does not contain any analyzers</source>
        <target state="translated">程序集不包含任何分析器</target>
        <note />
      </trans-unit>
      <trans-unit id="WRN_UnableToLoadAnalyzer">
        <source>Unable to load Analyzer assembly {0} : {1}</source>
        <target state="translated">无法加载分析器程序集 {0}: {1}</target>
        <note />
      </trans-unit>
      <trans-unit id="WRN_UnableToLoadAnalyzer_Title">
        <source>Unable to load Analyzer assembly</source>
        <target state="translated">无法加载分析器程序集</target>
        <note />
      </trans-unit>
      <trans-unit id="INF_UnableToLoadSomeTypesInAnalyzer">
        <source>Skipping some types in analyzer assembly {0} due to a ReflectionTypeLoadException : {1}.</source>
        <target state="translated">正在跳过分析器程序集 {0} 中的某些类型，因为出现 ReflectionTypeLoadException: {1}。</target>
        <note />
      </trans-unit>
      <trans-unit id="ERR_CantReadRulesetFile">
        <source>Error reading ruleset file {0} - {1}</source>
        <target state="translated">读取规则集文件 {0} 时出错 - {1}</target>
        <note />
      </trans-unit>
      <trans-unit id="ERR_BadPdbData">
        <source>Error reading debug information for '{0}'</source>
        <target state="translated">读取“{0}”的调试信息时出错</target>
        <note />
      </trans-unit>
      <trans-unit id="IDS_OperationCausedStackOverflow">
        <source>Operation caused a stack overflow.</source>
        <target state="translated">操作导致堆栈溢出。</target>
        <note />
      </trans-unit>
      <trans-unit id="WRN_IdentifierOrNumericLiteralExpected">
        <source>Expected identifier or numeric literal.</source>
        <target state="translated">应为标识符或数字参数。</target>
        <note />
      </trans-unit>
      <trans-unit id="WRN_IdentifierOrNumericLiteralExpected_Title">
        <source>Expected identifier or numeric literal</source>
        <target state="translated">应为标识符或数字参数</target>
        <note />
      </trans-unit>
      <trans-unit id="ERR_InitializerOnNonAutoProperty">
        <source>Only auto-implemented properties can have initializers.</source>
        <target state="translated">只有自动实现的属性才能具有初始值设定项。</target>
        <note />
      </trans-unit>
      <trans-unit id="ERR_AutoPropertyMustHaveGetAccessor">
        <source>Auto-implemented properties must have get accessors.</source>
        <target state="translated">自动实现的属性必须具有 get 访问器。</target>
        <note />
      </trans-unit>
      <trans-unit id="ERR_AutoPropertyMustOverrideSet">
        <source>Auto-implemented properties must override all accessors of the overridden property.</source>
        <target state="translated">自动实现的属性必须覆盖被覆盖属性的所有访问器。</target>
        <note />
      </trans-unit>
      <trans-unit id="ERR_AutoPropertyInitializerInInterface">
        <source>Auto-implemented properties inside interfaces cannot have initializers.</source>
        <target state="translated">接口中自动实现的属性不能具有初始值设定项。</target>
        <note />
      </trans-unit>
      <trans-unit id="ERR_InitializerInStructWithoutExplicitConstructor">
        <source>Structs without explicit constructors cannot contain members with initializers.</source>
        <target state="translated">没有显式构造函数的结构不能包含具有初始值设定项的成员。</target>
        <note />
      </trans-unit>
      <trans-unit id="ERR_EncodinglessSyntaxTree">
        <source>Cannot emit debug information for a source text without encoding.</source>
        <target state="translated">无法在不进行编码的情况下发出源文本的调试信息。</target>
        <note />
      </trans-unit>
      <trans-unit id="ERR_BlockBodyAndExpressionBody">
        <source>Block bodies and expression bodies cannot both be provided.</source>
        <target state="translated">不能同时提供程序块主体与表达式主体。</target>
        <note />
      </trans-unit>
      <trans-unit id="ERR_SwitchFallOut">
        <source>Control cannot fall out of switch from final case label ('{0}')</source>
        <target state="translated">控件无法从最终用例标签(“{0}”)脱离开关</target>
        <note />
      </trans-unit>
      <trans-unit id="ERR_UnexpectedBoundGenericName">
        <source>Type arguments are not allowed in the nameof operator.</source>
        <target state="translated">Nameof 运算符中不允许使用类型参数。</target>
        <note />
      </trans-unit>
      <trans-unit id="ERR_NullPropagatingOpInExpressionTree">
        <source>An expression tree lambda may not contain a null propagating operator.</source>
        <target state="translated">表达式树 Lambda 不能包含空传播运算符。</target>
        <note />
      </trans-unit>
      <trans-unit id="ERR_DictionaryInitializerInExpressionTree">
        <source>An expression tree lambda may not contain a dictionary initializer.</source>
        <target state="translated">表达式树 lambda 不能包含一个字典初始值设定项。</target>
        <note />
      </trans-unit>
      <trans-unit id="ERR_ExtensionCollectionElementInitializerInExpressionTree">
        <source>An extension Add method is not supported for a collection initializer in an expression lambda.</source>
        <target state="translated">表达式 lambda 中的集合初始值设定项不支持扩展 Add 方法。</target>
        <note />
      </trans-unit>
      <trans-unit id="IDS_FeatureNameof">
        <source>nameof operator</source>
        <target state="translated">nameof 运算符</target>
        <note />
      </trans-unit>
      <trans-unit id="IDS_FeatureDictionaryInitializer">
        <source>dictionary initializer</source>
        <target state="translated">字典初始值设定项</target>
        <note />
      </trans-unit>
      <trans-unit id="ERR_UnclosedExpressionHole">
        <source>Missing close delimiter '}' for interpolated expression started with '{'.</source>
        <target state="translated">以“{”开头的插补的表达式缺少结束分隔符“}”。</target>
        <note />
      </trans-unit>
      <trans-unit id="ERR_SingleLineCommentInExpressionHole">
        <source>A single-line comment may not be used in an interpolated string.</source>
        <target state="translated">单行无法用于插补的字符串。</target>
        <note />
      </trans-unit>
      <trans-unit id="ERR_InsufficientStack">
        <source>An expression is too long or complex to compile</source>
        <target state="translated">表达式太长或者过于复杂，无法编译</target>
        <note />
      </trans-unit>
      <trans-unit id="ERR_ExpressionHasNoName">
        <source>Expression does not have a name.</source>
        <target state="translated">表达式不具有名称。</target>
        <note />
      </trans-unit>
      <trans-unit id="ERR_SubexpressionNotInNameof">
        <source>Sub-expression cannot be used in an argument to nameof.</source>
        <target state="translated">子表达式不能在 nameof 的参数中使用。</target>
        <note />
      </trans-unit>
      <trans-unit id="ERR_AliasQualifiedNameNotAnExpression">
        <source>An alias-qualified name is not an expression.</source>
        <target state="translated">别名限定名称不是表达式。</target>
        <note />
      </trans-unit>
      <trans-unit id="ERR_NameofMethodGroupWithTypeParameters">
        <source>Type parameters are not allowed on a method group as an argument to 'nameof'.</source>
        <target state="translated">类型参数不允许在方法组中作为 "nameof" 的参数使用。</target>
        <note />
      </trans-unit>
      <trans-unit id="NoNoneSearchCriteria">
        <source>SearchCriteria is expected.</source>
        <target state="translated">需要 SearchCriteria。</target>
        <note />
      </trans-unit>
      <trans-unit id="ERR_InvalidAssemblyCulture">
        <source>Assembly culture strings may not contain embedded NUL characters.</source>
        <target state="translated">程序集区域性字符串可能不包含嵌入式 NUL 字符。</target>
        <note />
      </trans-unit>
      <trans-unit id="IDS_FeatureUsingStatic">
        <source>using static</source>
        <target state="translated">using static</target>
        <note />
      </trans-unit>
      <trans-unit id="IDS_FeatureInterpolatedStrings">
        <source>interpolated strings</source>
        <target state="translated">插补的字符串</target>
        <note />
      </trans-unit>
      <trans-unit id="IDS_AwaitInCatchAndFinally">
        <source>await in catch blocks and finally blocks</source>
        <target state="translated">在 catch 块和 finally 块中等待</target>
        <note />
      </trans-unit>
      <trans-unit id="IDS_FeatureBinaryLiteral">
        <source>binary literals</source>
        <target state="translated">二进制文字</target>
        <note />
      </trans-unit>
      <trans-unit id="IDS_FeatureDigitSeparator">
        <source>digit separators</source>
        <target state="translated">数字分隔符</target>
        <note />
      </trans-unit>
      <trans-unit id="IDS_FeatureLocalFunctions">
        <source>local functions</source>
        <target state="translated">本地函数</target>
        <note />
      </trans-unit>
      <trans-unit id="ERR_UnescapedCurly">
        <source>A '{0}' character must be escaped (by doubling) in an interpolated string.</source>
        <target state="translated">在插补的字符串中，必需对“{0}”字符进行转义(通过加倍)。</target>
        <note />
      </trans-unit>
      <trans-unit id="ERR_EscapedCurly">
        <source>A '{0}' character may only be escaped by doubling '{0}{0}' in an interpolated string.</source>
        <target state="translated">在插补的字符串中，仅可通过加倍“{0}{0}”对“{0}”字符进行转义。</target>
        <note />
      </trans-unit>
      <trans-unit id="ERR_TrailingWhitespaceInFormatSpecifier">
        <source>A format specifier may not contain trailing whitespace.</source>
        <target state="translated">格式说明符不能包含尾随空格。</target>
        <note />
      </trans-unit>
      <trans-unit id="ERR_EmptyFormatSpecifier">
        <source>Empty format specifier.</source>
        <target state="translated">空格式说明符。</target>
        <note />
      </trans-unit>
      <trans-unit id="ERR_ErrorInReferencedAssembly">
        <source>There is an error in a referenced assembly '{0}'.</source>
        <target state="translated">引用的程序集“{0}”中有错误。</target>
        <note />
      </trans-unit>
      <trans-unit id="ERR_ExpressionOrDeclarationExpected">
        <source>Expression or declaration statement expected.</source>
        <target state="translated">应是表达式或声明语句。</target>
        <note />
      </trans-unit>
      <trans-unit id="ERR_NameofExtensionMethod">
        <source>Extension method groups are not allowed as an argument to 'nameof'.</source>
        <target state="translated">扩展方法组不允许作为 "nameof" 的参数。</target>
        <note />
      </trans-unit>
      <trans-unit id="WRN_AlignmentMagnitude">
        <source>Alignment value {0} has a magnitude greater than {1} and may result in a large formatted string.</source>
        <target state="translated">对齐值 {0} 具有大于 {1} 的度量值，可能产生较大的格式化字符串。</target>
        <note />
      </trans-unit>
      <trans-unit id="HDN_UnusedExternAlias_Title">
        <source>Unused extern alias</source>
        <target state="translated">未使用的外部别名</target>
        <note />
      </trans-unit>
      <trans-unit id="HDN_UnusedUsingDirective_Title">
        <source>Unnecessary using directive</source>
        <target state="translated">不需要的 using 指令</target>
        <note />
      </trans-unit>
      <trans-unit id="INF_UnableToLoadSomeTypesInAnalyzer_Title">
        <source>Skip loading types in analyzer assembly that fail due to a ReflectionTypeLoadException</source>
        <target state="translated">跳过加载分析器程序集中因 ReflectionTypeLoadException 而失败的类型</target>
        <note />
      </trans-unit>
      <trans-unit id="WRN_AlignmentMagnitude_Title">
        <source>Alignment value has a magnitude that may result in a large formatted string</source>
        <target state="translated">对齐值具有可能产生较大的格式化字符串的度量值</target>
        <note />
      </trans-unit>
      <trans-unit id="ERR_ConstantStringTooLong">
        <source>Length of String constant exceeds current memory limit.  Try splitting the string into multiple constants.</source>
        <target state="translated">字符串常量的长度超出了当前内存限制。请尝试将字符串拆分成多个常量。</target>
        <note />
      </trans-unit>
      <trans-unit id="ERR_TupleTooFewElements">
        <source>Tuple must contain at least two elements.</source>
        <target state="translated">元组必须包含至少两个元素。</target>
        <note />
      </trans-unit>
      <trans-unit id="ERR_DebugEntryPointNotSourceMethodDefinition">
        <source>Debug entry point must be a definition of a method declared in the current compilation.</source>
        <target state="translated">调试入口点必须是当前编译中声明的方法的定义。</target>
        <note />
      </trans-unit>
      <trans-unit id="ERR_LoadDirectiveOnlyAllowedInScripts">
        <source>#load is only allowed in scripts</source>
        <target state="translated">只允许在脚本中使用 #load</target>
        <note />
      </trans-unit>
      <trans-unit id="ERR_PPLoadFollowsToken">
        <source>Cannot use #load after first token in file</source>
        <target state="translated">文件中的第一个令牌后面不得使用 #load</target>
        <note />
      </trans-unit>
      <trans-unit id="CouldNotFindFile">
        <source>Could not find file.</source>
        <target state="translated">无法找到文件。</target>
        <note>File path referenced in source (#load) could not be resolved.</note>
      </trans-unit>
      <trans-unit id="SyntaxTreeFromLoadNoRemoveReplace">
        <source>SyntaxTree '{0}' resulted from a #load directive and cannot be removed or replaced directly.</source>
        <target state="translated">#load 指令生成了 SyntaxTree“{0}”，并且无法直接移除或替代此 SyntaxTree。</target>
        <note />
      </trans-unit>
      <trans-unit id="ERR_SourceFileReferencesNotSupported">
        <source>Source file references are not supported.</source>
        <target state="translated">不支持源文件引用。</target>
        <note />
      </trans-unit>
      <trans-unit id="ERR_InvalidPathMap">
        <source>The pathmap option was incorrectly formatted.</source>
        <target state="translated">路径映射选项的格式不正确。</target>
        <note />
      </trans-unit>
      <trans-unit id="ERR_InvalidReal">
        <source>Invalid real literal.</source>
        <target state="translated">无效的实数。</target>
        <note />
      </trans-unit>
      <trans-unit id="ERR_AutoPropertyCannotBeRefReturning">
        <source>Auto-implemented properties cannot return by reference</source>
        <target state="translated">自动实现的属性无法按引用返回</target>
        <note />
      </trans-unit>
      <trans-unit id="ERR_RefPropertyMustHaveGetAccessor">
        <source>Properties which return by reference must have a get accessor</source>
        <target state="translated">按引用返回的属性必须有 get 访问器</target>
        <note />
      </trans-unit>
      <trans-unit id="ERR_RefPropertyCannotHaveSetAccessor">
        <source>Properties which return by reference cannot have set accessors</source>
        <target state="translated">按引用返回的属性不能有 set 访问器</target>
        <note />
      </trans-unit>
      <trans-unit id="ERR_CantChangeRefReturnOnOverride">
        <source>'{0}' must match by reference return of overridden member '{1}'</source>
        <target state="translated">'“{0}”必须与重写成员“{1}”的引用返回匹配</target>
        <note />
      </trans-unit>
      <trans-unit id="ERR_MustNotHaveRefReturn">
        <source>By-reference returns may only be used in methods that return by reference</source>
        <target state="translated">按引用返回只能在按引用返回的方法中使用</target>
        <note />
      </trans-unit>
      <trans-unit id="ERR_MustHaveRefReturn">
        <source>By-value returns may only be used in methods that return by value</source>
        <target state="translated">按值返回只能在按值返回的方法中使用</target>
        <note />
      </trans-unit>
      <trans-unit id="ERR_RefReturnMustHaveIdentityConversion">
        <source>The return expression must be of type '{0}' because this method returns by reference</source>
        <target state="translated">返回表达式必须为“{0}”类型，因为此方法按引用返回</target>
        <note />
      </trans-unit>
      <trans-unit id="ERR_CloseUnimplementedInterfaceMemberWrongRefReturn">
        <source>'{0}' does not implement interface member '{1}'. '{2}' cannot implement '{1}' because it does not have matching return by reference.</source>
        <target state="translated">'“{0}”未实现接口成员“{1}”。“{2}”无法实现“{1}”，因为它与引用返回不匹配。</target>
        <note />
      </trans-unit>
      <trans-unit id="ERR_BadIteratorReturnRef">
        <source>The body of '{0}' cannot be an iterator block because '{0}' returns by reference</source>
        <target state="translated">“{0}”的主体不能是迭代器块，因为“{0}”按引用返回</target>
        <note />
      </trans-unit>
      <trans-unit id="ERR_BadRefReturnExpressionTree">
        <source>Lambda expressions that return by reference cannot be converted to expression trees</source>
        <target state="translated">按引用返回的 Lambda 表达式不能转换为表达式树</target>
        <note />
      </trans-unit>
      <trans-unit id="ERR_RefReturningCallInExpressionTree">
        <source>An expression tree lambda may not contain a call to a method, property, or indexer that returns by reference</source>
        <target state="translated">表达式树 lambda 不能包含对按引用返回的方法、属性或索引器的调用</target>
        <note />
      </trans-unit>
      <trans-unit id="ERR_RefReturnLvalueExpected">
        <source>An expression cannot be used in this context because it may not be passed or returned by reference</source>
        <target state="translated">不能在此上下文中使用表达式，因为表达式无法按引用传递或返回</target>
        <note />
      </trans-unit>
      <trans-unit id="ERR_RefReturnNonreturnableLocal">
        <source>Cannot return '{0}' by reference because it was initialized to a value that cannot be returned by reference</source>
        <target state="translated">“{0}”已初始化为不能按引用返回的值，因此无法按引用返回</target>
        <note />
      </trans-unit>
      <trans-unit id="ERR_RefReturnNonreturnableLocal2">
        <source>Cannot return by reference a member of '{0}' because it was initialized to a value that cannot be returned by reference</source>
        <target state="translated">“{0}”已初始化为不能按引用返回的值，因此无法按引用返回其成员</target>
        <note />
      </trans-unit>
      <trans-unit id="ERR_RefReturnReadonlyLocal">
        <source>Cannot return '{0}' by reference because it is read-only</source>
        <target state="translated">“{0}”是只读的，无法按引用返回</target>
        <note />
      </trans-unit>
      <trans-unit id="ERR_RefReturnRangeVariable">
        <source>Cannot return the range variable '{0}' by reference</source>
        <target state="translated">无法按引用返回范围变量“{0}”</target>
        <note />
      </trans-unit>
      <trans-unit id="ERR_RefReturnReadonlyLocalCause">
        <source>Cannot return '{0}' by reference because it is a '{1}'</source>
        <target state="translated">“{0}”是一个“{1}”，无法按引用返回</target>
        <note />
      </trans-unit>
      <trans-unit id="ERR_RefReturnReadonlyLocal2Cause">
        <source>Cannot return fields of '{0}' by reference because it is a '{1}'</source>
        <target state="translated">“{0}”是一个“{1}”，无法按引用返回其字段</target>
        <note />
      </trans-unit>
      <trans-unit id="ERR_RefReturnReadonly">
        <source>A readonly field cannot be returned by writable reference</source>
        <target state="translated">只读字段无法通过可写的引用返回</target>
        <note />
      </trans-unit>
      <trans-unit id="ERR_RefReturnReadonlyStatic">
        <source>A static readonly field cannot be returned by writable reference</source>
        <target state="translated">静态只读字段无法通过可写的引用返回</target>
        <note />
      </trans-unit>
      <trans-unit id="ERR_RefReturnReadonly2">
        <source>Members of readonly field '{0}' cannot be returned by writable reference</source>
        <target state="translated">只读字段“{0}”的成员无法通过可写的引用返回</target>
        <note />
      </trans-unit>
      <trans-unit id="ERR_RefReturnReadonlyStatic2">
        <source>Fields of static readonly field '{0}' cannot be returned by writable reference</source>
        <target state="translated">静态只读字段“{0}”的字段无法通过可写的引用返回</target>
        <note />
      </trans-unit>
      <trans-unit id="ERR_RefReturnParameter">
        <source>Cannot return a parameter by reference '{0}' because it is not a ref or out parameter</source>
        <target state="translated">无法按引用“{0}”返回参数，因为它不是 ref 或 out 参数</target>
        <note />
      </trans-unit>
      <trans-unit id="ERR_RefReturnParameter2">
        <source>Cannot return by reference a member of parameter '{0}' because it is not a ref or out parameter</source>
        <target state="translated">参数“{0}”不是 ref 或 out 参数，无法按引用返回其成员</target>
        <note />
      </trans-unit>
      <trans-unit id="ERR_RefReturnLocal">
        <source>Cannot return local '{0}' by reference because it is not a ref local</source>
        <target state="translated">局部变量“{0}”不是 ref 局部变量，无法按引用返回</target>
        <note />
      </trans-unit>
      <trans-unit id="ERR_RefReturnLocal2">
        <source>Cannot return a member of local '{0}' by reference because it is not a ref local</source>
        <target state="translated">局部变量“{0}”不是 ref 局部变量，无法按引用返回其成员</target>
        <note />
      </trans-unit>
      <trans-unit id="ERR_RefReturnStructThis">
        <source>Struct members cannot return 'this' or other instance members by reference</source>
        <target state="translated">结构成员无法按引用返回 "this" 或其他实例成员</target>
        <note />
      </trans-unit>
      <trans-unit id="ERR_EscapeOther">
        <source>Expression cannot be used in this context because it may indirectly expose variables outside of their declaration scope</source>
        <target state="translated">不能在此上下文中使用表达式，因为它可能在其声明范围以外间接地公开变量</target>
        <note />
      </trans-unit>
      <trans-unit id="ERR_EscapeLocal">
        <source>Cannot use local '{0}' in this context because it may expose referenced variables outside of their declaration scope</source>
        <target state="translated">不能在此上下文中使用本地“{0}”，因为它可能会在其声明范围以外公开引用的变量</target>
        <note />
      </trans-unit>
      <trans-unit id="ERR_EscapeCall">
        <source>Cannot use a result of '{0}' in this context because it may expose variables referenced by parameter '{1}' outside of their declaration scope</source>
        <target state="translated">不能在此上下文中使用“{0}”的结果，因为它可能会其声明范围以外公开由参数 {1} 引用的变量</target>
        <note />
      </trans-unit>
      <trans-unit id="ERR_EscapeCall2">
        <source>Cannot use a member of result of '{0}' in this context because it may expose variables referenced by parameter '{1}' outside of their declaration scope</source>
        <target state="translated">不能在此上下文中使用“{0}”的结果的成员，因为它可能会其声明范围以外公开由参数 {1} 引用的变量</target>
        <note />
      </trans-unit>
      <trans-unit id="ERR_CallArgMixing">
        <source>This combination of arguments to '{0}' is disallowed because it may expose variables referenced by parameter '{1}' outside of their declaration scope</source>
        <target state="translated">不允许使用“{0}”的这种参数组合，因为它可能会在其声明范围之外公开由参数 {1} 引用的变量</target>
        <note />
      </trans-unit>
      <trans-unit id="ERR_MismatchedRefEscapeInTernary">
        <source>Branches of a ref ternary operator cannot refer to variables with incompatible declaration scopes</source>
        <target state="translated">ref 三元运算符的分支不能引用具有不兼容的声明范围的变量</target>
        <note />
      </trans-unit>
      <trans-unit id="ERR_EscapeStackAlloc">
        <source>A result of a stackalloc expression of type '{0}' cannot be used in this context because it may be exposed outside of the containing method</source>
        <target state="translated">不能在此上下文中使用类型“{0}”的 stackalloc 表达式的结果，因为它可能会在包含方法以外公开</target>
        <note />
      </trans-unit>
      <trans-unit id="ERR_InitializeByValueVariableWithReference">
        <source>Cannot initialize a by-value variable with a reference</source>
        <target state="translated">无法使用引用初始化按值变量</target>
        <note />
      </trans-unit>
      <trans-unit id="ERR_InitializeByReferenceVariableWithValue">
        <source>Cannot initialize a by-reference variable with a value</source>
        <target state="translated">无法使用值初始化按引用变量</target>
        <note />
      </trans-unit>
      <trans-unit id="ERR_RefAssignmentMustHaveIdentityConversion">
        <source>The expression must be of type '{0}' because it is being assigned by reference</source>
        <target state="translated">表达式必须为“{0}”类型，因为它按引用赋值</target>
        <note />
      </trans-unit>
      <trans-unit id="ERR_ByReferenceVariableMustBeInitialized">
        <source>A declaration of a by-reference variable must have an initializer</source>
        <target state="translated">按引用变量的声明必须有初始值设定项</target>
        <note />
      </trans-unit>
      <trans-unit id="ERR_AnonDelegateCantUseLocal">
        <source>Cannot use ref local '{0}' inside an anonymous method, lambda expression, or query expression</source>
        <target state="translated">不能在匿名方法、lambda 表达式或查询表达式内使用 ref 局部变量“{0}”</target>
        <note />
      </trans-unit>
      <trans-unit id="ERR_BadIteratorLocalType">
        <source>Iterators cannot have by reference locals</source>
        <target state="translated">迭代器不能有按引用局部变量</target>
        <note />
      </trans-unit>
      <trans-unit id="ERR_BadAsyncLocalType">
        <source>Async methods cannot have by reference locals</source>
        <target state="translated">异步方法不能有按引用局部变量</target>
        <note />
      </trans-unit>
      <trans-unit id="ERR_RefReturningCallAndAwait">
        <source>'await' cannot be used in an expression containing a call to '{0}' because it returns by reference</source>
        <target state="translated">'不能在包含对“{0}”的调用的表达式中使用 "await"，因为它按引用返回</target>
        <note />
      </trans-unit>
      <trans-unit id="ERR_RefConditionalAndAwait">
        <source>'await' cannot be used in an expression containing a ref conditional operator</source>
        <target state="translated">'不能在包含 ref 条件运算符的表达式中使用 "await"</target>
        <note />
      </trans-unit>
      <trans-unit id="ERR_RefConditionalNeedsTwoRefs">
        <source>Both conditional operator values must be ref values or neither may be a ref value</source>
        <target state="translated">这两个条件运算符的值必须都是 ref 值或者都不是 ref 值</target>
        <note />
      </trans-unit>
      <trans-unit id="ERR_RefConditionalDifferentTypes">
        <source>The expression must be of type '{0}' to match the alternative ref value</source>
        <target state="translated">表达式必须为与替代 ref 值相匹配的类型“{0}”</target>
        <note />
      </trans-unit>
      <trans-unit id="ERR_ExpressionTreeContainsLocalFunction">
        <source>An expression tree may not contain a reference to a local function</source>
        <target state="translated">表达式树不能包含对本地函数的引用</target>
        <note />
      </trans-unit>
      <trans-unit id="ERR_DynamicLocalFunctionParamsParameter">
        <source>Cannot pass argument with dynamic type to params parameter '{0}' of local function '{1}'.</source>
        <target state="translated">不能将具有动态类型的实参传递给本地函数“{1}”的 params 形参“{0}”。</target>
        <note />
      </trans-unit>
      <trans-unit id="SyntaxTreeIsNotASubmission">
        <source>Syntax tree should be created from a submission.</source>
        <target state="translated">应从提交创建语法树。</target>
        <note />
      </trans-unit>
      <trans-unit id="ERR_TooManyUserStrings">
        <source>Combined length of user strings used by the program exceeds allowed limit. Try to decrease use of string literals.</source>
        <target state="translated">该程序所使用的用户字符串的合并后长度超出所允许的限制。请尝试减少字符串文本的使用。</target>
        <note />
      </trans-unit>
      <trans-unit id="ERR_PatternNullableType">
        <source>It is not legal to use nullable type '{0}' in a pattern; use the underlying type '{1}' instead.</source>
        <target state="translated">在模式中使用可以为 null 的类型“{0}”是非法的；请改用基础类型“{1}”。</target>
        <note />
      </trans-unit>
      <trans-unit id="ERR_BadIsPatternExpression">
        <source>Invalid operand for pattern match; value required, but found '{0}'.</source>
        <target state="translated">用于模式匹配的操作数无效；需要值，但找到的是“{0}”。</target>
        <note />
      </trans-unit>
      <trans-unit id="ERR_PeWritingFailure">
        <source>An error occurred while writing the output file: {0}.</source>
        <target state="translated">写入输出文件时出错: {0}。</target>
        <note />
      </trans-unit>
      <trans-unit id="ERR_TupleDuplicateElementName">
        <source>Tuple element names must be unique.</source>
        <target state="translated">元组元素名称必须是唯一的。</target>
        <note />
      </trans-unit>
      <trans-unit id="ERR_TupleReservedElementName">
        <source>Tuple element name '{0}' is only allowed at position {1}.</source>
        <target state="translated">只允许位置 {1} 使用元组元素名称“{0}”。</target>
        <note />
      </trans-unit>
      <trans-unit id="ERR_TupleReservedElementNameAnyPosition">
        <source>Tuple element name '{0}' is disallowed at any position.</source>
        <target state="translated">任何位置都不允许使用元组元素名称“{0}”。</target>
        <note />
      </trans-unit>
      <trans-unit id="ERR_PredefinedTypeMemberNotFoundInAssembly">
        <source>Member '{0}' was not found on type '{1}' from assembly '{2}'.</source>
        <target state="translated">未在程序集“{2}”中找到类型“{1}”上的成员“{0}”。</target>
        <note />
      </trans-unit>
      <trans-unit id="IDS_FeatureTuples">
        <source>tuples</source>
        <target state="translated">元组</target>
        <note />
      </trans-unit>
      <trans-unit id="ERR_MissingDeconstruct">
        <source>No suitable Deconstruct instance or extension method was found for type '{0}', with {1} out parameters and a void return type.</source>
        <target state="translated">找不到类型“{0}”适用的 Deconstruct 实例或扩展方法，输出参数为 {1}，返回类型为 void。</target>
        <note />
      </trans-unit>
      <trans-unit id="ERR_DeconstructRequiresExpression">
        <source>Deconstruct assignment requires an expression with a type on the right-hand-side.</source>
        <target state="translated">析构任务要求表达式属于右侧的某个类型。</target>
        <note />
      </trans-unit>
      <trans-unit id="ERR_SwitchExpressionValueExpected">
        <source>The switch expression must be a value; found '{0}'.</source>
        <target state="translated">switch 表达式必须是一个值；找到的是“{0}”。</target>
        <note />
      </trans-unit>
      <trans-unit id="ERR_PatternIsSubsumed">
        <source>The switch case has already been handled by a previous case.</source>
        <target state="translated">switch case 已被上一事例处理。</target>
        <note />
      </trans-unit>
      <trans-unit id="ERR_PatternWrongType">
        <source>An expression of type '{0}' cannot be handled by a pattern of type '{1}'.</source>
        <target state="translated">“{1}”类型的模式无法处理“{0}”类型的表达式。</target>
        <note />
      </trans-unit>
      <trans-unit id="WRN_AttributeIgnoredWhenPublicSigning">
        <source>Attribute '{0}' is ignored when public signing is specified.</source>
        <target state="translated">指定公共签名时，将忽略特性“{0}”。</target>
        <note />
      </trans-unit>
      <trans-unit id="WRN_AttributeIgnoredWhenPublicSigning_Title">
        <source>Attribute is ignored when public signing is specified.</source>
        <target state="translated">指定公共签名时，将忽略特性。</target>
        <note />
      </trans-unit>
      <trans-unit id="ERR_OptionMustBeAbsolutePath">
        <source>Option '{0}' must be an absolute path.</source>
        <target state="translated">选项“{0}”必须是绝对路径。</target>
        <note />
      </trans-unit>
      <trans-unit id="ERR_ConversionNotTupleCompatible">
        <source>Tuple with {0} elements cannot be converted to type '{1}'.</source>
        <target state="translated">包含 {0} 个元素的元组不能转换为类型 "{1}"。</target>
        <note />
      </trans-unit>
      <trans-unit id="IDS_FeatureOutVar">
        <source>out variable declaration</source>
        <target state="translated">化出变量声明</target>
        <note />
      </trans-unit>
      <trans-unit id="ERR_ImplicitlyTypedOutVariableUsedInTheSameArgumentList">
        <source>Reference to an implicitly-typed out variable '{0}' is not permitted in the same argument list.</source>
        <target state="translated">对隐式类型化出变量“{0}”的引用不允许出现在同一个参数列表中。</target>
        <note />
      </trans-unit>
      <trans-unit id="ERR_TypeInferenceFailedForImplicitlyTypedOutVariable">
        <source>Cannot infer the type of implicitly-typed out variable '{0}'.</source>
        <target state="translated">无法推断出隐式类型化 out 变量“{0}”的类型。</target>
        <note />
      </trans-unit>
      <trans-unit id="ERR_TypeInferenceFailedForImplicitlyTypedDeconstructionVariable">
        <source>Cannot infer the type of implicitly-typed deconstruction variable '{0}'.</source>
        <target state="translated">无法推断隐式类型的解构变量“{0}”的类型。</target>
        <note />
      </trans-unit>
      <trans-unit id="ERR_DiscardTypeInferenceFailed">
        <source>Cannot infer the type of implicitly-typed discard.</source>
        <target state="translated">无法推断隐式类型放弃的类型。</target>
        <note />
      </trans-unit>
      <trans-unit id="ERR_DeconstructWrongCardinality">
        <source>Cannot deconstruct a tuple of '{0}' elements into '{1}' variables.</source>
        <target state="translated">无法将“{0}”元素的元组析构为“{1}”变量。</target>
        <note />
      </trans-unit>
      <trans-unit id="ERR_CannotDeconstructDynamic">
        <source>Cannot deconstruct dynamic objects.</source>
        <target state="translated">无法析构动态对象。</target>
        <note />
      </trans-unit>
      <trans-unit id="ERR_DeconstructTooFewElements">
        <source>Deconstruction must contain at least two variables.</source>
        <target state="translated">析构函数必须包含至少两个变量。</target>
        <note />
      </trans-unit>
      <trans-unit id="TypeMustBeVar">
        <source>The type must be 'var'.</source>
        <target state="translated">类型必须是 "var"。</target>
        <note />
      </trans-unit>
      <trans-unit id="WRN_TupleLiteralNameMismatch">
        <source>The tuple element name '{0}' is ignored because a different name or no name is specified by the target type '{1}'.</source>
        <target state="translated">由于目标类型“{1}”指定了其他名称或未指定名称，因此元组元素名称“{0}”被忽略。</target>
        <note />
      </trans-unit>
      <trans-unit id="WRN_TupleLiteralNameMismatch_Title">
        <source>The tuple element name is ignored because a different name or no name is specified by the assignment target.</source>
        <target state="translated">由于分配目标指定了其他名称或未指定名称，因此元组元素名称被忽略。</target>
        <note />
      </trans-unit>
      <trans-unit id="ERR_PredefinedValueTupleTypeMustBeStruct">
        <source>Predefined type '{0}' must be a struct.</source>
        <target state="translated">预定义类型“{0}”必须是一个结构。</target>
        <note />
      </trans-unit>
      <trans-unit id="ERR_NewWithTupleTypeSyntax">
        <source>'new' cannot be used with tuple type. Use a tuple literal expression instead.</source>
        <target state="translated">'"new" 不能与元组类型共同使用。改用元组文本表达式。</target>
        <note />
      </trans-unit>
      <trans-unit id="ERR_DeconstructionVarFormDisallowsSpecificType">
        <source>Deconstruction 'var (...)' form disallows a specific type for 'var'.</source>
        <target state="translated">析构函数 "var (...)" 窗体驳回 "var" 的特定类型。</target>
        <note />
      </trans-unit>
      <trans-unit id="ERR_TupleElementNamesAttributeMissing">
        <source>Cannot define a class or member that utilizes tuples because the compiler required type '{0}' cannot be found. Are you missing a reference?</source>
        <target state="translated">由于找不到编译器必需的类型“{0}”，因此无法使用元组来定义类或成员。是否缺少引用?</target>
        <note />
      </trans-unit>
      <trans-unit id="ERR_ExplicitTupleElementNamesAttribute">
        <source>Cannot reference 'System.Runtime.CompilerServices.TupleElementNamesAttribute' explicitly. Use the tuple syntax to define tuple names.</source>
        <target state="translated">无法显式引用 "System.Runtime.CompilerServices.TupleElementNamesAttribute"。请使用元组语法指定元组名称。</target>
        <note />
      </trans-unit>
      <trans-unit id="ERR_ExpressionTreeContainsOutVariable">
        <source>An expression tree may not contain an out argument variable declaration.</source>
        <target state="translated">表达式树不能包含输出参数变量声明。</target>
        <note />
      </trans-unit>
      <trans-unit id="ERR_ExpressionTreeContainsDiscard">
        <source>An expression tree may not contain a discard.</source>
        <target state="translated">表达式树不能包含放弃。</target>
        <note />
      </trans-unit>
      <trans-unit id="ERR_ExpressionTreeContainsIsMatch">
        <source>An expression tree may not contain an 'is' pattern-matching operator.</source>
        <target state="translated">表达式树不能包含 "is" 模式匹配运算符。</target>
        <note />
      </trans-unit>
      <trans-unit id="ERR_ExpressionTreeContainsTupleLiteral">
        <source>An expression tree may not contain a tuple literal.</source>
        <target state="translated">表达式树不能包含元组文本。</target>
        <note />
      </trans-unit>
      <trans-unit id="ERR_ExpressionTreeContainsTupleConversion">
        <source>An expression tree may not contain a tuple conversion.</source>
        <target state="translated">表达式树不能包含元组转换。</target>
        <note />
      </trans-unit>
      <trans-unit id="ERR_SourceLinkRequiresPdb">
        <source>/sourcelink switch is only supported when emitting PDB.</source>
        <target state="translated">只在发出 PDB 时才支持 /sourcelink 开关。</target>
        <note />
      </trans-unit>
      <trans-unit id="ERR_CannotEmbedWithoutPdb">
        <source>/embed switch is only supported when emitting a PDB.</source>
        <target state="translated">仅在发出 PDB 时才支持 /embed 开关。</target>
        <note />
      </trans-unit>
      <trans-unit id="ERR_InvalidInstrumentationKind">
        <source>Invalid instrumentation kind: {0}</source>
        <target state="translated">无效的检测类型: {0}</target>
        <note />
      </trans-unit>
      <trans-unit id="ERR_VarInvocationLvalueReserved">
        <source>The syntax 'var (...)' as an lvalue is reserved.</source>
        <target state="translated">语法 "var (...)" 作为左值保留。</target>
        <note />
      </trans-unit>
      <trans-unit id="ERR_ExpressionVariableInConstructorOrFieldInitializer">
        <source>Out variable and pattern variable declarations are not allowed within constructor initializers, field initializers, or property initializers.</source>
        <target state="translated">不允许在构造函数、字段、属性初始值设定项中进行 out 变量和 pattern 变量声明。</target>
        <note />
      </trans-unit>
      <trans-unit id="ERR_ExpressionVariableInQueryClause">
        <source>Out variable and pattern variable declarations are not allowed within a query clause.</source>
        <target state="translated">查询子句中不允许使用 out 变量和 pattern 变量 </target>
        <note />
      </trans-unit>
      <trans-unit id="ERR_SemiOrLBraceOrArrowExpected">
        <source>{ or ; or =&gt; expected</source>
        <target state="translated">{ or ; or =&gt; 预期的</target>
        <note />
      </trans-unit>
      <trans-unit id="ERR_ThrowMisplaced">
        <source>A throw expression is not allowed in this context.</source>
        <target state="translated">此上下文中不允许使用 throw 表达式。</target>
        <note />
      </trans-unit>
      <trans-unit id="ERR_MixedDeconstructionUnsupported">
        <source>A deconstruction cannot mix declarations and expressions on the left-hand-side.</source>
        <target state="translated">析构不能在左侧混合声明和表达式。</target>
        <note />
      </trans-unit>
      <trans-unit id="ERR_DeclarationExpressionNotPermitted">
        <source>A declaration is not allowed in this context.</source>
        <target state="translated">此上下文中不允许使用声明。</target>
        <note />
      </trans-unit>
      <trans-unit id="ERR_MustDeclareForeachIteration">
        <source>A foreach loop must declare its iteration variables.</source>
        <target state="translated">foreach 循环必须声明其迭代变量。</target>
        <note />
      </trans-unit>
      <trans-unit id="ERR_TupleElementNamesInDeconstruction">
        <source>Tuple element names are not permitted on the left of a deconstruction.</source>
        <target state="translated">析构左侧不允许使用元组元素名称。</target>
        <note />
      </trans-unit>
      <trans-unit id="ERR_PossibleBadNegCast">
        <source>To cast a negative value, you must enclose the value in parentheses.</source>
        <target state="translated">若要强制转换负值，必须将该值放在括号内。</target>
        <note />
      </trans-unit>
      <trans-unit id="ERR_ExpressionTreeContainsThrowExpression">
        <source>An expression tree may not contain a throw-expression.</source>
        <target state="translated">表达式树不能包含 throw 表达式</target>
        <note />
      </trans-unit>
      <trans-unit id="ERR_BadAssemblyName">
        <source>Invalid assembly name: {0}</source>
        <target state="translated">无效的程序集名称: {0}</target>
        <note />
      </trans-unit>
      <trans-unit id="ERR_BadAsyncMethodBuilderTaskProperty">
        <source>For type '{0}' to be used as an AsyncMethodBuilder for type '{1}', its Task property should return type '{1}' instead of type '{2}'.</source>
        <target state="translated">对于用作类型“{1}”的 AsyncMethodBuilder 的类型“{0}”，它的任务属性应返回类型“{1}”，而不是类型“{2}”。</target>
        <note />
      </trans-unit>
      <trans-unit id="ERR_AttributesInLocalFuncDecl">
        <source>Attributes are not allowed on local function parameters or type parameters</source>
        <target state="translated">属性在本地函数参数或类型参数中不被允许</target>
        <note />
      </trans-unit>
      <trans-unit id="ERR_TypeForwardedToMultipleAssemblies">
        <source>Module '{0}' in assembly '{1}' is forwarding the type '{2}' to multiple assemblies: '{3}' and '{4}'.</source>
        <target state="translated">程序集“{1}”中的模块“{0}”将类型“{2}”转发到多个程序集: “{3}”和“{4}”。</target>
        <note />
      </trans-unit>
      <trans-unit id="ERR_PatternDynamicType">
        <source>It is not legal to use the type 'dynamic' in a pattern.</source>
        <target state="translated">在模式中使用类型“动态”是不合法的。</target>
        <note />
      </trans-unit>
      <trans-unit id="ERR_BadDynamicMethodArgDefaultLiteral">
        <source>Cannot use a default literal as an argument to a dynamically dispatched operation.</source>
        <target state="translated">不能将默认文本用作动态分配操作的自变量。</target>
        <note />
      </trans-unit>
      <trans-unit id="ERR_BadDocumentationMode">
        <source>Provided documentation mode is unsupported or invalid: '{0}'.</source>
        <target state="translated">提供的文档模式不受支持或无效:“{0}”。</target>
        <note />
      </trans-unit>
      <trans-unit id="ERR_BadSourceCodeKind">
        <source>Provided source code kind is unsupported or invalid: '{0}'</source>
        <target state="translated">提供的源代码类型不受支持或无效:“{0}”</target>
        <note />
      </trans-unit>
      <trans-unit id="ERR_BadLanguageVersion">
        <source>Provided language version is unsupported or invalid: '{0}'.</source>
        <target state="translated">提供的语言版本不受支持或无效:“{0}”。</target>
        <note />
      </trans-unit>
      <trans-unit id="ERR_InvalidPreprocessingSymbol">
        <source>Invalid name for a preprocessing symbol; '{0}' is not a valid identifier</source>
        <target state="translated">预处理符号的名称无效；“{0}”不是有效的标识符</target>
        <note />
      </trans-unit>
      <trans-unit id="ERR_FeatureNotAvailableInVersion7_1">
        <source>Feature '{0}' is not available in C# 7.1. Please use language version {1} or greater.</source>
        <target state="translated">功能“{0}”在 C# 7.1 中不可用。请使用 {1} 或更高的语言版本。</target>
        <note />
      </trans-unit>
      <trans-unit id="ERR_FeatureNotAvailableInVersion7_2">
        <source>Feature '{0}' is not available in C# 7.2. Please use language version {1} or greater.</source>
        <target state="translated">功能“{0}”在 C# 7.2 中不可用。请使用 {1} 或更高的语言版本。</target>
        <note />
      </trans-unit>
      <trans-unit id="ERR_LanguageVersionCannotHaveLeadingZeroes">
        <source>Specified language version '{0}' cannot have leading zeroes</source>
        <target state="translated">指定的语言版本“{0}”不能含前导零</target>
        <note />
      </trans-unit>
      <trans-unit id="ERR_VoidAssignment">
        <source>A value of type 'void' may not be assigned.</source>
        <target state="translated">可能无法分配类型 "void" 的值。</target>
        <note />
      </trans-unit>
      <trans-unit id="WRN_Experimental">
        <source>'{0}' is for evaluation purposes only and is subject to change or removal in future updates.</source>
        <target state="translated">'“{0}”仅用于评估，在将来的更新中可能会被更改或删除。</target>
        <note />
      </trans-unit>
      <trans-unit id="WRN_Experimental_Title">
        <source>Type is for evaluation purposes only and is subject to change or removal in future updates.</source>
        <target state="translated">类型仅用于评估，在将来的更新中可能会被更改或删除。</target>
        <note />
      </trans-unit>
      <trans-unit id="ERR_CompilerAndLanguageVersion">
        <source>Compiler version: '{0}'. Language version: {1}.</source>
        <target state="translated">编译器版本:“{0}”。语言版本: {1}。</target>
        <note />
      </trans-unit>
      <trans-unit id="IDS_FeatureAsyncMain">
        <source>async main</source>
        <target state="translated">主异步</target>
        <note />
      </trans-unit>
      <trans-unit id="ERR_TupleInferredNamesNotAvailable">
        <source>Tuple element name '{0}' is inferred. Please use language version {1} or greater to access an element by its inferred name.</source>
        <target state="translated">推断出元组元素名称“{0}”。请使用语言版本 {1} 或更高版本按推断名称访问元素。</target>
        <note />
      </trans-unit>
      <trans-unit id="ERR_VoidInTuple">
        <source>A tuple may not contain a value of type 'void'.</source>
        <target state="translated">元组不能包含类型为 "void" 的值。</target>
        <note />
      </trans-unit>
      <trans-unit id="ERR_NonTaskMainCantBeAsync">
        <source>A void or int returning entry point cannot be async</source>
        <target state="translated">返回入口点的 void 或 int 不能是异步的</target>
        <note />
      </trans-unit>
      <trans-unit id="ERR_PatternWrongGenericTypeInVersion">
        <source>An expression of type '{0}' cannot be handled by a pattern of type '{1}' in C# {2}. Please use language version {3} or greater.</source>
        <target state="translated">在 C# {2} 中，“{1}”类型的模式无法处理“{0}”类型的表达式。请使用语言版本 {3} 或更高版本。</target>
        <note />
      </trans-unit>
      <trans-unit id="WRN_UnreferencedLocalFunction">
        <source>The local function '{0}' is declared but never used</source>
        <target state="translated">声明了本地函数“{0}”，但从未使用过</target>
        <note />
      </trans-unit>
      <trans-unit id="WRN_UnreferencedLocalFunction_Title">
        <source>Local function is declared but never used</source>
        <target state="translated">已声明本地函数，但从未使用过</target>
        <note />
      </trans-unit>
      <trans-unit id="ERR_LocalFunctionMissingBody">
        <source>'{0}' is a local function and must therefore always have a body.</source>
        <target state="translated">'“{0}”是本地函数，因此始终必须具有一个主体。</target>
        <note />
      </trans-unit>
      <trans-unit id="ERR_InvalidDebugInfo">
        <source>Unable to read debug information of method '{0}' (token 0x{1:X8}) from assembly '{2}'</source>
        <target state="translated">无法从程序集“{2}”读取方法“{0}”(令牌 0x{1:X8})的调试信息</target>
        <note />
      </trans-unit>
      <trans-unit id="IConversionExpressionIsNotCSharpConversion">
        <source>{0} is not a valid C# conversion expression</source>
        <target state="translated">{0} 不是有效的 C# 转换表达式</target>
        <note />
      </trans-unit>
      <trans-unit id="ERR_DynamicLocalFunctionTypeParameter">
        <source>Cannot pass argument with dynamic type to generic local function '{0}' with inferred type arguments.</source>
        <target state="translated">不可将动态类型的参数传递到具有推断类型参数的泛型本地函数“{0}”。</target>
        <note />
      </trans-unit>
      <trans-unit id="IDS_FeatureLeadingDigitSeparator">
        <source>leading digit separator</source>
        <target state="translated">前导数字分隔符</target>
        <note />
      </trans-unit>
      <trans-unit id="ERR_ExplicitReservedAttr">
        <source>Do not use '{0}'. This is reserved for compiler usage.</source>
        <target state="translated">请勿使用“{0}”。这是保留给编译器使用的。</target>
        <note />
      </trans-unit>
      <trans-unit id="ERR_TypeReserved">
        <source>The type name '{0}' is reserved to be used by the compiler.</source>
        <target state="translated">类型名称“{0}”是保留给编译器使用的。</target>
        <note />
      </trans-unit>
      <trans-unit id="ERR_InExtensionMustBeValueType">
        <source>The first parameter of an 'in' extension method '{0}' must be a value type.</source>
        <target state="translated">"in" 扩展方法“{0}”的第一个参数必须是值类型。</target>
        <note />
      </trans-unit>
      <trans-unit id="ERR_FieldsInRoStruct">
        <source>Instance fields of readonly structs must be readonly.</source>
        <target state="translated">只读结构的实例字段必须为只读。</target>
        <note />
      </trans-unit>
      <trans-unit id="ERR_AutoPropsInRoStruct">
        <source>Auto-implemented instance properties in readonly structs must be readonly.</source>
        <target state="translated">在只读结构中的自动实现实例属性必须为只读。</target>
        <note />
      </trans-unit>
      <trans-unit id="ERR_FieldlikeEventsInRoStruct">
        <source>Field-like events are not allowed in readonly structs.</source>
        <target state="translated">在只读结构中不允许类似字段的事件。</target>
        <note />
      </trans-unit>
      <trans-unit id="IDS_FeatureRefExtensionMethods">
        <source>ref extension methods</source>
        <target state="translated">ref 扩展方法</target>
        <note />
      </trans-unit>
      <trans-unit id="ERR_StackAllocConversionNotPossible">
        <source>Conversion of a stackalloc expression of type '{0}' to type '{1}' is not possible.</source>
        <target state="translated">不能将 stackalloc 表达式的类型从“{0}”转换为“{1}”。</target>
        <note />
      </trans-unit>
      <trans-unit id="IDS_StackAllocExpression">
        <source>stackalloc {0}[{1}]</source>
        <target state="translated">stackalloc {0}[{1}]</target>
        <note />
      </trans-unit>
      <trans-unit id="ERR_RefExtensionMustBeValueTypeOrConstrainedToOne">
        <source>The first parameter of a 'ref' extension method '{0}' must be a value type or a generic type constrained to struct.</source>
        <target state="translated">"ref" 扩展方法“{0}”的第一个参数必须是值类型或受结构约束的泛型类型。</target>
        <note />
      </trans-unit>
      <trans-unit id="ERR_OutAttrOnInParam">
        <source>An in parameter cannot have the Out attribute.</source>
        <target state="translated">in 参数不能具有 Out 特性。</target>
        <note />
      </trans-unit>
      <trans-unit id="ICompoundAssignmentOperationIsNotCSharpCompoundAssignment">
        <source>{0} is not a valid C# compound assignment operation</source>
        <target state="translated">{0} 不是有效的 C# 复合赋值运算</target>
        <note />
      </trans-unit>
      <trans-unit id="WRN_FilterIsConstantFalse">
        <source>Filter expression is a constant 'false', consider removing the catch clause</source>
        <target state="translated">筛选器表达式是常量 “false”，请考虑删除 catch 子句</target>
        <note />
      </trans-unit>
      <trans-unit id="WRN_FilterIsConstantFalse_Title">
        <source>Filter expression is a constant 'false'</source>
        <target state="translated">筛选器表达式是常量 “false”</target>
        <note />
      </trans-unit>
      <trans-unit id="WRN_FilterIsConstantFalseRedundantTryCatch">
        <source>Filter expression is a constant 'false', consider removing the try-catch block</source>
        <target state="translated">筛选器表达式是常量 “false”，请考虑删除 try-catch 块</target>
        <note />
      </trans-unit>
      <trans-unit id="WRN_FilterIsConstantFalseRedundantTryCatch_Title">
        <source>Filter expression is a constant 'false'. </source>
        <target state="translated">筛选器表达式是常量 “false”。</target>
        <note />
      </trans-unit>
      <trans-unit id="ERR_CantUseVoidInArglist">
        <source>__arglist cannot have an argument of void type</source>
        <target state="translated">__arglist 不可具有 void 类型的参数</target>
        <note />
      </trans-unit>
      <trans-unit id="ERR_ConditionalInInterpolation">
        <source>A conditional expression cannot be used directly in a string interpolation because the ':' ends the interpolation. Parenthesize the conditional expression.</source>
        <target state="translated">不可在字符串内插中直接使用条件表达式，因为内插已 “:” 结尾。请用括号将条件表达式括起来。</target>
        <note />
      </trans-unit>
      <trans-unit id="ERR_DefaultInSwitch">
        <source>A default literal 'default' is not valid as a case constant. Use another literal (e.g. '0' or 'null') as appropriate. If you intended to write the default label, use 'default:' without 'case'.</source>
        <target state="translated">默认文本 "default" 作为 case 常量无效。请相应使用其他文本(例如 "0" 或 "null")。若要编写默认标签，请使用不含 "case" 的 "default:"。</target>
        <note />
      </trans-unit>
      <trans-unit id="ERR_DefaultInPattern">
        <source>A default literal 'default' is not valid as a pattern. Use another literal (e.g. '0' or 'null') as appropriate. To match everything, use a discard pattern 'var _'.</source>
        <target state="translated">默认文本 "default" 作为模式无效。请相应使用其他文本(例如 "0" 或 "null")。若要匹配一切项，请使用放弃模式 "var _"。</target>
        <note />
      </trans-unit>
<<<<<<< HEAD
      <trans-unit id="ERR_DoNotUseFixedBufferAttrOnProperty">
        <source>Do not use 'System.Runtime.CompilerServices.FixedBuffer' attribute on a property</source>
        <target state="new">Do not use 'System.Runtime.CompilerServices.FixedBuffer' attribute on a property</target>
        <note />
      </trans-unit>
      <trans-unit id="ERR_FeatureNotAvailableInVersion7_3">
        <source>Feature '{0}' is not available in C# 7.3. Please use language version {1} or greater.</source>
        <target state="new">Feature '{0}' is not available in C# 7.3. Please use language version {1} or greater.</target>
        <note />
      </trans-unit>
      <trans-unit id="WRN_AttributesOnBackingFieldsNotAvailable">
        <source>Field-targeted attributes on auto-properties are not supported in language version {0}. Please use language version {1} or greater.</source>
        <target state="new">Field-targeted attributes on auto-properties are not supported in language version {0}. Please use language version {1} or greater.</target>
        <note />
      </trans-unit>
      <trans-unit id="WRN_AttributesOnBackingFieldsNotAvailable_Title">
        <source>Field-targeted attributes on auto-properties are not supported in this version of the language.</source>
        <target state="new">Field-targeted attributes on auto-properties are not supported in this version of the language.</target>
=======
      <trans-unit id="ERR_InDynamicMethodArg">
        <source>Arguments with 'in' modifier cannot be used in dynamically dispatched expessions.</source>
        <target state="new">Arguments with 'in' modifier cannot be used in dynamically dispatched expessions.</target>
>>>>>>> 823d9730
        <note />
      </trans-unit>
    </body>
  </file>
</xliff><|MERGE_RESOLUTION|>--- conflicted
+++ resolved
@@ -8580,7 +8580,11 @@
         <target state="translated">默认文本 "default" 作为模式无效。请相应使用其他文本(例如 "0" 或 "null")。若要匹配一切项，请使用放弃模式 "var _"。</target>
         <note />
       </trans-unit>
-<<<<<<< HEAD
+      <trans-unit id="ERR_InDynamicMethodArg">
+        <source>Arguments with 'in' modifier cannot be used in dynamically dispatched expessions.</source>
+        <target state="new">Arguments with 'in' modifier cannot be used in dynamically dispatched expessions.</target>
+        <note />
+      </trans-unit>
       <trans-unit id="ERR_DoNotUseFixedBufferAttrOnProperty">
         <source>Do not use 'System.Runtime.CompilerServices.FixedBuffer' attribute on a property</source>
         <target state="new">Do not use 'System.Runtime.CompilerServices.FixedBuffer' attribute on a property</target>
@@ -8599,11 +8603,6 @@
       <trans-unit id="WRN_AttributesOnBackingFieldsNotAvailable_Title">
         <source>Field-targeted attributes on auto-properties are not supported in this version of the language.</source>
         <target state="new">Field-targeted attributes on auto-properties are not supported in this version of the language.</target>
-=======
-      <trans-unit id="ERR_InDynamicMethodArg">
-        <source>Arguments with 'in' modifier cannot be used in dynamically dispatched expessions.</source>
-        <target state="new">Arguments with 'in' modifier cannot be used in dynamically dispatched expessions.</target>
->>>>>>> 823d9730
         <note />
       </trans-unit>
     </body>
