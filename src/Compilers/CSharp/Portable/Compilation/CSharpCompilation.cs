--- conflicted
+++ resolved
@@ -1278,11 +1278,7 @@
 
         private ConcurrentDictionary<string, NamespaceSymbol>? _externAliasTargets;
 
-<<<<<<< HEAD
-        internal bool GetExternAliasTarget(string? aliasName, out NamespaceSymbol @namespace)
-=======
-        internal bool GetExternAliasTarget(string aliasName, out NamespaceSymbol? @namespace)
->>>>>>> 916b15db
+        internal bool GetExternAliasTarget(string aliasName, out NamespaceSymbol @namespace)
         {
             if (_externAliasTargets == null)
             {
