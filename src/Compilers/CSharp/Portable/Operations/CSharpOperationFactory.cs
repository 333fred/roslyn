--- conflicted
+++ resolved
@@ -650,12 +650,8 @@
             // an IAnonymousFunctionExpression, you need to look at the parent IConversionExpression.
             ITypeSymbol type = null;
             Optional<object> constantValue = ConvertToOptional(boundLambda.ConstantValue);
-<<<<<<< HEAD
-            return new LazyAnonymousFunctionExpression(symbol, body, _semanticModel, syntax, type, constantValue);
-=======
             bool isImplicit = boundLambda.WasCompilerGenerated;
-            return new LazyLambdaExpression(signature, body, _semanticModel, syntax, type, constantValue, isImplicit);
->>>>>>> a2840b98
+            return new LazyAnonymousFunctionExpression(symbol, body, _semanticModel, syntax, type, constantValue, isImplicit);
         }
 
         private ILocalFunctionStatement CreateBoundLocalFunctionStatementOperation(BoundLocalFunctionStatement boundLocalFunctionStatement)
