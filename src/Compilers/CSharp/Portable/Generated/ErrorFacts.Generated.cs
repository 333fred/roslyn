--- conflicted
+++ resolved
@@ -177,7 +177,8 @@
                 case ErrorCode.WRN_UnreferencedLocalFunction:
                 case ErrorCode.WRN_FilterIsConstantFalse:
                 case ErrorCode.WRN_FilterIsConstantFalseRedundantTryCatch:
-<<<<<<< HEAD
+                case ErrorCode.WRN_AttributesOnBackingFieldsNotAvailable:
+                case ErrorCode.WRN_TupleBinopLiteralNameMismatch:
                 case ErrorCode.WRN_ConvertingNullableToNonNullable:
                 case ErrorCode.WRN_NullReferenceAssignment:
                 case ErrorCode.WRN_NullReferenceReceiver:
@@ -200,10 +201,6 @@
                 case ErrorCode.WRN_NullabilityMismatchInParameterTypeOfTargetDelegate:
                 case ErrorCode.WRN_NullAsNonNullable:
                 case ErrorCode.WRN_NoBestNullabilityConditionalExpression:
-=======
-                case ErrorCode.WRN_AttributesOnBackingFieldsNotAvailable:
-                case ErrorCode.WRN_TupleBinopLiteralNameMismatch:
->>>>>>> 79ae6bcf
                     return true;
                 default:
                     return false;
