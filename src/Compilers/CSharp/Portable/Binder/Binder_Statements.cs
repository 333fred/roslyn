﻿// Licensed to the .NET Foundation under one or more agreements.
// The .NET Foundation licenses this file to you under the MIT license.
// See the LICENSE file in the project root for more information.

#nullable disable

using System;
using System.Collections.Immutable;
using System.Diagnostics;
using System.Linq;
using Microsoft.CodeAnalysis.CSharp.Symbols;
using Microsoft.CodeAnalysis.CSharp.Syntax;
using Microsoft.CodeAnalysis.PooledObjects;
using Roslyn.Utilities;

namespace Microsoft.CodeAnalysis.CSharp
{
    /// <summary>
    /// This portion of the binder converts StatementSyntax nodes into BoundStatements
    /// </summary>
    internal partial class Binder
    {
        /// <summary>
        /// This is the set of parameters and local variables that were used as arguments to
        /// lock or using statements in enclosing scopes.
        /// </summary>
        /// <remarks>
        /// using (x) { } // x counts
        /// using (IDisposable y = null) { } // y does not count
        /// </remarks>
        internal virtual ImmutableHashSet<Symbol> LockedOrDisposedVariables
        {
            get { return Next.LockedOrDisposedVariables; }
        }

        /// <remarks>
        /// Noteworthy override is in MemberSemanticModel.IncrementalBinder (used for caching).
        /// </remarks>
        public virtual BoundStatement BindStatement(StatementSyntax node, BindingDiagnosticBag diagnostics)
        {
            if (node.AttributeLists.Count > 0)
            {
                var attributeList = node.AttributeLists[0];

                // Currently, attributes are only allowed on local-functions.
                if (node.Kind() == SyntaxKind.LocalFunctionStatement)
                {
                    CheckFeatureAvailability(attributeList, MessageID.IDS_FeatureLocalFunctionAttributes, diagnostics);
                }
                else if (node.Kind() != SyntaxKind.Block)
                {
                    // Don't explicitly error here for blocks.  Some codepaths bypass BindStatement
                    // to directly call BindBlock.
                    Error(diagnostics, ErrorCode.ERR_AttributesNotAllowed, attributeList);
                }
            }

            Debug.Assert(node != null);
            BoundStatement result;
            switch (node.Kind())
            {
                case SyntaxKind.Block:
                    result = BindBlock((BlockSyntax)node, diagnostics);
                    break;
                case SyntaxKind.LocalDeclarationStatement:
                    result = BindLocalDeclarationStatement((LocalDeclarationStatementSyntax)node, diagnostics);
                    break;
                case SyntaxKind.LocalFunctionStatement:
                    result = BindLocalFunctionStatement((LocalFunctionStatementSyntax)node, diagnostics);
                    break;
                case SyntaxKind.ExpressionStatement:
                    result = BindExpressionStatement((ExpressionStatementSyntax)node, diagnostics);
                    break;
                case SyntaxKind.IfStatement:
                    result = BindIfStatement((IfStatementSyntax)node, diagnostics);
                    break;
                case SyntaxKind.SwitchStatement:
                    result = BindSwitchStatement((SwitchStatementSyntax)node, diagnostics);
                    break;
                case SyntaxKind.DoStatement:
                    result = BindDo((DoStatementSyntax)node, diagnostics);
                    break;
                case SyntaxKind.WhileStatement:
                    result = BindWhile((WhileStatementSyntax)node, diagnostics);
                    break;
                case SyntaxKind.ForStatement:
                    result = BindFor((ForStatementSyntax)node, diagnostics);
                    break;
                case SyntaxKind.ForEachStatement:
                case SyntaxKind.ForEachVariableStatement:
                    result = BindForEach((CommonForEachStatementSyntax)node, diagnostics);
                    break;
                case SyntaxKind.BreakStatement:
                    result = BindBreak((BreakStatementSyntax)node, diagnostics);
                    break;
                case SyntaxKind.ContinueStatement:
                    result = BindContinue((ContinueStatementSyntax)node, diagnostics);
                    break;
                case SyntaxKind.ReturnStatement:
                    result = BindReturn((ReturnStatementSyntax)node, diagnostics);
                    break;
                case SyntaxKind.FixedStatement:
                    result = BindFixedStatement((FixedStatementSyntax)node, diagnostics);
                    break;
                case SyntaxKind.LabeledStatement:
                    result = BindLabeled((LabeledStatementSyntax)node, diagnostics);
                    break;
                case SyntaxKind.GotoStatement:
                case SyntaxKind.GotoCaseStatement:
                case SyntaxKind.GotoDefaultStatement:
                    result = BindGoto((GotoStatementSyntax)node, diagnostics);
                    break;
                case SyntaxKind.TryStatement:
                    result = BindTryStatement((TryStatementSyntax)node, diagnostics);
                    break;
                case SyntaxKind.EmptyStatement:
                    result = BindEmpty((EmptyStatementSyntax)node);
                    break;
                case SyntaxKind.ThrowStatement:
                    result = BindThrow((ThrowStatementSyntax)node, diagnostics);
                    break;
                case SyntaxKind.UnsafeStatement:
                    result = BindUnsafeStatement((UnsafeStatementSyntax)node, diagnostics);
                    break;
                case SyntaxKind.UncheckedStatement:
                case SyntaxKind.CheckedStatement:
                    result = BindCheckedStatement((CheckedStatementSyntax)node, diagnostics);
                    break;
                case SyntaxKind.UsingStatement:
                    result = BindUsingStatement((UsingStatementSyntax)node, diagnostics);
                    break;
                case SyntaxKind.YieldBreakStatement:
                    result = BindYieldBreakStatement((YieldStatementSyntax)node, diagnostics);
                    break;
                case SyntaxKind.YieldReturnStatement:
                    result = BindYieldReturnStatement((YieldStatementSyntax)node, diagnostics);
                    break;
                case SyntaxKind.LockStatement:
                    result = BindLockStatement((LockStatementSyntax)node, diagnostics);
                    break;
                default:
                    // NOTE: We could probably throw an exception here, but it's conceivable
                    // that a non-parser syntax tree could reach this point with an unexpected
                    // SyntaxKind and we don't want to throw if that occurs.
                    result = new BoundBadStatement(node, ImmutableArray<BoundNode>.Empty, hasErrors: true);
                    break;
            }

            BoundBlock block;
            Debug.Assert(result.WasCompilerGenerated == false ||
                         (result.Kind == BoundKind.Block &&
                          (block = (BoundBlock)result).Statements.Length == 1 &&
                          block.Statements.Single().WasCompilerGenerated == false), "Synthetic node would not get cached");

            Debug.Assert(result.Syntax is StatementSyntax, "BoundStatement should be associated with a statement syntax.");

            Debug.Assert(System.Linq.Enumerable.Contains(result.Syntax.AncestorsAndSelf(), node), @"Bound statement (or one of its parents)
                                                                            should have same syntax as the given syntax node.
                                                                            Otherwise it may be confusing to the binder cache that uses syntax node as keys.");

            return result;
        }

        private BoundStatement BindCheckedStatement(CheckedStatementSyntax node, BindingDiagnosticBag diagnostics)
        {
            return BindEmbeddedBlock(node.Block, diagnostics);
        }

        private BoundStatement BindUnsafeStatement(UnsafeStatementSyntax node, BindingDiagnosticBag diagnostics)
        {
            var unsafeBinder = this.GetBinder(node);

            if (!this.Compilation.Options.AllowUnsafe)
            {
                Error(diagnostics, ErrorCode.ERR_IllegalUnsafe, node.UnsafeKeyword);
            }
            else if (this.IsIndirectlyInIterator) // called *after* we know the binder map has been created.
            {
                // Spec 8.2: "An iterator block always defines a safe context, even when its declaration
                // is nested in an unsafe context."
                Error(diagnostics, ErrorCode.ERR_IllegalInnerUnsafe, node.UnsafeKeyword);
            }

            return BindEmbeddedBlock(node.Block, diagnostics);
        }

        private BoundStatement BindFixedStatement(FixedStatementSyntax node, BindingDiagnosticBag diagnostics)
        {
            var fixedBinder = this.GetBinder(node);
            Debug.Assert(fixedBinder != null);

            fixedBinder.ReportUnsafeIfNotAllowed(node, diagnostics);

            return fixedBinder.BindFixedStatementParts(node, diagnostics);
        }

        private BoundStatement BindFixedStatementParts(FixedStatementSyntax node, BindingDiagnosticBag diagnostics)
        {
            VariableDeclarationSyntax declarationSyntax = node.Declaration;

            ImmutableArray<BoundLocalDeclaration> declarations;
            BindForOrUsingOrFixedDeclarations(declarationSyntax, LocalDeclarationKind.FixedVariable, diagnostics, out declarations);

            Debug.Assert(!declarations.IsEmpty);

            BoundMultipleLocalDeclarations boundMultipleDeclarations = new BoundMultipleLocalDeclarations(declarationSyntax, declarations);

            BoundStatement boundBody = BindPossibleEmbeddedStatement(node.Statement, diagnostics);

            return new BoundFixedStatement(node,
                                           GetDeclaredLocalsForScope(node),
                                           boundMultipleDeclarations,
                                           boundBody);
        }

        private void CheckRequiredLangVersionForAsyncIteratorMethods(BindingDiagnosticBag diagnostics)
        {
            var method = (MethodSymbol)this.ContainingMemberOrLambda;
            if (method.IsAsync)
            {
                MessageID.IDS_FeatureAsyncStreams.CheckFeatureAvailability(
                    diagnostics,
                    method.DeclaringCompilation,
                    method.Locations[0]);
            }
        }

        protected virtual void ValidateYield(YieldStatementSyntax node, BindingDiagnosticBag diagnostics)
        {
            Next?.ValidateYield(node, diagnostics);
        }

        private BoundStatement BindYieldReturnStatement(YieldStatementSyntax node, BindingDiagnosticBag diagnostics)
        {
            ValidateYield(node, diagnostics);
            TypeSymbol elementType = GetIteratorElementType().Type;
            BoundExpression argument = (node.Expression == null)
                ? BadExpression(node).MakeCompilerGenerated()
                : BindValue(node.Expression, diagnostics, BindValueKind.RValue);
            argument = ValidateEscape(argument, ExternalScope, isByRef: false, diagnostics: diagnostics);

            if (!argument.HasAnyErrors)
            {
                argument = GenerateConversionForAssignment(elementType, argument, diagnostics);
            }
            else
            {
                argument = BindToTypeForErrorRecovery(argument);
            }

            // NOTE: it's possible that more than one of these conditions is satisfied and that
            // we won't report the syntactically innermost.  However, dev11 appears to check
            // them in this order, regardless of syntactic nesting (StatementBinder::bindYield).
            if (this.Flags.Includes(BinderFlags.InFinallyBlock))
            {
                Error(diagnostics, ErrorCode.ERR_BadYieldInFinally, node.YieldKeyword);
            }
            else if (this.Flags.Includes(BinderFlags.InTryBlockOfTryCatch))
            {
                Error(diagnostics, ErrorCode.ERR_BadYieldInTryOfCatch, node.YieldKeyword);
            }
            else if (this.Flags.Includes(BinderFlags.InCatchBlock))
            {
                Error(diagnostics, ErrorCode.ERR_BadYieldInCatch, node.YieldKeyword);
            }
            else if (BindingTopLevelScriptCode)
            {
                Error(diagnostics, ErrorCode.ERR_YieldNotAllowedInScript, node.YieldKeyword);
            }

            CheckRequiredLangVersionForAsyncIteratorMethods(diagnostics);
            return new BoundYieldReturnStatement(node, argument);
        }

        private BoundStatement BindYieldBreakStatement(YieldStatementSyntax node, BindingDiagnosticBag diagnostics)
        {
            if (this.Flags.Includes(BinderFlags.InFinallyBlock))
            {
                Error(diagnostics, ErrorCode.ERR_BadYieldInFinally, node.YieldKeyword);
            }
            else if (BindingTopLevelScriptCode)
            {
                Error(diagnostics, ErrorCode.ERR_YieldNotAllowedInScript, node.YieldKeyword);
            }

            ValidateYield(node, diagnostics);
            CheckRequiredLangVersionForAsyncIteratorMethods(diagnostics);
            return new BoundYieldBreakStatement(node);
        }

        private BoundStatement BindLockStatement(LockStatementSyntax node, BindingDiagnosticBag diagnostics)
        {
            var lockBinder = this.GetBinder(node);
            Debug.Assert(lockBinder != null);
            return lockBinder.BindLockStatementParts(diagnostics, lockBinder);
        }

        internal virtual BoundStatement BindLockStatementParts(BindingDiagnosticBag diagnostics, Binder originalBinder)
        {
            return this.Next.BindLockStatementParts(diagnostics, originalBinder);
        }


        private BoundStatement BindUsingStatement(UsingStatementSyntax node, BindingDiagnosticBag diagnostics)
        {
            var usingBinder = this.GetBinder(node);
            Debug.Assert(usingBinder != null);
            return usingBinder.BindUsingStatementParts(diagnostics, usingBinder);
        }

        internal virtual BoundStatement BindUsingStatementParts(BindingDiagnosticBag diagnostics, Binder originalBinder)
        {
            return this.Next.BindUsingStatementParts(diagnostics, originalBinder);
        }

        internal BoundStatement BindPossibleEmbeddedStatement(StatementSyntax node, BindingDiagnosticBag diagnostics)
        {
            Binder binder;

            switch (node.Kind())
            {
                case SyntaxKind.LocalDeclarationStatement:
                    // Local declarations are not legal in contexts where we need embedded statements.
                    diagnostics.Add(ErrorCode.ERR_BadEmbeddedStmt, node.GetLocation());

                    // fall through
                    goto case SyntaxKind.ExpressionStatement;

                case SyntaxKind.ExpressionStatement:
                case SyntaxKind.LockStatement:
                case SyntaxKind.IfStatement:
                case SyntaxKind.YieldReturnStatement:
                case SyntaxKind.ReturnStatement:
                case SyntaxKind.ThrowStatement:
                    binder = this.GetBinder(node);
                    Debug.Assert(binder != null);
                    return binder.WrapWithVariablesIfAny(node, binder.BindStatement(node, diagnostics));

                case SyntaxKind.LabeledStatement:
                case SyntaxKind.LocalFunctionStatement:
                    // Labeled statements and local function statements are not legal in contexts where we need embedded statements.
                    diagnostics.Add(ErrorCode.ERR_BadEmbeddedStmt, node.GetLocation());

                    binder = this.GetBinder(node);
                    Debug.Assert(binder != null);
                    return binder.WrapWithVariablesAndLocalFunctionsIfAny(node, binder.BindStatement(node, diagnostics));

                case SyntaxKind.SwitchStatement:
                    var switchStatement = (SwitchStatementSyntax)node;
                    binder = this.GetBinder(switchStatement.Expression);
                    Debug.Assert(binder != null);
                    return binder.WrapWithVariablesIfAny(switchStatement.Expression, binder.BindStatement(node, diagnostics));

                case SyntaxKind.EmptyStatement:
                    var emptyStatement = (EmptyStatementSyntax)node;
                    if (!emptyStatement.SemicolonToken.IsMissing)
                    {
                        switch (node.Parent.Kind())
                        {
                            case SyntaxKind.ForStatement:
                            case SyntaxKind.ForEachStatement:
                            case SyntaxKind.ForEachVariableStatement:
                            case SyntaxKind.WhileStatement:
                                // For loop constructs, only warn if we see a block following the statement.
                                // That indicates code like:  "while (x) ; { }"
                                // which is most likely a bug.
                                if (emptyStatement.SemicolonToken.GetNextToken().Kind() != SyntaxKind.OpenBraceToken)
                                {
                                    break;
                                }

                                goto default;

                            default:
                                // For non-loop constructs, always warn.  This is for code like:
                                // "if (x) ;" which is almost certainly a bug.
                                diagnostics.Add(ErrorCode.WRN_PossibleMistakenNullStatement, node.GetLocation());
                                break;
                        }
                    }

                    // fall through
                    goto default;

                default:
                    return BindStatement(node, diagnostics);
            }
        }

        private BoundExpression BindThrownExpression(ExpressionSyntax exprSyntax, BindingDiagnosticBag diagnostics, ref bool hasErrors)
        {
            var boundExpr = BindValue(exprSyntax, diagnostics, BindValueKind.RValue);
            if (Compilation.LanguageVersion < MessageID.IDS_FeatureSwitchExpression.RequiredVersion())
            {
                // This is the pre-C# 8 algorithm for binding a thrown expression.
                // SPEC VIOLATION: The spec requires the thrown exception to have a type, and that the type
                // be System.Exception or derived from System.Exception. (Or, if a type parameter, to have
                // an effective base class that meets that criterion.) However, we allow the literal null
                // to be thrown, even though it does not meet that criterion and will at runtime always
                // produce a null reference exception.
                if (!boundExpr.IsLiteralNull())
                {
                    boundExpr = BindToNaturalType(boundExpr, diagnostics);
                    var type = boundExpr.Type;

                    // If the expression is a lambda, anonymous method, or method group then it will
                    // have no compile-time type; give the same error as if the type was wrong.
                    CompoundUseSiteInfo<AssemblySymbol> useSiteInfo = GetNewCompoundUseSiteInfo(diagnostics);

                    if ((object)type == null || !type.IsErrorType() && !Compilation.IsExceptionType(type.EffectiveType(ref useSiteInfo), ref useSiteInfo))
                    {
                        diagnostics.Add(ErrorCode.ERR_BadExceptionType, exprSyntax.Location);
                        hasErrors = true;
                        diagnostics.Add(exprSyntax, useSiteInfo);
                    }
                    else
                    {
                        diagnostics.AddDependencies(useSiteInfo);
                    }
                }
            }
            else
            {
                // In C# 8 and later we follow the ECMA specification, which neatly handles null and expressions of exception type.
                boundExpr = GenerateConversionForAssignment(GetWellKnownType(WellKnownType.System_Exception, diagnostics, exprSyntax), boundExpr, diagnostics);
            }

            return boundExpr;
        }

        private BoundStatement BindThrow(ThrowStatementSyntax node, BindingDiagnosticBag diagnostics)
        {
            BoundExpression boundExpr = null;
            bool hasErrors = false;

            ExpressionSyntax exprSyntax = node.Expression;
            if (exprSyntax != null)
            {
                boundExpr = BindThrownExpression(exprSyntax, diagnostics, ref hasErrors);
            }
            else if (!this.Flags.Includes(BinderFlags.InCatchBlock))
            {
                diagnostics.Add(ErrorCode.ERR_BadEmptyThrow, node.ThrowKeyword.GetLocation());
                hasErrors = true;
            }
            else if (this.Flags.Includes(BinderFlags.InNestedFinallyBlock))
            {
                // There's a special error code for a rethrow in a finally clause in a catch clause.
                // Best guess interpretation: if an exception occurs within the nested try block
                // (i.e. the one in the catch clause, to which the finally clause is attached),
                // then it's not clear whether the runtime will try to rethrow the "inner" exception
                // or the "outer" exception. For this reason, the case is disallowed.

                diagnostics.Add(ErrorCode.ERR_BadEmptyThrowInFinally, node.ThrowKeyword.GetLocation());
                hasErrors = true;
            }

            return new BoundThrowStatement(node, boundExpr, hasErrors);
        }

        private static BoundStatement BindEmpty(EmptyStatementSyntax node)
        {
            return new BoundNoOpStatement(node, NoOpStatementFlavor.Default);
        }

        private BoundLabeledStatement BindLabeled(LabeledStatementSyntax node, BindingDiagnosticBag diagnostics)
        {
            // TODO: verify that goto label lookup was valid (e.g. error checking of symbol resolution for labels)
            bool hasError = false;

            var result = LookupResult.GetInstance();
            CompoundUseSiteInfo<AssemblySymbol> useSiteInfo = GetNewCompoundUseSiteInfo(diagnostics);
            var binder = this.LookupSymbolsWithFallback(result, node.Identifier.ValueText, arity: 0, useSiteInfo: ref useSiteInfo, options: LookupOptions.LabelsOnly);

            // result.Symbols can be empty in some malformed code, e.g. when a labeled statement is used an embedded statement in an if or foreach statement
            // In this case we create new label symbol on the fly, and an error is reported by parser
            var symbol = result.Symbols.Count > 0 && result.IsMultiViable ?
                (LabelSymbol)result.Symbols.First() :
                new SourceLabelSymbol((MethodSymbol)ContainingMemberOrLambda, node.Identifier);

            if (!symbol.IdentifierNodeOrToken.IsToken || symbol.IdentifierNodeOrToken.AsToken() != node.Identifier)
            {
                Error(diagnostics, ErrorCode.ERR_DuplicateLabel, node.Identifier, node.Identifier.ValueText);
                hasError = true;
            }

            // check to see if this label (illegally) hides a label from an enclosing scope
            if (binder != null)
            {
                result.Clear();
                binder.Next.LookupSymbolsWithFallback(result, node.Identifier.ValueText, arity: 0, useSiteInfo: ref useSiteInfo, options: LookupOptions.LabelsOnly);
                if (result.IsMultiViable)
                {
                    // The label '{0}' shadows another label by the same name in a contained scope
                    Error(diagnostics, ErrorCode.ERR_LabelShadow, node.Identifier, node.Identifier.ValueText);
                    hasError = true;
                }
            }

            diagnostics.Add(node, useSiteInfo);
            result.Free();

            var body = BindStatement(node.Statement, diagnostics);
            return new BoundLabeledStatement(node, symbol, body, hasError);
        }

        private BoundStatement BindGoto(GotoStatementSyntax node, BindingDiagnosticBag diagnostics)
        {
            switch (node.Kind())
            {
                case SyntaxKind.GotoStatement:
                    var expression = BindLabel(node.Expression, diagnostics);
                    var boundLabel = expression as BoundLabel;
                    if (boundLabel == null)
                    {
                        // diagnostics already reported
                        return new BoundBadStatement(node, ImmutableArray.Create<BoundNode>(expression), true);
                    }
                    var symbol = boundLabel.Label;
                    return new BoundGotoStatement(node, symbol, null, boundLabel);

                case SyntaxKind.GotoCaseStatement:
                case SyntaxKind.GotoDefaultStatement:

                    // SPEC:    If the goto case statement is not enclosed by a switch statement, a compile-time error occurs.
                    // SPEC:    If the goto default statement is not enclosed by a switch statement, a compile-time error occurs.

                    SwitchBinder binder = GetSwitchBinder(this);
                    if (binder == null)
                    {
                        Error(diagnostics, ErrorCode.ERR_InvalidGotoCase, node);
                        ImmutableArray<BoundNode> childNodes;
                        if (node.Expression != null)
                        {
                            var value = BindRValueWithoutTargetType(node.Expression, BindingDiagnosticBag.Discarded);
                            childNodes = ImmutableArray.Create<BoundNode>(value);
                        }
                        else
                        {
                            childNodes = ImmutableArray<BoundNode>.Empty;
                        }
                        return new BoundBadStatement(node, childNodes, true);
                    }
                    return binder.BindGotoCaseOrDefault(node, this, diagnostics);

                default:
                    throw ExceptionUtilities.UnexpectedValue(node.Kind());
            }
        }

        private BoundStatement BindLocalFunctionStatement(LocalFunctionStatementSyntax node, BindingDiagnosticBag diagnostics)
        {
            // already defined symbol in containing block
            var localSymbol = this.LookupLocalFunction(node.Identifier);

            var hasErrors = localSymbol.ScopeBinder
                .ValidateDeclarationNameConflictsInScope(localSymbol, diagnostics);

            BoundBlock blockBody = null;
            BoundBlock expressionBody = null;
            if (node.Body != null)
            {
                blockBody = runAnalysis(BindEmbeddedBlock(node.Body, diagnostics), diagnostics);

                if (node.ExpressionBody != null)
                {
                    expressionBody = runAnalysis(BindExpressionBodyAsBlock(node.ExpressionBody, BindingDiagnosticBag.Discarded), BindingDiagnosticBag.Discarded);
                }
            }
            else if (node.ExpressionBody != null)
            {
                expressionBody = runAnalysis(BindExpressionBodyAsBlock(node.ExpressionBody, diagnostics), diagnostics);
            }
            else if (!hasErrors && (!localSymbol.IsExtern || !localSymbol.IsStatic))
            {
                hasErrors = true;
                diagnostics.Add(ErrorCode.ERR_LocalFunctionMissingBody, localSymbol.Locations[0], localSymbol);
            }

            if (!hasErrors && (blockBody != null || expressionBody != null) && localSymbol.IsExtern)
            {
                hasErrors = true;
                diagnostics.Add(ErrorCode.ERR_ExternHasBody, localSymbol.Locations[0], localSymbol);
            }

            Debug.Assert(blockBody != null || expressionBody != null || (localSymbol.IsExtern && localSymbol.IsStatic) || hasErrors);

            localSymbol.GetDeclarationDiagnostics(diagnostics);

            Symbol.CheckForBlockAndExpressionBody(
                node.Body, node.ExpressionBody, node, diagnostics);

            return new BoundLocalFunctionStatement(node, localSymbol, blockBody, expressionBody, hasErrors);

            BoundBlock runAnalysis(BoundBlock block, BindingDiagnosticBag blockDiagnostics)
            {
                if (block != null)
                {
                    // Have to do ControlFlowPass here because in MethodCompiler, we don't call this for synthed methods
                    // rather we go directly to LowerBodyOrInitializer, which skips over flow analysis (which is in CompileMethod)
                    // (the same thing - calling ControlFlowPass.Analyze in the lowering - is done for lambdas)
                    // It's a bit of code duplication, but refactoring would make things worse.
                    // However, we don't need to report diagnostics here. They will be reported when analyzing the parent method.
                    var ignored = DiagnosticBag.GetInstance();
                    var endIsReachable = ControlFlowPass.Analyze(localSymbol.DeclaringCompilation, localSymbol, block, ignored);
                    ignored.Free();
                    if (endIsReachable)
                    {
                        if (ImplicitReturnIsOkay(localSymbol))
                        {
                            block = FlowAnalysisPass.AppendImplicitReturn(block, localSymbol);
                        }
                        else
                        {
                            blockDiagnostics.Add(ErrorCode.ERR_ReturnExpected, localSymbol.Locations[0], localSymbol);
                        }
                    }
                }

                return block;
            }
        }

        private bool ImplicitReturnIsOkay(MethodSymbol method)
        {
            return method.ReturnsVoid || method.IsIterator || method.IsAsyncReturningTask(this.Compilation);
        }

        public BoundStatement BindExpressionStatement(ExpressionStatementSyntax node, BindingDiagnosticBag diagnostics)
        {
            return BindExpressionStatement(node, node.Expression, node.AllowsAnyExpression, diagnostics);
        }

        private BoundExpressionStatement BindExpressionStatement(CSharpSyntaxNode node, ExpressionSyntax syntax, bool allowsAnyExpression, BindingDiagnosticBag diagnostics)
        {
            BoundExpressionStatement expressionStatement;

            var expression = BindRValueWithoutTargetType(syntax, diagnostics);
            ReportSuppressionIfNeeded(expression, diagnostics);
            if (!allowsAnyExpression && !IsValidStatementExpression(syntax, expression))
            {
                if (!node.HasErrors)
                {
                    Error(diagnostics, ErrorCode.ERR_IllegalStatement, syntax);
                }

                expressionStatement = new BoundExpressionStatement(node, expression, hasErrors: true);
            }
            else
            {
                expressionStatement = new BoundExpressionStatement(node, expression);
            }

            CheckForUnobservedAwaitable(expression, diagnostics);

            return expressionStatement;
        }

        /// <summary>
        /// Report an error if this is an awaitable async method invocation that is not being awaited.
        /// </summary>
        /// <remarks>
        /// The checks here are equivalent to StatementBinder::CheckForUnobservedAwaitable() in the native compiler.
        /// </remarks>
        private void CheckForUnobservedAwaitable(BoundExpression expression, BindingDiagnosticBag diagnostics)
        {
            if (CouldBeAwaited(expression))
            {
                Error(diagnostics, ErrorCode.WRN_UnobservedAwaitableExpression, expression.Syntax);
            }
        }

        internal BoundStatement BindLocalDeclarationStatement(LocalDeclarationStatementSyntax node, BindingDiagnosticBag diagnostics)
        {
            if (node.UsingKeyword != default)
            {
                return BindUsingDeclarationStatementParts(node, diagnostics);
            }
            else
            {
                return BindDeclarationStatementParts(node, diagnostics);
            }
        }

        private BoundStatement BindUsingDeclarationStatementParts(LocalDeclarationStatementSyntax node, BindingDiagnosticBag diagnostics)
        {
            var usingDeclaration = UsingStatementBinder.BindUsingStatementOrDeclarationFromParts(node, node.UsingKeyword, node.AwaitKeyword, originalBinder: this, usingBinderOpt: null, diagnostics);
            Debug.Assert(usingDeclaration is BoundUsingLocalDeclarations);
            return usingDeclaration;
        }

        private BoundStatement BindDeclarationStatementParts(LocalDeclarationStatementSyntax node, BindingDiagnosticBag diagnostics)
        {
            var typeSyntax = node.Declaration.Type.SkipRef(out _);
            bool isConst = node.IsConst;

            bool isVar;
            AliasSymbol alias;
            TypeWithAnnotations declType = BindVariableTypeWithAnnotations(node.Declaration, diagnostics, typeSyntax, ref isConst, isVar: out isVar, alias: out alias);

            var kind = isConst ? LocalDeclarationKind.Constant : LocalDeclarationKind.RegularVariable;
            var variableList = node.Declaration.Variables;
            int variableCount = variableList.Count;
            if (variableCount == 1)
            {
                return BindVariableDeclaration(kind, isVar, variableList[0], typeSyntax, declType, alias, diagnostics, includeBoundType: true, associatedSyntaxNode: node);
            }
            else
            {
                BoundLocalDeclaration[] boundDeclarations = new BoundLocalDeclaration[variableCount];
                int i = 0;
                foreach (var variableDeclarationSyntax in variableList)
                {
                    bool includeBoundType = i == 0; //To avoid duplicated expressions, only the first declaration should contain the bound type.
                    boundDeclarations[i++] = BindVariableDeclaration(kind, isVar, variableDeclarationSyntax, typeSyntax, declType, alias, diagnostics, includeBoundType);
                }
                return new BoundMultipleLocalDeclarations(node, boundDeclarations.AsImmutableOrNull());
            }
        }

        /// <summary>
        /// Checks for a Dispose method on <paramref name="expr"/> and returns its <see cref="MethodSymbol"/> if found.
        /// </summary>
        /// <param name="expr">Expression on which to perform lookup</param>
        /// <param name="syntaxNode">The syntax node to perform lookup on</param>
        /// <param name="diagnostics">Populated with invocation errors, and warnings of near misses</param>
        /// <returns>The <see cref="MethodSymbol"/> of the Dispose method if one is found, otherwise null.</returns>
        internal MethodSymbol TryFindDisposePatternMethod(BoundExpression expr, SyntaxNode syntaxNode, bool hasAwait, BindingDiagnosticBag diagnostics)
        {
            Debug.Assert(expr is object);
            Debug.Assert(expr.Type is object);
            Debug.Assert(expr.Type.IsRefLikeType || hasAwait); // pattern dispose lookup is only valid on ref structs or asynchronous usings

            var result = PerformPatternMethodLookup(expr,
                                                    hasAwait ? WellKnownMemberNames.DisposeAsyncMethodName : WellKnownMemberNames.DisposeMethodName,
                                                    syntaxNode,
                                                    diagnostics,
                                                    out var disposeMethod);

            if (disposeMethod?.IsExtensionMethod == true)
            {
                // Extension methods should just be ignored, rather than rejected after-the-fact
                // Tracked by https://github.com/dotnet/roslyn/issues/32767

                // extension methods do not contribute to pattern-based disposal
                disposeMethod = null;
            }
            else if ((!hasAwait && disposeMethod?.ReturnsVoid == false)
                || result == PatternLookupResult.NotAMethod)
            {
                CompoundUseSiteInfo<AssemblySymbol> useSiteInfo = GetNewCompoundUseSiteInfo(diagnostics);
                if (this.IsAccessible(disposeMethod, ref useSiteInfo))
                {
                    diagnostics.Add(ErrorCode.WRN_PatternBadSignature, syntaxNode.Location, expr.Type, MessageID.IDS_Disposable.Localize(), disposeMethod);
                }

                diagnostics.Add(syntaxNode, useSiteInfo);
                disposeMethod = null;
            }

            return disposeMethod;
        }

        private TypeWithAnnotations BindVariableTypeWithAnnotations(CSharpSyntaxNode declarationNode, BindingDiagnosticBag diagnostics, TypeSyntax typeSyntax, ref bool isConst, out bool isVar, out AliasSymbol alias)
        {
            Debug.Assert(
                declarationNode is VariableDesignationSyntax ||
                declarationNode.Kind() == SyntaxKind.VariableDeclaration ||
                declarationNode.Kind() == SyntaxKind.DeclarationExpression ||
                declarationNode.Kind() == SyntaxKind.DiscardDesignation);

            // If the type is "var" then suppress errors when binding it. "var" might be a legal type
            // or it might not; if it is not then we do not want to report an error. If it is, then
            // we want to treat the declaration as an explicitly typed declaration.

            TypeWithAnnotations declType = BindTypeOrVarKeyword(typeSyntax.SkipRef(out _), diagnostics, out isVar, out alias);
            Debug.Assert(declType.HasType || isVar);

            if (isVar)
            {
                // There are a number of ways in which a var decl can be illegal, but in these
                // cases we should report an error and then keep right on going with the inference.

                if (isConst)
                {
                    Error(diagnostics, ErrorCode.ERR_ImplicitlyTypedVariableCannotBeConst, declarationNode);
                    // Keep processing it as a non-const local.
                    isConst = false;
                }

                // In the dev10 compiler the error recovery semantics for the illegal case
                // "var x = 10, y = 123.4;" are somewhat undesirable.
                //
                // First off, this is an error because a straw poll of language designers and
                // users showed that there was no consensus on whether the above should mean
                // "double x = 10, y = 123.4;", taking the best type available and substituting
                // that for "var", or treating it as "var x = 10; var y = 123.4;" -- since there
                // was no consensus we decided to simply make it illegal.
                //
                // In dev10 for error recovery in the IDE we do an odd thing -- we simply take
                // the type of the first variable and use it. So that is "int x = 10, y = 123.4;".
                //
                // This seems less than ideal. In the error recovery scenario it probably makes
                // more sense to treat that as "var x = 10; var y = 123.4;" and do each inference
                // separately.

                if (declarationNode.Parent.Kind() == SyntaxKind.LocalDeclarationStatement &&
                    ((VariableDeclarationSyntax)declarationNode).Variables.Count > 1 && !declarationNode.HasErrors)
                {
                    Error(diagnostics, ErrorCode.ERR_ImplicitlyTypedVariableMultipleDeclarator, declarationNode);
                }
            }
            else
            {
                // In the native compiler when given a situation like
                //
                // D[] x;
                //
                // where D is a static type we report both that D cannot be an element type
                // of an array, and that D[] is not a valid type for a local variable.
                // This seems silly; the first error is entirely sufficient. We no longer
                // produce additional errors for local variables of arrays of static types.

                if (declType.IsStatic)
                {
                    Error(diagnostics, ErrorCode.ERR_VarDeclIsStaticClass, typeSyntax, declType.Type);
                }

                if (isConst && !declType.Type.CanBeConst())
                {
                    Error(diagnostics, ErrorCode.ERR_BadConstType, typeSyntax, declType.Type);
                    // Keep processing it as a non-const local.
                    isConst = false;
                }
            }

            return declType;
        }

        internal BoundExpression BindInferredVariableInitializer(BindingDiagnosticBag diagnostics, RefKind refKind, EqualsValueClauseSyntax initializer,
            CSharpSyntaxNode errorSyntax)
        {
            BindValueKind valueKind;
            ExpressionSyntax value;
            IsInitializerRefKindValid(initializer, initializer, refKind, diagnostics, out valueKind, out value); // The return value isn't important here; we just want the diagnostics and the BindValueKind
            return BindInferredVariableInitializer(diagnostics, value, valueKind, refKind, errorSyntax);
        }

        // The location where the error is reported might not be the initializer.
        protected BoundExpression BindInferredVariableInitializer(BindingDiagnosticBag diagnostics, ExpressionSyntax initializer, BindValueKind valueKind, RefKind refKind, CSharpSyntaxNode errorSyntax)
        {
            if (initializer == null)
            {
                if (!errorSyntax.HasErrors)
                {
                    Error(diagnostics, ErrorCode.ERR_ImplicitlyTypedVariableWithNoInitializer, errorSyntax);
                }

                return null;
            }

            if (initializer.Kind() == SyntaxKind.ArrayInitializerExpression)
            {
                var result = BindUnexpectedArrayInitializer((InitializerExpressionSyntax)initializer,
                    diagnostics, ErrorCode.ERR_ImplicitlyTypedVariableAssignedArrayInitializer, errorSyntax);

                return CheckValue(result, valueKind, diagnostics);
            }

            BoundExpression expression = BindToNaturalType(BindValue(initializer, diagnostics, valueKind), diagnostics);

            // Certain expressions (null literals, method groups and anonymous functions) have no type of
            // their own and therefore cannot be the initializer of an implicitly typed local.
            if (!expression.HasAnyErrors && !expression.HasExpressionType())
            {
                // Cannot assign {0} to an implicitly-typed local variable
                Error(diagnostics, ErrorCode.ERR_ImplicitlyTypedVariableAssignedBadValue, errorSyntax, expression.Display);
            }

            return expression;
        }

        private static bool IsInitializerRefKindValid(
            EqualsValueClauseSyntax initializer,
            CSharpSyntaxNode node,
            RefKind variableRefKind,
            BindingDiagnosticBag diagnostics,
            out BindValueKind valueKind,
            out ExpressionSyntax value)
        {
            RefKind expressionRefKind = RefKind.None;
            value = initializer?.Value.CheckAndUnwrapRefExpression(diagnostics, out expressionRefKind);
            if (variableRefKind == RefKind.None)
            {
                valueKind = BindValueKind.RValue;
                if (expressionRefKind == RefKind.Ref)
                {
                    Error(diagnostics, ErrorCode.ERR_InitializeByValueVariableWithReference, node);
                    return false;
                }
            }
            else
            {
                valueKind = variableRefKind == RefKind.RefReadOnly
                    ? BindValueKind.ReadonlyRef
                    : BindValueKind.RefOrOut;

                if (initializer == null)
                {
                    Error(diagnostics, ErrorCode.ERR_ByReferenceVariableMustBeInitialized, node);
                    return false;
                }
                else if (expressionRefKind != RefKind.Ref)
                {
                    Error(diagnostics, ErrorCode.ERR_InitializeByReferenceVariableWithValue, node);
                    return false;
                }
            }

            return true;
        }

        protected BoundLocalDeclaration BindVariableDeclaration(
            LocalDeclarationKind kind,
            bool isVar,
            VariableDeclaratorSyntax declarator,
            TypeSyntax typeSyntax,
            TypeWithAnnotations declTypeOpt,
            AliasSymbol aliasOpt,
            BindingDiagnosticBag diagnostics,
            bool includeBoundType,
            CSharpSyntaxNode associatedSyntaxNode = null)
        {
            Debug.Assert(declarator != null);

            return BindVariableDeclaration(LocateDeclaredVariableSymbol(declarator, typeSyntax, kind),
                                           kind,
                                           isVar,
                                           declarator,
                                           typeSyntax,
                                           declTypeOpt,
                                           aliasOpt,
                                           diagnostics,
                                           includeBoundType,
                                           associatedSyntaxNode);
        }

        protected BoundLocalDeclaration BindVariableDeclaration(
            SourceLocalSymbol localSymbol,
            LocalDeclarationKind kind,
            bool isVar,
            VariableDeclaratorSyntax declarator,
            TypeSyntax typeSyntax,
            TypeWithAnnotations declTypeOpt,
            AliasSymbol aliasOpt,
            BindingDiagnosticBag diagnostics,
            bool includeBoundType,
            CSharpSyntaxNode associatedSyntaxNode = null)
        {
            Debug.Assert(declarator != null);
            Debug.Assert(declTypeOpt.HasType || isVar);
            Debug.Assert(typeSyntax != null);

            var localDiagnostics = BindingDiagnosticBag.GetInstance(withDiagnostics: true, diagnostics.AccumulatesDependencies);
            // if we are not given desired syntax, we use declarator
            associatedSyntaxNode = associatedSyntaxNode ?? declarator;

            // Check for variable declaration errors.
            // Use the binder that owns the scope for the local because this (the current) binder
            // might own nested scope.
            bool nameConflict = localSymbol.ScopeBinder.ValidateDeclarationNameConflictsInScope(localSymbol, diagnostics);
            bool hasErrors = false;

            if (localSymbol.RefKind != RefKind.None)
            {
                CheckRefLocalInAsyncOrIteratorMethod(localSymbol.IdentifierToken, diagnostics);
            }

            EqualsValueClauseSyntax equalsClauseSyntax = declarator.Initializer;

            BindValueKind valueKind;
            ExpressionSyntax value;
            if (!IsInitializerRefKindValid(equalsClauseSyntax, declarator, localSymbol.RefKind, diagnostics, out valueKind, out value))
            {
                hasErrors = true;
            }

            BoundExpression initializerOpt;
            if (isVar)
            {
                aliasOpt = null;

                initializerOpt = BindInferredVariableInitializer(diagnostics, value, valueKind, localSymbol.RefKind, declarator);

                // If we got a good result then swap the inferred type for the "var"
                TypeSymbol initializerType = initializerOpt?.Type;
                if ((object)initializerType != null)
                {
                    declTypeOpt = TypeWithAnnotations.Create(initializerType);

                    if (declTypeOpt.IsVoidType())
                    {
                        Error(localDiagnostics, ErrorCode.ERR_ImplicitlyTypedVariableAssignedBadValue, declarator, declTypeOpt.Type);
                        declTypeOpt = TypeWithAnnotations.Create(CreateErrorType("var"));
                        hasErrors = true;
                    }

                    if (!declTypeOpt.Type.IsErrorType())
                    {
                        if (declTypeOpt.IsStatic)
                        {
                            Error(localDiagnostics, ErrorCode.ERR_VarDeclIsStaticClass, typeSyntax, initializerType);
                            hasErrors = true;
                        }
                    }
                }
                else
                {
                    declTypeOpt = TypeWithAnnotations.Create(CreateErrorType("var"));
                    hasErrors = true;
                }
            }
            else
            {
                if (ReferenceEquals(equalsClauseSyntax, null))
                {
                    initializerOpt = null;
                }
                else
                {
                    // Basically inlined BindVariableInitializer, but with conversion optional.
                    initializerOpt = BindPossibleArrayInitializer(value, declTypeOpt.Type, valueKind, diagnostics);
                    if (kind != LocalDeclarationKind.FixedVariable)
                    {
                        // If this is for a fixed statement, we'll do our own conversion since there are some special cases.
                        initializerOpt = GenerateConversionForAssignment(
                            declTypeOpt.Type,
                            initializerOpt,
                            localDiagnostics,
                            isRefAssignment: localSymbol.RefKind != RefKind.None);
                    }
                }
            }

            Debug.Assert(declTypeOpt.HasType);

            if (kind == LocalDeclarationKind.FixedVariable)
            {
                // NOTE: this is an error, but it won't prevent further binding.
                if (isVar)
                {
                    if (!hasErrors)
                    {
                        Error(localDiagnostics, ErrorCode.ERR_ImplicitlyTypedLocalCannotBeFixed, declarator);
                        hasErrors = true;
                    }
                }

                if (!declTypeOpt.Type.IsPointerType())
                {
                    if (!hasErrors)
                    {
                        Error(localDiagnostics, declTypeOpt.Type.IsFunctionPointer() ? ErrorCode.ERR_CannotUseFunctionPointerAsFixedLocal : ErrorCode.ERR_BadFixedInitType, declarator);
                        hasErrors = true;
                    }
                }
                else if (!IsValidFixedVariableInitializer(declTypeOpt.Type, localSymbol, ref initializerOpt, localDiagnostics))
                {
                    hasErrors = true;
                }
            }

            if (CheckRestrictedTypeInAsyncMethod(this.ContainingMemberOrLambda, declTypeOpt.Type, localDiagnostics, typeSyntax))
            {
                hasErrors = true;
            }

            localSymbol.SetTypeWithAnnotations(declTypeOpt);

            if (initializerOpt != null)
            {
                var currentScope = LocalScopeDepth;

                localSymbol.SetValEscape(GetValEscape(initializerOpt, currentScope));

                if (localSymbol.RefKind != RefKind.None)
                {
                    localSymbol.SetRefEscape(GetRefEscape(initializerOpt, currentScope));
                }
            }

            ImmutableArray<BoundExpression> arguments = BindDeclaratorArguments(declarator, localDiagnostics);

            if (kind == LocalDeclarationKind.FixedVariable || kind == LocalDeclarationKind.UsingVariable)
            {
                // CONSIDER: The error message is "you must provide an initializer in a fixed
                // CONSIDER: or using declaration". The error message could be targeted to
                // CONSIDER: the actual situation. "you must provide an initializer in a
                // CONSIDER: 'fixed' declaration."

                if (initializerOpt == null)
                {
                    Error(localDiagnostics, ErrorCode.ERR_FixedMustInit, declarator);
                    hasErrors = true;
                }
            }
            else if (kind == LocalDeclarationKind.Constant && initializerOpt != null && !localDiagnostics.HasAnyResolvedErrors())
            {
                var constantValueDiagnostics = localSymbol.GetConstantValueDiagnostics(initializerOpt);
                diagnostics.AddRange(constantValueDiagnostics, allowMismatchInDependencyAccumulation: true);
                hasErrors = constantValueDiagnostics.Diagnostics.HasAnyErrors();
            }

            diagnostics.AddRangeAndFree(localDiagnostics);

            BoundTypeExpression boundDeclType = null;

            if (includeBoundType)
            {
                var invalidDimensions = ArrayBuilder<BoundExpression>.GetInstance();

                typeSyntax.VisitRankSpecifiers((rankSpecifier, args) =>
                {
                    bool _ = false;
                    foreach (var expressionSyntax in rankSpecifier.Sizes)
                    {
                        var size = args.binder.BindArrayDimension(expressionSyntax, args.diagnostics, ref _);
                        if (size != null)
                        {
                            args.invalidDimensions.Add(size);
                        }
                    }
                }, (binder: this, invalidDimensions: invalidDimensions, diagnostics: diagnostics));

                boundDeclType = new BoundTypeExpression(typeSyntax, aliasOpt, dimensionsOpt: invalidDimensions.ToImmutableAndFree(), typeWithAnnotations: declTypeOpt);
            }

            return new BoundLocalDeclaration(
                syntax: associatedSyntaxNode,
                localSymbol: localSymbol,
                declaredTypeOpt: boundDeclType,
                initializerOpt: hasErrors ? BindToTypeForErrorRecovery(initializerOpt)?.WithHasErrors() : initializerOpt,
                argumentsOpt: arguments,
                inferredType: isVar,
                hasErrors: hasErrors | nameConflict);
        }

        protected bool CheckRefLocalInAsyncOrIteratorMethod(SyntaxToken identifierToken, BindingDiagnosticBag diagnostics)
        {
            if (IsInAsyncMethod())
            {
                Error(diagnostics, ErrorCode.ERR_BadAsyncLocalType, identifierToken);
                return true;
            }
            else if (IsDirectlyInIterator)
            {
                Error(diagnostics, ErrorCode.ERR_BadIteratorLocalType, identifierToken);
                return true;
            }

            return false;
        }

        internal ImmutableArray<BoundExpression> BindDeclaratorArguments(VariableDeclaratorSyntax declarator, BindingDiagnosticBag diagnostics)
        {
            // It is possible that we have a bracketed argument list, like "int x[];" or "int x[123];"
            // in a non-fixed-size-array declaration . This is a common error made by C++ programmers.
            // We have already given a good error at parse time telling the user to either make it "fixed"
            // or to move the brackets to the type. However, we should still do semantic analysis of
            // the arguments, so that errors in them are discovered, hovering over them in the IDE
            // gives good results, and so on.

            var arguments = default(ImmutableArray<BoundExpression>);

            if (declarator.ArgumentList != null)
            {
                AnalyzedArguments analyzedArguments = AnalyzedArguments.GetInstance();
                BindArgumentsAndNames(declarator.ArgumentList, diagnostics, analyzedArguments);
                arguments = BuildArgumentsForErrorRecovery(analyzedArguments);
                analyzedArguments.Free();
            }

            return arguments;
        }

        private SourceLocalSymbol LocateDeclaredVariableSymbol(VariableDeclaratorSyntax declarator, TypeSyntax typeSyntax, LocalDeclarationKind outerKind)
        {
            LocalDeclarationKind kind = outerKind == LocalDeclarationKind.UsingVariable ? LocalDeclarationKind.UsingVariable : LocalDeclarationKind.RegularVariable;
            return LocateDeclaredVariableSymbol(declarator.Identifier, typeSyntax, declarator.Initializer, kind);
        }

        private SourceLocalSymbol LocateDeclaredVariableSymbol(SyntaxToken identifier, TypeSyntax typeSyntax, EqualsValueClauseSyntax equalsValue, LocalDeclarationKind kind)
        {
            SourceLocalSymbol localSymbol = this.LookupLocal(identifier);

            // In error scenarios with misplaced code, it is possible we can't bind the local declaration.
            // This occurs through the semantic model.  In that case concoct a plausible result.
            if ((object)localSymbol == null)
            {
                localSymbol = SourceLocalSymbol.MakeLocal(
                    ContainingMemberOrLambda,
                    this,
                    false, // do not allow ref
                    typeSyntax,
                    identifier,
                    kind,
                    equalsValue);
            }

            return localSymbol;
        }

        private bool IsValidFixedVariableInitializer(TypeSymbol declType, SourceLocalSymbol localSymbol, ref BoundExpression initializerOpt, BindingDiagnosticBag diagnostics)
        {
            Debug.Assert(!ReferenceEquals(declType, null));
            Debug.Assert(declType.IsPointerType());

            if (initializerOpt?.HasAnyErrors != false)
            {
                return false;
            }

            TypeSymbol initializerType = initializerOpt.Type;
            SyntaxNode initializerSyntax = initializerOpt.Syntax;

            if ((object)initializerType == null)
            {
                Error(diagnostics, ErrorCode.ERR_ExprCannotBeFixed, initializerSyntax);
                return false;
            }

            TypeSymbol elementType;
            bool hasErrors = false;
            MethodSymbol fixedPatternMethod = null;

            switch (initializerOpt.Kind)
            {
                case BoundKind.AddressOfOperator:
                    elementType = ((BoundAddressOfOperator)initializerOpt).Operand.Type;
                    break;

                case BoundKind.FieldAccess:
                    var fa = (BoundFieldAccess)initializerOpt;
                    if (fa.FieldSymbol.IsFixedSizeBuffer)
                    {
                        elementType = ((PointerTypeSymbol)fa.Type).PointedAtType;
                        break;
                    }

                    goto default;

                default:
                    //  fixed (T* variable = <expr>) ...

                    // check for arrays
                    if (initializerType.IsArray())
                    {
                        // See ExpressionBinder::BindPtrToArray (though most of that functionality is now in LocalRewriter).
                        elementType = ((ArrayTypeSymbol)initializerType).ElementType;
                        break;
                    }

                    // check for a special ref-returning method
                    var additionalDiagnostics = BindingDiagnosticBag.GetInstance(diagnostics);
                    fixedPatternMethod = GetFixedPatternMethodOpt(initializerOpt, additionalDiagnostics);

                    // check for String
                    // NOTE: We will allow the pattern method to take precedence, but only if it is an instance member of System.String
                    if (initializerType.SpecialType == SpecialType.System_String &&
                        ((object)fixedPatternMethod == null || fixedPatternMethod.ContainingType.SpecialType != SpecialType.System_String))
                    {
                        fixedPatternMethod = null;
                        elementType = this.GetSpecialType(SpecialType.System_Char, diagnostics, initializerSyntax);
                        additionalDiagnostics.Free();
                        break;
                    }

                    // if the feature was enabled, but something went wrong with the method, report that, otherwise don't.
                    // If feature is not enabled, additional errors would be just noise.
                    bool extensibleFixedEnabled = ((CSharpParseOptions)initializerOpt.SyntaxTree.Options)?.IsFeatureEnabled(MessageID.IDS_FeatureExtensibleFixedStatement) != false;
                    if (extensibleFixedEnabled)
                    {
                        diagnostics.AddRange(additionalDiagnostics);
                    }

                    additionalDiagnostics.Free();

                    if ((object)fixedPatternMethod != null)
                    {
                        elementType = fixedPatternMethod.ReturnType;
                        CheckFeatureAvailability(initializerOpt.Syntax, MessageID.IDS_FeatureExtensibleFixedStatement, diagnostics);
                        break;
                    }
                    else
                    {
                        Error(diagnostics, ErrorCode.ERR_ExprCannotBeFixed, initializerSyntax);
                        return false;
                    }
            }

            if (CheckManagedAddr(Compilation, elementType, initializerSyntax.Location, diagnostics))
            {
                hasErrors = true;
            }

            initializerOpt = BindToNaturalType(initializerOpt, diagnostics, reportNoTargetType: false);
            initializerOpt = GetFixedLocalCollectionInitializer(initializerOpt, elementType, declType, fixedPatternMethod, hasErrors, diagnostics);
            return true;
        }

        private MethodSymbol GetFixedPatternMethodOpt(BoundExpression initializer, BindingDiagnosticBag additionalDiagnostics)
        {
            if (initializer.Type.IsVoidType())
            {
                return null;
            }

            const string methodName = "GetPinnableReference";

            var result = PerformPatternMethodLookup(initializer, methodName, initializer.Syntax, additionalDiagnostics, out var patternMethodSymbol);

            if (patternMethodSymbol is null)
            {
                return null;
            }

            if (HasOptionalOrVariableParameters(patternMethodSymbol) ||
                patternMethodSymbol.ReturnsVoid ||
                !patternMethodSymbol.RefKind.IsManagedReference() ||
                !(patternMethodSymbol.ParameterCount == 0 || patternMethodSymbol.IsStatic && patternMethodSymbol.ParameterCount == 1))
            {
                // the method does not fit the pattern
                additionalDiagnostics.Add(ErrorCode.WRN_PatternBadSignature, initializer.Syntax.Location, initializer.Type, "fixed", patternMethodSymbol);
                return null;
            }

            return patternMethodSymbol;
        }

        /// <summary>
        /// Wrap the initializer in a BoundFixedLocalCollectionInitializer so that the rewriter will have the
        /// information it needs (e.g. conversions, helper methods).
        /// </summary>
        private BoundExpression GetFixedLocalCollectionInitializer(
            BoundExpression initializer,
            TypeSymbol elementType,
            TypeSymbol declType,
            MethodSymbol patternMethodOpt,
            bool hasErrors,
            BindingDiagnosticBag diagnostics)
        {
            Debug.Assert(initializer != null);

            SyntaxNode initializerSyntax = initializer.Syntax;

            TypeSymbol pointerType = new PointerTypeSymbol(TypeWithAnnotations.Create(elementType));
            CompoundUseSiteInfo<AssemblySymbol> useSiteInfo = GetNewCompoundUseSiteInfo(diagnostics);
            Conversion elementConversion = this.Conversions.ClassifyConversionFromType(pointerType, declType, ref useSiteInfo);
            diagnostics.Add(initializerSyntax, useSiteInfo);

            if (!elementConversion.IsValid || !elementConversion.IsImplicit)
            {
                GenerateImplicitConversionError(diagnostics, this.Compilation, initializerSyntax, elementConversion, pointerType, declType);
                hasErrors = true;
            }

            return new BoundFixedLocalCollectionInitializer(
                initializerSyntax,
                pointerType,
                elementConversion,
                initializer,
                patternMethodOpt,
                declType,
                hasErrors);
        }

        private BoundExpression BindAssignment(AssignmentExpressionSyntax node, BindingDiagnosticBag diagnostics)
        {
            Debug.Assert(node != null);
            Debug.Assert(node.Left != null);
            Debug.Assert(node.Right != null);

            node.Left.CheckDeconstructionCompatibleArgument(diagnostics);

            if (node.Left.Kind() == SyntaxKind.TupleExpression || node.Left.Kind() == SyntaxKind.DeclarationExpression)
            {
                return BindDeconstruction(node, diagnostics);
            }

            BindValueKind lhsKind;
            BindValueKind rhsKind;
            ExpressionSyntax rhsExpr;
            bool isRef = false;

            if (node.Right.Kind() == SyntaxKind.RefExpression)
            {
                isRef = true;
                lhsKind = BindValueKind.RefAssignable;
                rhsKind = BindValueKind.RefersToLocation;
                rhsExpr = ((RefExpressionSyntax)node.Right).Expression;
            }
            else
            {
                lhsKind = BindValueKind.Assignable;
                rhsKind = BindValueKind.RValue;
                rhsExpr = node.Right;
            }

            var op1 = BindValue(node.Left, diagnostics, lhsKind);
            ReportSuppressionIfNeeded(op1, diagnostics);

            var lhsRefKind = RefKind.None;
            // If the LHS is a ref (not ref-readonly), the rhs
            // must also be value-assignable
            if (lhsKind == BindValueKind.RefAssignable && !op1.HasErrors)
            {
                // We should now know that op1 is a valid lvalue
                lhsRefKind = op1.GetRefKind();
                if (lhsRefKind == RefKind.Ref || lhsRefKind == RefKind.Out)
                {
                    rhsKind |= BindValueKind.Assignable;
                }
            }

            var op2 = BindValue(rhsExpr, diagnostics, rhsKind);

            if (op1.Kind == BoundKind.DiscardExpression)
            {
                op2 = BindToNaturalType(op2, diagnostics);
                op1 = InferTypeForDiscardAssignment((BoundDiscardExpression)op1, op2, diagnostics);
            }

            return BindAssignment(node, op1, op2, isRef, diagnostics);
        }

        private BoundExpression InferTypeForDiscardAssignment(BoundDiscardExpression op1, BoundExpression op2, BindingDiagnosticBag diagnostics)
        {
            var inferredType = op2.Type;
            if ((object)inferredType == null)
            {
                return op1.FailInference(this, diagnostics);
            }

            if (inferredType.IsVoidType())
            {
                diagnostics.Add(ErrorCode.ERR_VoidAssignment, op1.Syntax.Location);
            }

            return op1.SetInferredTypeWithAnnotations(TypeWithAnnotations.Create(inferredType));
        }

        private BoundAssignmentOperator BindAssignment(
            SyntaxNode node,
            BoundExpression op1,
            BoundExpression op2,
            bool isRef,
            BindingDiagnosticBag diagnostics)
        {
            Debug.Assert(op1 != null);
            Debug.Assert(op2 != null);

            bool hasErrors = op1.HasAnyErrors || op2.HasAnyErrors;

            if (!op1.HasAnyErrors)
            {
                // Build bound conversion. The node might not be used if this is a dynamic conversion
                // but diagnostics should be reported anyways.
                var conversion = GenerateConversionForAssignment(op1.Type, op2, diagnostics, isRefAssignment: isRef);

                // If the result is a dynamic assignment operation (SetMember or SetIndex),
                // don't generate the boxing conversion to the dynamic type.
                // Leave the values as they are, and deal with the conversions at runtime.
                if (op1.Kind != BoundKind.DynamicIndexerAccess &&
                    op1.Kind != BoundKind.DynamicMemberAccess &&
                    op1.Kind != BoundKind.DynamicObjectInitializerMember)
                {
                    op2 = conversion;
                }
                else
                {
                    op2 = BindToNaturalType(op2, diagnostics);
                }

                if (isRef)
                {
                    var leftEscape = GetRefEscape(op1, LocalScopeDepth);
                    var rightEscape = GetRefEscape(op2, LocalScopeDepth);
                    if (leftEscape < rightEscape)
                    {
                        Error(diagnostics, ErrorCode.ERR_RefAssignNarrower, node, op1.ExpressionSymbol.Name, op2.Syntax);
                        op2 = ToBadExpression(op2);
                    }
                }

                if (op1.Type.IsRefLikeType)
                {
                    var leftEscape = GetValEscape(op1, LocalScopeDepth);
                    op2 = ValidateEscape(op2, leftEscape, isByRef: false, diagnostics);
                }
            }
            else
            {
                op2 = BindToTypeForErrorRecovery(op2);
            }

            TypeSymbol type;
            if ((op1.Kind == BoundKind.EventAccess) &&
                ((BoundEventAccess)op1).EventSymbol.IsWindowsRuntimeEvent)
            {
                // Event assignment is a call to void WindowsRuntimeMarshal.AddEventHandler<T>().
                type = this.GetSpecialType(SpecialType.System_Void, diagnostics, node);
            }
            else
            {
                type = op1.Type;
            }

            return new BoundAssignmentOperator(node, op1, op2, isRef, type, hasErrors);
        }

        private static PropertySymbol GetPropertySymbol(BoundExpression expr, out BoundExpression receiver, out SyntaxNode propertySyntax)
        {
            PropertySymbol propertySymbol;
            switch (expr.Kind)
            {
                case BoundKind.PropertyAccess:
                    {
                        var propertyAccess = (BoundPropertyAccess)expr;
                        receiver = propertyAccess.ReceiverOpt;
                        propertySymbol = propertyAccess.PropertySymbol;
                    }
                    break;
                case BoundKind.IndexerAccess:
                    {
                        var indexerAccess = (BoundIndexerAccess)expr;
                        receiver = indexerAccess.ReceiverOpt;
                        propertySymbol = indexerAccess.Indexer;
                    }
                    break;
                case BoundKind.IndexOrRangePatternIndexerAccess:
                    {
                        var patternIndexer = (BoundIndexOrRangePatternIndexerAccess)expr;
                        receiver = patternIndexer.Receiver;
                        propertySymbol = (PropertySymbol)patternIndexer.PatternSymbol;
                    }
                    break;
                default:
                    receiver = null;
                    propertySymbol = null;
                    propertySyntax = null;
                    return null;
            }

            var syntax = expr.Syntax;
            switch (syntax.Kind())
            {
                case SyntaxKind.SimpleMemberAccessExpression:
                case SyntaxKind.PointerMemberAccessExpression:
                    propertySyntax = ((MemberAccessExpressionSyntax)syntax).Name;
                    break;
                case SyntaxKind.IdentifierName:
                    propertySyntax = syntax;
                    break;
                case SyntaxKind.ElementAccessExpression:
                    propertySyntax = ((ElementAccessExpressionSyntax)syntax).ArgumentList;
                    break;
                default:
                    // Other syntax types, such as QualifiedName,
                    // might occur in invalid code.
                    propertySyntax = syntax;
                    break;
            }

            return propertySymbol;
        }

        private static SyntaxNode GetEventName(BoundEventAccess expr)
        {
            SyntaxNode syntax = expr.Syntax;
            switch (syntax.Kind())
            {
                case SyntaxKind.SimpleMemberAccessExpression:
                case SyntaxKind.PointerMemberAccessExpression:
                    return ((MemberAccessExpressionSyntax)syntax).Name;
                case SyntaxKind.QualifiedName:
                    // This case is reachable only through SemanticModel
                    return ((QualifiedNameSyntax)syntax).Right;
                case SyntaxKind.IdentifierName:
                    return syntax;
                case SyntaxKind.MemberBindingExpression:
                    return ((MemberBindingExpressionSyntax)syntax).Name;
                default:
                    throw ExceptionUtilities.UnexpectedValue(syntax.Kind());
            }
        }

        /// <summary>
        /// There are two BadEventUsage error codes and this method decides which one should
        /// be used for a given event.
        /// </summary>
        private DiagnosticInfo GetBadEventUsageDiagnosticInfo(EventSymbol eventSymbol)
        {
            var leastOverridden = (EventSymbol)eventSymbol.GetLeastOverriddenMember(this.ContainingType);
            return leastOverridden.HasAssociatedField ?
                new CSDiagnosticInfo(ErrorCode.ERR_BadEventUsage, leastOverridden, leastOverridden.ContainingType) :
                new CSDiagnosticInfo(ErrorCode.ERR_BadEventUsageNoField, leastOverridden);
        }

        internal static bool AccessingAutoPropertyFromConstructor(BoundPropertyAccess propertyAccess, Symbol fromMember)
        {
            return AccessingAutoPropertyFromConstructor(propertyAccess.ReceiverOpt, propertyAccess.PropertySymbol, fromMember);
        }

        private static bool AccessingAutoPropertyFromConstructor(BoundExpression receiver, PropertySymbol propertySymbol, Symbol fromMember)
        {
            if (!propertySymbol.IsDefinition && propertySymbol.ContainingType.Equals(propertySymbol.ContainingType.OriginalDefinition, TypeCompareKind.IgnoreNullableModifiersForReferenceTypes))
            {
                propertySymbol = propertySymbol.OriginalDefinition;
            }

            var sourceProperty = propertySymbol as SourcePropertySymbolBase;
            var propertyIsStatic = propertySymbol.IsStatic;

            return (object)sourceProperty != null &&
                    sourceProperty.IsAutoPropertyWithGetAccessor &&
                    TypeSymbol.Equals(sourceProperty.ContainingType, fromMember.ContainingType, TypeCompareKind.ConsiderEverything2) &&
                    IsConstructorOrField(fromMember, isStatic: propertyIsStatic) &&
                    (propertyIsStatic || receiver.Kind == BoundKind.ThisReference);
        }

        private static bool IsConstructorOrField(Symbol member, bool isStatic)
        {
            return (member as MethodSymbol)?.MethodKind == (isStatic ?
                                                                MethodKind.StaticConstructor :
                                                                MethodKind.Constructor) ||
                    (member as FieldSymbol)?.IsStatic == isStatic;
        }

        private TypeSymbol GetAccessThroughType(BoundExpression receiver)
        {
            if (receiver == null)
            {
                return this.ContainingType;
            }
            else if (receiver.Kind == BoundKind.BaseReference)
            {
                // Allow protected access to members defined
                // in base classes. See spec section 3.5.3.
                return null;
            }
            else
            {
                Debug.Assert((object)receiver.Type != null);
                return receiver.Type;
            }
        }

        private BoundExpression BindPossibleArrayInitializer(
            ExpressionSyntax node,
            TypeSymbol destinationType,
            BindValueKind valueKind,
            BindingDiagnosticBag diagnostics)
        {
            Debug.Assert(node != null);

            if (node.Kind() != SyntaxKind.ArrayInitializerExpression)
            {
                return BindValue(node, diagnostics, valueKind);
            }

            BoundExpression result;
            if (destinationType.Kind == SymbolKind.ArrayType)
            {
                result = BindArrayCreationWithInitializer(diagnostics, null,
                    (InitializerExpressionSyntax)node, (ArrayTypeSymbol)destinationType,
                    ImmutableArray<BoundExpression>.Empty);
            }
            else
            {
                result = BindUnexpectedArrayInitializer((InitializerExpressionSyntax)node, diagnostics, ErrorCode.ERR_ArrayInitToNonArrayType);
            }

            return CheckValue(result, valueKind, diagnostics);
        }

        protected virtual SourceLocalSymbol LookupLocal(SyntaxToken nameToken)
        {
            return Next.LookupLocal(nameToken);
        }

        protected virtual LocalFunctionSymbol LookupLocalFunction(SyntaxToken nameToken)
        {
            return Next.LookupLocalFunction(nameToken);
        }

        /// <summary>
        /// Returns a value that tells how many local scopes are visible, including the current.
        /// I.E. outside of any method will be 0
        ///      immediately inside a method - 1
        /// </summary>
        internal virtual uint LocalScopeDepth => Next.LocalScopeDepth;

        internal virtual BoundBlock BindEmbeddedBlock(BlockSyntax node, BindingDiagnosticBag diagnostics)
        {
            return BindBlock(node, diagnostics);
        }

        private BoundBlock BindBlock(BlockSyntax node, BindingDiagnosticBag diagnostics)
        {
            if (node.AttributeLists.Count > 0)
            {
                Error(diagnostics, ErrorCode.ERR_AttributesNotAllowed, node.AttributeLists[0]);
            }

            var binder = GetBinder(node);
            Debug.Assert(binder != null);

            return binder.BindBlockParts(node, diagnostics);
        }

        private BoundBlock BindBlockParts(BlockSyntax node, BindingDiagnosticBag diagnostics)
        {
            var syntaxStatements = node.Statements;
            int nStatements = syntaxStatements.Count;

            ArrayBuilder<BoundStatement> boundStatements = ArrayBuilder<BoundStatement>.GetInstance(nStatements);

            for (int i = 0; i < nStatements; i++)
            {
                var boundStatement = BindStatement(syntaxStatements[i], diagnostics);
                boundStatements.Add(boundStatement);
            }

            return FinishBindBlockParts(node, boundStatements.ToImmutableAndFree(), diagnostics);
        }

        private BoundBlock FinishBindBlockParts(CSharpSyntaxNode node, ImmutableArray<BoundStatement> boundStatements, BindingDiagnosticBag diagnostics)
        {
            ImmutableArray<LocalSymbol> locals = GetDeclaredLocalsForScope(node);

            if (IsDirectlyInIterator)
            {
                var method = ContainingMemberOrLambda as MethodSymbol;
                if ((object)method != null)
                {
                    method.IteratorElementTypeWithAnnotations = GetIteratorElementType();
                }
                else
                {
                    Debug.Assert(diagnostics.DiagnosticBag is null || !diagnostics.DiagnosticBag.IsEmptyWithoutResolution);
                }
            }

            return new BoundBlock(
                node,
                locals,
                GetDeclaredLocalFunctionsForScope(node),
                boundStatements);
        }

        internal BoundExpression GenerateConversionForAssignment(TypeSymbol targetType, BoundExpression expression, BindingDiagnosticBag diagnostics, bool isDefaultParameter = false, bool isRefAssignment = false)
        {
            Debug.Assert((object)targetType != null);
            Debug.Assert(expression != null);

            // We wish to avoid "cascading" errors, so if the expression we are
            // attempting to convert to a type had errors, suppress additional
            // diagnostics. However, if the expression
            // with errors is an unbound lambda then the errors are almost certainly
            // syntax errors. For error recovery analysis purposes we wish to bind
            // error lambdas like "Action<int> f = x=>{ x. };" because IntelliSense
            // needs to know that x is of type int.

            if (expression.HasAnyErrors && expression.Kind != BoundKind.UnboundLambda)
            {
                diagnostics = BindingDiagnosticBag.Discarded;
            }

            CompoundUseSiteInfo<AssemblySymbol> useSiteInfo = GetNewCompoundUseSiteInfo(diagnostics);
            var conversion = this.Conversions.ClassifyConversionFromExpression(expression, targetType, ref useSiteInfo);
            diagnostics.Add(expression.Syntax, useSiteInfo);

            if (isRefAssignment)
            {
                if (conversion.Kind != ConversionKind.Identity)
                {
                    Error(diagnostics, ErrorCode.ERR_RefAssignmentMustHaveIdentityConversion, expression.Syntax, targetType);
                }
                else
                {
                    return expression;
                }
            }
            else if (!conversion.IsImplicit || !conversion.IsValid)
            {
                // We suppress conversion errors on default parameters; eg,
                // if someone says "void M(string s = 123) {}". We will report
                // a special error in the default parameter binder.

                if (!isDefaultParameter)
                {
                    GenerateImplicitConversionError(diagnostics, expression.Syntax, conversion, expression, targetType);
                }

                // Suppress any additional diagnostics
                diagnostics = BindingDiagnosticBag.Discarded;
            }

            return CreateConversion(expression.Syntax, expression, conversion, isCast: false, conversionGroupOpt: null, targetType, diagnostics);
        }

        internal void GenerateAnonymousFunctionConversionError(BindingDiagnosticBag diagnostics, SyntaxNode syntax,
            UnboundLambda anonymousFunction, TypeSymbol targetType)
        {
            Debug.Assert((object)targetType != null);
            Debug.Assert(anonymousFunction != null);

            // Is the target type simply bad?

            // If the target type is an error then we've already reported a diagnostic. Don't bother
            // reporting the conversion error.
            if (targetType.IsErrorType())
            {
                return;
            }

            // CONSIDER: Instead of computing this again, cache the reason why the conversion failed in
            // CONSIDER: the Conversion result, and simply report that.

            var reason = Conversions.IsAnonymousFunctionCompatibleWithType(anonymousFunction, targetType);

            // It is possible that the conversion from lambda to delegate is just fine, and
            // that we ended up here because the target type, though itself is not an error
            // type, contains a type argument which is an error type. For example, converting
            // (Goo goo)=>{} to Action<Goo> is a perfectly legal conversion even if Goo is undefined!
            // In that case we have already reported an error that Goo is undefined, so just bail out.

            if (reason == LambdaConversionResult.Success)
            {
                return;
            }

            var id = anonymousFunction.MessageID.Localize();

            if (reason == LambdaConversionResult.BadTargetType)
            {
                if (ReportDelegateInvokeUseSiteDiagnostic(diagnostics, targetType, node: syntax))
                {
                    return;
                }

                // Cannot convert {0} to type '{1}' because it is not a delegate type
                Error(diagnostics, ErrorCode.ERR_AnonMethToNonDel, syntax, id, targetType);
                return;
            }

            if (reason == LambdaConversionResult.ExpressionTreeMustHaveDelegateTypeArgument)
            {
                Debug.Assert(targetType.IsExpressionTree());
                Error(diagnostics, ErrorCode.ERR_ExpressionTreeMustHaveDelegate, syntax, ((NamedTypeSymbol)targetType).TypeArgumentsWithAnnotationsNoUseSiteDiagnostics[0].Type);
                return;
            }

            if (reason == LambdaConversionResult.ExpressionTreeFromAnonymousMethod)
            {
                Debug.Assert(targetType.IsGenericOrNonGenericExpressionType(out _));
                Error(diagnostics, ErrorCode.ERR_AnonymousMethodToExpressionTree, syntax);
                return;
            }

            // At this point we know that we have either a delegate type or an expression type for the target.

            var delegateType = targetType.GetDelegateType();

            // The target type is a valid delegate or expression tree type. Is there something wrong with the
            // parameter list?

            // First off, is there a parameter list at all?

            if (reason == LambdaConversionResult.MissingSignatureWithOutParameter)
            {
                // COMPATIBILITY: The C# 4 compiler produces two errors for:
                //
                // delegate void D (out int x);
                // ...
                // D d = delegate {};
                //
                // error CS1676: Parameter 1 must be declared with the 'out' keyword
                // error CS1688: Cannot convert anonymous method block without a parameter list
                // to delegate type 'D' because it has one or more out parameters
                //
                // This seems redundant, (because there is no "parameter 1" in the source code)
                // and unnecessary. I propose that we eliminate the first error.

                Error(diagnostics, ErrorCode.ERR_CantConvAnonMethNoParams, syntax, targetType);
                return;
            }

            // There is a parameter list. Does it have the right number of elements?

            if (reason == LambdaConversionResult.BadParameterCount)
            {
                // Delegate '{0}' does not take {1} arguments
                Error(diagnostics, ErrorCode.ERR_BadDelArgCount, syntax, delegateType, anonymousFunction.ParameterCount);
                return;
            }

            // The parameter list exists and had the right number of parameters. Were any of its types bad?

            // If any parameter type of the lambda is an error type then suppress
            // further errors. We've already reported errors on the bad type.
            if (anonymousFunction.HasExplicitlyTypedParameterList)
            {
                for (int i = 0; i < anonymousFunction.ParameterCount; ++i)
                {
                    if (anonymousFunction.ParameterType(i).IsErrorType())
                    {
                        return;
                    }
                }
            }

            // The parameter list exists and had the right number of parameters. Were any of its types
            // mismatched with the delegate parameter types?

            // The simplest possible case is (x, y, z)=>whatever where the target type has a ref or out parameter.

            var delegateParameters = delegateType.DelegateParameters();
            if (reason == LambdaConversionResult.RefInImplicitlyTypedLambda)
            {
                for (int i = 0; i < anonymousFunction.ParameterCount; ++i)
                {
                    var delegateRefKind = delegateParameters[i].RefKind;
                    if (delegateRefKind != RefKind.None)
                    {
                        // Parameter {0} must be declared with the '{1}' keyword
                        Error(diagnostics, ErrorCode.ERR_BadParamRef, anonymousFunction.ParameterLocation(i),
                            i + 1, delegateRefKind.ToParameterDisplayString());
                    }
                }
                return;
            }

            // See the comments in IsAnonymousFunctionCompatibleWithDelegate for an explanation of this one.
            if (reason == LambdaConversionResult.StaticTypeInImplicitlyTypedLambda)
            {
                for (int i = 0; i < anonymousFunction.ParameterCount; ++i)
                {
                    if (delegateParameters[i].TypeWithAnnotations.IsStatic)
                    {
                        // {0}: Static types cannot be used as parameter
                        Error(diagnostics, ErrorFacts.GetStaticClassParameterCode(useWarning: false), anonymousFunction.ParameterLocation(i), delegateParameters[i].Type);
                    }
                }
                return;
            }

            // Otherwise, there might be a more complex reason why the parameter types are mismatched.

            if (reason == LambdaConversionResult.MismatchedParameterType)
            {
                // Cannot convert {0} to type '{1}' because the parameter types do not match the delegate parameter types
                Error(diagnostics, ErrorCode.ERR_CantConvAnonMethParams, syntax, id, targetType);
                Debug.Assert(anonymousFunction.ParameterCount == delegateParameters.Length);
                for (int i = 0; i < anonymousFunction.ParameterCount; ++i)
                {
                    var lambdaParameterType = anonymousFunction.ParameterType(i);
                    if (lambdaParameterType.IsErrorType())
                    {
                        continue;
                    }

                    var lambdaParameterLocation = anonymousFunction.ParameterLocation(i);
                    var lambdaRefKind = anonymousFunction.RefKind(i);
                    var delegateParameterType = delegateParameters[i].Type;
                    var delegateRefKind = delegateParameters[i].RefKind;

                    if (!lambdaParameterType.Equals(delegateParameterType, TypeCompareKind.AllIgnoreOptions))
                    {
                        SymbolDistinguisher distinguisher = new SymbolDistinguisher(this.Compilation, lambdaParameterType, delegateParameterType);

                        // Parameter {0} is declared as type '{1}{2}' but should be '{3}{4}'
                        Error(diagnostics, ErrorCode.ERR_BadParamType, lambdaParameterLocation,
                            i + 1, lambdaRefKind.ToParameterPrefix(), distinguisher.First, delegateRefKind.ToParameterPrefix(), distinguisher.Second);
                    }
                    else if (lambdaRefKind != delegateRefKind)
                    {
                        if (delegateRefKind == RefKind.None)
                        {
                            // Parameter {0} should not be declared with the '{1}' keyword
                            Error(diagnostics, ErrorCode.ERR_BadParamExtraRef, lambdaParameterLocation, i + 1, lambdaRefKind.ToParameterDisplayString());
                        }
                        else
                        {
                            // Parameter {0} must be declared with the '{1}' keyword
                            Error(diagnostics, ErrorCode.ERR_BadParamRef, lambdaParameterLocation, i + 1, delegateRefKind.ToParameterDisplayString());
                        }
                    }
                }
                return;
            }

            if (reason == LambdaConversionResult.BindingFailed)
            {
                var bindingResult = anonymousFunction.Bind(delegateType);
                Debug.Assert(ErrorFacts.PreventsSuccessfulDelegateConversion(bindingResult.Diagnostics.Diagnostics));
                diagnostics.AddRange(bindingResult.Diagnostics);
                return;
            }

            // UNDONE: LambdaConversionResult.VoidExpressionLambdaMustBeStatementExpression:

            Debug.Assert(false, "Missing case in lambda conversion error reporting");
            diagnostics.Add(ErrorCode.ERR_InternalError, syntax.Location);
        }

        protected static void GenerateImplicitConversionError(BindingDiagnosticBag diagnostics, CSharpCompilation compilation, SyntaxNode syntax,
            Conversion conversion, TypeSymbol sourceType, TypeSymbol targetType, ConstantValue sourceConstantValueOpt = null)
        {
            Debug.Assert(!conversion.IsImplicit || !conversion.IsValid);

            // If the either type is an error then an error has already been reported
            // for some aspect of the analysis of this expression. (For example, something like
            // "garbage g = null; short s = g;" -- we don't want to report that g is not
            // convertible to short because we've already reported that g does not have a good type.
            if (!sourceType.IsErrorType() && !targetType.IsErrorType())
            {
                if (conversion.IsExplicit)
                {
                    if (sourceType.SpecialType == SpecialType.System_Double && syntax.Kind() == SyntaxKind.NumericLiteralExpression &&
                        (targetType.SpecialType == SpecialType.System_Single || targetType.SpecialType == SpecialType.System_Decimal))
                    {
                        Error(diagnostics, ErrorCode.ERR_LiteralDoubleCast, syntax, (targetType.SpecialType == SpecialType.System_Single) ? "F" : "M", targetType);
                    }
                    else if (conversion.Kind == ConversionKind.ExplicitNumeric && sourceConstantValueOpt != null && sourceConstantValueOpt != ConstantValue.Bad &&
                        ConversionsBase.HasImplicitConstantExpressionConversion(new BoundLiteral(syntax, ConstantValue.Bad, sourceType), targetType))
                    {
                        // CLEVERNESS: By passing ConstantValue.Bad, we tell HasImplicitConstantExpressionConversion to ignore the constant
                        // value and only consider the types.

                        // If there would be an implicit constant conversion for a different constant of the same type
                        // (i.e. one that's not out of range), then it's more helpful to report the range check failure
                        // than to suggest inserting a cast.
                        Error(diagnostics, ErrorCode.ERR_ConstOutOfRange, syntax, sourceConstantValueOpt.Value, targetType);
                    }
                    else
                    {
                        SymbolDistinguisher distinguisher = new SymbolDistinguisher(compilation, sourceType, targetType);
                        Error(diagnostics, ErrorCode.ERR_NoImplicitConvCast, syntax, distinguisher.First, distinguisher.Second);
                    }
                }
                else if (conversion.ResultKind == LookupResultKind.OverloadResolutionFailure)
                {
                    Debug.Assert(conversion.IsUserDefined);

                    ImmutableArray<MethodSymbol> originalUserDefinedConversions = conversion.OriginalUserDefinedConversions;
                    if (originalUserDefinedConversions.Length > 1)
                    {
                        Error(diagnostics, ErrorCode.ERR_AmbigUDConv, syntax, originalUserDefinedConversions[0], originalUserDefinedConversions[1], sourceType, targetType);
                    }
                    else
                    {
                        Debug.Assert(originalUserDefinedConversions.Length == 0,
                            "How can there be exactly one applicable user-defined conversion if the conversion doesn't exist?");
                        SymbolDistinguisher distinguisher = new SymbolDistinguisher(compilation, sourceType, targetType);
                        Error(diagnostics, ErrorCode.ERR_NoImplicitConv, syntax, distinguisher.First, distinguisher.Second);
                    }
                }
                else if (TypeSymbol.Equals(sourceType, targetType, TypeCompareKind.ConsiderEverything2))
                {
                    // This occurs for `void`, which cannot even convert to itself. Since SymbolDistinguisher
                    // requires two distinct types, we preempt its use here. The diagnostic is strange, but correct.
                    // Though this diagnostic tends to be a cascaded one, we cannot suppress it until
                    // we have proven that it is always so.
                    Error(diagnostics, ErrorCode.ERR_NoImplicitConv, syntax, sourceType, targetType);
                }
                else
                {
                    SymbolDistinguisher distinguisher = new SymbolDistinguisher(compilation, sourceType, targetType);
                    Error(diagnostics, ErrorCode.ERR_NoImplicitConv, syntax, distinguisher.First, distinguisher.Second);
                }
            }
        }

        protected void GenerateImplicitConversionError(
            BindingDiagnosticBag diagnostics,
            SyntaxNode syntax,
            Conversion conversion,
            BoundExpression operand,
            TypeSymbol targetType)
        {
            Debug.Assert(operand != null);
            Debug.Assert((object)targetType != null);

            if (targetType.TypeKind == TypeKind.Error)
            {
                return;
            }

            if (targetType.IsVoidType())
            {
                Error(diagnostics, ErrorCode.ERR_NoImplicitConv, syntax, operand.Display, targetType);
                return;
            }

            switch (operand.Kind)
            {
                case BoundKind.BadExpression:
                    {
                        return;
                    }
                case BoundKind.UnboundLambda:
                    {
                        GenerateAnonymousFunctionConversionError(diagnostics, syntax, (UnboundLambda)operand, targetType);
                        return;
                    }
                case BoundKind.TupleLiteral:
                    {
                        var tuple = (BoundTupleLiteral)operand;
                        var targetElementTypes = default(ImmutableArray<TypeWithAnnotations>);

                        // If target is a tuple or compatible type with the same number of elements,
                        // report errors for tuple arguments that failed to convert, which would be more useful.
                        if (targetType.TryGetElementTypesWithAnnotationsIfTupleType(out targetElementTypes) &&
                            targetElementTypes.Length == tuple.Arguments.Length)
                        {
                            GenerateImplicitConversionErrorsForTupleLiteralArguments(diagnostics, tuple.Arguments, targetElementTypes);
                            return;
                        }

                        // target is not compatible with source and source does not have a type
                        if ((object)tuple.Type == null)
                        {
                            Error(diagnostics, ErrorCode.ERR_ConversionNotTupleCompatible, syntax, tuple.Arguments.Length, targetType);
                            return;
                        }

                        // Otherwise it is just a regular conversion failure from T1 to T2.
                        break;
                    }
                case BoundKind.MethodGroup:
                    {
                        reportMethodGroupErrors((BoundMethodGroup)operand, fromAddressOf: false);
                        return;
                    }
                case BoundKind.UnconvertedAddressOfOperator:
                    {
                        reportMethodGroupErrors(((BoundUnconvertedAddressOfOperator)operand).Operand, fromAddressOf: true);
                        return;
                    }
                case BoundKind.Literal:
                    {
                        if (operand.IsLiteralNull())
                        {
                            if (targetType.TypeKind == TypeKind.TypeParameter)
                            {
                                Error(diagnostics, ErrorCode.ERR_TypeVarCantBeNull, syntax, targetType);
                                return;
                            }
                            if (targetType.IsValueType)
                            {
                                Error(diagnostics, ErrorCode.ERR_ValueCantBeNull, syntax, targetType);
                                return;
                            }
                        }
                        break;
                    }
                case BoundKind.StackAllocArrayCreation:
                    {
                        var stackAllocExpression = (BoundStackAllocArrayCreation)operand;
                        Error(diagnostics, ErrorCode.ERR_StackAllocConversionNotPossible, syntax, stackAllocExpression.ElementType, targetType);
                        return;
                    }
                case BoundKind.UnconvertedSwitchExpression:
                    {
                        var switchExpression = (BoundUnconvertedSwitchExpression)operand;
                        var discardedUseSiteInfo = CompoundUseSiteInfo<AssemblySymbol>.Discarded;
                        bool reportedError = false;
                        foreach (var arm in switchExpression.SwitchArms)
                        {
                            tryConversion(arm.Value, ref reportedError, ref discardedUseSiteInfo);
                        }

                        Debug.Assert(reportedError);
                        return;
                    }

                case BoundKind.AddressOfOperator when targetType.IsFunctionPointer():
                    {
                        Error(diagnostics, ErrorCode.ERR_InvalidAddrOp, ((BoundAddressOfOperator)operand).Operand.Syntax);
                        return;
                    }
                case BoundKind.UnconvertedConditionalOperator:
                    {
                        var conditionalOperator = (BoundUnconvertedConditionalOperator)operand;
                        var discardedUseSiteInfo = CompoundUseSiteInfo<AssemblySymbol>.Discarded;
                        bool reportedError = false;
                        tryConversion(conditionalOperator.Consequence, ref reportedError, ref discardedUseSiteInfo);
                        tryConversion(conditionalOperator.Alternative, ref reportedError, ref discardedUseSiteInfo);
                        Debug.Assert(reportedError);
                        return;
                    }

                    void tryConversion(BoundExpression expr, ref bool reportedError, ref CompoundUseSiteInfo<AssemblySymbol> useSiteInfo)
                    {
                        var conversion = this.Conversions.ClassifyImplicitConversionFromExpression(expr, targetType, ref useSiteInfo);
                        if (!conversion.IsImplicit || !conversion.IsValid)
                        {
                            GenerateImplicitConversionError(diagnostics, expr.Syntax, conversion, expr, targetType);
                            reportedError = true;
                        }
                    }
            }

            var sourceType = operand.Type;
            if ((object)sourceType != null)
            {
                GenerateImplicitConversionError(diagnostics, this.Compilation, syntax, conversion, sourceType, targetType, operand.ConstantValue);
                return;
            }

            Debug.Assert(operand.HasAnyErrors && operand.Kind != BoundKind.UnboundLambda, "Missing a case in implicit conversion error reporting");

            void reportMethodGroupErrors(BoundMethodGroup methodGroup, bool fromAddressOf)
            {
                if (!Conversions.ReportDelegateOrFunctionPointerMethodGroupDiagnostics(this, methodGroup, targetType, diagnostics))
                {
                    var nodeForError = syntax;
                    while (nodeForError.Kind() == SyntaxKind.ParenthesizedExpression)
                    {
                        nodeForError = ((ParenthesizedExpressionSyntax)nodeForError).Expression;
                    }

                    if (nodeForError.Kind() == SyntaxKind.SimpleMemberAccessExpression || nodeForError.Kind() == SyntaxKind.PointerMemberAccessExpression)
                    {
                        nodeForError = ((MemberAccessExpressionSyntax)nodeForError).Name;
                    }

                    var location = nodeForError.Location;

                    if (ReportDelegateInvokeUseSiteDiagnostic(diagnostics, targetType, location))
                    {
                        return;
                    }

                    ErrorCode errorCode;

                    switch (targetType.TypeKind)
                    {
                        case TypeKind.FunctionPointer when fromAddressOf:
                            errorCode = ErrorCode.ERR_MethFuncPtrMismatch;
                            break;
                        case TypeKind.FunctionPointer:
                            Error(diagnostics, ErrorCode.ERR_MissingAddressOf, location);
                            return;
                        case TypeKind.Delegate when fromAddressOf:
                            errorCode = ErrorCode.ERR_CannotConvertAddressOfToDelegate;
                            break;
                        case TypeKind.Delegate:
                            errorCode = ErrorCode.ERR_MethDelegateMismatch;
                            break;
                        default:
                            if (fromAddressOf)
                            {
                                errorCode = ErrorCode.ERR_AddressOfToNonFunctionPointer;
                            }
<<<<<<< HEAD
                            else if (targetType.SpecialType == SpecialType.System_Delegate)
=======
                            else if (targetType.SpecialType == SpecialType.System_Delegate &&
                                syntax.IsFeatureEnabled(MessageID.IDS_FeatureInferredDelegateType))
>>>>>>> d48ebf14
                            {
                                Error(diagnostics, ErrorCode.ERR_CannotInferDelegateType, location);
                                return;
                            }
                            else
                            {
                                errorCode = ErrorCode.ERR_MethGrpToNonDel;
                            }
                            break;
                    }

                    Error(diagnostics, errorCode, location, methodGroup.Name, targetType);
                }
            }
        }

        private void GenerateImplicitConversionErrorsForTupleLiteralArguments(
            BindingDiagnosticBag diagnostics,
            ImmutableArray<BoundExpression> tupleArguments,
            ImmutableArray<TypeWithAnnotations> targetElementTypes)
        {
            var argLength = tupleArguments.Length;

            // report all leaf elements of the tuple literal that failed to convert
            // NOTE: we are not responsible for reporting use site errors here, just the failed leaf conversions.
            // By the time we get here we have done analysis and know we have failed the cast in general, and diagnostics collected in the process is already in the bag.
            // The only thing left is to form a diagnostics about the actually failing conversion(s).
            // This whole method does not itself collect any usesite diagnostics. Its only purpose is to produce an error better than "conversion failed here"
            var discardedUseSiteInfo = CompoundUseSiteInfo<AssemblySymbol>.Discarded;

            for (int i = 0; i < targetElementTypes.Length; i++)
            {
                var argument = tupleArguments[i];
                var targetElementType = targetElementTypes[i].Type;

                var elementConversion = Conversions.ClassifyImplicitConversionFromExpression(argument, targetElementType, ref discardedUseSiteInfo);
                if (!elementConversion.IsValid)
                {
                    GenerateImplicitConversionError(diagnostics, argument.Syntax, elementConversion, argument, targetElementType);
                }
            }
        }

        private BoundStatement BindIfStatement(IfStatementSyntax node, BindingDiagnosticBag diagnostics)
        {
            var condition = BindBooleanExpression(node.Condition, diagnostics);
            var consequence = BindPossibleEmbeddedStatement(node.Statement, diagnostics);
            BoundStatement alternative = (node.Else == null) ? null : BindPossibleEmbeddedStatement(node.Else.Statement, diagnostics);

            BoundStatement result = new BoundIfStatement(node, condition, consequence, alternative);
            return result;
        }

        internal BoundExpression BindBooleanExpression(ExpressionSyntax node, BindingDiagnosticBag diagnostics)
        {
            // SPEC:
            // A boolean-expression is an expression that yields a result of type bool;
            // either directly or through application of operator true in certain
            // contexts as specified in the following.
            //
            // The controlling conditional expression of an if-statement, while-statement,
            // do-statement, or for-statement is a boolean-expression. The controlling
            // conditional expression of the ?: operator follows the same rules as a
            // boolean-expression, but for reasons of operator precedence is classified
            // as a conditional-or-expression.
            //
            // A boolean-expression is required to be implicitly convertible to bool
            // or of a type that implements operator true. If neither requirement
            // is satisfied, a binding-time error occurs.
            //
            // When a boolean expression cannot be implicitly converted to bool but does
            // implement operator true, then following evaluation of the expression,
            // the operator true implementation provided by that type is invoked
            // to produce a bool value.
            //
            // SPEC ERROR: The third paragraph above is obviously not correct; we need
            // SPEC ERROR: to do more than just check to see whether the type implements
            // SPEC ERROR: operator true. First off, the type could implement the operator
            // SPEC ERROR: several times: if it is a struct then it could implement it
            // SPEC ERROR: twice, to take both nullable and non-nullable arguments, and
            // SPEC ERROR: if it is a class or type parameter then it could have several
            // SPEC ERROR: implementations on its base classes or effective base classes.
            // SPEC ERROR: Second, the type of the argument could be S? where S implements
            // SPEC ERROR: operator true(S?); we want to look at S, not S?, when looking
            // SPEC ERROR: for applicable candidates.
            //
            // SPEC ERROR: Basically, the spec should say "use unary operator overload resolution
            // SPEC ERROR: to find the candidate set and choose a unique best operator true".

            var expr = BindValue(node, diagnostics, BindValueKind.RValue);
            var boolean = GetSpecialType(SpecialType.System_Boolean, diagnostics, node);

            if (expr.HasAnyErrors)
            {
                // The expression could not be bound. Insert a fake conversion
                // around it to bool and keep on going.
                // NOTE: no user-defined conversion candidates.
                return BoundConversion.Synthesized(node, BindToTypeForErrorRecovery(expr), Conversion.NoConversion, false, explicitCastInCode: false, conversionGroupOpt: null, ConstantValue.NotAvailable, boolean, hasErrors: true);
            }

            // Oddly enough, "if(dyn)" is bound not as a dynamic conversion to bool, but as a dynamic
            // invocation of operator true.

            if (expr.HasDynamicType())
            {
                return new BoundUnaryOperator(
                    node,
                    UnaryOperatorKind.DynamicTrue,
                    BindToNaturalType(expr, diagnostics),
                    ConstantValue.NotAvailable,
                    null,
                    LookupResultKind.Viable,
                    boolean)
                {
                    WasCompilerGenerated = true
                };
            }

            // Is the operand implicitly convertible to bool?

            CompoundUseSiteInfo<AssemblySymbol> useSiteInfo = GetNewCompoundUseSiteInfo(diagnostics);
            var conversion = this.Conversions.ClassifyConversionFromExpression(expr, boolean, ref useSiteInfo);
            diagnostics.Add(expr.Syntax, useSiteInfo);

            if (conversion.IsImplicit)
            {
                if (conversion.Kind == ConversionKind.Identity)
                {
                    // Check to see if we're assigning a boolean literal in a place where an
                    // equality check would be more conventional.
                    // NOTE: Don't do this check unless the expression will be returned
                    // without being wrapped in another bound node (i.e. identity conversion).
                    if (expr.Kind == BoundKind.AssignmentOperator)
                    {
                        var assignment = (BoundAssignmentOperator)expr;
                        if (assignment.Right.Kind == BoundKind.Literal && assignment.Right.ConstantValue.Discriminator == ConstantValueTypeDiscriminator.Boolean)
                        {
                            Error(diagnostics, ErrorCode.WRN_IncorrectBooleanAssg, assignment.Syntax);
                        }
                    }
                }

                return CreateConversion(
                    syntax: expr.Syntax,
                    source: expr,
                    conversion: conversion,
                    isCast: false,
                    conversionGroupOpt: null,
                    wasCompilerGenerated: true,
                    destination: boolean,
                    diagnostics: diagnostics);
            }

            // It was not. Does it implement operator true?
            expr = BindToNaturalType(expr, diagnostics);
            var best = this.UnaryOperatorOverloadResolution(UnaryOperatorKind.True, expr, node, diagnostics, out LookupResultKind resultKind, out ImmutableArray<MethodSymbol> originalUserDefinedOperators);
            if (!best.HasValue)
            {
                // No. Give a "not convertible to bool" error.
                Debug.Assert(resultKind == LookupResultKind.Empty, "How could overload resolution fail if a user-defined true operator was found?");
                Debug.Assert(originalUserDefinedOperators.IsEmpty, "How could overload resolution fail if a user-defined true operator was found?");
                GenerateImplicitConversionError(diagnostics, node, conversion, expr, boolean);
                return BoundConversion.Synthesized(node, expr, Conversion.NoConversion, false, explicitCastInCode: false, conversionGroupOpt: null, ConstantValue.NotAvailable, boolean, hasErrors: true);
            }

            UnaryOperatorSignature signature = best.Signature;

            BoundExpression resultOperand = CreateConversion(
                node,
                expr,
                best.Conversion,
                isCast: false,
                conversionGroupOpt: null,
                destination: best.Signature.OperandType,
                diagnostics: diagnostics);

            // Consider op_true to be compiler-generated so that it doesn't appear in the semantic model.
            // UNDONE: If we decide to expose the operator in the semantic model, we'll have to remove the
            // WasCompilerGenerated flag (and possibly suppress the symbol in specific APIs).
            return new BoundUnaryOperator(node, signature.Kind, resultOperand, ConstantValue.NotAvailable, signature.Method, resultKind, originalUserDefinedOperators, signature.ReturnType)
            {
                WasCompilerGenerated = true
            };
        }

        private BoundStatement BindSwitchStatement(SwitchStatementSyntax node, BindingDiagnosticBag diagnostics)
        {
            Debug.Assert(node != null);
            Binder switchBinder = this.GetBinder(node);
            return switchBinder.BindSwitchStatementCore(node, switchBinder, diagnostics);
        }

        internal virtual BoundStatement BindSwitchStatementCore(SwitchStatementSyntax node, Binder originalBinder, BindingDiagnosticBag diagnostics)
        {
            return this.Next.BindSwitchStatementCore(node, originalBinder, diagnostics);
        }

        internal virtual void BindPatternSwitchLabelForInference(CasePatternSwitchLabelSyntax node, BindingDiagnosticBag diagnostics)
        {
            this.Next.BindPatternSwitchLabelForInference(node, diagnostics);
        }

        private BoundStatement BindWhile(WhileStatementSyntax node, BindingDiagnosticBag diagnostics)
        {
            Debug.Assert(node != null);

            var loopBinder = this.GetBinder(node);
            Debug.Assert(loopBinder != null);
            return loopBinder.BindWhileParts(diagnostics, loopBinder);
        }

        internal virtual BoundWhileStatement BindWhileParts(BindingDiagnosticBag diagnostics, Binder originalBinder)
        {
            return this.Next.BindWhileParts(diagnostics, originalBinder);
        }

        private BoundStatement BindDo(DoStatementSyntax node, BindingDiagnosticBag diagnostics)
        {
            var loopBinder = this.GetBinder(node);
            Debug.Assert(loopBinder != null);

            return loopBinder.BindDoParts(diagnostics, loopBinder);
        }

        internal virtual BoundDoStatement BindDoParts(BindingDiagnosticBag diagnostics, Binder originalBinder)
        {
            return this.Next.BindDoParts(diagnostics, originalBinder);
        }

        internal BoundForStatement BindFor(ForStatementSyntax node, BindingDiagnosticBag diagnostics)
        {
            var loopBinder = this.GetBinder(node);
            Debug.Assert(loopBinder != null);
            return loopBinder.BindForParts(diagnostics, loopBinder);
        }

        internal virtual BoundForStatement BindForParts(BindingDiagnosticBag diagnostics, Binder originalBinder)
        {
            return this.Next.BindForParts(diagnostics, originalBinder);
        }

        internal BoundStatement BindForOrUsingOrFixedDeclarations(VariableDeclarationSyntax nodeOpt, LocalDeclarationKind localKind, BindingDiagnosticBag diagnostics, out ImmutableArray<BoundLocalDeclaration> declarations)
        {
            if (nodeOpt == null)
            {
                declarations = ImmutableArray<BoundLocalDeclaration>.Empty;
                return null;
            }

            var typeSyntax = nodeOpt.Type;
            // Fixed and using variables are not allowed to be ref-like, but regular variables are
            if (localKind == LocalDeclarationKind.RegularVariable)
            {
                typeSyntax = typeSyntax.SkipRef(out _);
            }

            AliasSymbol alias;
            bool isVar;
            TypeWithAnnotations declType = BindTypeOrVarKeyword(typeSyntax, diagnostics, out isVar, out alias);

            Debug.Assert(declType.HasType || isVar);

            var variables = nodeOpt.Variables;
            int count = variables.Count;
            Debug.Assert(count > 0);

            if (isVar && count > 1)
            {
                // There are a number of ways in which a var decl can be illegal, but in these
                // cases we should report an error and then keep right on going with the inference.

                Error(diagnostics, ErrorCode.ERR_ImplicitlyTypedVariableMultipleDeclarator, nodeOpt);
            }

            var declarationArray = new BoundLocalDeclaration[count];

            for (int i = 0; i < count; i++)
            {
                var variableDeclarator = variables[i];
                bool includeBoundType = i == 0; //To avoid duplicated expressions, only the first declaration should contain the bound type.
                var declaration = BindVariableDeclaration(localKind, isVar, variableDeclarator, typeSyntax, declType, alias, diagnostics, includeBoundType);

                declarationArray[i] = declaration;
            }

            declarations = declarationArray.AsImmutableOrNull();

            return (count == 1) ?
                (BoundStatement)declarations[0] :
                new BoundMultipleLocalDeclarations(nodeOpt, declarations);
        }

        internal BoundStatement BindStatementExpressionList(SeparatedSyntaxList<ExpressionSyntax> statements, BindingDiagnosticBag diagnostics)
        {
            int count = statements.Count;
            if (count == 0)
            {
                return null;
            }
            else if (count == 1)
            {
                var syntax = statements[0];
                return BindExpressionStatement(syntax, syntax, false, diagnostics);
            }
            else
            {
                var statementBuilder = ArrayBuilder<BoundStatement>.GetInstance();
                for (int i = 0; i < count; i++)
                {
                    var syntax = statements[i];
                    var statement = BindExpressionStatement(syntax, syntax, false, diagnostics);
                    statementBuilder.Add(statement);
                }
                return BoundStatementList.Synthesized(statements.Node, statementBuilder.ToImmutableAndFree());
            }
        }

        private BoundStatement BindForEach(CommonForEachStatementSyntax node, BindingDiagnosticBag diagnostics)
        {
            Binder loopBinder = this.GetBinder(node);
            return this.GetBinder(node.Expression).WrapWithVariablesIfAny(node.Expression, loopBinder.BindForEachParts(diagnostics, loopBinder));
        }

        internal virtual BoundStatement BindForEachParts(BindingDiagnosticBag diagnostics, Binder originalBinder)
        {
            return this.Next.BindForEachParts(diagnostics, originalBinder);
        }

        /// <summary>
        /// Like BindForEachParts, but only bind the deconstruction part of the foreach, for purpose of inferring the types of the declared locals.
        /// </summary>
        internal virtual BoundStatement BindForEachDeconstruction(BindingDiagnosticBag diagnostics, Binder originalBinder)
        {
            return this.Next.BindForEachDeconstruction(diagnostics, originalBinder);
        }

        private BoundStatement BindBreak(BreakStatementSyntax node, BindingDiagnosticBag diagnostics)
        {
            var target = this.BreakLabel;
            if ((object)target == null)
            {
                Error(diagnostics, ErrorCode.ERR_NoBreakOrCont, node);
                return new BoundBadStatement(node, ImmutableArray<BoundNode>.Empty, hasErrors: true);
            }
            return new BoundBreakStatement(node, target);
        }

        private BoundStatement BindContinue(ContinueStatementSyntax node, BindingDiagnosticBag diagnostics)
        {
            var target = this.ContinueLabel;
            if ((object)target == null)
            {
                Error(diagnostics, ErrorCode.ERR_NoBreakOrCont, node);
                return new BoundBadStatement(node, ImmutableArray<BoundNode>.Empty, hasErrors: true);
            }
            return new BoundContinueStatement(node, target);
        }

        private static SwitchBinder GetSwitchBinder(Binder binder)
        {
            SwitchBinder switchBinder = binder as SwitchBinder;
            while (binder != null && switchBinder == null)
            {
                binder = binder.Next;
                switchBinder = binder as SwitchBinder;
            }
            return switchBinder;
        }

        protected static bool IsInAsyncMethod(MethodSymbol method)
        {
            return (object)method != null && method.IsAsync;
        }

        protected bool IsInAsyncMethod()
        {
            return IsInAsyncMethod(this.ContainingMemberOrLambda as MethodSymbol);
        }

        protected bool IsTaskReturningAsyncMethod()
        {
            var symbol = this.ContainingMemberOrLambda;
            return symbol?.Kind == SymbolKind.Method && ((MethodSymbol)symbol).IsAsyncReturningTask(this.Compilation);
        }

        protected bool IsGenericTaskReturningAsyncMethod()
        {
            var symbol = this.ContainingMemberOrLambda;
            return symbol?.Kind == SymbolKind.Method && ((MethodSymbol)symbol).IsAsyncReturningGenericTask(this.Compilation);
        }

        protected bool IsIAsyncEnumerableOrIAsyncEnumeratorReturningAsyncMethod()
        {
            var symbol = this.ContainingMemberOrLambda;
            if (symbol?.Kind == SymbolKind.Method)
            {
                var method = (MethodSymbol)symbol;
                return method.IsAsyncReturningIAsyncEnumerable(this.Compilation) ||
                    method.IsAsyncReturningIAsyncEnumerator(this.Compilation);
            }
            return false;
        }

        protected virtual TypeSymbol GetCurrentReturnType(out RefKind refKind)
        {
            var symbol = this.ContainingMemberOrLambda as MethodSymbol;
            if ((object)symbol != null)
            {
                refKind = symbol.RefKind;

                TypeSymbol returnType = symbol.ReturnType;

                if ((object)returnType == LambdaSymbol.ReturnTypeIsBeingInferred)
                {
                    return null;
                }

                return returnType;
            }

            refKind = RefKind.None;
            return null;
        }

        private BoundStatement BindReturn(ReturnStatementSyntax syntax, BindingDiagnosticBag diagnostics)
        {
            var refKind = RefKind.None;
            var expressionSyntax = syntax.Expression?.CheckAndUnwrapRefExpression(diagnostics, out refKind);
            BoundExpression arg = null;
            if (expressionSyntax != null)
            {
                BindValueKind requiredValueKind = GetRequiredReturnValueKind(refKind);
                arg = BindValue(expressionSyntax, diagnostics, requiredValueKind);
            }
            else
            {
                // If this is a void return statement in a script, return default(T).
                var interactiveInitializerMethod = this.ContainingMemberOrLambda as SynthesizedInteractiveInitializerMethod;
                if (interactiveInitializerMethod != null)
                {
                    arg = new BoundDefaultExpression(interactiveInitializerMethod.GetNonNullSyntaxNode(), interactiveInitializerMethod.ResultType);
                }
            }

            RefKind sigRefKind;
            TypeSymbol retType = GetCurrentReturnType(out sigRefKind);

            bool hasErrors = false;
            if (IsDirectlyInIterator)
            {
                diagnostics.Add(ErrorCode.ERR_ReturnInIterator, syntax.ReturnKeyword.GetLocation());
                hasErrors = true;
            }
            else if (IsInAsyncMethod())
            {
                if (refKind != RefKind.None)
                {
                    // This can happen if we are binding an async anonymous method to a delegate type.
                    diagnostics.Add(ErrorCode.ERR_MustNotHaveRefReturn, syntax.ReturnKeyword.GetLocation());
                    hasErrors = true;
                }
                else if (IsIAsyncEnumerableOrIAsyncEnumeratorReturningAsyncMethod())
                {
                    diagnostics.Add(ErrorCode.ERR_ReturnInIterator, syntax.ReturnKeyword.GetLocation());
                    hasErrors = true;
                }
            }
            else if ((object)retType != null && (refKind != RefKind.None) != (sigRefKind != RefKind.None))
            {
                var errorCode = refKind != RefKind.None
                    ? ErrorCode.ERR_MustNotHaveRefReturn
                    : ErrorCode.ERR_MustHaveRefReturn;
                diagnostics.Add(errorCode, syntax.ReturnKeyword.GetLocation());
                hasErrors = true;
            }

            if (arg != null)
            {
                hasErrors |= arg.HasErrors || ((object)arg.Type != null && arg.Type.IsErrorType());
            }

            if (hasErrors)
            {
                return new BoundReturnStatement(syntax, refKind, BindToTypeForErrorRecovery(arg), hasErrors: true);
            }

            // The return type could be null; we might be attempting to infer the return type either
            // because of method type inference, or because we are attempting to do error analysis
            // on a lambda expression of unknown return type.
            if ((object)retType != null)
            {
                if (retType.IsVoidType() || IsTaskReturningAsyncMethod())
                {
                    if (arg != null)
                    {
                        var container = this.ContainingMemberOrLambda;
                        var lambda = container as LambdaSymbol;
                        if ((object)lambda != null)
                        {
                            // Error case: void-returning or async task-returning method or lambda with "return x;"
                            var errorCode = retType.IsVoidType()
                                ? ErrorCode.ERR_RetNoObjectRequiredLambda
                                : ErrorCode.ERR_TaskRetNoObjectRequiredLambda;

                            // Anonymous function converted to a void returning delegate cannot return a value
                            Error(diagnostics, errorCode, syntax.ReturnKeyword);
                            hasErrors = true;

                            // COMPATIBILITY: The native compiler also produced an error
                            // COMPATIBILITY: "Cannot convert lambda expression to delegate type 'Action' because some of the
                            // COMPATIBILITY: return types in the block are not implicitly convertible to the delegate return type"
                            // COMPATIBILITY: This error doesn't make sense in the "void" case because the whole idea of
                            // COMPATIBILITY: "conversion to void" is a bit unusual, and we've already given a good error.
                        }
                        else
                        {
                            // Error case: void-returning or async task-returning method or lambda with "return x;"
                            var errorCode = retType.IsVoidType()
                                ? ErrorCode.ERR_RetNoObjectRequired
                                : ErrorCode.ERR_TaskRetNoObjectRequired;

                            Error(diagnostics, errorCode, syntax.ReturnKeyword, container);
                            hasErrors = true;
                        }
                    }
                }
                else
                {
                    if (arg == null)
                    {
                        // Error case: non-void-returning or Task<T>-returning method or lambda but just have "return;"
                        var requiredType = IsGenericTaskReturningAsyncMethod()
                            ? retType.GetMemberTypeArgumentsNoUseSiteDiagnostics().Single()
                            : retType;

                        Error(diagnostics, ErrorCode.ERR_RetObjectRequired, syntax.ReturnKeyword, requiredType);
                        hasErrors = true;
                    }
                    else
                    {
                        arg = CreateReturnConversion(syntax, diagnostics, arg, sigRefKind, retType);
                        arg = ValidateEscape(arg, Binder.ExternalScope, refKind != RefKind.None, diagnostics);
                    }
                }
            }
            else
            {
                // Check that the returned expression is not void.
                if ((object)arg?.Type != null && arg.Type.IsVoidType())
                {
                    Error(diagnostics, ErrorCode.ERR_CantReturnVoid, expressionSyntax);
                    hasErrors = true;
                }
            }

            return new BoundReturnStatement(syntax, refKind, hasErrors ? BindToTypeForErrorRecovery(arg) : arg, hasErrors);
        }

        internal BoundExpression CreateReturnConversion(
            SyntaxNode syntax,
            BindingDiagnosticBag diagnostics,
            BoundExpression argument,
            RefKind returnRefKind,
            TypeSymbol returnType)
        {
            // If the return type is not void then the expression must be implicitly convertible.

            Conversion conversion;
            bool badAsyncReturnAlreadyReported = false;
            CompoundUseSiteInfo<AssemblySymbol> useSiteInfo = GetNewCompoundUseSiteInfo(diagnostics);
            if (IsInAsyncMethod())
            {
                Debug.Assert(returnRefKind == RefKind.None);

                if (!IsGenericTaskReturningAsyncMethod())
                {
                    conversion = Conversion.NoConversion;
                    badAsyncReturnAlreadyReported = true;
                }
                else
                {
                    returnType = returnType.GetMemberTypeArgumentsNoUseSiteDiagnostics().Single();
                    conversion = this.Conversions.ClassifyConversionFromExpression(argument, returnType, ref useSiteInfo);
                }
            }
            else
            {
                conversion = this.Conversions.ClassifyConversionFromExpression(argument, returnType, ref useSiteInfo);
            }

            diagnostics.Add(syntax, useSiteInfo);

            if (!argument.HasAnyErrors)
            {
                if (returnRefKind != RefKind.None)
                {
                    if (conversion.Kind != ConversionKind.Identity)
                    {
                        Error(diagnostics, ErrorCode.ERR_RefReturnMustHaveIdentityConversion, argument.Syntax, returnType);
                        argument = argument.WithHasErrors();
                    }
                    else
                    {
                        return BindToNaturalType(argument, diagnostics);
                    }
                }
                else if (!conversion.IsImplicit || !conversion.IsValid)
                {
                    if (!badAsyncReturnAlreadyReported)
                    {
                        RefKind unusedRefKind;
                        if (IsGenericTaskReturningAsyncMethod() && TypeSymbol.Equals(argument.Type, this.GetCurrentReturnType(out unusedRefKind), TypeCompareKind.ConsiderEverything2))
                        {
                            // Since this is an async method, the return expression must be of type '{0}' rather than 'Task<{0}>'
                            Error(diagnostics, ErrorCode.ERR_BadAsyncReturnExpression, argument.Syntax, returnType);
                        }
                        else
                        {
                            GenerateImplicitConversionError(diagnostics, argument.Syntax, conversion, argument, returnType);
                            if (this.ContainingMemberOrLambda is LambdaSymbol)
                            {
                                ReportCantConvertLambdaReturn(argument.Syntax, diagnostics);
                            }
                        }
                    }
                }
            }

            return CreateConversion(argument.Syntax, argument, conversion, isCast: false, conversionGroupOpt: null, returnType, diagnostics);
        }

        private BoundTryStatement BindTryStatement(TryStatementSyntax node, BindingDiagnosticBag diagnostics)
        {
            Debug.Assert(node != null);

            var tryBlock = BindEmbeddedBlock(node.Block, diagnostics);
            var catchBlocks = BindCatchBlocks(node.Catches, diagnostics);
            var finallyBlockOpt = (node.Finally != null) ? BindEmbeddedBlock(node.Finally.Block, diagnostics) : null;
            return new BoundTryStatement(node, tryBlock, catchBlocks, finallyBlockOpt);
        }

        private ImmutableArray<BoundCatchBlock> BindCatchBlocks(SyntaxList<CatchClauseSyntax> catchClauses, BindingDiagnosticBag diagnostics)
        {
            int n = catchClauses.Count;
            if (n == 0)
            {
                return ImmutableArray<BoundCatchBlock>.Empty;
            }

            var catchBlocks = ArrayBuilder<BoundCatchBlock>.GetInstance(n);
            var hasCatchAll = false;

            foreach (var catchSyntax in catchClauses)
            {
                if (hasCatchAll)
                {
                    diagnostics.Add(ErrorCode.ERR_TooManyCatches, catchSyntax.CatchKeyword.GetLocation());
                }

                var catchBinder = this.GetBinder(catchSyntax);
                var catchBlock = catchBinder.BindCatchBlock(catchSyntax, catchBlocks, diagnostics);
                catchBlocks.Add(catchBlock);

                hasCatchAll |= catchSyntax.Declaration == null && catchSyntax.Filter == null;
            }
            return catchBlocks.ToImmutableAndFree();
        }

        private BoundCatchBlock BindCatchBlock(CatchClauseSyntax node, ArrayBuilder<BoundCatchBlock> previousBlocks, BindingDiagnosticBag diagnostics)
        {
            bool hasError = false;
            TypeSymbol type = null;
            BoundExpression boundFilter = null;
            var declaration = node.Declaration;
            if (declaration != null)
            {
                // Note: The type is being bound twice: here and in LocalSymbol.Type. Currently,
                // LocalSymbol.Type ignores diagnostics so it seems cleaner to bind the type here
                // as well. However, if LocalSymbol.Type is changed to report diagnostics, we'll
                // need to avoid binding here since that will result in duplicate diagnostics.
                type = this.BindType(declaration.Type, diagnostics).Type;
                Debug.Assert((object)type != null);

                if (type.IsErrorType())
                {
                    hasError = true;
                }
                else
                {
                    CompoundUseSiteInfo<AssemblySymbol> useSiteInfo = GetNewCompoundUseSiteInfo(diagnostics);
                    TypeSymbol effectiveType = type.EffectiveType(ref useSiteInfo);
                    if (!Compilation.IsExceptionType(effectiveType, ref useSiteInfo))
                    {
                        // "The type caught or thrown must be derived from System.Exception"
                        Error(diagnostics, ErrorCode.ERR_BadExceptionType, declaration.Type);
                        hasError = true;
                        diagnostics.Add(declaration.Type, useSiteInfo);
                    }
                    else
                    {
                        diagnostics.AddDependencies(useSiteInfo);
                    }
                }
            }

            var filter = node.Filter;
            if (filter != null)
            {
                var filterBinder = this.GetBinder(filter);
                boundFilter = filterBinder.BindCatchFilter(filter, diagnostics);
                hasError |= boundFilter.HasAnyErrors;
            }

            if (!hasError)
            {
                // TODO: Loop is O(n), caller is O(n^2).  Perhaps we could iterate in reverse order (since it's easier to find
                // base types than to find derived types).
                Debug.Assert(((object)type == null) || !type.IsErrorType());
                foreach (var previousBlock in previousBlocks)
                {
                    var previousType = previousBlock.ExceptionTypeOpt;

                    // If the previous type is a generic parameter we don't know what exception types it's gonna catch exactly.
                    // If it is a class-type we know it's gonna catch all exception types of its type and types that are derived from it.
                    // So if the current type is a class-type (or an effective base type of a generic parameter)
                    // that derives from the previous type the current catch is unreachable.

                    if (previousBlock.ExceptionFilterOpt == null && (object)previousType != null && !previousType.IsErrorType())
                    {
                        if ((object)type != null)
                        {
                            CompoundUseSiteInfo<AssemblySymbol> useSiteInfo = GetNewCompoundUseSiteInfo(diagnostics);

                            if (Conversions.HasIdentityOrImplicitReferenceConversion(type, previousType, ref useSiteInfo))
                            {
                                // "A previous catch clause already catches all exceptions of this or of a super type ('{0}')"
                                Error(diagnostics, ErrorCode.ERR_UnreachableCatch, declaration.Type, previousType);
                                diagnostics.Add(declaration.Type, useSiteInfo);
                                hasError = true;
                                break;
                            }

                            diagnostics.Add(declaration.Type, useSiteInfo);
                        }
                        else if (TypeSymbol.Equals(previousType, Compilation.GetWellKnownType(WellKnownType.System_Exception), TypeCompareKind.ConsiderEverything2) &&
                                 Compilation.SourceAssembly.RuntimeCompatibilityWrapNonExceptionThrows)
                        {
                            // If the RuntimeCompatibility(WrapNonExceptionThrows = false) is applied on the source assembly or any referenced netmodule.
                            // an empty catch may catch exceptions that don't derive from System.Exception.

                            // "A previous catch clause already catches all exceptions..."
                            Error(diagnostics, ErrorCode.WRN_UnreachableGeneralCatch, node.CatchKeyword);
                            break;
                        }
                    }
                }
            }

            var binder = GetBinder(node);
            Debug.Assert(binder != null);

            ImmutableArray<LocalSymbol> locals = binder.GetDeclaredLocalsForScope(node);
            BoundExpression exceptionSource = null;
            LocalSymbol local = locals.FirstOrDefault();

            if (local?.DeclarationKind == LocalDeclarationKind.CatchVariable)
            {
                Debug.Assert(local.Type.IsErrorType() || (TypeSymbol.Equals(local.Type, type, TypeCompareKind.ConsiderEverything2)));

                // Check for local variable conflicts in the *enclosing* binder, not the *current* binder;
                // obviously we will find a local of the given name in the current binder.
                hasError |= this.ValidateDeclarationNameConflictsInScope(local, diagnostics);

                exceptionSource = new BoundLocal(declaration, local, ConstantValue.NotAvailable, local.Type);
            }

            var block = BindEmbeddedBlock(node.Block, diagnostics);
            return new BoundCatchBlock(node, locals, exceptionSource, type, exceptionFilterPrologueOpt: null, boundFilter, block, hasError);
        }

        private BoundExpression BindCatchFilter(CatchFilterClauseSyntax filter, BindingDiagnosticBag diagnostics)
        {
            BoundExpression boundFilter = this.BindBooleanExpression(filter.FilterExpression, diagnostics);
            if (boundFilter.ConstantValue != ConstantValue.NotAvailable)
            {
                // Depending on whether the filter constant is true or false, and whether there are other catch clauses,
                // we suggest different actions
                var errorCode = boundFilter.ConstantValue.BooleanValue
                    ? ErrorCode.WRN_FilterIsConstantTrue
                    : (filter.Parent.Parent is TryStatementSyntax s && s.Catches.Count == 1 && s.Finally == null)
                        ? ErrorCode.WRN_FilterIsConstantFalseRedundantTryCatch
                        : ErrorCode.WRN_FilterIsConstantFalse;

                // Since the expression is a constant, the name can be retrieved from the first token
                Error(diagnostics, errorCode, filter.FilterExpression);
            }

            return boundFilter;
        }

        // Report an extra error on the return if we are in a lambda conversion.
        private void ReportCantConvertLambdaReturn(SyntaxNode syntax, BindingDiagnosticBag diagnostics)
        {
            // Suppress this error if the lambda is a result of a query rewrite.
            if (syntax.Parent is QueryClauseSyntax || syntax.Parent is SelectOrGroupClauseSyntax)
                return;

            var lambda = this.ContainingMemberOrLambda as LambdaSymbol;
            if ((object)lambda != null)
            {
                Location location = GetLocationForDiagnostics(syntax);
                if (IsInAsyncMethod())
                {
                    // Cannot convert async {0} to intended delegate type. An async {0} may return void, Task or Task<T>, none of which are convertible to '{1}'.
                    Error(diagnostics, ErrorCode.ERR_CantConvAsyncAnonFuncReturns,
                        location,
                        lambda.MessageID.Localize(), lambda.ReturnType);
                }
                else
                {
                    // Cannot convert {0} to intended delegate type because some of the return types in the block are not implicitly convertible to the delegate return type
                    Error(diagnostics, ErrorCode.ERR_CantConvAnonMethReturns,
                        location,
                        lambda.MessageID.Localize());
                }
            }
        }

        private static Location GetLocationForDiagnostics(SyntaxNode node)
        {
            switch (node)
            {
                case LambdaExpressionSyntax lambdaSyntax:
                    return Location.Create(lambdaSyntax.SyntaxTree,
                        Text.TextSpan.FromBounds(lambdaSyntax.SpanStart, lambdaSyntax.ArrowToken.Span.End));

                case AnonymousMethodExpressionSyntax anonymousMethodSyntax:
                    return Location.Create(anonymousMethodSyntax.SyntaxTree,
                        Text.TextSpan.FromBounds(anonymousMethodSyntax.SpanStart,
                            anonymousMethodSyntax.ParameterList?.Span.End ?? anonymousMethodSyntax.DelegateKeyword.Span.End));
            }

            return node.Location;
        }

        private static bool IsValidStatementExpression(SyntaxNode syntax, BoundExpression expression)
        {
            bool syntacticallyValid = SyntaxFacts.IsStatementExpression(syntax);
            if (!syntacticallyValid)
            {
                return false;
            }

            if (expression.IsSuppressed)
            {
                return false;
            }

            // It is possible that an expression is syntactically valid but semantic analysis
            // reveals it to be illegal in a statement expression: "new MyDelegate(M)" for example
            // is not legal because it is a delegate-creation-expression and not an
            // object-creation-expression, but of course we don't know that syntactically.

            if (expression.Kind == BoundKind.DelegateCreationExpression || expression.Kind == BoundKind.NameOfOperator)
            {
                return false;
            }

            return true;
        }

        /// <summary>
        /// Wrap a given expression e into a block as either { e; } or { return e; }
        /// Shared between lambda and expression-bodied method binding.
        /// </summary>
        internal BoundBlock CreateBlockFromExpression(CSharpSyntaxNode node, ImmutableArray<LocalSymbol> locals, RefKind refKind, BoundExpression expression, ExpressionSyntax expressionSyntax, BindingDiagnosticBag diagnostics)
        {
            RefKind returnRefKind;
            var returnType = GetCurrentReturnType(out returnRefKind);
            var syntax = expressionSyntax ?? expression.Syntax;

            BoundStatement statement;
            if (IsInAsyncMethod() && refKind != RefKind.None)
            {
                // This can happen if we are binding an async anonymous method to a delegate type.
                Error(diagnostics, ErrorCode.ERR_MustNotHaveRefReturn, syntax);
                expression = BindToTypeForErrorRecovery(expression);
                statement = new BoundReturnStatement(syntax, refKind, expression) { WasCompilerGenerated = true };
            }
            else if ((object)returnType != null)
            {
                if ((refKind != RefKind.None) != (returnRefKind != RefKind.None) && expression.Kind != BoundKind.ThrowExpression)
                {
                    var errorCode = refKind != RefKind.None
                        ? ErrorCode.ERR_MustNotHaveRefReturn
                        : ErrorCode.ERR_MustHaveRefReturn;
                    Error(diagnostics, errorCode, syntax);
                    expression = BindToTypeForErrorRecovery(expression);
                    statement = new BoundReturnStatement(syntax, RefKind.None, expression) { WasCompilerGenerated = true };
                }
                else if (returnType.IsVoidType() || IsTaskReturningAsyncMethod())
                {
                    // If the return type is void then the expression is required to be a legal
                    // statement expression.

                    Debug.Assert(expressionSyntax != null || !IsValidExpressionBody(expressionSyntax, expression));

                    bool errors = false;
                    if (expressionSyntax == null || !IsValidExpressionBody(expressionSyntax, expression))
                    {
                        expression = BindToTypeForErrorRecovery(expression);
                        Error(diagnostics, ErrorCode.ERR_IllegalStatement, syntax);
                        errors = true;
                    }
                    else
                    {
                        expression = BindToNaturalType(expression, diagnostics);
                    }

                    // Don't mark compiler generated so that the rewriter generates sequence points
                    var expressionStatement = new BoundExpressionStatement(syntax, expression, errors);

                    CheckForUnobservedAwaitable(expression, diagnostics);
                    statement = expressionStatement;
                }
                else if (IsIAsyncEnumerableOrIAsyncEnumeratorReturningAsyncMethod())
                {
                    Error(diagnostics, ErrorCode.ERR_ReturnInIterator, syntax);
                    expression = BindToTypeForErrorRecovery(expression);
                    statement = new BoundReturnStatement(syntax, returnRefKind, expression) { WasCompilerGenerated = true };
                }
                else
                {
                    expression = returnType.IsErrorType()
                        ? BindToTypeForErrorRecovery(expression)
                        : CreateReturnConversion(syntax, diagnostics, expression, refKind, returnType);
                    statement = new BoundReturnStatement(syntax, returnRefKind, expression) { WasCompilerGenerated = true };
                }
            }
            else if (expression.Type?.SpecialType == SpecialType.System_Void)
            {
                expression = BindToNaturalType(expression, diagnostics);
                statement = new BoundExpressionStatement(syntax, expression) { WasCompilerGenerated = true };
            }
            else
            {
                // When binding for purpose of inferring the return type of a lambda, we do not require returned expressions (such as `default` or switch expressions) to have a natural type
                var inferringLambda = this.ContainingMemberOrLambda is MethodSymbol method && (object)method.ReturnType == LambdaSymbol.ReturnTypeIsBeingInferred;
                if (!inferringLambda)
                {
                    expression = BindToNaturalType(expression, diagnostics);
                }
                statement = new BoundReturnStatement(syntax, refKind, expression) { WasCompilerGenerated = true };
            }

            // Need to attach the tree for when we generate sequence points.
            return new BoundBlock(node, locals, ImmutableArray.Create(statement)) { WasCompilerGenerated = node.Kind() != SyntaxKind.ArrowExpressionClause };
        }

        private static bool IsValidExpressionBody(SyntaxNode expressionSyntax, BoundExpression expression)
        {
            return IsValidStatementExpression(expressionSyntax, expression) || expressionSyntax.Kind() == SyntaxKind.ThrowExpression;
        }

        /// <summary>
        /// Binds an expression-bodied member with expression e as either { return e; } or { e; }.
        /// </summary>
        internal virtual BoundBlock BindExpressionBodyAsBlock(ArrowExpressionClauseSyntax expressionBody,
                                                      BindingDiagnosticBag diagnostics)
        {
            Binder bodyBinder = this.GetBinder(expressionBody);
            Debug.Assert(bodyBinder != null);

            return bindExpressionBodyAsBlockInternal(expressionBody, bodyBinder, diagnostics);

            // Use static local function to prevent accidentally calling instance methods on `this` instead of `bodyBinder`
            static BoundBlock bindExpressionBodyAsBlockInternal(ArrowExpressionClauseSyntax expressionBody, Binder bodyBinder, BindingDiagnosticBag diagnostics)
            {
                RefKind refKind;
                ExpressionSyntax expressionSyntax = expressionBody.Expression.CheckAndUnwrapRefExpression(diagnostics, out refKind);
                BindValueKind requiredValueKind = bodyBinder.GetRequiredReturnValueKind(refKind);
                BoundExpression expression = bodyBinder.BindValue(expressionSyntax, diagnostics, requiredValueKind);
                expression = bodyBinder.ValidateEscape(expression, Binder.ExternalScope, refKind != RefKind.None, diagnostics);

                return bodyBinder.CreateBlockFromExpression(expressionBody, bodyBinder.GetDeclaredLocalsForScope(expressionBody), refKind, expression, expressionSyntax, diagnostics);
            }
        }

        /// <summary>
        /// Binds a lambda with expression e as either { return e; } or { e; }.
        /// </summary>
        public BoundBlock BindLambdaExpressionAsBlock(ExpressionSyntax body, BindingDiagnosticBag diagnostics)
        {
            Binder bodyBinder = this.GetBinder(body);
            Debug.Assert(bodyBinder != null);

            RefKind refKind;
            var expressionSyntax = body.CheckAndUnwrapRefExpression(diagnostics, out refKind);
            BindValueKind requiredValueKind = GetRequiredReturnValueKind(refKind);
            BoundExpression expression = bodyBinder.BindValue(expressionSyntax, diagnostics, requiredValueKind);
            expression = ValidateEscape(expression, Binder.ExternalScope, refKind != RefKind.None, diagnostics);

            return bodyBinder.CreateBlockFromExpression(body, bodyBinder.GetDeclaredLocalsForScope(body), refKind, expression, expressionSyntax, diagnostics);
        }

        public BoundBlock CreateBlockFromExpression(ExpressionSyntax body, BoundExpression expression, BindingDiagnosticBag diagnostics)
        {
            Binder bodyBinder = this.GetBinder(body);
            Debug.Assert(bodyBinder != null);

            Debug.Assert(body.Kind() != SyntaxKind.RefExpression);
            return bodyBinder.CreateBlockFromExpression(body, bodyBinder.GetDeclaredLocalsForScope(body), RefKind.None, expression, body, diagnostics);
        }

        private BindValueKind GetRequiredReturnValueKind(RefKind refKind)
        {
            BindValueKind requiredValueKind = BindValueKind.RValue;
            if (refKind != RefKind.None)
            {
                GetCurrentReturnType(out var sigRefKind);
                requiredValueKind = sigRefKind == RefKind.Ref ?
                                        BindValueKind.RefReturn :
                                        BindValueKind.ReadonlyRef;
            }

            return requiredValueKind;
        }

        public virtual BoundNode BindMethodBody(CSharpSyntaxNode syntax, BindingDiagnosticBag diagnostics)
        {
            switch (syntax)
            {
                case RecordDeclarationSyntax recordDecl:
                    return BindRecordConstructorBody(recordDecl, diagnostics);

                case BaseMethodDeclarationSyntax method:
                    if (method.Kind() == SyntaxKind.ConstructorDeclaration)
                    {
                        return BindConstructorBody((ConstructorDeclarationSyntax)method, diagnostics);
                    }

                    return BindMethodBody(method, method.Body, method.ExpressionBody, diagnostics);

                case AccessorDeclarationSyntax accessor:
                    return BindMethodBody(accessor, accessor.Body, accessor.ExpressionBody, diagnostics);

                case ArrowExpressionClauseSyntax arrowExpression:
                    return BindExpressionBodyAsBlock(arrowExpression, diagnostics);

                case CompilationUnitSyntax compilationUnit:
                    return BindSimpleProgram(compilationUnit, diagnostics);

                default:
                    throw ExceptionUtilities.UnexpectedValue(syntax.Kind());
            }
        }

        private BoundNode BindSimpleProgram(CompilationUnitSyntax compilationUnit, BindingDiagnosticBag diagnostics)
        {
            var simpleProgram = (SynthesizedSimpleProgramEntryPointSymbol)ContainingMemberOrLambda;

            return GetBinder(compilationUnit).BindSimpleProgramCompilationUnit(compilationUnit, simpleProgram, diagnostics);
        }

        private BoundNode BindSimpleProgramCompilationUnit(CompilationUnitSyntax compilationUnit, SynthesizedSimpleProgramEntryPointSymbol simpleProgram, BindingDiagnosticBag diagnostics)
        {
            ArrayBuilder<BoundStatement> boundStatements = ArrayBuilder<BoundStatement>.GetInstance();
            foreach (var statement in compilationUnit.Members)
            {
                if (statement is GlobalStatementSyntax topLevelStatement)
                {
                    var boundStatement = BindStatement(topLevelStatement.Statement, diagnostics);
                    boundStatements.Add(boundStatement);
                }
            }

            return new BoundNonConstructorMethodBody(compilationUnit,
                                                     FinishBindBlockParts(compilationUnit, boundStatements.ToImmutableAndFree(), diagnostics).MakeCompilerGenerated(),
                                                     expressionBody: null);
        }

        private BoundNode BindRecordConstructorBody(RecordDeclarationSyntax recordDecl, BindingDiagnosticBag diagnostics)
        {
            Debug.Assert(recordDecl.ParameterList is object);
            Debug.Assert(recordDecl.IsKind(SyntaxKind.RecordDeclaration));

            Binder bodyBinder = this.GetBinder(recordDecl);
            Debug.Assert(bodyBinder != null);

            BoundExpressionStatement initializer = null;
            if (recordDecl.PrimaryConstructorBaseTypeIfClass is PrimaryConstructorBaseTypeSyntax baseWithArguments)
            {
                initializer = bodyBinder.BindConstructorInitializer(baseWithArguments, diagnostics);
            }

            return new BoundConstructorMethodBody(recordDecl,
                                                  bodyBinder.GetDeclaredLocalsForScope(recordDecl),
                                                  initializer,
                                                  blockBody: new BoundBlock(recordDecl, ImmutableArray<LocalSymbol>.Empty, ImmutableArray<BoundStatement>.Empty).MakeCompilerGenerated(),
                                                  expressionBody: null);
        }

        internal virtual BoundExpressionStatement BindConstructorInitializer(PrimaryConstructorBaseTypeSyntax initializer, BindingDiagnosticBag diagnostics)
        {
            BoundExpression initializerInvocation = GetBinder(initializer).BindConstructorInitializer(initializer.ArgumentList, (MethodSymbol)this.ContainingMember(), diagnostics);
            var constructorInitializer = new BoundExpressionStatement(initializer, initializerInvocation);
            Debug.Assert(initializerInvocation.HasAnyErrors || constructorInitializer.IsConstructorInitializer(), "Please keep this bound node in sync with BoundNodeExtensions.IsConstructorInitializer.");
            return constructorInitializer;
        }

        private BoundNode BindConstructorBody(ConstructorDeclarationSyntax constructor, BindingDiagnosticBag diagnostics)
        {
            if (constructor.Initializer == null && constructor.Body == null && constructor.ExpressionBody == null)
            {
                return null;
            }

            Binder bodyBinder = this.GetBinder(constructor);
            Debug.Assert(bodyBinder != null);

            if (constructor.Initializer?.IsKind(SyntaxKind.ThisConstructorInitializer) != true &&
                ContainingType.GetMembersUnordered().OfType<SynthesizedRecordConstructor>().Any())
            {
                var constructorSymbol = (MethodSymbol)this.ContainingMember();
                if (!constructorSymbol.IsStatic &&
                    !SynthesizedRecordCopyCtor.IsCopyConstructor(constructorSymbol))
                {
                    // Note: we check the constructor initializer of copy constructors elsewhere
                    Error(diagnostics, ErrorCode.ERR_UnexpectedOrMissingConstructorInitializerInRecord, constructor.Initializer?.ThisOrBaseKeyword ?? constructor.Identifier);
                }
            }

            // Using BindStatement to bind block to make sure we are reusing results of partial binding in SemanticModel
            return new BoundConstructorMethodBody(constructor,
                                                  bodyBinder.GetDeclaredLocalsForScope(constructor),
                                                  constructor.Initializer == null ? null : bodyBinder.BindConstructorInitializer(constructor.Initializer, diagnostics),
                                                  constructor.Body == null ? null : (BoundBlock)bodyBinder.BindStatement(constructor.Body, diagnostics),
                                                  constructor.ExpressionBody == null ?
                                                      null :
                                                      bodyBinder.BindExpressionBodyAsBlock(constructor.ExpressionBody,
                                                                                           constructor.Body == null ? diagnostics : BindingDiagnosticBag.Discarded));
        }

        internal virtual BoundExpressionStatement BindConstructorInitializer(ConstructorInitializerSyntax initializer, BindingDiagnosticBag diagnostics)
        {
            BoundExpression initializerInvocation = GetBinder(initializer).BindConstructorInitializer(initializer.ArgumentList, (MethodSymbol)this.ContainingMember(), diagnostics);
            //  Base WasCompilerGenerated state off of whether constructor is implicitly declared, this will ensure proper instrumentation.
            Debug.Assert(!this.ContainingMember().IsImplicitlyDeclared);
            var constructorInitializer = new BoundExpressionStatement(initializer, initializerInvocation);
            Debug.Assert(initializerInvocation.HasAnyErrors || constructorInitializer.IsConstructorInitializer(), "Please keep this bound node in sync with BoundNodeExtensions.IsConstructorInitializer.");
            return constructorInitializer;
        }

        private BoundNode BindMethodBody(CSharpSyntaxNode declaration, BlockSyntax blockBody, ArrowExpressionClauseSyntax expressionBody, BindingDiagnosticBag diagnostics)
        {
            if (blockBody == null && expressionBody == null)
            {
                return null;
            }

            // Using BindStatement to bind block to make sure we are reusing results of partial binding in SemanticModel
            return new BoundNonConstructorMethodBody(declaration,
                                                     blockBody == null ? null : (BoundBlock)BindStatement(blockBody, diagnostics),
                                                     expressionBody == null ?
                                                         null :
                                                         BindExpressionBodyAsBlock(expressionBody,
                                                                                   blockBody == null ? diagnostics : BindingDiagnosticBag.Discarded));
        }

        internal virtual ImmutableArray<LocalSymbol> Locals
        {
            get
            {
                return ImmutableArray<LocalSymbol>.Empty;
            }
        }

        internal virtual ImmutableArray<LocalFunctionSymbol> LocalFunctions
        {
            get
            {
                return ImmutableArray<LocalFunctionSymbol>.Empty;
            }
        }

        internal virtual ImmutableArray<LabelSymbol> Labels
        {
            get
            {
                return ImmutableArray<LabelSymbol>.Empty;
            }
        }

        /// <summary>
        /// If this binder owns the scope that can declare extern aliases, a set of declared aliases should be returned (even if empty).
        /// Otherwise, a default instance should be returned. 
        /// </summary>
        internal virtual ImmutableArray<AliasAndExternAliasDirective> ExternAliases
        {
            get
            {
                return default;
            }
        }

        /// <summary>
        /// If this binder owns the scope that can declare using aliases, a set of declared aliases should be returned (even if empty).
        /// Otherwise, a default instance should be returned. 
        /// Note, only aliases syntactically declared within the enclosing declaration are included. For example, global aliases
        /// declared in a different compilation units are not included.
        /// </summary>
        internal virtual ImmutableArray<AliasAndUsingDirective> UsingAliases
        {
            get
            {
                return default;
            }
        }

        /// <summary>
        /// Perform a lookup for the specified method on the specified expression by attempting to invoke it
        /// </summary>
        /// <param name="receiver">The expression to perform pattern lookup on</param>
        /// <param name="methodName">Method to search for.</param>
        /// <param name="syntaxNode">The expression for which lookup is being performed</param>
        /// <param name="diagnostics">Populated with binding diagnostics.</param>
        /// <param name="result">The method symbol that was looked up, or null</param>
        /// <returns>A <see cref="PatternLookupResult"/> value with the outcome of the lookup</returns>
        internal PatternLookupResult PerformPatternMethodLookup(BoundExpression receiver, string methodName,
                                                                SyntaxNode syntaxNode, BindingDiagnosticBag diagnostics, out MethodSymbol result)
        {
            var bindingDiagnostics = BindingDiagnosticBag.GetInstance(diagnostics);

            try
            {
                result = null;

                var boundAccess = BindInstanceMemberAccess(
                       syntaxNode,
                       syntaxNode,
                       receiver,
                       methodName,
                       rightArity: 0,
                       typeArgumentsSyntax: default,
                       typeArgumentsWithAnnotations: default,
                       invoked: true,
                       indexed: false,
                       bindingDiagnostics);

                if (boundAccess.Kind != BoundKind.MethodGroup)
                {
                    // the thing is not a method
                    return PatternLookupResult.NotAMethod;
                }

                // NOTE: Because we're calling this method with no arguments and we
                //       explicitly ignore default values for params parameters
                //       (see ParameterSymbol.IsOptional) we know that no ParameterArray
                //       containing method can be invoked in normal form which allows
                //       us to skip some work during the lookup.

                var analyzedArguments = AnalyzedArguments.GetInstance();
                var patternMethodCall = BindMethodGroupInvocation(
                    syntaxNode,
                    syntaxNode,
                    methodName,
                    (BoundMethodGroup)boundAccess,
                    analyzedArguments,
                    bindingDiagnostics,
                    queryClause: null,
                    allowUnexpandedForm: false,
                    anyApplicableCandidates: out _);

                analyzedArguments.Free();

                if (patternMethodCall.Kind != BoundKind.Call)
                {
                    return PatternLookupResult.NotCallable;
                }

                var call = (BoundCall)patternMethodCall;
                if (call.ResultKind == LookupResultKind.Empty)
                {
                    return PatternLookupResult.NoResults;
                }

                // we have succeeded or almost succeeded to bind the method
                // report additional binding diagnostics that we have seen so far
                diagnostics.AddRange(bindingDiagnostics);

                var patternMethodSymbol = call.Method;
                if (patternMethodSymbol is ErrorMethodSymbol ||
                    patternMethodCall.HasAnyErrors)
                {
                    return PatternLookupResult.ResultHasErrors;
                }

                // Success!
                result = patternMethodSymbol;
                return PatternLookupResult.Success;
            }
            finally
            {
                bindingDiagnostics.Free();
            }
        }
    }
}<|MERGE_RESOLUTION|>--- conflicted
+++ resolved
@@ -2264,12 +2264,8 @@
                             {
                                 errorCode = ErrorCode.ERR_AddressOfToNonFunctionPointer;
                             }
-<<<<<<< HEAD
-                            else if (targetType.SpecialType == SpecialType.System_Delegate)
-=======
                             else if (targetType.SpecialType == SpecialType.System_Delegate &&
                                 syntax.IsFeatureEnabled(MessageID.IDS_FeatureInferredDelegateType))
->>>>>>> d48ebf14
                             {
                                 Error(diagnostics, ErrorCode.ERR_CannotInferDelegateType, location);
                                 return;
