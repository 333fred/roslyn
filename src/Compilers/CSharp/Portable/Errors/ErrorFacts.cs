﻿// Copyright (c) Microsoft.  All Rights Reserved.  Licensed under the Apache License, Version 2.0.  See License.txt in the project root for license information.

using System;
using System.Collections.Generic;
using System.Collections.Immutable;
using System.Diagnostics;
using System.Globalization;
using System.Reflection;

namespace Microsoft.CodeAnalysis.CSharp
{
    internal static partial class ErrorFacts
    {
        private const string s_titleSuffix = "_Title";
        private const string s_descriptionSuffix = "_Description";
        private static readonly Lazy<ImmutableDictionary<ErrorCode, string>> s_helpLinksMap = new Lazy<ImmutableDictionary<ErrorCode, string>>(CreateHelpLinks);
        private static readonly Lazy<ImmutableDictionary<ErrorCode, string>> s_categoriesMap = new Lazy<ImmutableDictionary<ErrorCode, string>>(CreateCategoriesMap);
        public static readonly ImmutableHashSet<string> NullableFlowAnalysisSafetyWarnings;
        public static readonly ImmutableHashSet<string> NullableFlowAnalysisNonSafetyWarnings;

        static ErrorFacts()
        {
            ImmutableHashSet<string>.Builder builder = ImmutableHashSet.CreateBuilder<string>();
            builder.Add(getId(ErrorCode.WRN_NullReferenceAssignment));
            builder.Add(getId(ErrorCode.WRN_NullReferenceReceiver));
            builder.Add(getId(ErrorCode.WRN_NullReferenceReturn));
            builder.Add(getId(ErrorCode.WRN_NullReferenceArgument));
            builder.Add(getId(ErrorCode.WRN_UninitializedNonNullableField));
            builder.Add(getId(ErrorCode.WRN_NullabilityMismatchInAssignment));
            builder.Add(getId(ErrorCode.WRN_NullabilityMismatchInArgument));
            builder.Add(getId(ErrorCode.WRN_NullabilityMismatchInArgumentForOutput));
            builder.Add(getId(ErrorCode.WRN_NullabilityMismatchInReturnTypeOfTargetDelegate));
            builder.Add(getId(ErrorCode.WRN_NullabilityMismatchInParameterTypeOfTargetDelegate));
            builder.Add(getId(ErrorCode.WRN_NullAsNonNullable));
            builder.Add(getId(ErrorCode.WRN_NullableValueTypeMayBeNull));
            builder.Add(getId(ErrorCode.WRN_NullabilityMismatchInTypeParameterConstraint));
            builder.Add(getId(ErrorCode.WRN_NullabilityMismatchInTypeParameterReferenceTypeConstraint));
            builder.Add(getId(ErrorCode.WRN_PossibleNull));
            builder.Add(getId(ErrorCode.WRN_DefaultExpressionMayIntroduceNullT));
            builder.Add(getId(ErrorCode.WRN_NullLiteralMayIntroduceNullT));
            builder.Add(getId(ErrorCode.WRN_ConditionalAccessMayReturnNull));
            builder.Add(getId(ErrorCode.WRN_AsOperatorMayReturnNull));
            builder.Add(getId(ErrorCode.WRN_SwitchExpressionNotExhaustiveForNull));

            NullableFlowAnalysisSafetyWarnings = builder.ToImmutable();

            builder.Clear();
            builder.Add(getId(ErrorCode.WRN_ConvertingNullableToNonNullable));

            NullableFlowAnalysisNonSafetyWarnings = builder.ToImmutable();

            string getId(ErrorCode errorCode)
            {
                return MessageProvider.Instance.GetIdForErrorCode((int)errorCode);
            }
        }

        private static ImmutableDictionary<ErrorCode, string> CreateHelpLinks()
        {
            var map = new Dictionary<ErrorCode, string>()
            {
                // { ERROR_CODE,    HELP_LINK }
            };

            return map.ToImmutableDictionary();
        }

        private static ImmutableDictionary<ErrorCode, string> CreateCategoriesMap()
        {
            var map = new Dictionary<ErrorCode, string>()
            {
                // { ERROR_CODE,    CATEGORY }
            };

            return map.ToImmutableDictionary();
        }

        internal static DiagnosticSeverity GetSeverity(ErrorCode code)
        {
            if (code == ErrorCode.Void)
            {
                return InternalDiagnosticSeverity.Void;
            }
            else if (code == ErrorCode.Unknown)
            {
                return InternalDiagnosticSeverity.Unknown;
            }
            else if (IsWarning(code))
            {
                return DiagnosticSeverity.Warning;
            }
            else if (IsInfo(code))
            {
                return DiagnosticSeverity.Info;
            }
            else if (IsHidden(code))
            {
                return DiagnosticSeverity.Hidden;
            }
            else
            {
                return DiagnosticSeverity.Error;
            }
        }

        /// <remarks>Don't call this during a parse--it loads resources</remarks>
        public static string GetMessage(MessageID code, CultureInfo culture)
        {
            string message = ResourceManager.GetString(code.ToString(), culture);
            Debug.Assert(!string.IsNullOrEmpty(message), code.ToString());
            return message;
        }

        /// <remarks>Don't call this during a parse--it loads resources</remarks>
        public static string GetMessage(ErrorCode code, CultureInfo culture)
        {
            string message = ResourceManager.GetString(code.ToString(), culture);
            Debug.Assert(!string.IsNullOrEmpty(message), code.ToString());
            return message;
        }

        public static LocalizableResourceString GetMessageFormat(ErrorCode code)
        {
            return new LocalizableResourceString(code.ToString(), ResourceManager, typeof(ErrorFacts));
        }

        public static LocalizableResourceString GetTitle(ErrorCode code)
        {
            return new LocalizableResourceString(code.ToString() + s_titleSuffix, ResourceManager, typeof(ErrorFacts));
        }

        public static LocalizableResourceString GetDescription(ErrorCode code)
        {
            return new LocalizableResourceString(code.ToString() + s_descriptionSuffix, ResourceManager, typeof(ErrorFacts));
        }

        public static string GetHelpLink(ErrorCode code)
        {
            string helpLink;
            if (s_helpLinksMap.Value.TryGetValue(code, out helpLink))
            {
                return helpLink;
            }

            return string.Empty;
        }

        public static string GetCategory(ErrorCode code)
        {
            string category;
            if (s_categoriesMap.Value.TryGetValue(code, out category))
            {
                return category;
            }

            return Diagnostic.CompilerDiagnosticCategory;
        }

        /// <remarks>Don't call this during a parse--it loads resources</remarks>
        public static string GetMessage(XmlParseErrorCode id, CultureInfo culture)
        {
            return ResourceManager.GetString(id.ToString(), culture);
        }

        private static System.Resources.ResourceManager s_resourceManager;
        private static System.Resources.ResourceManager ResourceManager
        {
            get
            {
                if (s_resourceManager == null)
                {
                    s_resourceManager = new System.Resources.ResourceManager("Microsoft.CodeAnalysis.CSharp.CSharpResources", typeof(ErrorCode).GetTypeInfo().Assembly);
                }

                return s_resourceManager;
            }
        }

        internal static int GetWarningLevel(ErrorCode code)
        {
            if (IsInfo(code) || IsHidden(code))
            {
                // Info and hidden diagnostics have least warning level.
                return Diagnostic.HighestValidWarningLevel;
            }

            switch (code)
            {
                case ErrorCode.WRN_InvalidMainSig:
                case ErrorCode.WRN_LowercaseEllSuffix:
                case ErrorCode.WRN_NewNotRequired:
                case ErrorCode.WRN_MainCantBeGeneric:
                case ErrorCode.WRN_ProtectedInSealed:
                case ErrorCode.WRN_UnassignedInternalField:
                case ErrorCode.WRN_MissingParamTag:
                case ErrorCode.WRN_MissingXMLComment:
                case ErrorCode.WRN_MissingTypeParamTag:
                case ErrorCode.WRN_InvalidVersionFormat:
                    return 4;
                case ErrorCode.WRN_UnreferencedEvent:
                case ErrorCode.WRN_DuplicateUsing:
                case ErrorCode.WRN_UnreferencedVar:
                case ErrorCode.WRN_UnreferencedField:
                case ErrorCode.WRN_UnreferencedVarAssg:
                case ErrorCode.WRN_UnreferencedLocalFunction:
                case ErrorCode.WRN_SequentialOnPartialClass:
                case ErrorCode.WRN_UnreferencedFieldAssg:
                case ErrorCode.WRN_AmbiguousXMLReference:
                case ErrorCode.WRN_PossibleMistakenNullStatement:
                case ErrorCode.WRN_EqualsWithoutGetHashCode:
                case ErrorCode.WRN_EqualityOpWithoutEquals:
                case ErrorCode.WRN_EqualityOpWithoutGetHashCode:
                case ErrorCode.WRN_IncorrectBooleanAssg:
                case ErrorCode.WRN_BitwiseOrSignExtend:
                case ErrorCode.WRN_TypeParameterSameAsOuterTypeParameter:
                case ErrorCode.WRN_InvalidAssemblyName:
                case ErrorCode.WRN_UnifyReferenceBldRev:
                case ErrorCode.WRN_AssignmentToSelf:
                case ErrorCode.WRN_ComparisonToSelf:
                case ErrorCode.WRN_IsDynamicIsConfusing:
                case ErrorCode.WRN_DebugFullNameTooLong:
                case ErrorCode.WRN_PdbLocalNameTooLong:
                    return 3;
                case ErrorCode.WRN_NewRequired:
                case ErrorCode.WRN_NewOrOverrideExpected:
                case ErrorCode.WRN_UnreachableCode:
                case ErrorCode.WRN_UnreferencedLabel:
                case ErrorCode.WRN_NegativeArrayIndex:
                case ErrorCode.WRN_BadRefCompareLeft:
                case ErrorCode.WRN_BadRefCompareRight:
                case ErrorCode.WRN_PatternIsAmbiguous:
                case ErrorCode.WRN_PatternStaticOrInaccessible:
                case ErrorCode.WRN_PatternBadSignature:
                case ErrorCode.WRN_SameFullNameThisNsAgg:
                case ErrorCode.WRN_SameFullNameThisAggAgg:
                case ErrorCode.WRN_SameFullNameThisAggNs:
                case ErrorCode.WRN_GlobalAliasDefn:
                case ErrorCode.WRN_AlwaysNull:
                case ErrorCode.WRN_CmpAlwaysFalse:
                case ErrorCode.WRN_GotoCaseShouldConvert:
                case ErrorCode.WRN_NubExprIsConstBool:
                case ErrorCode.WRN_NubExprIsConstBool2:
                case ErrorCode.WRN_ExplicitImplCollision:
                case ErrorCode.WRN_DeprecatedSymbolStr:
                case ErrorCode.WRN_VacuousIntegralComp:
                case ErrorCode.WRN_AssignmentToLockOrDispose:
                case ErrorCode.WRN_DeprecatedCollectionInitAddStr:
                case ErrorCode.WRN_DeprecatedCollectionInitAdd:
                case ErrorCode.WRN_DuplicateParamTag:
                case ErrorCode.WRN_UnmatchedParamTag:
                case ErrorCode.WRN_UnprocessedXMLComment:
                case ErrorCode.WRN_InvalidSearchPathDir:
                case ErrorCode.WRN_UnifyReferenceMajMin:
                case ErrorCode.WRN_DuplicateTypeParamTag:
                case ErrorCode.WRN_UnmatchedTypeParamTag:
                case ErrorCode.WRN_UnmatchedParamRefTag:
                case ErrorCode.WRN_UnmatchedTypeParamRefTag:
                case ErrorCode.WRN_CantHaveManifestForModule:
                case ErrorCode.WRN_DynamicDispatchToConditionalMethod:
                case ErrorCode.WRN_NoSources:
                case ErrorCode.WRN_CLS_MeaninglessOnPrivateType:
                case ErrorCode.WRN_CLS_AssemblyNotCLS2:
                case ErrorCode.WRN_MainIgnored:
                case ErrorCode.WRN_UnqualifiedNestedTypeInCref:
                case ErrorCode.WRN_NoRuntimeMetadataVersion:
                    return 2;
                case ErrorCode.WRN_IsAlwaysTrue:
                case ErrorCode.WRN_IsAlwaysFalse:
                case ErrorCode.WRN_ByRefNonAgileField:
                case ErrorCode.WRN_VolatileByRef:
                case ErrorCode.WRN_FinalizeMethod:
                case ErrorCode.WRN_DeprecatedSymbol:
                case ErrorCode.WRN_ExternMethodNoImplementation:
                case ErrorCode.WRN_AttributeLocationOnBadDeclaration:
                case ErrorCode.WRN_InvalidAttributeLocation:
                case ErrorCode.WRN_NonObsoleteOverridingObsolete:
                case ErrorCode.WRN_CoClassWithoutComImport:
                case ErrorCode.WRN_ObsoleteOverridingNonObsolete:
                case ErrorCode.WRN_ExternCtorNoImplementation:
                case ErrorCode.WRN_WarningDirective:
                case ErrorCode.WRN_UnreachableGeneralCatch:
                case ErrorCode.WRN_DefaultValueForUnconsumedLocation:
                case ErrorCode.WRN_EmptySwitch:
                case ErrorCode.WRN_XMLParseError:
                case ErrorCode.WRN_BadXMLRef:
                case ErrorCode.WRN_BadXMLRefParamType:
                case ErrorCode.WRN_BadXMLRefReturnType:
                case ErrorCode.WRN_BadXMLRefSyntax:
                case ErrorCode.WRN_FailedInclude:
                case ErrorCode.WRN_InvalidInclude:
                case ErrorCode.WRN_XMLParseIncludeError:
                case ErrorCode.WRN_ALinkWarn:
                case ErrorCode.WRN_AssemblyAttributeFromModuleIsOverridden:
                case ErrorCode.WRN_CmdOptionConflictsSource:
                case ErrorCode.WRN_IllegalPragma:
                case ErrorCode.WRN_IllegalPPWarning:
                case ErrorCode.WRN_BadRestoreNumber:
                case ErrorCode.WRN_NonECMAFeature:
                case ErrorCode.WRN_ErrorOverride:
                case ErrorCode.WRN_MultiplePredefTypes:
                case ErrorCode.WRN_TooManyLinesForDebugger:
                case ErrorCode.WRN_CallOnNonAgileField:
                case ErrorCode.WRN_InvalidNumber:
                case ErrorCode.WRN_IllegalPPChecksum:
                case ErrorCode.WRN_EndOfPPLineExpected:
                case ErrorCode.WRN_ConflictingChecksum:
                case ErrorCode.WRN_DotOnDefault:
                case ErrorCode.WRN_BadXMLRefTypeVar:
                case ErrorCode.WRN_ReferencedAssemblyReferencesLinkedPIA:
                case ErrorCode.WRN_MultipleRuntimeImplementationMatches:
                case ErrorCode.WRN_MultipleRuntimeOverrideMatches:
                case ErrorCode.WRN_FileAlreadyIncluded:
                case ErrorCode.WRN_NoConfigNotOnCommandLine:
                case ErrorCode.WRN_AnalyzerCannotBeCreated:
                case ErrorCode.WRN_NoAnalyzerInAssembly:
                case ErrorCode.WRN_UnableToLoadAnalyzer:
                case ErrorCode.WRN_DefineIdentifierRequired:
                case ErrorCode.WRN_CLS_NoVarArgs:
                case ErrorCode.WRN_CLS_BadArgType:
                case ErrorCode.WRN_CLS_BadReturnType:
                case ErrorCode.WRN_CLS_BadFieldPropType:
                case ErrorCode.WRN_CLS_BadIdentifierCase:
                case ErrorCode.WRN_CLS_OverloadRefOut:
                case ErrorCode.WRN_CLS_OverloadUnnamed:
                case ErrorCode.WRN_CLS_BadIdentifier:
                case ErrorCode.WRN_CLS_BadBase:
                case ErrorCode.WRN_CLS_BadInterfaceMember:
                case ErrorCode.WRN_CLS_NoAbstractMembers:
                case ErrorCode.WRN_CLS_NotOnModules:
                case ErrorCode.WRN_CLS_ModuleMissingCLS:
                case ErrorCode.WRN_CLS_AssemblyNotCLS:
                case ErrorCode.WRN_CLS_BadAttributeType:
                case ErrorCode.WRN_CLS_ArrayArgumentToAttribute:
                case ErrorCode.WRN_CLS_NotOnModules2:
                case ErrorCode.WRN_CLS_IllegalTrueInFalse:
                case ErrorCode.WRN_CLS_MeaninglessOnParam:
                case ErrorCode.WRN_CLS_MeaninglessOnReturn:
                case ErrorCode.WRN_CLS_BadTypeVar:
                case ErrorCode.WRN_CLS_VolatileField:
                case ErrorCode.WRN_CLS_BadInterface:
                case ErrorCode.WRN_UnobservedAwaitableExpression:
                case ErrorCode.WRN_CallerLineNumberParamForUnconsumedLocation:
                case ErrorCode.WRN_CallerFilePathParamForUnconsumedLocation:
                case ErrorCode.WRN_CallerMemberNameParamForUnconsumedLocation:
                case ErrorCode.WRN_CallerFilePathPreferredOverCallerMemberName:
                case ErrorCode.WRN_CallerLineNumberPreferredOverCallerMemberName:
                case ErrorCode.WRN_CallerLineNumberPreferredOverCallerFilePath:
                case ErrorCode.WRN_DelaySignButNoKey:
                case ErrorCode.WRN_UnimplementedCommandLineSwitch:
                case ErrorCode.WRN_AsyncLacksAwaits:
                case ErrorCode.WRN_BadUILang:
                case ErrorCode.WRN_RefCultureMismatch:
                case ErrorCode.WRN_ConflictingMachineAssembly:
                case ErrorCode.WRN_FilterIsConstantTrue:
                case ErrorCode.WRN_FilterIsConstantFalse:
                case ErrorCode.WRN_FilterIsConstantFalseRedundantTryCatch:
                case ErrorCode.WRN_IdentifierOrNumericLiteralExpected:
                case ErrorCode.WRN_ReferencedAssemblyDoesNotHaveStrongName:
                case ErrorCode.WRN_AlignmentMagnitude:
                case ErrorCode.WRN_AttributeIgnoredWhenPublicSigning:
                case ErrorCode.WRN_TupleLiteralNameMismatch:
                case ErrorCode.WRN_Experimental:
                case ErrorCode.WRN_AttributesOnBackingFieldsNotAvailable:
                case ErrorCode.WRN_TupleBinopLiteralNameMismatch:
                case ErrorCode.WRN_TypeParameterSameAsOuterMethodTypeParameter:
                case ErrorCode.WRN_IllegalPPWarningSafeOnly:
                case ErrorCode.WRN_ConvertingNullableToNonNullable:
                case ErrorCode.WRN_NullReferenceAssignment:
                case ErrorCode.WRN_NullReferenceReceiver:
                case ErrorCode.WRN_NullReferenceReturn:
                case ErrorCode.WRN_NullReferenceArgument:
                case ErrorCode.WRN_NullabilityMismatchInTypeOnOverride:
                case ErrorCode.WRN_NullabilityMismatchInReturnTypeOnOverride:
                case ErrorCode.WRN_NullabilityMismatchInParameterTypeOnOverride:
                case ErrorCode.WRN_NullabilityMismatchInParameterTypeOnPartial:
                case ErrorCode.WRN_NullabilityMismatchInTypeOnImplicitImplementation:
                case ErrorCode.WRN_NullabilityMismatchInReturnTypeOnImplicitImplementation:
                case ErrorCode.WRN_NullabilityMismatchInParameterTypeOnImplicitImplementation:
                case ErrorCode.WRN_DuplicateInterfaceWithNullabilityMismatchInBaseList:
                case ErrorCode.WRN_NullabilityMismatchInInterfaceImplementedByBase:
                case ErrorCode.WRN_NullabilityMismatchInExplicitlyImplementedInterface:
                case ErrorCode.WRN_NullabilityMismatchInTypeOnExplicitImplementation:
                case ErrorCode.WRN_NullabilityMismatchInReturnTypeOnExplicitImplementation:
                case ErrorCode.WRN_NullabilityMismatchInParameterTypeOnExplicitImplementation:
                case ErrorCode.WRN_UninitializedNonNullableField:
                case ErrorCode.WRN_NullabilityMismatchInAssignment:
                case ErrorCode.WRN_NullabilityMismatchInArgument:
                case ErrorCode.WRN_NullabilityMismatchInArgumentForOutput:
                case ErrorCode.WRN_NullabilityMismatchInReturnTypeOfTargetDelegate:
                case ErrorCode.WRN_NullabilityMismatchInParameterTypeOfTargetDelegate:
                case ErrorCode.WRN_NullAsNonNullable:
                case ErrorCode.WRN_NullableValueTypeMayBeNull:
                case ErrorCode.WRN_NullabilityMismatchInTypeParameterConstraint:
                case ErrorCode.WRN_DefaultLiteralConvertedToNullIsNotIntended:
                case ErrorCode.WRN_MissingNonNullTypesContextForAnnotation:
                case ErrorCode.WRN_NullabilityMismatchInConstraintsOnImplicitImplementation:
                case ErrorCode.WRN_NullabilityMismatchInTypeParameterReferenceTypeConstraint:
                case ErrorCode.WRN_SwitchExpressionNotExhaustive:
                case ErrorCode.WRN_IsTypeNamedUnderscore:
                case ErrorCode.WRN_GivenExpressionNeverMatchesPattern:
                case ErrorCode.WRN_GivenExpressionAlwaysMatchesConstant:
                case ErrorCode.WRN_CaseConstantNamedUnderscore:
                case ErrorCode.WRN_PossibleNull:
                case ErrorCode.WRN_DefaultExpressionMayIntroduceNullT:
                case ErrorCode.WRN_NullLiteralMayIntroduceNullT:
                case ErrorCode.WRN_ConditionalAccessMayReturnNull:
                case ErrorCode.WRN_AsOperatorMayReturnNull:
                case ErrorCode.WRN_SwitchExpressionNotExhaustiveForNull:
<<<<<<< HEAD
=======
                case ErrorCode.WRN_ImplicitCopyInReadOnlyMember:
>>>>>>> 7e7f95bd
                    return 1;
                default:
                    return 0;
            }
        }

        /// <summary>
        /// When converting an anonymous function to a delegate type, there are some diagnostics
        /// that will occur regardless of the delegate type - particularly those that do not
        /// depend on the substituted types (e.g. name uniqueness).  Even though we need to
        /// produce a diagnostic in such cases, we do not need to abandon overload resolution -
        /// we can choose the overload that is best without regard to such diagnostics.
        /// </summary>
        /// <returns>True if seeing the ErrorCode should prevent a delegate conversion
        /// from completing successfully.</returns>
        internal static bool PreventsSuccessfulDelegateConversion(ErrorCode code)
        {
            if (code == ErrorCode.Void || code == ErrorCode.Unknown)
            {
                return false;
            }

            if (IsWarning(code))
            {
                return false;
            }

            switch (code)
            {
                case ErrorCode.ERR_DuplicateParamName:
                case ErrorCode.ERR_LocalDuplicate:
                case ErrorCode.ERR_LocalIllegallyOverrides:
                case ErrorCode.ERR_LocalSameNameAsTypeParam:
                case ErrorCode.ERR_QueryRangeVariableOverrides:
                case ErrorCode.ERR_QueryRangeVariableSameAsTypeParam:
                case ErrorCode.ERR_DeprecatedCollectionInitAddStr:
                case ErrorCode.ERR_DeprecatedSymbolStr:
                    return false;
                default:
                    return true;
            }
        }

        /// <remarks>
        /// WARNING: will resolve lazy diagnostics - do not call this before the member lists are completed
        /// or you could trigger infinite recursion.
        /// </remarks>
        internal static bool PreventsSuccessfulDelegateConversion(DiagnosticBag diagnostics)
        {
            foreach (Diagnostic diag in diagnostics.AsEnumerable()) // Checking the code would have resolved them anyway.
            {
                if (ErrorFacts.PreventsSuccessfulDelegateConversion((ErrorCode)diag.Code))
                {
                    return true;
                }
            }

            return false;
        }

        internal static bool PreventsSuccessfulDelegateConversion(ImmutableArray<Diagnostic> diagnostics)
        {
            foreach (var diag in diagnostics)
            {
                if (ErrorFacts.PreventsSuccessfulDelegateConversion((ErrorCode)diag.Code))
                {
                    return true;
                }
            }

            return false;
        }
    }
}<|MERGE_RESOLUTION|>--- conflicted
+++ resolved
@@ -406,10 +406,7 @@
                 case ErrorCode.WRN_ConditionalAccessMayReturnNull:
                 case ErrorCode.WRN_AsOperatorMayReturnNull:
                 case ErrorCode.WRN_SwitchExpressionNotExhaustiveForNull:
-<<<<<<< HEAD
-=======
                 case ErrorCode.WRN_ImplicitCopyInReadOnlyMember:
->>>>>>> 7e7f95bd
                     return 1;
                 default:
                     return 0;
