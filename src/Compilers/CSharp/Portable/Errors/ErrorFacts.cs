﻿// Licensed to the .NET Foundation under one or more agreements.
// The .NET Foundation licenses this file to you under the MIT license.
// See the LICENSE file in the project root for more information.

#nullable disable

using System;
using System.Collections.Generic;
using System.Collections.Immutable;
using System.Diagnostics;
using System.Globalization;
using System.Reflection;

namespace Microsoft.CodeAnalysis.CSharp
{
    internal static partial class ErrorFacts
    {
        private const string s_titleSuffix = "_Title";
        private const string s_descriptionSuffix = "_Description";
        private static readonly Lazy<ImmutableDictionary<ErrorCode, string>> s_categoriesMap = new Lazy<ImmutableDictionary<ErrorCode, string>>(CreateCategoriesMap);
        public static readonly ImmutableHashSet<string> NullableWarnings;

        static ErrorFacts()
        {
            ImmutableHashSet<string>.Builder nullableWarnings = ImmutableHashSet.CreateBuilder<string>();

            nullableWarnings.Add(GetId(ErrorCode.WRN_NullReferenceAssignment));
            nullableWarnings.Add(GetId(ErrorCode.WRN_NullReferenceReceiver));
            nullableWarnings.Add(GetId(ErrorCode.WRN_NullReferenceReturn));
            nullableWarnings.Add(GetId(ErrorCode.WRN_NullReferenceArgument));
            nullableWarnings.Add(GetId(ErrorCode.WRN_UninitializedNonNullableField));
            nullableWarnings.Add(GetId(ErrorCode.WRN_NullabilityMismatchInAssignment));
            nullableWarnings.Add(GetId(ErrorCode.WRN_NullabilityMismatchInArgument));
            nullableWarnings.Add(GetId(ErrorCode.WRN_NullabilityMismatchInArgumentForOutput));
            nullableWarnings.Add(GetId(ErrorCode.WRN_NullabilityMismatchInReturnTypeOfTargetDelegate));
            nullableWarnings.Add(GetId(ErrorCode.WRN_NullabilityMismatchInParameterTypeOfTargetDelegate));
            nullableWarnings.Add(GetId(ErrorCode.WRN_NullAsNonNullable));
            nullableWarnings.Add(GetId(ErrorCode.WRN_NullableValueTypeMayBeNull));
            nullableWarnings.Add(GetId(ErrorCode.WRN_NullabilityMismatchInTypeParameterConstraint));
            nullableWarnings.Add(GetId(ErrorCode.WRN_NullabilityMismatchInTypeParameterReferenceTypeConstraint));
            nullableWarnings.Add(GetId(ErrorCode.WRN_NullabilityMismatchInTypeParameterNotNullConstraint));
            nullableWarnings.Add(GetId(ErrorCode.WRN_ThrowPossibleNull));
            nullableWarnings.Add(GetId(ErrorCode.WRN_UnboxPossibleNull));
            nullableWarnings.Add(GetId(ErrorCode.WRN_SwitchExpressionNotExhaustiveForNull));
            nullableWarnings.Add(GetId(ErrorCode.WRN_SwitchExpressionNotExhaustiveForNullWithWhen));

            nullableWarnings.Add(GetId(ErrorCode.WRN_ConvertingNullableToNonNullable));
            nullableWarnings.Add(GetId(ErrorCode.WRN_DisallowNullAttributeForbidsMaybeNullAssignment));
            nullableWarnings.Add(GetId(ErrorCode.WRN_ParameterConditionallyDisallowsNull));

            nullableWarnings.Add(GetId(ErrorCode.WRN_NullabilityMismatchInTypeOnOverride));
            nullableWarnings.Add(GetId(ErrorCode.WRN_NullabilityMismatchInReturnTypeOnOverride));
            nullableWarnings.Add(GetId(ErrorCode.WRN_NullabilityMismatchInReturnTypeOnPartial));
            nullableWarnings.Add(GetId(ErrorCode.WRN_NullabilityMismatchInParameterTypeOnOverride));
            nullableWarnings.Add(GetId(ErrorCode.WRN_NullabilityMismatchInParameterTypeOnPartial));
            nullableWarnings.Add(GetId(ErrorCode.WRN_NullabilityMismatchInTypeOnImplicitImplementation));
            nullableWarnings.Add(GetId(ErrorCode.WRN_NullabilityMismatchInReturnTypeOnImplicitImplementation));
            nullableWarnings.Add(GetId(ErrorCode.WRN_NullabilityMismatchInParameterTypeOnImplicitImplementation));
            nullableWarnings.Add(GetId(ErrorCode.WRN_NullabilityMismatchInTypeOnExplicitImplementation));
            nullableWarnings.Add(GetId(ErrorCode.WRN_NullabilityMismatchInReturnTypeOnExplicitImplementation));
            nullableWarnings.Add(GetId(ErrorCode.WRN_NullabilityMismatchInParameterTypeOnExplicitImplementation));
            nullableWarnings.Add(GetId(ErrorCode.WRN_NullabilityMismatchInConstraintsOnImplicitImplementation));
            nullableWarnings.Add(GetId(ErrorCode.WRN_NullabilityMismatchInExplicitlyImplementedInterface));
            nullableWarnings.Add(GetId(ErrorCode.WRN_NullabilityMismatchInInterfaceImplementedByBase));
            nullableWarnings.Add(GetId(ErrorCode.WRN_DuplicateInterfaceWithNullabilityMismatchInBaseList));
            nullableWarnings.Add(GetId(ErrorCode.WRN_NullabilityMismatchInConstraintsOnPartialImplementation));
            nullableWarnings.Add(GetId(ErrorCode.WRN_NullReferenceInitializer));
            nullableWarnings.Add(GetId(ErrorCode.WRN_ShouldNotReturn));
            nullableWarnings.Add(GetId(ErrorCode.WRN_DoesNotReturnMismatch));
            nullableWarnings.Add(GetId(ErrorCode.WRN_TopLevelNullabilityMismatchInParameterTypeOnExplicitImplementation));
            nullableWarnings.Add(GetId(ErrorCode.WRN_TopLevelNullabilityMismatchInParameterTypeOnImplicitImplementation));
            nullableWarnings.Add(GetId(ErrorCode.WRN_TopLevelNullabilityMismatchInParameterTypeOnOverride));
            nullableWarnings.Add(GetId(ErrorCode.WRN_TopLevelNullabilityMismatchInReturnTypeOnExplicitImplementation));
            nullableWarnings.Add(GetId(ErrorCode.WRN_TopLevelNullabilityMismatchInReturnTypeOnImplicitImplementation));
            nullableWarnings.Add(GetId(ErrorCode.WRN_TopLevelNullabilityMismatchInReturnTypeOnOverride));
            nullableWarnings.Add(GetId(ErrorCode.WRN_MemberNotNull));
            nullableWarnings.Add(GetId(ErrorCode.WRN_MemberNotNullBadMember));
            nullableWarnings.Add(GetId(ErrorCode.WRN_MemberNotNullWhen));
            nullableWarnings.Add(GetId(ErrorCode.WRN_ParameterDisallowsNull));
            nullableWarnings.Add(GetId(ErrorCode.WRN_ParameterNotNullIfNotNull));
            nullableWarnings.Add(GetId(ErrorCode.WRN_ReturnNotNullIfNotNull));
            nullableWarnings.Add(GetId(ErrorCode.WRN_NullabilityMismatchInReturnTypeOnInterceptor));
            nullableWarnings.Add(GetId(ErrorCode.WRN_NullabilityMismatchInParameterTypeOnInterceptor));

            NullableWarnings = nullableWarnings.ToImmutable();
        }

        private static string GetId(ErrorCode errorCode)
        {
            return MessageProvider.Instance.GetIdForErrorCode((int)errorCode);
        }

        private static ImmutableDictionary<ErrorCode, string> CreateCategoriesMap()
        {
            var map = new Dictionary<ErrorCode, string>()
            {
                // { ERROR_CODE,    CATEGORY }
            };

            return map.ToImmutableDictionary();
        }

        internal static DiagnosticSeverity GetSeverity(ErrorCode code)
        {
            if (code == ErrorCode.Void)
            {
                return InternalDiagnosticSeverity.Void;
            }
            else if (code == ErrorCode.Unknown)
            {
                return InternalDiagnosticSeverity.Unknown;
            }
            else if (IsWarning(code))
            {
                return DiagnosticSeverity.Warning;
            }
            else if (IsInfo(code))
            {
                return DiagnosticSeverity.Info;
            }
            else if (IsHidden(code))
            {
                return DiagnosticSeverity.Hidden;
            }
            else
            {
                return DiagnosticSeverity.Error;
            }
        }

        /// <remarks>Don't call this during a parse--it loads resources</remarks>
        public static string GetMessage(MessageID code, CultureInfo culture)
        {
            string message = ResourceManager.GetString(code.ToString(), culture);
            Debug.Assert(!string.IsNullOrEmpty(message), code.ToString());
            return message;
        }

        /// <remarks>Don't call this during a parse--it loads resources</remarks>
        public static string GetMessage(ErrorCode code, CultureInfo culture)
        {
            string message = ResourceManager.GetString(code.ToString(), culture);
            Debug.Assert(!string.IsNullOrEmpty(message), code.ToString());
            return message;
        }

        public static LocalizableResourceString GetMessageFormat(ErrorCode code)
        {
            return new LocalizableResourceString(code.ToString(), ResourceManager, typeof(ErrorFacts));
        }

        public static LocalizableResourceString GetTitle(ErrorCode code)
        {
            return new LocalizableResourceString(code.ToString() + s_titleSuffix, ResourceManager, typeof(ErrorFacts));
        }

        public static LocalizableResourceString GetDescription(ErrorCode code)
        {
            return new LocalizableResourceString(code.ToString() + s_descriptionSuffix, ResourceManager, typeof(ErrorFacts));
        }

        public static string GetHelpLink(ErrorCode code)
        {
            return $"https://msdn.microsoft.com/query/roslyn.query?appId=roslyn&k=k({GetId(code)})";
        }

        public static string GetCategory(ErrorCode code)
        {
            string category;
            if (s_categoriesMap.Value.TryGetValue(code, out category))
            {
                return category;
            }

            return Diagnostic.CompilerDiagnosticCategory;
        }

        /// <remarks>Don't call this during a parse--it loads resources</remarks>
        public static string GetMessage(XmlParseErrorCode id, CultureInfo culture)
        {
            return ResourceManager.GetString(id.ToString(), culture);
        }

        private static System.Resources.ResourceManager s_resourceManager;
        private static System.Resources.ResourceManager ResourceManager
        {
            get
            {
                if (s_resourceManager == null)
                {
                    s_resourceManager = new System.Resources.ResourceManager(typeof(CSharpResources).FullName, typeof(ErrorCode).GetTypeInfo().Assembly);
                }

                return s_resourceManager;
            }
        }

        internal static int GetWarningLevel(ErrorCode code)
        {
            if (IsInfo(code) || IsHidden(code))
            {
                // Info and hidden diagnostics should always be produced because some analyzers depend on them.
                return Diagnostic.InfoAndHiddenWarningLevel;
            }

            // Warning wave warnings (warning level > 4) should be documented in
            // docs/compilers/CSharp/Warnversion Warning Waves.md
            switch (code)
            {
                case ErrorCode.WRN_AddressOfInAsync:
                case ErrorCode.WRN_ByValArraySizeConstRequired:
                    // Warning level 8 is exclusively for warnings introduced in the compiler
                    // shipped with dotnet 8 (C# 12) and that can be reported for pre-existing code.
                    return 8;
                case ErrorCode.WRN_LowerCaseTypeName:
                    // Warning level 7 is exclusively for warnings introduced in the compiler
                    // shipped with dotnet 7 (C# 11) and that can be reported for pre-existing code.
                    return 7;
                case ErrorCode.WRN_PartialMethodTypeDifference:
                    // Warning level 6 is exclusively for warnings introduced in the compiler
                    // shipped with dotnet 6 (C# 10) and that can be reported for pre-existing code.
                    return 6;
                case ErrorCode.WRN_NubExprIsConstBool2:
                case ErrorCode.WRN_StaticInAsOrIs:
                case ErrorCode.WRN_PrecedenceInversion:
                case ErrorCode.WRN_UseDefViolationPropertyUnsupportedVersion:
                case ErrorCode.WRN_UseDefViolationFieldUnsupportedVersion:
                case ErrorCode.WRN_UnassignedThisAutoPropertyUnsupportedVersion:
                case ErrorCode.WRN_UnassignedThisUnsupportedVersion:
                case ErrorCode.WRN_ParamUnassigned:
                case ErrorCode.WRN_UseDefViolationProperty:
                case ErrorCode.WRN_UseDefViolationField:
                case ErrorCode.WRN_UseDefViolationThisUnsupportedVersion:
                case ErrorCode.WRN_UseDefViolationOut:
                case ErrorCode.WRN_UseDefViolation:
                case ErrorCode.WRN_SyncAndAsyncEntryPoints:
                case ErrorCode.WRN_ParameterIsStaticClass:
                case ErrorCode.WRN_ReturnTypeIsStaticClass:
                    // Warning level 5 is exclusively for warnings introduced in the compiler
                    // shipped with dotnet 5 (C# 9) and that can be reported for pre-existing code.
                    return 5;
                case ErrorCode.WRN_InvalidMainSig:
                case ErrorCode.WRN_LowercaseEllSuffix:
                case ErrorCode.WRN_NewNotRequired:
                case ErrorCode.WRN_MainCantBeGeneric:
                case ErrorCode.WRN_ProtectedInSealed:
                case ErrorCode.WRN_UnassignedInternalField:
                case ErrorCode.WRN_MissingParamTag:
                case ErrorCode.WRN_MissingXMLComment:
                case ErrorCode.WRN_MissingTypeParamTag:
                case ErrorCode.WRN_InvalidVersionFormat:
                    return 4;
                case ErrorCode.WRN_UnreferencedEvent:
                case ErrorCode.WRN_DuplicateUsing:
                case ErrorCode.WRN_UnreferencedVar:
                case ErrorCode.WRN_UnreferencedField:
                case ErrorCode.WRN_UnreferencedVarAssg:
                case ErrorCode.WRN_UnreferencedLocalFunction:
                case ErrorCode.WRN_SequentialOnPartialClass:
                case ErrorCode.WRN_UnreferencedFieldAssg:
                case ErrorCode.WRN_AmbiguousXMLReference:
                case ErrorCode.WRN_PossibleMistakenNullStatement:
                case ErrorCode.WRN_EqualsWithoutGetHashCode:
                case ErrorCode.WRN_EqualityOpWithoutEquals:
                case ErrorCode.WRN_EqualityOpWithoutGetHashCode:
                case ErrorCode.WRN_IncorrectBooleanAssg:
                case ErrorCode.WRN_BitwiseOrSignExtend:
                case ErrorCode.WRN_TypeParameterSameAsOuterTypeParameter:
                case ErrorCode.WRN_InvalidAssemblyName:
                case ErrorCode.WRN_UnifyReferenceBldRev:
                case ErrorCode.WRN_AssignmentToSelf:
                case ErrorCode.WRN_ComparisonToSelf:
                case ErrorCode.WRN_IsDynamicIsConfusing:
                case ErrorCode.WRN_DebugFullNameTooLong:
                case ErrorCode.WRN_PdbLocalNameTooLong:
                case ErrorCode.WRN_RecordEqualsWithoutGetHashCode:
                    return 3;
                case ErrorCode.WRN_NewRequired:
                case ErrorCode.WRN_NewOrOverrideExpected:
                case ErrorCode.WRN_UnreachableCode:
                case ErrorCode.WRN_UnreferencedLabel:
                case ErrorCode.WRN_NegativeArrayIndex:
                case ErrorCode.WRN_BadRefCompareLeft:
                case ErrorCode.WRN_BadRefCompareRight:
                case ErrorCode.WRN_PatternIsAmbiguous:
                case ErrorCode.WRN_PatternNotPublicOrNotInstance:
                case ErrorCode.WRN_PatternBadSignature:
                case ErrorCode.WRN_SameFullNameThisNsAgg:
                case ErrorCode.WRN_SameFullNameThisAggAgg:
                case ErrorCode.WRN_SameFullNameThisAggNs:
                case ErrorCode.WRN_GlobalAliasDefn:
                case ErrorCode.WRN_AlwaysNull:
                case ErrorCode.WRN_CmpAlwaysFalse:
                case ErrorCode.WRN_GotoCaseShouldConvert:
                case ErrorCode.WRN_NubExprIsConstBool:
                case ErrorCode.WRN_ExplicitImplCollision:
                case ErrorCode.WRN_DeprecatedSymbolStr:
                case ErrorCode.WRN_VacuousIntegralComp:
                case ErrorCode.WRN_AssignmentToLockOrDispose:
                case ErrorCode.WRN_DeprecatedCollectionInitAddStr:
                case ErrorCode.WRN_DeprecatedCollectionInitAdd:
                case ErrorCode.WRN_DuplicateParamTag:
                case ErrorCode.WRN_UnmatchedParamTag:
                case ErrorCode.WRN_UnprocessedXMLComment:
                case ErrorCode.WRN_InvalidSearchPathDir:
                case ErrorCode.WRN_UnifyReferenceMajMin:
                case ErrorCode.WRN_DuplicateTypeParamTag:
                case ErrorCode.WRN_UnmatchedTypeParamTag:
                case ErrorCode.WRN_UnmatchedParamRefTag:
                case ErrorCode.WRN_UnmatchedTypeParamRefTag:
                case ErrorCode.WRN_CantHaveManifestForModule:
                case ErrorCode.WRN_DynamicDispatchToConditionalMethod:
                case ErrorCode.WRN_NoSources:
                case ErrorCode.WRN_CLS_MeaninglessOnPrivateType:
                case ErrorCode.WRN_CLS_AssemblyNotCLS2:
                case ErrorCode.WRN_MainIgnored:
                case ErrorCode.WRN_UnqualifiedNestedTypeInCref:
                case ErrorCode.WRN_NoRuntimeMetadataVersion:
                    return 2;
                case ErrorCode.WRN_IsAlwaysTrue:
                case ErrorCode.WRN_IsAlwaysFalse:
                case ErrorCode.WRN_ByRefNonAgileField:
                case ErrorCode.WRN_VolatileByRef:
                case ErrorCode.WRN_FinalizeMethod:
                case ErrorCode.WRN_DeprecatedSymbol:
                case ErrorCode.WRN_ExternMethodNoImplementation:
                case ErrorCode.WRN_AttributeLocationOnBadDeclaration:
                case ErrorCode.WRN_InvalidAttributeLocation:
                case ErrorCode.WRN_NonObsoleteOverridingObsolete:
                case ErrorCode.WRN_CoClassWithoutComImport:
                case ErrorCode.WRN_ObsoleteOverridingNonObsolete:
                case ErrorCode.WRN_ExternCtorNoImplementation:
                case ErrorCode.WRN_WarningDirective:
                case ErrorCode.WRN_UnreachableGeneralCatch:
                case ErrorCode.WRN_DefaultValueForUnconsumedLocation:
                case ErrorCode.WRN_EmptySwitch:
                case ErrorCode.WRN_XMLParseError:
                case ErrorCode.WRN_BadXMLRef:
                case ErrorCode.WRN_BadXMLRefParamType:
                case ErrorCode.WRN_BadXMLRefReturnType:
                case ErrorCode.WRN_BadXMLRefSyntax:
                case ErrorCode.WRN_FailedInclude:
                case ErrorCode.WRN_InvalidInclude:
                case ErrorCode.WRN_XMLParseIncludeError:
                case ErrorCode.WRN_ALinkWarn:
                case ErrorCode.WRN_AssemblyAttributeFromModuleIsOverridden:
                case ErrorCode.WRN_CmdOptionConflictsSource:
                case ErrorCode.WRN_IllegalPragma:
                case ErrorCode.WRN_IllegalPPWarning:
                case ErrorCode.WRN_BadRestoreNumber:
                case ErrorCode.WRN_NonECMAFeature:
                case ErrorCode.WRN_ErrorOverride:
                case ErrorCode.WRN_MultiplePredefTypes:
                case ErrorCode.WRN_TooManyLinesForDebugger:
                case ErrorCode.WRN_CallOnNonAgileField:
                case ErrorCode.WRN_InvalidNumber:
                case ErrorCode.WRN_IllegalPPChecksum:
                case ErrorCode.WRN_EndOfPPLineExpected:
                case ErrorCode.WRN_ConflictingChecksum:
                case ErrorCode.WRN_DotOnDefault:
                case ErrorCode.WRN_BadXMLRefTypeVar:
                case ErrorCode.WRN_ReferencedAssemblyReferencesLinkedPIA:
                case ErrorCode.WRN_MultipleRuntimeImplementationMatches:
                case ErrorCode.WRN_MultipleRuntimeOverrideMatches:
                case ErrorCode.WRN_FileAlreadyIncluded:
                case ErrorCode.WRN_NoConfigNotOnCommandLine:
                case ErrorCode.WRN_AnalyzerCannotBeCreated:
                case ErrorCode.WRN_NoAnalyzerInAssembly:
                case ErrorCode.WRN_UnableToLoadAnalyzer:
                case ErrorCode.WRN_DefineIdentifierRequired:
                case ErrorCode.WRN_CLS_NoVarArgs:
                case ErrorCode.WRN_CLS_BadArgType:
                case ErrorCode.WRN_CLS_BadReturnType:
                case ErrorCode.WRN_CLS_BadFieldPropType:
                case ErrorCode.WRN_CLS_BadIdentifierCase:
                case ErrorCode.WRN_CLS_OverloadRefOut:
                case ErrorCode.WRN_CLS_OverloadUnnamed:
                case ErrorCode.WRN_CLS_BadIdentifier:
                case ErrorCode.WRN_CLS_BadBase:
                case ErrorCode.WRN_CLS_BadInterfaceMember:
                case ErrorCode.WRN_CLS_NoAbstractMembers:
                case ErrorCode.WRN_CLS_NotOnModules:
                case ErrorCode.WRN_CLS_ModuleMissingCLS:
                case ErrorCode.WRN_CLS_AssemblyNotCLS:
                case ErrorCode.WRN_CLS_BadAttributeType:
                case ErrorCode.WRN_CLS_ArrayArgumentToAttribute:
                case ErrorCode.WRN_CLS_NotOnModules2:
                case ErrorCode.WRN_CLS_IllegalTrueInFalse:
                case ErrorCode.WRN_CLS_MeaninglessOnParam:
                case ErrorCode.WRN_CLS_MeaninglessOnReturn:
                case ErrorCode.WRN_CLS_BadTypeVar:
                case ErrorCode.WRN_CLS_VolatileField:
                case ErrorCode.WRN_CLS_BadInterface:
                case ErrorCode.WRN_UnobservedAwaitableExpression:
                case ErrorCode.WRN_CallerLineNumberParamForUnconsumedLocation:
                case ErrorCode.WRN_CallerFilePathParamForUnconsumedLocation:
                case ErrorCode.WRN_CallerMemberNameParamForUnconsumedLocation:
                case ErrorCode.WRN_CallerFilePathPreferredOverCallerMemberName:
                case ErrorCode.WRN_CallerLineNumberPreferredOverCallerMemberName:
                case ErrorCode.WRN_CallerLineNumberPreferredOverCallerFilePath:
                case ErrorCode.WRN_DelaySignButNoKey:
                case ErrorCode.WRN_UnimplementedCommandLineSwitch:
                case ErrorCode.WRN_AsyncLacksAwaits:
                case ErrorCode.WRN_BadUILang:
                case ErrorCode.WRN_RefCultureMismatch:
                case ErrorCode.WRN_ConflictingMachineAssembly:
                case ErrorCode.WRN_FilterIsConstantTrue:
                case ErrorCode.WRN_FilterIsConstantFalse:
                case ErrorCode.WRN_FilterIsConstantFalseRedundantTryCatch:
                case ErrorCode.WRN_IdentifierOrNumericLiteralExpected:
                case ErrorCode.WRN_ReferencedAssemblyDoesNotHaveStrongName:
                case ErrorCode.WRN_AlignmentMagnitude:
                case ErrorCode.WRN_AttributeIgnoredWhenPublicSigning:
                case ErrorCode.WRN_TupleLiteralNameMismatch:
                case ErrorCode.WRN_WindowsExperimental:
                case ErrorCode.WRN_AttributesOnBackingFieldsNotAvailable:
                case ErrorCode.WRN_TupleBinopLiteralNameMismatch:
                case ErrorCode.WRN_TypeParameterSameAsOuterMethodTypeParameter:
                case ErrorCode.WRN_ConvertingNullableToNonNullable:
                case ErrorCode.WRN_NullReferenceAssignment:
                case ErrorCode.WRN_NullReferenceReceiver:
                case ErrorCode.WRN_NullReferenceReturn:
                case ErrorCode.WRN_NullReferenceArgument:
                case ErrorCode.WRN_NullabilityMismatchInTypeOnOverride:
                case ErrorCode.WRN_NullabilityMismatchInReturnTypeOnOverride:
                case ErrorCode.WRN_NullabilityMismatchInReturnTypeOnPartial:
                case ErrorCode.WRN_NullabilityMismatchInParameterTypeOnOverride:
                case ErrorCode.WRN_NullabilityMismatchInParameterTypeOnPartial:
                case ErrorCode.WRN_NullabilityMismatchInConstraintsOnPartialImplementation:
                case ErrorCode.WRN_NullabilityMismatchInTypeOnImplicitImplementation:
                case ErrorCode.WRN_NullabilityMismatchInReturnTypeOnImplicitImplementation:
                case ErrorCode.WRN_NullabilityMismatchInParameterTypeOnImplicitImplementation:
                case ErrorCode.WRN_DuplicateInterfaceWithNullabilityMismatchInBaseList:
                case ErrorCode.WRN_NullabilityMismatchInInterfaceImplementedByBase:
                case ErrorCode.WRN_NullabilityMismatchInExplicitlyImplementedInterface:
                case ErrorCode.WRN_NullabilityMismatchInTypeOnExplicitImplementation:
                case ErrorCode.WRN_NullabilityMismatchInReturnTypeOnExplicitImplementation:
                case ErrorCode.WRN_NullabilityMismatchInParameterTypeOnExplicitImplementation:
                case ErrorCode.WRN_UninitializedNonNullableField:
                case ErrorCode.WRN_NullabilityMismatchInAssignment:
                case ErrorCode.WRN_NullabilityMismatchInArgument:
                case ErrorCode.WRN_NullabilityMismatchInArgumentForOutput:
                case ErrorCode.WRN_NullabilityMismatchInReturnTypeOfTargetDelegate:
                case ErrorCode.WRN_NullabilityMismatchInParameterTypeOfTargetDelegate:
                case ErrorCode.WRN_NullAsNonNullable:
                case ErrorCode.WRN_NullableValueTypeMayBeNull:
                case ErrorCode.WRN_NullabilityMismatchInTypeParameterConstraint:
                case ErrorCode.WRN_MissingNonNullTypesContextForAnnotation:
                case ErrorCode.WRN_MissingNonNullTypesContextForAnnotationInGeneratedCode:
                case ErrorCode.WRN_NullabilityMismatchInConstraintsOnImplicitImplementation:
                case ErrorCode.WRN_NullabilityMismatchInTypeParameterReferenceTypeConstraint:
                case ErrorCode.WRN_SwitchExpressionNotExhaustive:
                case ErrorCode.WRN_IsTypeNamedUnderscore:
                case ErrorCode.WRN_GivenExpressionNeverMatchesPattern:
                case ErrorCode.WRN_GivenExpressionAlwaysMatchesConstant:
                case ErrorCode.WRN_SwitchExpressionNotExhaustiveWithUnnamedEnumValue:
                case ErrorCode.WRN_CaseConstantNamedUnderscore:
                case ErrorCode.WRN_ThrowPossibleNull:
                case ErrorCode.WRN_UnboxPossibleNull:
                case ErrorCode.WRN_SwitchExpressionNotExhaustiveForNull:
                case ErrorCode.WRN_ImplicitCopyInReadOnlyMember:
                case ErrorCode.WRN_UnconsumedEnumeratorCancellationAttributeUsage:
                case ErrorCode.WRN_UndecoratedCancellationTokenParameter:
                case ErrorCode.WRN_NullabilityMismatchInTypeParameterNotNullConstraint:
                case ErrorCode.WRN_DisallowNullAttributeForbidsMaybeNullAssignment:
                case ErrorCode.WRN_ParameterConditionallyDisallowsNull:
                case ErrorCode.WRN_NullReferenceInitializer:
                case ErrorCode.WRN_ShouldNotReturn:
                case ErrorCode.WRN_DoesNotReturnMismatch:
                case ErrorCode.WRN_TopLevelNullabilityMismatchInReturnTypeOnOverride:
                case ErrorCode.WRN_TopLevelNullabilityMismatchInParameterTypeOnOverride:
                case ErrorCode.WRN_TopLevelNullabilityMismatchInReturnTypeOnImplicitImplementation:
                case ErrorCode.WRN_TopLevelNullabilityMismatchInParameterTypeOnImplicitImplementation:
                case ErrorCode.WRN_TopLevelNullabilityMismatchInReturnTypeOnExplicitImplementation:
                case ErrorCode.WRN_TopLevelNullabilityMismatchInParameterTypeOnExplicitImplementation:
                case ErrorCode.WRN_ConstOutOfRangeChecked:
                case ErrorCode.WRN_MemberNotNull:
                case ErrorCode.WRN_MemberNotNullBadMember:
                case ErrorCode.WRN_MemberNotNullWhen:
                case ErrorCode.WRN_GeneratorFailedDuringInitialization:
                case ErrorCode.WRN_GeneratorFailedDuringGeneration:
                case ErrorCode.WRN_ParameterDisallowsNull:
                case ErrorCode.WRN_GivenExpressionAlwaysMatchesPattern:
                case ErrorCode.WRN_IsPatternAlways:
                case ErrorCode.WRN_SwitchExpressionNotExhaustiveWithWhen:
                case ErrorCode.WRN_SwitchExpressionNotExhaustiveForNullWithWhen:
                case ErrorCode.WRN_RecordNamedDisallowed:
                case ErrorCode.WRN_ParameterNotNullIfNotNull:
                case ErrorCode.WRN_ReturnNotNullIfNotNull:
                case ErrorCode.WRN_AnalyzerReferencesFramework:
                case ErrorCode.WRN_UnreadRecordParameter:
                case ErrorCode.WRN_DoNotCompareFunctionPointers:
                case ErrorCode.WRN_CallerArgumentExpressionParamForUnconsumedLocation:
                case ErrorCode.WRN_CallerLineNumberPreferredOverCallerArgumentExpression:
                case ErrorCode.WRN_CallerFilePathPreferredOverCallerArgumentExpression:
                case ErrorCode.WRN_CallerMemberNamePreferredOverCallerArgumentExpression:
                case ErrorCode.WRN_CallerArgumentExpressionAttributeHasInvalidParameterName:
                case ErrorCode.WRN_CallerArgumentExpressionAttributeSelfReferential:
                case ErrorCode.WRN_ParameterOccursAfterInterpolatedStringHandlerParameter:
                case ErrorCode.WRN_InterpolatedStringHandlerArgumentAttributeIgnoredOnLambdaParameters:
                case ErrorCode.WRN_CompileTimeCheckedOverflow:
                case ErrorCode.WRN_MethGrpToNonDel:
                case ErrorCode.WRN_UseDefViolationPropertySupportedVersion:
                case ErrorCode.WRN_UseDefViolationFieldSupportedVersion:
                case ErrorCode.WRN_UseDefViolationThisSupportedVersion:
                case ErrorCode.WRN_UnassignedThisAutoPropertySupportedVersion:
                case ErrorCode.WRN_UnassignedThisSupportedVersion:
                case ErrorCode.WRN_ObsoleteMembersShouldNotBeRequired:
                case ErrorCode.WRN_AnalyzerReferencesNewerCompiler:
                case ErrorCode.WRN_DuplicateAnalyzerReference:
                case ErrorCode.WRN_ScopedMismatchInParameterOfTarget:
                case ErrorCode.WRN_ScopedMismatchInParameterOfOverrideOrImplementation:
                case ErrorCode.WRN_ManagedAddr:
                case ErrorCode.WRN_EscapeVariable:
                case ErrorCode.WRN_EscapeStackAlloc:
                case ErrorCode.WRN_RefReturnNonreturnableLocal:
                case ErrorCode.WRN_RefReturnNonreturnableLocal2:
                case ErrorCode.WRN_RefReturnStructThis:
                case ErrorCode.WRN_RefAssignNarrower:
                case ErrorCode.WRN_MismatchedRefEscapeInTernary:
                case ErrorCode.WRN_RefReturnParameter:
                case ErrorCode.WRN_RefReturnScopedParameter:
                case ErrorCode.WRN_RefReturnParameter2:
                case ErrorCode.WRN_RefReturnScopedParameter2:
                case ErrorCode.WRN_RefReturnLocal:
                case ErrorCode.WRN_RefReturnLocal2:
                case ErrorCode.WRN_RefAssignReturnOnly:
                case ErrorCode.WRN_RefReturnOnlyParameter:
                case ErrorCode.WRN_RefReturnOnlyParameter2:
                case ErrorCode.WRN_RefAssignValEscapeWider:
                case ErrorCode.WRN_OptionalParamValueMismatch:
                case ErrorCode.WRN_ParamsArrayInLambdaOnly:
                case ErrorCode.WRN_CapturedPrimaryConstructorParameterPassedToBase:
                case ErrorCode.WRN_UnreadPrimaryConstructorParameter:
                case ErrorCode.WRN_InterceptorSignatureMismatch:
                case ErrorCode.WRN_NullabilityMismatchInReturnTypeOnInterceptor:
                case ErrorCode.WRN_NullabilityMismatchInParameterTypeOnInterceptor:
                case ErrorCode.WRN_CapturedPrimaryConstructorParameterInFieldInitializer:
                case ErrorCode.WRN_PrimaryConstructorParameterIsShadowedAndNotPassedToBase:
                case ErrorCode.WRN_InlineArrayIndexerNotUsed:
                case ErrorCode.WRN_InlineArraySliceNotUsed:
                case ErrorCode.WRN_InlineArrayConversionOperatorNotUsed:
                case ErrorCode.WRN_InlineArrayNotSupportedByLanguage:
                case ErrorCode.WRN_BadArgRef:
                case ErrorCode.WRN_ArgExpectedRefOrIn:
                case ErrorCode.WRN_RefReadonlyNotVariable:
                case ErrorCode.WRN_ArgExpectedIn:
                case ErrorCode.WRN_OverridingDifferentRefness:
                case ErrorCode.WRN_HidingDifferentRefness:
                case ErrorCode.WRN_TargetDifferentRefness:
                case ErrorCode.WRN_RefReadonlyParameterDefaultValue:
                case ErrorCode.WRN_UseDefViolationRefField:
                case ErrorCode.WRN_Experimental:
                case ErrorCode.WRN_CollectionExpressionRefStructMayAllocate:
                case ErrorCode.WRN_CollectionExpressionRefStructSpreadMayAllocate:
                case ErrorCode.WRN_ConvertingLock:
                    return 1;
                default:
                    return 0;
            }
            // Note: when adding a warning here, consider whether it should be registered as a nullability warning too
        }

        /// <summary>
        /// Returns true if this is a build-only diagnostic that is never reported from
        /// <see cref="SemanticModel.GetDiagnostics(Text.TextSpan?, System.Threading.CancellationToken)"/> API.
        /// Diagnostics generated during compilation phases such as lowering, emit, etc.
        /// are example of build-only diagnostics.
        /// </summary>
        internal static bool IsBuildOnlyDiagnostic(ErrorCode code)
        {
            switch (code)
            {
                case ErrorCode.WRN_ALinkWarn:
                case ErrorCode.WRN_UnreferencedField:
                case ErrorCode.WRN_UnreferencedFieldAssg:
                case ErrorCode.WRN_UnreferencedEvent:
                case ErrorCode.WRN_UnassignedInternalField:
                case ErrorCode.ERR_MissingPredefinedMember:
                case ErrorCode.ERR_PredefinedTypeNotFound:
                case ErrorCode.ERR_NoEntryPoint:
                case ErrorCode.WRN_InvalidMainSig:
                case ErrorCode.ERR_MultipleEntryPoints:
                case ErrorCode.WRN_MainIgnored:
                case ErrorCode.ERR_MainClassNotClass:
                case ErrorCode.WRN_MainCantBeGeneric:
                case ErrorCode.ERR_NoMainInClass:
                case ErrorCode.ERR_MainClassNotFound:
                case ErrorCode.WRN_SyncAndAsyncEntryPoints:
                case ErrorCode.ERR_BadDelegateConstructor:
                case ErrorCode.ERR_InsufficientStack:
                case ErrorCode.ERR_ModuleEmitFailure:
                case ErrorCode.ERR_TooManyLocals:
                case ErrorCode.ERR_BindToBogus:
                case ErrorCode.ERR_ExportedTypeConflictsWithDeclaration:
                case ErrorCode.ERR_ForwardedTypeConflictsWithDeclaration:
                case ErrorCode.ERR_ExportedTypesConflict:
                case ErrorCode.ERR_ForwardedTypeConflictsWithExportedType:
                case ErrorCode.ERR_ByRefTypeAndAwait:
                case ErrorCode.ERR_RefReturningCallAndAwait:
                case ErrorCode.ERR_SpecialByRefInLambda:
                case ErrorCode.ERR_DynamicRequiredTypesMissing:
                case ErrorCode.ERR_CannotBeConvertedToUtf8:
                case ErrorCode.ERR_FileTypeNonUniquePath:
                case ErrorCode.ERR_InterceptorSignatureMismatch:
                case ErrorCode.ERR_InterceptorMustHaveMatchingThisParameter:
                case ErrorCode.ERR_InterceptorMustNotHaveThisParameter:
                case ErrorCode.ERR_DuplicateInterceptor:
                case ErrorCode.WRN_InterceptorSignatureMismatch:
                case ErrorCode.ERR_InterceptorNotAccessible:
                case ErrorCode.ERR_InterceptorScopedMismatch:
                case ErrorCode.WRN_NullabilityMismatchInReturnTypeOnInterceptor:
                case ErrorCode.WRN_NullabilityMismatchInParameterTypeOnInterceptor:
                case ErrorCode.ERR_InterceptorCannotInterceptNameof:
                case ErrorCode.ERR_SymbolDefinedInAssembly:
                case ErrorCode.ERR_InterceptorArityNotCompatible:
                case ErrorCode.ERR_InterceptorCannotBeGeneric:
                case ErrorCode.ERR_InterceptableMethodMustBeOrdinary:
                case ErrorCode.ERR_PossibleAsyncIteratorWithoutYield:
                case ErrorCode.ERR_PossibleAsyncIteratorWithoutYieldOrAwait:
                    // Update src\EditorFeatures\CSharp\LanguageServer\CSharpLspBuildOnlyDiagnostics.cs
                    // whenever new values are added here.
                    return true;
                case ErrorCode.Void:
                case ErrorCode.Unknown:
                case ErrorCode.ERR_NoMetadataFile:
                case ErrorCode.FTL_MetadataCantOpenFile:
                case ErrorCode.ERR_NoTypeDef:
                case ErrorCode.ERR_OutputWriteFailed:
                case ErrorCode.ERR_BadBinaryOps:
                case ErrorCode.ERR_IntDivByZero:
                case ErrorCode.ERR_BadIndexLHS:
                case ErrorCode.ERR_BadIndexCount:
                case ErrorCode.ERR_BadUnaryOp:
                case ErrorCode.ERR_ThisInStaticMeth:
                case ErrorCode.ERR_ThisInBadContext:
                case ErrorCode.ERR_NoImplicitConv:
                case ErrorCode.ERR_NoExplicitConv:
                case ErrorCode.ERR_ConstOutOfRange:
                case ErrorCode.ERR_AmbigBinaryOps:
                case ErrorCode.ERR_AmbigUnaryOp:
                case ErrorCode.ERR_InAttrOnOutParam:
                case ErrorCode.ERR_ValueCantBeNull:
                case ErrorCode.ERR_NoExplicitBuiltinConv:
                case ErrorCode.FTL_DebugEmitFailure:
                case ErrorCode.ERR_BadVisReturnType:
                case ErrorCode.ERR_BadVisParamType:
                case ErrorCode.ERR_BadVisFieldType:
                case ErrorCode.ERR_BadVisPropertyType:
                case ErrorCode.ERR_BadVisIndexerReturn:
                case ErrorCode.ERR_BadVisIndexerParam:
                case ErrorCode.ERR_BadVisOpReturn:
                case ErrorCode.ERR_BadVisOpParam:
                case ErrorCode.ERR_BadVisDelegateReturn:
                case ErrorCode.ERR_BadVisDelegateParam:
                case ErrorCode.ERR_BadVisBaseClass:
                case ErrorCode.ERR_BadVisBaseInterface:
                case ErrorCode.ERR_EventNeedsBothAccessors:
                case ErrorCode.ERR_EventNotDelegate:
                case ErrorCode.ERR_InterfaceEventInitializer:
                case ErrorCode.ERR_BadEventUsage:
                case ErrorCode.ERR_ExplicitEventFieldImpl:
                case ErrorCode.ERR_CantOverrideNonEvent:
                case ErrorCode.ERR_AddRemoveMustHaveBody:
                case ErrorCode.ERR_AbstractEventInitializer:
                case ErrorCode.ERR_PossibleBadNegCast:
                case ErrorCode.ERR_ReservedEnumerator:
                case ErrorCode.ERR_AsMustHaveReferenceType:
                case ErrorCode.WRN_LowercaseEllSuffix:
                case ErrorCode.ERR_BadEventUsageNoField:
                case ErrorCode.ERR_ConstraintOnlyAllowedOnGenericDecl:
                case ErrorCode.ERR_TypeParamMustBeIdentifier:
                case ErrorCode.ERR_MemberReserved:
                case ErrorCode.ERR_DuplicateParamName:
                case ErrorCode.ERR_DuplicateNameInNS:
                case ErrorCode.ERR_DuplicateNameInClass:
                case ErrorCode.ERR_NameNotInContext:
                case ErrorCode.ERR_AmbigContext:
                case ErrorCode.WRN_DuplicateUsing:
                case ErrorCode.ERR_BadMemberFlag:
                case ErrorCode.ERR_BadMemberProtection:
                case ErrorCode.WRN_NewRequired:
                case ErrorCode.WRN_NewNotRequired:
                case ErrorCode.ERR_CircConstValue:
                case ErrorCode.ERR_MemberAlreadyExists:
                case ErrorCode.ERR_StaticNotVirtual:
                case ErrorCode.ERR_OverrideNotNew:
                case ErrorCode.WRN_NewOrOverrideExpected:
                case ErrorCode.ERR_OverrideNotExpected:
                case ErrorCode.ERR_NamespaceUnexpected:
                case ErrorCode.ERR_NoSuchMember:
                case ErrorCode.ERR_BadSKknown:
                case ErrorCode.ERR_BadSKunknown:
                case ErrorCode.ERR_ObjectRequired:
                case ErrorCode.ERR_AmbigCall:
                case ErrorCode.ERR_BadAccess:
                case ErrorCode.ERR_MethDelegateMismatch:
                case ErrorCode.ERR_RetObjectRequired:
                case ErrorCode.ERR_RetNoObjectRequired:
                case ErrorCode.ERR_LocalDuplicate:
                case ErrorCode.ERR_AssgLvalueExpected:
                case ErrorCode.ERR_StaticConstParam:
                case ErrorCode.ERR_NotConstantExpression:
                case ErrorCode.ERR_NotNullConstRefField:
                case ErrorCode.ERR_LocalIllegallyOverrides:
                case ErrorCode.ERR_BadUsingNamespace:
                case ErrorCode.ERR_NoBreakOrCont:
                case ErrorCode.ERR_DuplicateLabel:
                case ErrorCode.ERR_NoConstructors:
                case ErrorCode.ERR_NoNewAbstract:
                case ErrorCode.ERR_ConstValueRequired:
                case ErrorCode.ERR_CircularBase:
                case ErrorCode.ERR_MethodNameExpected:
                case ErrorCode.ERR_ConstantExpected:
                case ErrorCode.ERR_V6SwitchGoverningTypeValueExpected:
                case ErrorCode.ERR_DuplicateCaseLabel:
                case ErrorCode.ERR_InvalidGotoCase:
                case ErrorCode.ERR_PropertyLacksGet:
                case ErrorCode.ERR_BadExceptionType:
                case ErrorCode.ERR_BadEmptyThrow:
                case ErrorCode.ERR_BadFinallyLeave:
                case ErrorCode.ERR_LabelShadow:
                case ErrorCode.ERR_LabelNotFound:
                case ErrorCode.ERR_UnreachableCatch:
                case ErrorCode.ERR_ReturnExpected:
                case ErrorCode.WRN_UnreachableCode:
                case ErrorCode.ERR_SwitchFallThrough:
                case ErrorCode.WRN_UnreferencedLabel:
                case ErrorCode.ERR_UseDefViolation:
                case ErrorCode.WRN_UnreferencedVar:
                case ErrorCode.ERR_UseDefViolationField:
                case ErrorCode.ERR_UnassignedThisUnsupportedVersion:
                case ErrorCode.ERR_AmbigQM:
                case ErrorCode.ERR_InvalidQM:
                case ErrorCode.ERR_NoBaseClass:
                case ErrorCode.ERR_BaseIllegal:
                case ErrorCode.ERR_ObjectProhibited:
                case ErrorCode.ERR_ParamUnassigned:
                case ErrorCode.ERR_InvalidArray:
                case ErrorCode.ERR_ExternHasBody:
                case ErrorCode.ERR_AbstractAndExtern:
                case ErrorCode.ERR_BadAttributeParamType:
                case ErrorCode.ERR_BadAttributeArgument:
                case ErrorCode.WRN_IsAlwaysTrue:
                case ErrorCode.WRN_IsAlwaysFalse:
                case ErrorCode.ERR_LockNeedsReference:
                case ErrorCode.ERR_NullNotValid:
                case ErrorCode.ERR_UseDefViolationThisUnsupportedVersion:
                case ErrorCode.ERR_ArgsInvalid:
                case ErrorCode.ERR_AssgReadonly:
                case ErrorCode.ERR_RefReadonly:
                case ErrorCode.ERR_PtrExpected:
                case ErrorCode.ERR_PtrIndexSingle:
                case ErrorCode.WRN_ByRefNonAgileField:
                case ErrorCode.ERR_AssgReadonlyStatic:
                case ErrorCode.ERR_RefReadonlyStatic:
                case ErrorCode.ERR_AssgReadonlyProp:
                case ErrorCode.ERR_IllegalStatement:
                case ErrorCode.ERR_BadGetEnumerator:
                case ErrorCode.ERR_AbstractBaseCall:
                case ErrorCode.ERR_RefProperty:
                case ErrorCode.ERR_ManagedAddr:
                case ErrorCode.ERR_BadFixedInitType:
                case ErrorCode.ERR_FixedMustInit:
                case ErrorCode.ERR_InvalidAddrOp:
                case ErrorCode.ERR_FixedNeeded:
                case ErrorCode.ERR_FixedNotNeeded:
                case ErrorCode.ERR_UnsafeNeeded:
                case ErrorCode.ERR_OpTFRetType:
                case ErrorCode.ERR_OperatorNeedsMatch:
                case ErrorCode.ERR_BadBoolOp:
                case ErrorCode.ERR_MustHaveOpTF:
                case ErrorCode.WRN_UnreferencedVarAssg:
                case ErrorCode.ERR_CheckedOverflow:
                case ErrorCode.ERR_ConstOutOfRangeChecked:
                case ErrorCode.ERR_BadVarargs:
                case ErrorCode.ERR_ParamsMustBeArray:
                case ErrorCode.ERR_IllegalArglist:
                case ErrorCode.ERR_IllegalUnsafe:
                case ErrorCode.ERR_AmbigMember:
                case ErrorCode.ERR_BadForeachDecl:
                case ErrorCode.ERR_ParamsLast:
                case ErrorCode.ERR_SizeofUnsafe:
                case ErrorCode.ERR_DottedTypeNameNotFoundInNS:
                case ErrorCode.ERR_FieldInitRefNonstatic:
                case ErrorCode.ERR_SealedNonOverride:
                case ErrorCode.ERR_CantOverrideSealed:
                case ErrorCode.ERR_VoidError:
                case ErrorCode.ERR_ConditionalOnOverride:
                case ErrorCode.ERR_PointerInAsOrIs:
                case ErrorCode.ERR_CallingFinalizeDeprecated:
                case ErrorCode.ERR_SingleTypeNameNotFound:
                case ErrorCode.ERR_NegativeStackAllocSize:
                case ErrorCode.ERR_NegativeArraySize:
                case ErrorCode.ERR_OverrideFinalizeDeprecated:
                case ErrorCode.ERR_CallingBaseFinalizeDeprecated:
                case ErrorCode.WRN_NegativeArrayIndex:
                case ErrorCode.WRN_BadRefCompareLeft:
                case ErrorCode.WRN_BadRefCompareRight:
                case ErrorCode.ERR_BadCastInFixed:
                case ErrorCode.ERR_StackallocInCatchFinally:
                case ErrorCode.ERR_VarargsLast:
                case ErrorCode.ERR_MissingPartial:
                case ErrorCode.ERR_PartialTypeKindConflict:
                case ErrorCode.ERR_PartialModifierConflict:
                case ErrorCode.ERR_PartialMultipleBases:
                case ErrorCode.ERR_PartialWrongTypeParams:
                case ErrorCode.ERR_PartialWrongConstraints:
                case ErrorCode.ERR_NoImplicitConvCast:
                case ErrorCode.ERR_PartialMisplaced:
                case ErrorCode.ERR_ImportedCircularBase:
                case ErrorCode.ERR_UseDefViolationOut:
                case ErrorCode.ERR_ArraySizeInDeclaration:
                case ErrorCode.ERR_InaccessibleGetter:
                case ErrorCode.ERR_InaccessibleSetter:
                case ErrorCode.ERR_InvalidPropertyAccessMod:
                case ErrorCode.ERR_DuplicatePropertyAccessMods:
                case ErrorCode.ERR_AccessModMissingAccessor:
                case ErrorCode.ERR_UnimplementedInterfaceAccessor:
                case ErrorCode.WRN_PatternIsAmbiguous:
                case ErrorCode.WRN_PatternNotPublicOrNotInstance:
                case ErrorCode.WRN_PatternBadSignature:
                case ErrorCode.ERR_FriendRefNotEqualToThis:
                case ErrorCode.WRN_SequentialOnPartialClass:
                case ErrorCode.ERR_BadConstType:
                case ErrorCode.ERR_NoNewTyvar:
                case ErrorCode.ERR_BadArity:
                case ErrorCode.ERR_BadTypeArgument:
                case ErrorCode.ERR_TypeArgsNotAllowed:
                case ErrorCode.ERR_HasNoTypeVars:
                case ErrorCode.ERR_NewConstraintNotSatisfied:
                case ErrorCode.ERR_GenericConstraintNotSatisfiedRefType:
                case ErrorCode.ERR_GenericConstraintNotSatisfiedNullableEnum:
                case ErrorCode.ERR_GenericConstraintNotSatisfiedNullableInterface:
                case ErrorCode.ERR_GenericConstraintNotSatisfiedTyVar:
                case ErrorCode.ERR_GenericConstraintNotSatisfiedValType:
                case ErrorCode.ERR_DuplicateGeneratedName:
                case ErrorCode.ERR_GlobalSingleTypeNameNotFound:
                case ErrorCode.ERR_NewBoundMustBeLast:
                case ErrorCode.ERR_TypeVarCantBeNull:
                case ErrorCode.ERR_DuplicateBound:
                case ErrorCode.ERR_ClassBoundNotFirst:
                case ErrorCode.ERR_BadRetType:
                case ErrorCode.ERR_DuplicateConstraintClause:
                case ErrorCode.ERR_CantInferMethTypeArgs:
                case ErrorCode.ERR_LocalSameNameAsTypeParam:
                case ErrorCode.ERR_AsWithTypeVar:
                case ErrorCode.ERR_BadIndexerNameAttr:
                case ErrorCode.ERR_AttrArgWithTypeVars:
                case ErrorCode.ERR_NewTyvarWithArgs:
                case ErrorCode.ERR_AbstractSealedStatic:
                case ErrorCode.WRN_AmbiguousXMLReference:
                case ErrorCode.WRN_VolatileByRef:
                case ErrorCode.ERR_ComImportWithImpl:
                case ErrorCode.ERR_ComImportWithBase:
                case ErrorCode.ERR_ImplBadConstraints:
                case ErrorCode.ERR_DottedTypeNameNotFoundInAgg:
                case ErrorCode.ERR_MethGrpToNonDel:
                case ErrorCode.ERR_BadExternAlias:
                case ErrorCode.ERR_ColColWithTypeAlias:
                case ErrorCode.ERR_AliasNotFound:
                case ErrorCode.ERR_SameFullNameAggAgg:
                case ErrorCode.ERR_SameFullNameNsAgg:
                case ErrorCode.WRN_SameFullNameThisNsAgg:
                case ErrorCode.WRN_SameFullNameThisAggAgg:
                case ErrorCode.WRN_SameFullNameThisAggNs:
                case ErrorCode.ERR_SameFullNameThisAggThisNs:
                case ErrorCode.ERR_ExternAfterElements:
                case ErrorCode.WRN_GlobalAliasDefn:
                case ErrorCode.ERR_SealedStaticClass:
                case ErrorCode.ERR_PrivateAbstractAccessor:
                case ErrorCode.ERR_ValueExpected:
                case ErrorCode.ERR_UnboxNotLValue:
                case ErrorCode.ERR_AnonMethGrpInForEach:
                case ErrorCode.ERR_BadIncDecRetType:
                case ErrorCode.ERR_TypeConstraintsMustBeUniqueAndFirst:
                case ErrorCode.ERR_RefValBoundWithClass:
                case ErrorCode.ERR_NewBoundWithVal:
                case ErrorCode.ERR_RefConstraintNotSatisfied:
                case ErrorCode.ERR_ValConstraintNotSatisfied:
                case ErrorCode.ERR_CircularConstraint:
                case ErrorCode.ERR_BaseConstraintConflict:
                case ErrorCode.ERR_ConWithValCon:
                case ErrorCode.ERR_AmbigUDConv:
                case ErrorCode.WRN_AlwaysNull:
                case ErrorCode.ERR_OverrideWithConstraints:
                case ErrorCode.ERR_AmbigOverride:
                case ErrorCode.ERR_DecConstError:
                case ErrorCode.WRN_CmpAlwaysFalse:
                case ErrorCode.WRN_FinalizeMethod:
                case ErrorCode.ERR_ExplicitImplParams:
                case ErrorCode.WRN_GotoCaseShouldConvert:
                case ErrorCode.ERR_MethodImplementingAccessor:
                case ErrorCode.WRN_NubExprIsConstBool:
                case ErrorCode.WRN_ExplicitImplCollision:
                case ErrorCode.ERR_AbstractHasBody:
                case ErrorCode.ERR_ConcreteMissingBody:
                case ErrorCode.ERR_AbstractAndSealed:
                case ErrorCode.ERR_AbstractNotVirtual:
                case ErrorCode.ERR_StaticConstant:
                case ErrorCode.ERR_CantOverrideNonFunction:
                case ErrorCode.ERR_CantOverrideNonVirtual:
                case ErrorCode.ERR_CantChangeAccessOnOverride:
                case ErrorCode.ERR_CantChangeReturnTypeOnOverride:
                case ErrorCode.ERR_CantDeriveFromSealedType:
                case ErrorCode.ERR_AbstractInConcreteClass:
                case ErrorCode.ERR_StaticConstructorWithExplicitConstructorCall:
                case ErrorCode.ERR_StaticConstructorWithAccessModifiers:
                case ErrorCode.ERR_RecursiveConstructorCall:
                case ErrorCode.ERR_ObjectCallingBaseConstructor:
                case ErrorCode.ERR_StructWithBaseConstructorCall:
                case ErrorCode.ERR_StructLayoutCycle:
                case ErrorCode.ERR_InterfacesCantContainFields:
                case ErrorCode.ERR_InterfacesCantContainConstructors:
                case ErrorCode.ERR_NonInterfaceInInterfaceList:
                case ErrorCode.ERR_DuplicateInterfaceInBaseList:
                case ErrorCode.ERR_CycleInInterfaceInheritance:
                case ErrorCode.ERR_HidingAbstractMethod:
                case ErrorCode.ERR_UnimplementedAbstractMethod:
                case ErrorCode.ERR_UnimplementedInterfaceMember:
                case ErrorCode.ERR_ObjectCantHaveBases:
                case ErrorCode.ERR_ExplicitInterfaceImplementationNotInterface:
                case ErrorCode.ERR_InterfaceMemberNotFound:
                case ErrorCode.ERR_ClassDoesntImplementInterface:
                case ErrorCode.ERR_ExplicitInterfaceImplementationInNonClassOrStruct:
                case ErrorCode.ERR_MemberNameSameAsType:
                case ErrorCode.ERR_EnumeratorOverflow:
                case ErrorCode.ERR_CantOverrideNonProperty:
                case ErrorCode.ERR_NoGetToOverride:
                case ErrorCode.ERR_NoSetToOverride:
                case ErrorCode.ERR_PropertyCantHaveVoidType:
                case ErrorCode.ERR_PropertyWithNoAccessors:
                case ErrorCode.ERR_NewVirtualInSealed:
                case ErrorCode.ERR_ExplicitPropertyAddingAccessor:
                case ErrorCode.ERR_ExplicitPropertyMissingAccessor:
                case ErrorCode.ERR_ConversionWithInterface:
                case ErrorCode.ERR_ConversionWithBase:
                case ErrorCode.ERR_ConversionWithDerived:
                case ErrorCode.ERR_IdentityConversion:
                case ErrorCode.ERR_ConversionNotInvolvingContainedType:
                case ErrorCode.ERR_DuplicateConversionInClass:
                case ErrorCode.ERR_OperatorsMustBeStatic:
                case ErrorCode.ERR_BadIncDecSignature:
                case ErrorCode.ERR_BadUnaryOperatorSignature:
                case ErrorCode.ERR_BadBinaryOperatorSignature:
                case ErrorCode.ERR_BadShiftOperatorSignature:
                case ErrorCode.ERR_InterfacesCantContainConversionOrEqualityOperators:
                case ErrorCode.ERR_CantOverrideBogusMethod:
                case ErrorCode.ERR_CantCallSpecialMethod:
                case ErrorCode.ERR_BadTypeReference:
                case ErrorCode.ERR_BadDestructorName:
                case ErrorCode.ERR_OnlyClassesCanContainDestructors:
                case ErrorCode.ERR_ConflictAliasAndMember:
                case ErrorCode.ERR_ConditionalOnSpecialMethod:
                case ErrorCode.ERR_ConditionalMustReturnVoid:
                case ErrorCode.ERR_DuplicateAttribute:
                case ErrorCode.ERR_ConditionalOnInterfaceMethod:
                case ErrorCode.ERR_OperatorCantReturnVoid:
                case ErrorCode.ERR_InvalidAttributeArgument:
                case ErrorCode.ERR_AttributeOnBadSymbolType:
                case ErrorCode.ERR_FloatOverflow:
                case ErrorCode.ERR_InvalidReal:
                case ErrorCode.ERR_ComImportWithoutUuidAttribute:
                case ErrorCode.ERR_InvalidNamedArgument:
                case ErrorCode.ERR_DllImportOnInvalidMethod:
                case ErrorCode.ERR_FieldCantBeRefAny:
                case ErrorCode.ERR_ArrayElementCantBeRefAny:
                case ErrorCode.WRN_DeprecatedSymbol:
                case ErrorCode.ERR_NotAnAttributeClass:
                case ErrorCode.ERR_BadNamedAttributeArgument:
                case ErrorCode.WRN_DeprecatedSymbolStr:
                case ErrorCode.ERR_DeprecatedSymbolStr:
                case ErrorCode.ERR_IndexerCantHaveVoidType:
                case ErrorCode.ERR_VirtualPrivate:
                case ErrorCode.ERR_ArrayInitToNonArrayType:
                case ErrorCode.ERR_ArrayInitInBadPlace:
                case ErrorCode.ERR_MissingStructOffset:
                case ErrorCode.WRN_ExternMethodNoImplementation:
                case ErrorCode.WRN_ProtectedInSealed:
                case ErrorCode.ERR_InterfaceImplementedByConditional:
                case ErrorCode.ERR_InterfaceImplementedImplicitlyByVariadic:
                case ErrorCode.ERR_IllegalRefParam:
                case ErrorCode.ERR_BadArgumentToAttribute:
                case ErrorCode.ERR_StructOffsetOnBadStruct:
                case ErrorCode.ERR_StructOffsetOnBadField:
                case ErrorCode.ERR_AttributeUsageOnNonAttributeClass:
                case ErrorCode.WRN_PossibleMistakenNullStatement:
                case ErrorCode.ERR_DuplicateNamedAttributeArgument:
                case ErrorCode.ERR_DeriveFromEnumOrValueType:
                case ErrorCode.ERR_DefaultMemberOnIndexedType:
                case ErrorCode.ERR_BogusType:
                case ErrorCode.ERR_CStyleArray:
                case ErrorCode.WRN_VacuousIntegralComp:
                case ErrorCode.ERR_AbstractAttributeClass:
                case ErrorCode.ERR_BadNamedAttributeArgumentType:
                case ErrorCode.WRN_AttributeLocationOnBadDeclaration:
                case ErrorCode.WRN_InvalidAttributeLocation:
                case ErrorCode.WRN_EqualsWithoutGetHashCode:
                case ErrorCode.WRN_EqualityOpWithoutEquals:
                case ErrorCode.WRN_EqualityOpWithoutGetHashCode:
                case ErrorCode.ERR_OutAttrOnRefParam:
                case ErrorCode.ERR_OverloadRefKind:
                case ErrorCode.ERR_LiteralDoubleCast:
                case ErrorCode.WRN_IncorrectBooleanAssg:
                case ErrorCode.ERR_ProtectedInStruct:
                case ErrorCode.ERR_InconsistentIndexerNames:
                case ErrorCode.ERR_ComImportWithUserCtor:
                case ErrorCode.ERR_FieldCantHaveVoidType:
                case ErrorCode.WRN_NonObsoleteOverridingObsolete:
                case ErrorCode.ERR_SystemVoid:
                case ErrorCode.ERR_ExplicitParamArray:
                case ErrorCode.WRN_BitwiseOrSignExtend:
                case ErrorCode.ERR_VolatileStruct:
                case ErrorCode.ERR_VolatileAndReadonly:
                case ErrorCode.ERR_AbstractField:
                case ErrorCode.ERR_BogusExplicitImpl:
                case ErrorCode.ERR_ExplicitMethodImplAccessor:
                case ErrorCode.WRN_CoClassWithoutComImport:
                case ErrorCode.ERR_ConditionalWithOutParam:
                case ErrorCode.ERR_AccessorImplementingMethod:
                case ErrorCode.ERR_AliasQualAsExpression:
                case ErrorCode.ERR_DerivingFromATyVar:
                case ErrorCode.ERR_DuplicateTypeParameter:
                case ErrorCode.WRN_TypeParameterSameAsOuterTypeParameter:
                case ErrorCode.ERR_TypeVariableSameAsParent:
                case ErrorCode.ERR_UnifyingInterfaceInstantiations:
                case ErrorCode.ERR_TyVarNotFoundInConstraint:
                case ErrorCode.ERR_BadBoundType:
                case ErrorCode.ERR_SpecialTypeAsBound:
                case ErrorCode.ERR_BadVisBound:
                case ErrorCode.ERR_LookupInTypeVariable:
                case ErrorCode.ERR_BadConstraintType:
                case ErrorCode.ERR_InstanceMemberInStaticClass:
                case ErrorCode.ERR_StaticBaseClass:
                case ErrorCode.ERR_ConstructorInStaticClass:
                case ErrorCode.ERR_DestructorInStaticClass:
                case ErrorCode.ERR_InstantiatingStaticClass:
                case ErrorCode.ERR_StaticDerivedFromNonObject:
                case ErrorCode.ERR_StaticClassInterfaceImpl:
                case ErrorCode.ERR_OperatorInStaticClass:
                case ErrorCode.ERR_ConvertToStaticClass:
                case ErrorCode.ERR_ConstraintIsStaticClass:
                case ErrorCode.ERR_GenericArgIsStaticClass:
                case ErrorCode.ERR_ArrayOfStaticClass:
                case ErrorCode.ERR_IndexerInStaticClass:
                case ErrorCode.ERR_ParameterIsStaticClass:
                case ErrorCode.ERR_ReturnTypeIsStaticClass:
                case ErrorCode.ERR_VarDeclIsStaticClass:
                case ErrorCode.ERR_BadEmptyThrowInFinally:
                case ErrorCode.ERR_InvalidSpecifier:
                case ErrorCode.WRN_AssignmentToLockOrDispose:
                case ErrorCode.ERR_ForwardedTypeInThisAssembly:
                case ErrorCode.ERR_ForwardedTypeIsNested:
                case ErrorCode.ERR_CycleInTypeForwarder:
                case ErrorCode.ERR_AssemblyNameOnNonModule:
                case ErrorCode.ERR_InvalidFwdType:
                case ErrorCode.ERR_CloseUnimplementedInterfaceMemberStatic:
                case ErrorCode.ERR_CloseUnimplementedInterfaceMemberNotPublic:
                case ErrorCode.ERR_CloseUnimplementedInterfaceMemberWrongReturnType:
                case ErrorCode.ERR_DuplicateTypeForwarder:
                case ErrorCode.ERR_ExpectedSelectOrGroup:
                case ErrorCode.ERR_ExpectedContextualKeywordOn:
                case ErrorCode.ERR_ExpectedContextualKeywordEquals:
                case ErrorCode.ERR_ExpectedContextualKeywordBy:
                case ErrorCode.ERR_InvalidAnonymousTypeMemberDeclarator:
                case ErrorCode.ERR_InvalidInitializerElementInitializer:
                case ErrorCode.ERR_InconsistentLambdaParameterUsage:
                case ErrorCode.ERR_PartialMethodInvalidModifier:
                case ErrorCode.ERR_PartialMethodOnlyInPartialClass:
                case ErrorCode.ERR_PartialMethodNotExplicit:
                case ErrorCode.ERR_PartialMethodExtensionDifference:
                case ErrorCode.ERR_PartialMethodOnlyOneLatent:
                case ErrorCode.ERR_PartialMethodOnlyOneActual:
                case ErrorCode.ERR_PartialMethodParamsDifference:
                case ErrorCode.ERR_PartialMethodMustHaveLatent:
                case ErrorCode.ERR_PartialMethodInconsistentConstraints:
                case ErrorCode.ERR_PartialMethodToDelegate:
                case ErrorCode.ERR_PartialMethodStaticDifference:
                case ErrorCode.ERR_PartialMethodUnsafeDifference:
                case ErrorCode.ERR_PartialMethodInExpressionTree:
                case ErrorCode.ERR_ExplicitImplCollisionOnRefOut:
                case ErrorCode.ERR_IndirectRecursiveConstructorCall:
                case ErrorCode.WRN_ObsoleteOverridingNonObsolete:
                case ErrorCode.WRN_DebugFullNameTooLong:
                case ErrorCode.ERR_ImplicitlyTypedVariableAssignedBadValue:
                case ErrorCode.ERR_ImplicitlyTypedVariableWithNoInitializer:
                case ErrorCode.ERR_ImplicitlyTypedVariableMultipleDeclarator:
                case ErrorCode.ERR_ImplicitlyTypedVariableAssignedArrayInitializer:
                case ErrorCode.ERR_ImplicitlyTypedLocalCannotBeFixed:
                case ErrorCode.ERR_ImplicitlyTypedVariableCannotBeConst:
                case ErrorCode.WRN_ExternCtorNoImplementation:
                case ErrorCode.ERR_TypeVarNotFound:
                case ErrorCode.ERR_ImplicitlyTypedArrayNoBestType:
                case ErrorCode.ERR_AnonymousTypePropertyAssignedBadValue:
                case ErrorCode.ERR_ExpressionTreeContainsBaseAccess:
                case ErrorCode.ERR_ExpressionTreeContainsAssignment:
                case ErrorCode.ERR_AnonymousTypeDuplicatePropertyName:
                case ErrorCode.ERR_StatementLambdaToExpressionTree:
                case ErrorCode.ERR_ExpressionTreeMustHaveDelegate:
                case ErrorCode.ERR_AnonymousTypeNotAvailable:
                case ErrorCode.ERR_LambdaInIsAs:
                case ErrorCode.ERR_ExpressionTreeContainsMultiDimensionalArrayInitializer:
                case ErrorCode.ERR_MissingArgument:
                case ErrorCode.ERR_VariableUsedBeforeDeclaration:
                case ErrorCode.ERR_UnassignedThisAutoPropertyUnsupportedVersion:
                case ErrorCode.ERR_VariableUsedBeforeDeclarationAndHidesField:
                case ErrorCode.ERR_ExpressionTreeContainsBadCoalesce:
                case ErrorCode.ERR_ArrayInitializerExpected:
                case ErrorCode.ERR_ArrayInitializerIncorrectLength:
                case ErrorCode.ERR_ExpressionTreeContainsNamedArgument:
                case ErrorCode.ERR_ExpressionTreeContainsOptionalArgument:
                case ErrorCode.ERR_ExpressionTreeContainsIndexedProperty:
                case ErrorCode.ERR_IndexedPropertyRequiresParams:
                case ErrorCode.ERR_IndexedPropertyMustHaveAllOptionalParams:
                case ErrorCode.ERR_IdentifierExpected:
                case ErrorCode.ERR_SemicolonExpected:
                case ErrorCode.ERR_SyntaxError:
                case ErrorCode.ERR_DuplicateModifier:
                case ErrorCode.ERR_DuplicateAccessor:
                case ErrorCode.ERR_IntegralTypeExpected:
                case ErrorCode.ERR_IllegalEscape:
                case ErrorCode.ERR_NewlineInConst:
                case ErrorCode.ERR_EmptyCharConst:
                case ErrorCode.ERR_TooManyCharsInConst:
                case ErrorCode.ERR_InvalidNumber:
                case ErrorCode.ERR_GetOrSetExpected:
                case ErrorCode.ERR_ClassTypeExpected:
                case ErrorCode.ERR_NamedArgumentExpected:
                case ErrorCode.ERR_TooManyCatches:
                case ErrorCode.ERR_ThisOrBaseExpected:
                case ErrorCode.ERR_OvlUnaryOperatorExpected:
                case ErrorCode.ERR_OvlBinaryOperatorExpected:
                case ErrorCode.ERR_IntOverflow:
                case ErrorCode.ERR_EOFExpected:
                case ErrorCode.ERR_BadEmbeddedStmt:
                case ErrorCode.ERR_PPDirectiveExpected:
                case ErrorCode.ERR_EndOfPPLineExpected:
                case ErrorCode.ERR_CloseParenExpected:
                case ErrorCode.ERR_EndifDirectiveExpected:
                case ErrorCode.ERR_UnexpectedDirective:
                case ErrorCode.ERR_ErrorDirective:
                case ErrorCode.WRN_WarningDirective:
                case ErrorCode.ERR_TypeExpected:
                case ErrorCode.ERR_PPDefFollowsToken:
                case ErrorCode.ERR_OpenEndedComment:
                case ErrorCode.ERR_OvlOperatorExpected:
                case ErrorCode.ERR_EndRegionDirectiveExpected:
                case ErrorCode.ERR_UnterminatedStringLit:
                case ErrorCode.ERR_BadDirectivePlacement:
                case ErrorCode.ERR_IdentifierExpectedKW:
                case ErrorCode.ERR_SemiOrLBraceExpected:
                case ErrorCode.ERR_MultiTypeInDeclaration:
                case ErrorCode.ERR_AddOrRemoveExpected:
                case ErrorCode.ERR_UnexpectedCharacter:
                case ErrorCode.ERR_ProtectedInStatic:
                case ErrorCode.WRN_UnreachableGeneralCatch:
                case ErrorCode.ERR_IncrementLvalueExpected:
                case ErrorCode.ERR_NoSuchMemberOrExtension:
                case ErrorCode.WRN_DeprecatedCollectionInitAddStr:
                case ErrorCode.ERR_DeprecatedCollectionInitAddStr:
                case ErrorCode.WRN_DeprecatedCollectionInitAdd:
                case ErrorCode.ERR_DefaultValueNotAllowed:
                case ErrorCode.WRN_DefaultValueForUnconsumedLocation:
                case ErrorCode.ERR_PartialWrongTypeParamsVariance:
                case ErrorCode.ERR_GlobalSingleTypeNameNotFoundFwd:
                case ErrorCode.ERR_DottedTypeNameNotFoundInNSFwd:
                case ErrorCode.ERR_SingleTypeNameNotFoundFwd:
                case ErrorCode.WRN_IdentifierOrNumericLiteralExpected:
                case ErrorCode.ERR_UnexpectedToken:
                case ErrorCode.ERR_BadThisParam:
                case ErrorCode.ERR_BadTypeforThis:
                case ErrorCode.ERR_BadParamModThis:
                case ErrorCode.ERR_BadExtensionMeth:
                case ErrorCode.ERR_BadExtensionAgg:
                case ErrorCode.ERR_DupParamMod:
                case ErrorCode.ERR_ExtensionMethodsDecl:
                case ErrorCode.ERR_ExtensionAttrNotFound:
                case ErrorCode.ERR_ExplicitExtension:
                case ErrorCode.ERR_ValueTypeExtDelegate:
                case ErrorCode.ERR_BadArgCount:
                case ErrorCode.ERR_BadArgType:
                case ErrorCode.ERR_NoSourceFile:
                case ErrorCode.ERR_CantRefResource:
                case ErrorCode.ERR_ResourceNotUnique:
                case ErrorCode.ERR_ImportNonAssembly:
                case ErrorCode.ERR_RefLvalueExpected:
                case ErrorCode.ERR_BaseInStaticMeth:
                case ErrorCode.ERR_BaseInBadContext:
                case ErrorCode.ERR_RbraceExpected:
                case ErrorCode.ERR_LbraceExpected:
                case ErrorCode.ERR_InExpected:
                case ErrorCode.ERR_InvalidPreprocExpr:
                case ErrorCode.ERR_InvalidMemberDecl:
                case ErrorCode.ERR_MemberNeedsType:
                case ErrorCode.ERR_BadBaseType:
                case ErrorCode.WRN_EmptySwitch:
                case ErrorCode.ERR_ExpectedEndTry:
                case ErrorCode.ERR_InvalidExprTerm:
                case ErrorCode.ERR_BadNewExpr:
                case ErrorCode.ERR_NoNamespacePrivate:
                case ErrorCode.ERR_BadVarDecl:
                case ErrorCode.ERR_UsingAfterElements:
                case ErrorCode.ERR_BadBinOpArgs:
                case ErrorCode.ERR_BadUnOpArgs:
                case ErrorCode.ERR_NoVoidParameter:
                case ErrorCode.ERR_DuplicateAlias:
                case ErrorCode.ERR_BadProtectedAccess:
                case ErrorCode.ERR_AddModuleAssembly:
                case ErrorCode.ERR_BindToBogusProp2:
                case ErrorCode.ERR_BindToBogusProp1:
                case ErrorCode.ERR_NoVoidHere:
                case ErrorCode.ERR_IndexerNeedsParam:
                case ErrorCode.ERR_BadArraySyntax:
                case ErrorCode.ERR_BadOperatorSyntax:
                case ErrorCode.ERR_OutputNeedsName:
                case ErrorCode.ERR_CantHaveWin32ResAndManifest:
                case ErrorCode.ERR_CantHaveWin32ResAndIcon:
                case ErrorCode.ERR_CantReadResource:
                case ErrorCode.ERR_DocFileGen:
                case ErrorCode.WRN_XMLParseError:
                case ErrorCode.WRN_DuplicateParamTag:
                case ErrorCode.WRN_UnmatchedParamTag:
                case ErrorCode.WRN_MissingParamTag:
                case ErrorCode.WRN_BadXMLRef:
                case ErrorCode.ERR_BadStackAllocExpr:
                case ErrorCode.ERR_InvalidLineNumber:
                case ErrorCode.ERR_MissingPPFile:
                case ErrorCode.ERR_ForEachMissingMember:
                case ErrorCode.WRN_BadXMLRefParamType:
                case ErrorCode.WRN_BadXMLRefReturnType:
                case ErrorCode.ERR_BadWin32Res:
                case ErrorCode.WRN_BadXMLRefSyntax:
                case ErrorCode.ERR_BadModifierLocation:
                case ErrorCode.ERR_MissingArraySize:
                case ErrorCode.WRN_UnprocessedXMLComment:
                case ErrorCode.WRN_FailedInclude:
                case ErrorCode.WRN_InvalidInclude:
                case ErrorCode.WRN_MissingXMLComment:
                case ErrorCode.WRN_XMLParseIncludeError:
                case ErrorCode.ERR_BadDelArgCount:
                case ErrorCode.ERR_UnexpectedSemicolon:
                case ErrorCode.ERR_MethodReturnCantBeRefAny:
                case ErrorCode.ERR_CompileCancelled:
                case ErrorCode.ERR_MethodArgCantBeRefAny:
                case ErrorCode.ERR_AssgReadonlyLocal:
                case ErrorCode.ERR_RefReadonlyLocal:
                case ErrorCode.ERR_CantUseRequiredAttribute:
                case ErrorCode.ERR_NoModifiersOnAccessor:
                case ErrorCode.ERR_ParamsCantBeWithModifier:
                case ErrorCode.ERR_ReturnNotLValue:
                case ErrorCode.ERR_MissingCoClass:
                case ErrorCode.ERR_AmbiguousAttribute:
                case ErrorCode.ERR_BadArgExtraRef:
                case ErrorCode.WRN_CmdOptionConflictsSource:
                case ErrorCode.ERR_BadCompatMode:
                case ErrorCode.ERR_DelegateOnConditional:
                case ErrorCode.ERR_CantMakeTempFile:
                case ErrorCode.ERR_BadArgRef:
                case ErrorCode.ERR_YieldInAnonMeth:
                case ErrorCode.ERR_ReturnInIterator:
                case ErrorCode.ERR_BadIteratorArgType:
                case ErrorCode.ERR_BadIteratorReturn:
                case ErrorCode.ERR_BadYieldInFinally:
                case ErrorCode.ERR_BadYieldInTryOfCatch:
                case ErrorCode.ERR_EmptyYield:
                case ErrorCode.ERR_AnonDelegateCantUse:
                case ErrorCode.ERR_AnonDelegateCantUseRefLike:
                case ErrorCode.ERR_UnsupportedPrimaryConstructorParameterCapturingRef:
                case ErrorCode.ERR_UnsupportedPrimaryConstructorParameterCapturingRefLike:
                case ErrorCode.ERR_AnonDelegateCantUseStructPrimaryConstructorParameterInMember:
                case ErrorCode.ERR_AnonDelegateCantUseStructPrimaryConstructorParameterCaptured:
                case ErrorCode.ERR_IllegalInnerUnsafe:
                case ErrorCode.ERR_BadYieldInCatch:
                case ErrorCode.ERR_BadDelegateLeave:
                case ErrorCode.WRN_IllegalPragma:
                case ErrorCode.WRN_IllegalPPWarning:
                case ErrorCode.WRN_BadRestoreNumber:
                case ErrorCode.ERR_VarargsIterator:
                case ErrorCode.ERR_UnsafeIteratorArgType:
                case ErrorCode.ERR_BadCoClassSig:
                case ErrorCode.ERR_MultipleIEnumOfT:
                case ErrorCode.ERR_FixedDimsRequired:
                case ErrorCode.ERR_FixedNotInStruct:
                case ErrorCode.ERR_AnonymousReturnExpected:
                case ErrorCode.WRN_NonECMAFeature:
                case ErrorCode.ERR_ExpectedVerbatimLiteral:
                case ErrorCode.ERR_AssgReadonly2:
                case ErrorCode.ERR_RefReadonly2:
                case ErrorCode.ERR_AssgReadonlyStatic2:
                case ErrorCode.ERR_RefReadonlyStatic2:
                case ErrorCode.ERR_AssgReadonlyLocal2Cause:
                case ErrorCode.ERR_RefReadonlyLocal2Cause:
                case ErrorCode.ERR_AssgReadonlyLocalCause:
                case ErrorCode.ERR_RefReadonlyLocalCause:
                case ErrorCode.WRN_ErrorOverride:
                case ErrorCode.ERR_AnonMethToNonDel:
                case ErrorCode.ERR_CantConvAnonMethParams:
                case ErrorCode.ERR_CantConvAnonMethReturns:
                case ErrorCode.ERR_IllegalFixedType:
                case ErrorCode.ERR_FixedOverflow:
                case ErrorCode.ERR_InvalidFixedArraySize:
                case ErrorCode.ERR_FixedBufferNotFixed:
                case ErrorCode.ERR_AttributeNotOnAccessor:
                case ErrorCode.WRN_InvalidSearchPathDir:
                case ErrorCode.ERR_IllegalVarArgs:
                case ErrorCode.ERR_IllegalParams:
                case ErrorCode.ERR_BadModifiersOnNamespace:
                case ErrorCode.ERR_BadPlatformType:
                case ErrorCode.ERR_ThisStructNotInAnonMeth:
                case ErrorCode.ERR_NoConvToIDisp:
                case ErrorCode.ERR_BadParamRef:
                case ErrorCode.ERR_BadParamExtraRef:
                case ErrorCode.ERR_BadParamType:
                case ErrorCode.ERR_BadExternIdentifier:
                case ErrorCode.ERR_AliasMissingFile:
                case ErrorCode.ERR_GlobalExternAlias:
                case ErrorCode.WRN_MultiplePredefTypes:
                case ErrorCode.ERR_LocalCantBeFixedAndHoisted:
                case ErrorCode.WRN_TooManyLinesForDebugger:
                case ErrorCode.ERR_CantConvAnonMethNoParams:
                case ErrorCode.ERR_ConditionalOnNonAttributeClass:
                case ErrorCode.WRN_CallOnNonAgileField:
                case ErrorCode.WRN_InvalidNumber:
                case ErrorCode.WRN_IllegalPPChecksum:
                case ErrorCode.WRN_EndOfPPLineExpected:
                case ErrorCode.WRN_ConflictingChecksum:
                case ErrorCode.WRN_InvalidAssemblyName:
                case ErrorCode.WRN_UnifyReferenceMajMin:
                case ErrorCode.WRN_UnifyReferenceBldRev:
                case ErrorCode.ERR_DuplicateImport:
                case ErrorCode.ERR_DuplicateImportSimple:
                case ErrorCode.ERR_AssemblyMatchBadVersion:
                case ErrorCode.ERR_FixedNeedsLvalue:
                case ErrorCode.WRN_DuplicateTypeParamTag:
                case ErrorCode.WRN_UnmatchedTypeParamTag:
                case ErrorCode.WRN_MissingTypeParamTag:
                case ErrorCode.ERR_CantChangeTypeOnOverride:
                case ErrorCode.ERR_DoNotUseFixedBufferAttr:
                case ErrorCode.WRN_AssignmentToSelf:
                case ErrorCode.WRN_ComparisonToSelf:
                case ErrorCode.ERR_CantOpenWin32Res:
                case ErrorCode.WRN_DotOnDefault:
                case ErrorCode.ERR_NoMultipleInheritance:
                case ErrorCode.ERR_BaseClassMustBeFirst:
                case ErrorCode.WRN_BadXMLRefTypeVar:
                case ErrorCode.ERR_FriendAssemblyBadArgs:
                case ErrorCode.ERR_FriendAssemblySNReq:
                case ErrorCode.ERR_DelegateOnNullable:
                case ErrorCode.ERR_BadCtorArgCount:
                case ErrorCode.ERR_GlobalAttributesNotFirst:
                case ErrorCode.ERR_ExpressionExpected:
                case ErrorCode.WRN_UnmatchedParamRefTag:
                case ErrorCode.WRN_UnmatchedTypeParamRefTag:
                case ErrorCode.ERR_DefaultValueMustBeConstant:
                case ErrorCode.ERR_DefaultValueBeforeRequiredValue:
                case ErrorCode.ERR_NamedArgumentSpecificationBeforeFixedArgument:
                case ErrorCode.ERR_BadNamedArgument:
                case ErrorCode.ERR_DuplicateNamedArgument:
                case ErrorCode.ERR_RefOutDefaultValue:
                case ErrorCode.ERR_NamedArgumentForArray:
                case ErrorCode.ERR_DefaultValueForExtensionParameter:
                case ErrorCode.ERR_NamedArgumentUsedInPositional:
                case ErrorCode.ERR_DefaultValueUsedWithAttributes:
                case ErrorCode.ERR_BadNamedArgumentForDelegateInvoke:
                case ErrorCode.ERR_NoPIAAssemblyMissingAttribute:
                case ErrorCode.ERR_NoCanonicalView:
                case ErrorCode.ERR_NoConversionForDefaultParam:
                case ErrorCode.ERR_DefaultValueForParamsParameter:
                case ErrorCode.ERR_NewCoClassOnLink:
                case ErrorCode.ERR_NoPIANestedType:
                case ErrorCode.ERR_InteropTypeMissingAttribute:
                case ErrorCode.ERR_InteropStructContainsMethods:
                case ErrorCode.ERR_InteropTypesWithSameNameAndGuid:
                case ErrorCode.ERR_NoPIAAssemblyMissingAttributes:
                case ErrorCode.ERR_AssemblySpecifiedForLinkAndRef:
                case ErrorCode.ERR_LocalTypeNameClash:
                case ErrorCode.WRN_ReferencedAssemblyReferencesLinkedPIA:
                case ErrorCode.ERR_NotNullRefDefaultParameter:
                case ErrorCode.ERR_FixedLocalInLambda:
                case ErrorCode.ERR_MissingMethodOnSourceInterface:
                case ErrorCode.ERR_MissingSourceInterface:
                case ErrorCode.ERR_GenericsUsedInNoPIAType:
                case ErrorCode.ERR_GenericsUsedAcrossAssemblies:
                case ErrorCode.ERR_NoConversionForNubDefaultParam:
                case ErrorCode.ERR_InvalidSubsystemVersion:
                case ErrorCode.ERR_InteropMethodWithBody:
                case ErrorCode.ERR_BadWarningLevel:
                case ErrorCode.ERR_BadDebugType:
                case ErrorCode.ERR_BadResourceVis:
                case ErrorCode.ERR_DefaultValueTypeMustMatch:
                case ErrorCode.ERR_DefaultValueBadValueType:
                case ErrorCode.ERR_MemberAlreadyInitialized:
                case ErrorCode.ERR_MemberCannotBeInitialized:
                case ErrorCode.ERR_StaticMemberInObjectInitializer:
                case ErrorCode.ERR_ReadonlyValueTypeInObjectInitializer:
                case ErrorCode.ERR_ValueTypePropertyInObjectInitializer:
                case ErrorCode.ERR_UnsafeTypeInObjectCreation:
                case ErrorCode.ERR_EmptyElementInitializer:
                case ErrorCode.ERR_InitializerAddHasWrongSignature:
                case ErrorCode.ERR_CollectionInitRequiresIEnumerable:
                case ErrorCode.ERR_CantOpenWin32Manifest:
                case ErrorCode.WRN_CantHaveManifestForModule:
                case ErrorCode.ERR_BadInstanceArgType:
                case ErrorCode.ERR_QueryDuplicateRangeVariable:
                case ErrorCode.ERR_QueryRangeVariableOverrides:
                case ErrorCode.ERR_QueryRangeVariableAssignedBadValue:
                case ErrorCode.ERR_QueryNoProviderCastable:
                case ErrorCode.ERR_QueryNoProviderStandard:
                case ErrorCode.ERR_QueryNoProvider:
                case ErrorCode.ERR_QueryOuterKey:
                case ErrorCode.ERR_QueryInnerKey:
                case ErrorCode.ERR_QueryOutRefRangeVariable:
                case ErrorCode.ERR_QueryMultipleProviders:
                case ErrorCode.ERR_QueryTypeInferenceFailedMulti:
                case ErrorCode.ERR_QueryTypeInferenceFailed:
                case ErrorCode.ERR_QueryTypeInferenceFailedSelectMany:
                case ErrorCode.ERR_ExpressionTreeContainsPointerOp:
                case ErrorCode.ERR_ExpressionTreeContainsAnonymousMethod:
                case ErrorCode.ERR_AnonymousMethodToExpressionTree:
                case ErrorCode.ERR_QueryRangeVariableReadOnly:
                case ErrorCode.ERR_QueryRangeVariableSameAsTypeParam:
                case ErrorCode.ERR_TypeVarNotFoundRangeVariable:
                case ErrorCode.ERR_BadArgTypesForCollectionAdd:
                case ErrorCode.ERR_ByRefParameterInExpressionTree:
                case ErrorCode.ERR_VarArgsInExpressionTree:
                case ErrorCode.ERR_InitializerAddHasParamModifiers:
                case ErrorCode.ERR_NonInvocableMemberCalled:
                case ErrorCode.WRN_MultipleRuntimeImplementationMatches:
                case ErrorCode.WRN_MultipleRuntimeOverrideMatches:
                case ErrorCode.ERR_ObjectOrCollectionInitializerWithDelegateCreation:
                case ErrorCode.ERR_InvalidConstantDeclarationType:
                case ErrorCode.ERR_IllegalVarianceSyntax:
                case ErrorCode.ERR_UnexpectedVariance:
                case ErrorCode.ERR_BadDynamicTypeof:
                case ErrorCode.ERR_ExpressionTreeContainsDynamicOperation:
                case ErrorCode.ERR_BadDynamicConversion:
                case ErrorCode.ERR_DeriveFromDynamic:
                case ErrorCode.ERR_DeriveFromConstructedDynamic:
                case ErrorCode.ERR_DynamicTypeAsBound:
                case ErrorCode.ERR_ConstructedDynamicTypeAsBound:
                case ErrorCode.ERR_ExplicitDynamicAttr:
                case ErrorCode.ERR_NoDynamicPhantomOnBase:
                case ErrorCode.ERR_NoDynamicPhantomOnBaseIndexer:
                case ErrorCode.ERR_BadArgTypeDynamicExtension:
                case ErrorCode.WRN_DynamicDispatchToConditionalMethod:
                case ErrorCode.ERR_NoDynamicPhantomOnBaseCtor:
                case ErrorCode.ERR_BadDynamicMethodArgMemgrp:
                case ErrorCode.ERR_BadDynamicMethodArgLambda:
                case ErrorCode.ERR_BadDynamicMethodArg:
                case ErrorCode.ERR_BadDynamicQuery:
                case ErrorCode.ERR_DynamicAttributeMissing:
                case ErrorCode.WRN_IsDynamicIsConfusing:
                case ErrorCode.ERR_BadAsyncReturn:
                case ErrorCode.ERR_BadAwaitInFinally:
                case ErrorCode.ERR_BadAwaitInCatch:
                case ErrorCode.ERR_BadAwaitArg:
                case ErrorCode.ERR_BadAsyncArgType:
                case ErrorCode.ERR_BadAsyncExpressionTree:
                case ErrorCode.ERR_MixingWinRTEventWithRegular:
                case ErrorCode.ERR_BadAwaitWithoutAsync:
                case ErrorCode.ERR_BadAsyncLacksBody:
                case ErrorCode.ERR_BadAwaitInQuery:
                case ErrorCode.ERR_BadAwaitInLock:
                case ErrorCode.ERR_TaskRetNoObjectRequired:
                case ErrorCode.WRN_AsyncLacksAwaits:
                case ErrorCode.ERR_FileNotFound:
                case ErrorCode.WRN_FileAlreadyIncluded:
                case ErrorCode.ERR_NoFileSpec:
                case ErrorCode.ERR_SwitchNeedsString:
                case ErrorCode.ERR_BadSwitch:
                case ErrorCode.WRN_NoSources:
                case ErrorCode.ERR_OpenResponseFile:
                case ErrorCode.ERR_CantOpenFileWrite:
                case ErrorCode.ERR_BadBaseNumber:
                case ErrorCode.ERR_BinaryFile:
                case ErrorCode.FTL_BadCodepage:
                case ErrorCode.ERR_NoMainOnDLL:
                case ErrorCode.FTL_InvalidTarget:
                case ErrorCode.FTL_InvalidInputFileName:
                case ErrorCode.WRN_NoConfigNotOnCommandLine:
                case ErrorCode.ERR_InvalidFileAlignment:
                case ErrorCode.WRN_DefineIdentifierRequired:
                case ErrorCode.FTL_OutputFileExists:
                case ErrorCode.ERR_OneAliasPerReference:
                case ErrorCode.ERR_SwitchNeedsNumber:
                case ErrorCode.ERR_MissingDebugSwitch:
                case ErrorCode.ERR_ComRefCallInExpressionTree:
                case ErrorCode.WRN_BadUILang:
                case ErrorCode.ERR_InvalidFormatForGuidForOption:
                case ErrorCode.ERR_MissingGuidForOption:
                case ErrorCode.ERR_InvalidOutputName:
                case ErrorCode.ERR_InvalidDebugInformationFormat:
                case ErrorCode.ERR_LegacyObjectIdSyntax:
                case ErrorCode.ERR_SourceLinkRequiresPdb:
                case ErrorCode.ERR_CannotEmbedWithoutPdb:
                case ErrorCode.ERR_BadSwitchValue:
                case ErrorCode.WRN_CLS_NoVarArgs:
                case ErrorCode.WRN_CLS_BadArgType:
                case ErrorCode.WRN_CLS_BadReturnType:
                case ErrorCode.WRN_CLS_BadFieldPropType:
                case ErrorCode.WRN_CLS_BadIdentifierCase:
                case ErrorCode.WRN_CLS_OverloadRefOut:
                case ErrorCode.WRN_CLS_OverloadUnnamed:
                case ErrorCode.WRN_CLS_BadIdentifier:
                case ErrorCode.WRN_CLS_BadBase:
                case ErrorCode.WRN_CLS_BadInterfaceMember:
                case ErrorCode.WRN_CLS_NoAbstractMembers:
                case ErrorCode.WRN_CLS_NotOnModules:
                case ErrorCode.WRN_CLS_ModuleMissingCLS:
                case ErrorCode.WRN_CLS_AssemblyNotCLS:
                case ErrorCode.WRN_CLS_BadAttributeType:
                case ErrorCode.WRN_CLS_ArrayArgumentToAttribute:
                case ErrorCode.WRN_CLS_NotOnModules2:
                case ErrorCode.WRN_CLS_IllegalTrueInFalse:
                case ErrorCode.WRN_CLS_MeaninglessOnPrivateType:
                case ErrorCode.WRN_CLS_AssemblyNotCLS2:
                case ErrorCode.WRN_CLS_MeaninglessOnParam:
                case ErrorCode.WRN_CLS_MeaninglessOnReturn:
                case ErrorCode.WRN_CLS_BadTypeVar:
                case ErrorCode.WRN_CLS_VolatileField:
                case ErrorCode.WRN_CLS_BadInterface:
                case ErrorCode.FTL_BadChecksumAlgorithm:
                case ErrorCode.ERR_BadAwaitArgIntrinsic:
                case ErrorCode.ERR_BadAwaitAsIdentifier:
                case ErrorCode.ERR_AwaitInUnsafeContext:
                case ErrorCode.ERR_UnsafeAsyncArgType:
                case ErrorCode.ERR_VarargsAsync:
                case ErrorCode.ERR_BadAwaitArgVoidCall:
                case ErrorCode.ERR_NonTaskMainCantBeAsync:
                case ErrorCode.ERR_CantConvAsyncAnonFuncReturns:
                case ErrorCode.ERR_BadAwaiterPattern:
                case ErrorCode.ERR_BadSpecialByRefLocal:
                case ErrorCode.WRN_UnobservedAwaitableExpression:
                case ErrorCode.ERR_SynchronizedAsyncMethod:
                case ErrorCode.ERR_BadAsyncReturnExpression:
                case ErrorCode.ERR_NoConversionForCallerLineNumberParam:
                case ErrorCode.ERR_NoConversionForCallerFilePathParam:
                case ErrorCode.ERR_NoConversionForCallerMemberNameParam:
                case ErrorCode.ERR_BadCallerLineNumberParamWithoutDefaultValue:
                case ErrorCode.ERR_BadCallerFilePathParamWithoutDefaultValue:
                case ErrorCode.ERR_BadCallerMemberNameParamWithoutDefaultValue:
                case ErrorCode.ERR_BadPrefer32OnLib:
                case ErrorCode.WRN_CallerLineNumberParamForUnconsumedLocation:
                case ErrorCode.WRN_CallerFilePathParamForUnconsumedLocation:
                case ErrorCode.WRN_CallerMemberNameParamForUnconsumedLocation:
                case ErrorCode.ERR_DoesntImplementAwaitInterface:
                case ErrorCode.ERR_BadAwaitArg_NeedSystem:
                case ErrorCode.ERR_CantReturnVoid:
                case ErrorCode.ERR_SecurityCriticalOrSecuritySafeCriticalOnAsync:
                case ErrorCode.ERR_SecurityCriticalOrSecuritySafeCriticalOnAsyncInClassOrStruct:
                case ErrorCode.ERR_BadAwaitWithoutAsyncMethod:
                case ErrorCode.ERR_BadAwaitWithoutVoidAsyncMethod:
                case ErrorCode.ERR_BadAwaitWithoutAsyncLambda:
                case ErrorCode.ERR_NoSuchMemberOrExtensionNeedUsing:
                case ErrorCode.ERR_UnexpectedAliasedName:
                case ErrorCode.ERR_UnexpectedGenericName:
                case ErrorCode.ERR_UnexpectedUnboundGenericName:
                case ErrorCode.ERR_GlobalStatement:
                case ErrorCode.ERR_BadUsingType:
                case ErrorCode.ERR_ReservedAssemblyName:
                case ErrorCode.ERR_PPReferenceFollowsToken:
                case ErrorCode.ERR_ExpectedPPFile:
                case ErrorCode.ERR_ReferenceDirectiveOnlyAllowedInScripts:
                case ErrorCode.ERR_NameNotInContextPossibleMissingReference:
                case ErrorCode.ERR_MetadataNameTooLong:
                case ErrorCode.ERR_AttributesNotAllowed:
                case ErrorCode.ERR_ExternAliasNotAllowed:
                case ErrorCode.ERR_ConflictingAliasAndDefinition:
                case ErrorCode.ERR_GlobalDefinitionOrStatementExpected:
                case ErrorCode.ERR_ExpectedSingleScript:
                case ErrorCode.ERR_RecursivelyTypedVariable:
                case ErrorCode.ERR_YieldNotAllowedInScript:
                case ErrorCode.ERR_NamespaceNotAllowedInScript:
                case ErrorCode.WRN_StaticInAsOrIs:
                case ErrorCode.ERR_InvalidDelegateType:
                case ErrorCode.ERR_BadVisEventType:
                case ErrorCode.ERR_GlobalAttributesNotAllowed:
                case ErrorCode.ERR_PublicKeyFileFailure:
                case ErrorCode.ERR_PublicKeyContainerFailure:
                case ErrorCode.ERR_FriendRefSigningMismatch:
                case ErrorCode.ERR_CannotPassNullForFriendAssembly:
                case ErrorCode.ERR_SignButNoPrivateKey:
                case ErrorCode.WRN_DelaySignButNoKey:
                case ErrorCode.ERR_InvalidVersionFormat:
                case ErrorCode.WRN_InvalidVersionFormat:
                case ErrorCode.ERR_NoCorrespondingArgument:
                case ErrorCode.ERR_ResourceFileNameNotUnique:
                case ErrorCode.ERR_DllImportOnGenericMethod:
                case ErrorCode.ERR_EncUpdateFailedMissingAttribute:
                case ErrorCode.ERR_ParameterNotValidForType:
                case ErrorCode.ERR_AttributeParameterRequired1:
                case ErrorCode.ERR_AttributeParameterRequired2:
                case ErrorCode.ERR_SecurityAttributeMissingAction:
                case ErrorCode.ERR_SecurityAttributeInvalidAction:
                case ErrorCode.ERR_SecurityAttributeInvalidActionAssembly:
                case ErrorCode.ERR_SecurityAttributeInvalidActionTypeOrMethod:
                case ErrorCode.ERR_PrincipalPermissionInvalidAction:
                case ErrorCode.ERR_FeatureNotValidInExpressionTree:
                case ErrorCode.ERR_MarshalUnmanagedTypeNotValidForFields:
                case ErrorCode.ERR_MarshalUnmanagedTypeOnlyValidForFields:
                case ErrorCode.ERR_PermissionSetAttributeInvalidFile:
                case ErrorCode.ERR_PermissionSetAttributeFileReadError:
                case ErrorCode.ERR_InvalidVersionFormat2:
                case ErrorCode.ERR_InvalidAssemblyCultureForExe:
                case ErrorCode.ERR_DuplicateAttributeInNetModule:
                case ErrorCode.ERR_CantOpenIcon:
                case ErrorCode.ERR_ErrorBuildingWin32Resources:
                case ErrorCode.ERR_BadAttributeParamDefaultArgument:
                case ErrorCode.ERR_MissingTypeInSource:
                case ErrorCode.ERR_MissingTypeInAssembly:
                case ErrorCode.ERR_SecurityAttributeInvalidTarget:
                case ErrorCode.ERR_InvalidAssemblyName:
                case ErrorCode.ERR_NoTypeDefFromModule:
                case ErrorCode.WRN_CallerFilePathPreferredOverCallerMemberName:
                case ErrorCode.WRN_CallerLineNumberPreferredOverCallerMemberName:
                case ErrorCode.WRN_CallerLineNumberPreferredOverCallerFilePath:
                case ErrorCode.ERR_InvalidDynamicCondition:
                case ErrorCode.ERR_WinRtEventPassedByRef:
                case ErrorCode.ERR_NetModuleNameMismatch:
                case ErrorCode.ERR_BadModuleName:
                case ErrorCode.ERR_BadCompilationOptionValue:
                case ErrorCode.ERR_BadAppConfigPath:
                case ErrorCode.WRN_AssemblyAttributeFromModuleIsOverridden:
                case ErrorCode.ERR_CmdOptionConflictsSource:
                case ErrorCode.ERR_FixedBufferTooManyDimensions:
                case ErrorCode.ERR_CantReadConfigFile:
                case ErrorCode.ERR_BadAwaitInCatchFilter:
                case ErrorCode.WRN_FilterIsConstantTrue:
                case ErrorCode.ERR_EncNoPIAReference:
                case ErrorCode.ERR_LinkedNetmoduleMetadataMustProvideFullPEImage:
                case ErrorCode.ERR_MetadataReferencesNotSupported:
                case ErrorCode.ERR_InvalidAssemblyCulture:
                case ErrorCode.ERR_EncReferenceToAddedMember:
                case ErrorCode.ERR_MutuallyExclusiveOptions:
                case ErrorCode.ERR_InvalidDebugInfo:
                case ErrorCode.WRN_UnimplementedCommandLineSwitch:
                case ErrorCode.WRN_ReferencedAssemblyDoesNotHaveStrongName:
                case ErrorCode.ERR_InvalidSignaturePublicKey:
                case ErrorCode.ERR_ForwardedTypesConflict:
                case ErrorCode.WRN_RefCultureMismatch:
                case ErrorCode.ERR_AgnosticToMachineModule:
                case ErrorCode.ERR_ConflictingMachineModule:
                case ErrorCode.WRN_ConflictingMachineAssembly:
                case ErrorCode.ERR_CryptoHashFailed:
                case ErrorCode.ERR_MissingNetModuleReference:
                case ErrorCode.ERR_NetModuleNameMustBeUnique:
                case ErrorCode.ERR_UnsupportedTransparentIdentifierAccess:
                case ErrorCode.ERR_ParamDefaultValueDiffersFromAttribute:
                case ErrorCode.WRN_UnqualifiedNestedTypeInCref:
                case ErrorCode.HDN_UnusedUsingDirective:
                case ErrorCode.HDN_UnusedExternAlias:
                case ErrorCode.WRN_NoRuntimeMetadataVersion:
                case ErrorCode.ERR_FeatureNotAvailableInVersion1:
                case ErrorCode.ERR_FeatureNotAvailableInVersion2:
                case ErrorCode.ERR_FeatureNotAvailableInVersion3:
                case ErrorCode.ERR_FeatureNotAvailableInVersion4:
                case ErrorCode.ERR_FeatureNotAvailableInVersion5:
                case ErrorCode.ERR_FieldHasMultipleDistinctConstantValues:
                case ErrorCode.ERR_ComImportWithInitializers:
                case ErrorCode.WRN_PdbLocalNameTooLong:
                case ErrorCode.ERR_RetNoObjectRequiredLambda:
                case ErrorCode.ERR_TaskRetNoObjectRequiredLambda:
                case ErrorCode.WRN_AnalyzerCannotBeCreated:
                case ErrorCode.WRN_NoAnalyzerInAssembly:
                case ErrorCode.WRN_UnableToLoadAnalyzer:
                case ErrorCode.ERR_CantReadRulesetFile:
                case ErrorCode.ERR_BadPdbData:
                case ErrorCode.INF_UnableToLoadSomeTypesInAnalyzer:
                case ErrorCode.ERR_InitializerOnNonAutoProperty:
                case ErrorCode.ERR_AutoPropertyMustHaveGetAccessor:
                case ErrorCode.ERR_InstancePropertyInitializerInInterface:
                case ErrorCode.ERR_EnumsCantContainDefaultConstructor:
                case ErrorCode.ERR_EncodinglessSyntaxTree:
                case ErrorCode.ERR_BlockBodyAndExpressionBody:
                case ErrorCode.ERR_FeatureIsExperimental:
                case ErrorCode.ERR_FeatureNotAvailableInVersion6:
                case ErrorCode.ERR_SwitchFallOut:
                case ErrorCode.ERR_NullPropagatingOpInExpressionTree:
                case ErrorCode.WRN_NubExprIsConstBool2:
                case ErrorCode.ERR_DictionaryInitializerInExpressionTree:
                case ErrorCode.ERR_ExtensionCollectionElementInitializerInExpressionTree:
                case ErrorCode.ERR_UnclosedExpressionHole:
                case ErrorCode.ERR_UseDefViolationProperty:
                case ErrorCode.ERR_AutoPropertyMustOverrideSet:
                case ErrorCode.ERR_ExpressionHasNoName:
                case ErrorCode.ERR_SubexpressionNotInNameof:
                case ErrorCode.ERR_AliasQualifiedNameNotAnExpression:
                case ErrorCode.ERR_NameofMethodGroupWithTypeParameters:
                case ErrorCode.ERR_NoAliasHere:
                case ErrorCode.ERR_UnescapedCurly:
                case ErrorCode.ERR_EscapedCurly:
                case ErrorCode.ERR_TrailingWhitespaceInFormatSpecifier:
                case ErrorCode.ERR_EmptyFormatSpecifier:
                case ErrorCode.ERR_ErrorInReferencedAssembly:
                case ErrorCode.ERR_ExternHasConstructorInitializer:
                case ErrorCode.ERR_ExpressionOrDeclarationExpected:
                case ErrorCode.ERR_NameofExtensionMethod:
                case ErrorCode.WRN_AlignmentMagnitude:
                case ErrorCode.ERR_ConstantStringTooLong:
                case ErrorCode.ERR_DebugEntryPointNotSourceMethodDefinition:
                case ErrorCode.ERR_LoadDirectiveOnlyAllowedInScripts:
                case ErrorCode.ERR_PPLoadFollowsToken:
                case ErrorCode.ERR_SourceFileReferencesNotSupported:
                case ErrorCode.ERR_BadAwaitInStaticVariableInitializer:
                case ErrorCode.ERR_InvalidPathMap:
                case ErrorCode.ERR_PublicSignButNoKey:
                case ErrorCode.ERR_TooManyUserStrings:
                case ErrorCode.ERR_PeWritingFailure:
                case ErrorCode.WRN_AttributeIgnoredWhenPublicSigning:
                case ErrorCode.ERR_OptionMustBeAbsolutePath:
                case ErrorCode.ERR_FeatureNotAvailableInVersion7:
                case ErrorCode.ERR_DynamicLocalFunctionParamsParameter:
                case ErrorCode.ERR_ExpressionTreeContainsLocalFunction:
                case ErrorCode.ERR_InvalidInstrumentationKind:
                case ErrorCode.ERR_LocalFunctionMissingBody:
                case ErrorCode.ERR_InvalidHashAlgorithmName:
                case ErrorCode.ERR_ThrowMisplaced:
                case ErrorCode.ERR_PatternNullableType:
                case ErrorCode.ERR_BadPatternExpression:
                case ErrorCode.ERR_SwitchExpressionValueExpected:
                case ErrorCode.ERR_SwitchCaseSubsumed:
                case ErrorCode.ERR_PatternWrongType:
                case ErrorCode.ERR_ExpressionTreeContainsIsMatch:
                case ErrorCode.WRN_TupleLiteralNameMismatch:
                case ErrorCode.ERR_TupleTooFewElements:
                case ErrorCode.ERR_TupleReservedElementName:
                case ErrorCode.ERR_TupleReservedElementNameAnyPosition:
                case ErrorCode.ERR_TupleDuplicateElementName:
                case ErrorCode.ERR_PredefinedTypeMemberNotFoundInAssembly:
                case ErrorCode.ERR_MissingDeconstruct:
                case ErrorCode.ERR_TypeInferenceFailedForImplicitlyTypedDeconstructionVariable:
                case ErrorCode.ERR_DeconstructRequiresExpression:
                case ErrorCode.ERR_DeconstructWrongCardinality:
                case ErrorCode.ERR_CannotDeconstructDynamic:
                case ErrorCode.ERR_DeconstructTooFewElements:
                case ErrorCode.ERR_ConversionNotTupleCompatible:
                case ErrorCode.ERR_DeconstructionVarFormDisallowsSpecificType:
                case ErrorCode.ERR_TupleElementNamesAttributeMissing:
                case ErrorCode.ERR_ExplicitTupleElementNamesAttribute:
                case ErrorCode.ERR_CantChangeTupleNamesOnOverride:
                case ErrorCode.ERR_DuplicateInterfaceWithTupleNamesInBaseList:
                case ErrorCode.ERR_ImplBadTupleNames:
                case ErrorCode.ERR_PartialMethodInconsistentTupleNames:
                case ErrorCode.ERR_ExpressionTreeContainsTupleLiteral:
                case ErrorCode.ERR_ExpressionTreeContainsTupleConversion:
                case ErrorCode.ERR_AutoPropertyCannotBeRefReturning:
                case ErrorCode.ERR_RefPropertyMustHaveGetAccessor:
                case ErrorCode.ERR_RefPropertyCannotHaveSetAccessor:
                case ErrorCode.ERR_CantChangeRefReturnOnOverride:
                case ErrorCode.ERR_MustNotHaveRefReturn:
                case ErrorCode.ERR_MustHaveRefReturn:
                case ErrorCode.ERR_RefReturnMustHaveIdentityConversion:
                case ErrorCode.ERR_CloseUnimplementedInterfaceMemberWrongRefReturn:
                case ErrorCode.ERR_RefReturningCallInExpressionTree:
                case ErrorCode.ERR_BadIteratorReturnRef:
                case ErrorCode.ERR_BadRefReturnExpressionTree:
                case ErrorCode.ERR_RefReturnLvalueExpected:
                case ErrorCode.ERR_RefReturnNonreturnableLocal:
                case ErrorCode.ERR_RefReturnNonreturnableLocal2:
                case ErrorCode.ERR_RefReturnRangeVariable:
                case ErrorCode.ERR_RefReturnReadonly:
                case ErrorCode.ERR_RefReturnReadonlyStatic:
                case ErrorCode.ERR_RefReturnReadonly2:
                case ErrorCode.ERR_RefReturnReadonlyStatic2:
                case ErrorCode.ERR_RefReturnParameter:
                case ErrorCode.ERR_RefReturnParameter2:
                case ErrorCode.ERR_RefReturnLocal:
                case ErrorCode.ERR_RefReturnLocal2:
                case ErrorCode.ERR_RefReturnStructThis:
                case ErrorCode.ERR_InitializeByValueVariableWithReference:
                case ErrorCode.ERR_InitializeByReferenceVariableWithValue:
                case ErrorCode.ERR_RefAssignmentMustHaveIdentityConversion:
                case ErrorCode.ERR_ByReferenceVariableMustBeInitialized:
                case ErrorCode.ERR_AnonDelegateCantUseLocal:
                case ErrorCode.ERR_BadIteratorLocalType:
                case ErrorCode.ERR_BadAsyncLocalType:
                case ErrorCode.ERR_PredefinedValueTupleTypeNotFound:
                case ErrorCode.ERR_SemiOrLBraceOrArrowExpected:
                case ErrorCode.ERR_NewWithTupleTypeSyntax:
                case ErrorCode.ERR_PredefinedValueTupleTypeMustBeStruct:
                case ErrorCode.ERR_DiscardTypeInferenceFailed:
                case ErrorCode.ERR_DeclarationExpressionNotPermitted:
                case ErrorCode.ERR_MustDeclareForeachIteration:
                case ErrorCode.ERR_TupleElementNamesInDeconstruction:
                case ErrorCode.ERR_ExpressionTreeContainsThrowExpression:
                case ErrorCode.ERR_DelegateRefMismatch:
                case ErrorCode.ERR_BadSourceCodeKind:
                case ErrorCode.ERR_BadDocumentationMode:
                case ErrorCode.ERR_BadLanguageVersion:
                case ErrorCode.ERR_ImplicitlyTypedOutVariableUsedInTheSameArgumentList:
                case ErrorCode.ERR_TypeInferenceFailedForImplicitlyTypedOutVariable:
                case ErrorCode.ERR_ExpressionTreeContainsOutVariable:
                case ErrorCode.ERR_VarInvocationLvalueReserved:
                case ErrorCode.ERR_PublicSignNetModule:
                case ErrorCode.ERR_BadAssemblyName:
                case ErrorCode.ERR_BadAsyncMethodBuilderTaskProperty:
                case ErrorCode.ERR_TypeForwardedToMultipleAssemblies:
                case ErrorCode.ERR_ExpressionTreeContainsDiscard:
                case ErrorCode.ERR_PatternDynamicType:
                case ErrorCode.ERR_VoidAssignment:
                case ErrorCode.ERR_VoidInTuple:
                case ErrorCode.ERR_Merge_conflict_marker_encountered:
                case ErrorCode.ERR_InvalidPreprocessingSymbol:
                case ErrorCode.ERR_FeatureNotAvailableInVersion7_1:
                case ErrorCode.ERR_LanguageVersionCannotHaveLeadingZeroes:
                case ErrorCode.ERR_CompilerAndLanguageVersion:
                case ErrorCode.WRN_WindowsExperimental:
                case ErrorCode.ERR_TupleInferredNamesNotAvailable:
                case ErrorCode.ERR_TypelessTupleInAs:
                case ErrorCode.ERR_NoRefOutWhenRefOnly:
                case ErrorCode.ERR_NoNetModuleOutputWhenRefOutOrRefOnly:
                case ErrorCode.ERR_BadOpOnNullOrDefaultOrNew:
                case ErrorCode.ERR_DefaultLiteralNotValid:
                case ErrorCode.ERR_PatternWrongGenericTypeInVersion:
                case ErrorCode.ERR_AmbigBinaryOpsOnDefault:
                case ErrorCode.ERR_FeatureNotAvailableInVersion7_2:
                case ErrorCode.WRN_UnreferencedLocalFunction:
                case ErrorCode.ERR_DynamicLocalFunctionTypeParameter:
                case ErrorCode.ERR_BadNonTrailingNamedArgument:
                case ErrorCode.ERR_NamedArgumentSpecificationBeforeFixedArgumentInDynamicInvocation:
                case ErrorCode.ERR_RefConditionalAndAwait:
                case ErrorCode.ERR_RefConditionalNeedsTwoRefs:
                case ErrorCode.ERR_RefConditionalDifferentTypes:
                case ErrorCode.ERR_BadParameterModifiers:
                case ErrorCode.ERR_RefReadonlyNotField:
                case ErrorCode.ERR_RefReadonlyNotField2:
                case ErrorCode.ERR_AssignReadonlyNotField:
                case ErrorCode.ERR_AssignReadonlyNotField2:
                case ErrorCode.ERR_RefReturnReadonlyNotField:
                case ErrorCode.ERR_RefReturnReadonlyNotField2:
                case ErrorCode.ERR_ExplicitReservedAttr:
                case ErrorCode.ERR_TypeReserved:
                case ErrorCode.ERR_RefExtensionMustBeValueTypeOrConstrainedToOne:
                case ErrorCode.ERR_InExtensionMustBeValueType:
                case ErrorCode.ERR_FieldsInRoStruct:
                case ErrorCode.ERR_AutoPropsInRoStruct:
                case ErrorCode.ERR_FieldlikeEventsInRoStruct:
                case ErrorCode.ERR_RefStructInterfaceImpl:
                case ErrorCode.ERR_BadSpecialByRefIterator:
                case ErrorCode.ERR_FieldAutoPropCantBeByRefLike:
                case ErrorCode.ERR_StackAllocConversionNotPossible:
                case ErrorCode.ERR_EscapeCall:
                case ErrorCode.ERR_EscapeCall2:
                case ErrorCode.ERR_EscapeOther:
                case ErrorCode.ERR_CallArgMixing:
                case ErrorCode.ERR_MismatchedRefEscapeInTernary:
                case ErrorCode.ERR_EscapeVariable:
                case ErrorCode.ERR_EscapeStackAlloc:
                case ErrorCode.ERR_RefReturnThis:
                case ErrorCode.ERR_OutAttrOnInParam:
                case ErrorCode.ERR_PredefinedValueTupleTypeAmbiguous3:
                case ErrorCode.ERR_InvalidVersionFormatDeterministic:
                case ErrorCode.ERR_AttributeCtorInParameter:
                case ErrorCode.WRN_FilterIsConstantFalse:
                case ErrorCode.WRN_FilterIsConstantFalseRedundantTryCatch:
                case ErrorCode.ERR_ConditionalInInterpolation:
                case ErrorCode.ERR_CantUseVoidInArglist:
                case ErrorCode.ERR_InDynamicMethodArg:
                case ErrorCode.ERR_FeatureNotAvailableInVersion7_3:
                case ErrorCode.WRN_AttributesOnBackingFieldsNotAvailable:
                case ErrorCode.ERR_DoNotUseFixedBufferAttrOnProperty:
                case ErrorCode.ERR_RefLocalOrParamExpected:
                case ErrorCode.ERR_RefAssignNarrower:
                case ErrorCode.ERR_NewBoundWithUnmanaged:
                case ErrorCode.ERR_UnmanagedConstraintNotSatisfied:
                case ErrorCode.ERR_CantUseInOrOutInArglist:
                case ErrorCode.ERR_ConWithUnmanagedCon:
                case ErrorCode.ERR_UnmanagedBoundWithClass:
                case ErrorCode.ERR_InvalidStackAllocArray:
                case ErrorCode.ERR_ExpressionTreeContainsTupleBinOp:
                case ErrorCode.WRN_TupleBinopLiteralNameMismatch:
                case ErrorCode.ERR_TupleSizesMismatchForBinOps:
                case ErrorCode.ERR_ExprCannotBeFixed:
                case ErrorCode.ERR_InvalidObjectCreation:
                case ErrorCode.WRN_TypeParameterSameAsOuterMethodTypeParameter:
                case ErrorCode.ERR_OutVariableCannotBeByRef:
                case ErrorCode.ERR_DeconstructVariableCannotBeByRef:
                case ErrorCode.ERR_OmittedTypeArgument:
                case ErrorCode.ERR_FeatureNotAvailableInVersion8:
                case ErrorCode.ERR_AltInterpolatedVerbatimStringsNotAvailable:
                case ErrorCode.ERR_IteratorMustBeAsync:
                case ErrorCode.ERR_NoConvToIAsyncDisp:
                case ErrorCode.ERR_AwaitForEachMissingMember:
                case ErrorCode.ERR_BadGetAsyncEnumerator:
                case ErrorCode.ERR_MultipleIAsyncEnumOfT:
                case ErrorCode.ERR_ForEachMissingMemberWrongAsync:
                case ErrorCode.ERR_AwaitForEachMissingMemberWrongAsync:
                case ErrorCode.ERR_BadDynamicAwaitForEach:
                case ErrorCode.ERR_NoConvToIAsyncDispWrongAsync:
                case ErrorCode.ERR_NoConvToIDispWrongAsync:
                case ErrorCode.ERR_StaticLocalFunctionCannotCaptureVariable:
                case ErrorCode.ERR_StaticLocalFunctionCannotCaptureThis:
                case ErrorCode.ERR_AttributeNotOnEventAccessor:
                case ErrorCode.WRN_UnconsumedEnumeratorCancellationAttributeUsage:
                case ErrorCode.WRN_UndecoratedCancellationTokenParameter:
                case ErrorCode.ERR_MultipleEnumeratorCancellationAttributes:
                case ErrorCode.ERR_VarianceInterfaceNesting:
                case ErrorCode.ERR_ImplicitIndexIndexerWithName:
                case ErrorCode.ERR_ImplicitRangeIndexerWithName:
                case ErrorCode.ERR_WrongNumberOfSubpatterns:
                case ErrorCode.ERR_PropertyPatternNameMissing:
                case ErrorCode.ERR_MissingPattern:
                case ErrorCode.ERR_DefaultPattern:
                case ErrorCode.ERR_SwitchExpressionNoBestType:
                case ErrorCode.ERR_VarMayNotBindToType:
                case ErrorCode.WRN_SwitchExpressionNotExhaustive:
                case ErrorCode.ERR_SwitchArmSubsumed:
                case ErrorCode.ERR_ConstantPatternVsOpenType:
                case ErrorCode.WRN_CaseConstantNamedUnderscore:
                case ErrorCode.WRN_IsTypeNamedUnderscore:
                case ErrorCode.ERR_ExpressionTreeContainsSwitchExpression:
                case ErrorCode.ERR_SwitchGoverningExpressionRequiresParens:
                case ErrorCode.ERR_TupleElementNameMismatch:
                case ErrorCode.ERR_DeconstructParameterNameMismatch:
                case ErrorCode.ERR_IsPatternImpossible:
                case ErrorCode.WRN_GivenExpressionNeverMatchesPattern:
                case ErrorCode.WRN_GivenExpressionAlwaysMatchesConstant:
                case ErrorCode.ERR_PointerTypeInPatternMatching:
                case ErrorCode.ERR_ArgumentNameInITuplePattern:
                case ErrorCode.ERR_DiscardPatternInSwitchStatement:
                case ErrorCode.WRN_SwitchExpressionNotExhaustiveWithUnnamedEnumValue:
                case ErrorCode.WRN_ThrowPossibleNull:
                case ErrorCode.ERR_IllegalSuppression:
                case ErrorCode.WRN_ConvertingNullableToNonNullable:
                case ErrorCode.WRN_NullReferenceAssignment:
                case ErrorCode.WRN_NullReferenceReceiver:
                case ErrorCode.WRN_NullReferenceReturn:
                case ErrorCode.WRN_NullReferenceArgument:
                case ErrorCode.WRN_UnboxPossibleNull:
                case ErrorCode.WRN_DisallowNullAttributeForbidsMaybeNullAssignment:
                case ErrorCode.WRN_NullabilityMismatchInTypeOnOverride:
                case ErrorCode.WRN_NullabilityMismatchInReturnTypeOnOverride:
                case ErrorCode.WRN_NullabilityMismatchInParameterTypeOnOverride:
                case ErrorCode.WRN_NullabilityMismatchInParameterTypeOnPartial:
                case ErrorCode.WRN_NullabilityMismatchInTypeOnImplicitImplementation:
                case ErrorCode.WRN_NullabilityMismatchInReturnTypeOnImplicitImplementation:
                case ErrorCode.WRN_NullabilityMismatchInParameterTypeOnImplicitImplementation:
                case ErrorCode.WRN_NullabilityMismatchInTypeOnExplicitImplementation:
                case ErrorCode.WRN_NullabilityMismatchInReturnTypeOnExplicitImplementation:
                case ErrorCode.WRN_NullabilityMismatchInParameterTypeOnExplicitImplementation:
                case ErrorCode.WRN_UninitializedNonNullableField:
                case ErrorCode.WRN_NullabilityMismatchInAssignment:
                case ErrorCode.WRN_NullabilityMismatchInArgument:
                case ErrorCode.WRN_NullabilityMismatchInReturnTypeOfTargetDelegate:
                case ErrorCode.WRN_NullabilityMismatchInParameterTypeOfTargetDelegate:
                case ErrorCode.ERR_ExplicitNullableAttribute:
                case ErrorCode.WRN_NullabilityMismatchInArgumentForOutput:
                case ErrorCode.WRN_NullAsNonNullable:
                case ErrorCode.ERR_NullableUnconstrainedTypeParameter:
                case ErrorCode.ERR_AnnotationDisallowedInObjectCreation:
                case ErrorCode.WRN_NullableValueTypeMayBeNull:
                case ErrorCode.ERR_NullableOptionNotAvailable:
                case ErrorCode.WRN_NullabilityMismatchInTypeParameterConstraint:
                case ErrorCode.WRN_MissingNonNullTypesContextForAnnotation:
                case ErrorCode.WRN_NullabilityMismatchInConstraintsOnImplicitImplementation:
                case ErrorCode.WRN_NullabilityMismatchInTypeParameterReferenceTypeConstraint:
                case ErrorCode.ERR_TripleDotNotAllowed:
                case ErrorCode.ERR_BadNullableContextOption:
                case ErrorCode.ERR_NullableDirectiveQualifierExpected:
                case ErrorCode.ERR_BadNullableTypeof:
                case ErrorCode.ERR_ExpressionTreeCantContainRefStruct:
                case ErrorCode.ERR_ElseCannotStartStatement:
                case ErrorCode.ERR_ExpressionTreeCantContainNullCoalescingAssignment:
                case ErrorCode.WRN_NullabilityMismatchInExplicitlyImplementedInterface:
                case ErrorCode.WRN_NullabilityMismatchInInterfaceImplementedByBase:
                case ErrorCode.WRN_DuplicateInterfaceWithNullabilityMismatchInBaseList:
                case ErrorCode.ERR_DuplicateExplicitImpl:
                case ErrorCode.ERR_UsingVarInSwitchCase:
                case ErrorCode.ERR_GoToForwardJumpOverUsingVar:
                case ErrorCode.ERR_GoToBackwardJumpOverUsingVar:
                case ErrorCode.ERR_IsNullableType:
                case ErrorCode.ERR_AsNullableType:
                case ErrorCode.ERR_FeatureInPreview:
                case ErrorCode.WRN_SwitchExpressionNotExhaustiveForNull:
                case ErrorCode.WRN_ImplicitCopyInReadOnlyMember:
                case ErrorCode.ERR_StaticMemberCantBeReadOnly:
                case ErrorCode.ERR_AutoSetterCantBeReadOnly:
                case ErrorCode.ERR_AutoPropertyWithSetterCantBeReadOnly:
                case ErrorCode.ERR_InvalidPropertyReadOnlyMods:
                case ErrorCode.ERR_DuplicatePropertyReadOnlyMods:
                case ErrorCode.ERR_FieldLikeEventCantBeReadOnly:
                case ErrorCode.ERR_PartialMethodReadOnlyDifference:
                case ErrorCode.ERR_ReadOnlyModMissingAccessor:
                case ErrorCode.ERR_OverrideRefConstraintNotSatisfied:
                case ErrorCode.ERR_OverrideValConstraintNotSatisfied:
                case ErrorCode.WRN_NullabilityMismatchInConstraintsOnPartialImplementation:
                case ErrorCode.ERR_NullableDirectiveTargetExpected:
                case ErrorCode.WRN_MissingNonNullTypesContextForAnnotationInGeneratedCode:
                case ErrorCode.WRN_NullReferenceInitializer:
                case ErrorCode.ERR_MultipleAnalyzerConfigsInSameDir:
                case ErrorCode.ERR_RuntimeDoesNotSupportDefaultInterfaceImplementation:
                case ErrorCode.ERR_RuntimeDoesNotSupportDefaultInterfaceImplementationForMember:
                case ErrorCode.ERR_InvalidModifierForLanguageVersion:
                case ErrorCode.ERR_ImplicitImplementationOfNonPublicInterfaceMember:
                case ErrorCode.ERR_MostSpecificImplementationIsNotFound:
                case ErrorCode.ERR_LanguageVersionDoesNotSupportInterfaceImplementationForMember:
                case ErrorCode.ERR_RuntimeDoesNotSupportProtectedAccessForInterfaceMember:
                case ErrorCode.ERR_DefaultInterfaceImplementationInNoPIAType:
                case ErrorCode.ERR_AbstractEventHasAccessors:
                case ErrorCode.WRN_NullabilityMismatchInTypeParameterNotNullConstraint:
                case ErrorCode.ERR_DuplicateNullSuppression:
                case ErrorCode.ERR_DefaultLiteralNoTargetType:
                case ErrorCode.ERR_ReAbstractionInNoPIAType:
                case ErrorCode.ERR_InternalError:
                case ErrorCode.ERR_ImplicitObjectCreationIllegalTargetType:
                case ErrorCode.ERR_ImplicitObjectCreationNotValid:
                case ErrorCode.ERR_ImplicitObjectCreationNoTargetType:
                case ErrorCode.ERR_BadFuncPointerParamModifier:
                case ErrorCode.ERR_BadFuncPointerArgCount:
                case ErrorCode.ERR_MethFuncPtrMismatch:
                case ErrorCode.ERR_FuncPtrRefMismatch:
                case ErrorCode.ERR_FuncPtrMethMustBeStatic:
                case ErrorCode.ERR_ExternEventInitializer:
                case ErrorCode.ERR_AmbigBinaryOpsOnUnconstrainedDefault:
                case ErrorCode.WRN_ParameterConditionallyDisallowsNull:
                case ErrorCode.WRN_ShouldNotReturn:
                case ErrorCode.WRN_TopLevelNullabilityMismatchInReturnTypeOnOverride:
                case ErrorCode.WRN_TopLevelNullabilityMismatchInParameterTypeOnOverride:
                case ErrorCode.WRN_TopLevelNullabilityMismatchInReturnTypeOnImplicitImplementation:
                case ErrorCode.WRN_TopLevelNullabilityMismatchInParameterTypeOnImplicitImplementation:
                case ErrorCode.WRN_TopLevelNullabilityMismatchInReturnTypeOnExplicitImplementation:
                case ErrorCode.WRN_TopLevelNullabilityMismatchInParameterTypeOnExplicitImplementation:
                case ErrorCode.WRN_DoesNotReturnMismatch:
                case ErrorCode.ERR_NoOutputDirectory:
                case ErrorCode.ERR_StdInOptionProvidedButConsoleInputIsNotRedirected:
                case ErrorCode.ERR_FeatureNotAvailableInVersion9:
                case ErrorCode.WRN_MemberNotNull:
                case ErrorCode.WRN_MemberNotNullWhen:
                case ErrorCode.WRN_MemberNotNullBadMember:
                case ErrorCode.WRN_ParameterDisallowsNull:
                case ErrorCode.WRN_ConstOutOfRangeChecked:
                case ErrorCode.ERR_DuplicateInterfaceWithDifferencesInBaseList:
                case ErrorCode.ERR_DesignatorBeneathPatternCombinator:
                case ErrorCode.ERR_UnsupportedTypeForRelationalPattern:
                case ErrorCode.ERR_RelationalPatternWithNaN:
                case ErrorCode.ERR_ConditionalOnLocalFunction:
                case ErrorCode.WRN_GeneratorFailedDuringInitialization:
                case ErrorCode.WRN_GeneratorFailedDuringGeneration:
                case ErrorCode.ERR_WrongFuncPtrCallingConvention:
                case ErrorCode.ERR_MissingAddressOf:
                case ErrorCode.ERR_CannotUseReducedExtensionMethodInAddressOf:
                case ErrorCode.ERR_CannotUseFunctionPointerAsFixedLocal:
                case ErrorCode.ERR_ExpressionTreeContainsPatternImplicitIndexer:
                case ErrorCode.ERR_ExpressionTreeContainsFromEndIndexExpression:
                case ErrorCode.ERR_ExpressionTreeContainsRangeExpression:
                case ErrorCode.WRN_GivenExpressionAlwaysMatchesPattern:
                case ErrorCode.WRN_IsPatternAlways:
                case ErrorCode.ERR_PartialMethodWithAccessibilityModsMustHaveImplementation:
                case ErrorCode.ERR_PartialMethodWithNonVoidReturnMustHaveAccessMods:
                case ErrorCode.ERR_PartialMethodWithOutParamMustHaveAccessMods:
                case ErrorCode.ERR_PartialMethodWithExtendedModMustHaveAccessMods:
                case ErrorCode.ERR_PartialMethodAccessibilityDifference:
                case ErrorCode.ERR_PartialMethodExtendedModDifference:
                case ErrorCode.ERR_SimpleProgramLocalIsReferencedOutsideOfTopLevelStatement:
                case ErrorCode.ERR_SimpleProgramMultipleUnitsWithTopLevelStatements:
                case ErrorCode.ERR_TopLevelStatementAfterNamespaceOrType:
                case ErrorCode.ERR_SimpleProgramDisallowsMainType:
                case ErrorCode.ERR_SimpleProgramNotAnExecutable:
                case ErrorCode.ERR_UnsupportedCallingConvention:
                case ErrorCode.ERR_InvalidFunctionPointerCallingConvention:
                case ErrorCode.ERR_InvalidFuncPointerReturnTypeModifier:
                case ErrorCode.ERR_DupReturnTypeMod:
                case ErrorCode.ERR_AddressOfMethodGroupInExpressionTree:
                case ErrorCode.ERR_CannotConvertAddressOfToDelegate:
                case ErrorCode.ERR_AddressOfToNonFunctionPointer:
                case ErrorCode.ERR_ModuleInitializerMethodMustBeOrdinary:
                case ErrorCode.ERR_ModuleInitializerMethodMustBeAccessibleOutsideTopLevelType:
                case ErrorCode.ERR_ModuleInitializerMethodMustBeStaticParameterlessVoid:
                case ErrorCode.ERR_ModuleInitializerMethodAndContainingTypesMustNotBeGeneric:
                case ErrorCode.ERR_PartialMethodReturnTypeDifference:
                case ErrorCode.ERR_PartialMethodRefReturnDifference:
                case ErrorCode.WRN_NullabilityMismatchInReturnTypeOnPartial:
                case ErrorCode.ERR_StaticAnonymousFunctionCannotCaptureVariable:
                case ErrorCode.ERR_StaticAnonymousFunctionCannotCaptureThis:
                case ErrorCode.ERR_OverrideDefaultConstraintNotSatisfied:
                case ErrorCode.ERR_DefaultConstraintOverrideOnly:
                case ErrorCode.WRN_ParameterNotNullIfNotNull:
                case ErrorCode.WRN_ReturnNotNullIfNotNull:
                case ErrorCode.WRN_PartialMethodTypeDifference:
                case ErrorCode.ERR_RuntimeDoesNotSupportCovariantReturnsOfClasses:
                case ErrorCode.ERR_RuntimeDoesNotSupportCovariantPropertiesOfClasses:
                case ErrorCode.WRN_SwitchExpressionNotExhaustiveWithWhen:
                case ErrorCode.WRN_SwitchExpressionNotExhaustiveForNullWithWhen:
                case ErrorCode.WRN_PrecedenceInversion:
                case ErrorCode.ERR_ExpressionTreeContainsWithExpression:
                case ErrorCode.WRN_AnalyzerReferencesFramework:
                case ErrorCode.WRN_RecordEqualsWithoutGetHashCode:
                case ErrorCode.ERR_AssignmentInitOnly:
                case ErrorCode.ERR_CantChangeInitOnlyOnOverride:
                case ErrorCode.ERR_CloseUnimplementedInterfaceMemberWrongInitOnly:
                case ErrorCode.ERR_ExplicitPropertyMismatchInitOnly:
                case ErrorCode.ERR_BadInitAccessor:
                case ErrorCode.ERR_InvalidWithReceiverType:
                case ErrorCode.ERR_CannotClone:
                case ErrorCode.ERR_CloneDisallowedInRecord:
                case ErrorCode.WRN_RecordNamedDisallowed:
                case ErrorCode.ERR_UnexpectedArgumentList:
                case ErrorCode.ERR_UnexpectedOrMissingConstructorInitializerInRecord:
                case ErrorCode.ERR_MultipleRecordParameterLists:
                case ErrorCode.ERR_BadRecordBase:
                case ErrorCode.ERR_BadInheritanceFromRecord:
                case ErrorCode.ERR_BadRecordMemberForPositionalParameter:
                case ErrorCode.ERR_NoCopyConstructorInBaseType:
                case ErrorCode.ERR_CopyConstructorMustInvokeBaseCopyConstructor:
                case ErrorCode.ERR_DoesNotOverrideMethodFromObject:
                case ErrorCode.ERR_SealedAPIInRecord:
                case ErrorCode.ERR_DoesNotOverrideBaseMethod:
                case ErrorCode.ERR_NotOverridableAPIInRecord:
                case ErrorCode.ERR_NonPublicAPIInRecord:
                case ErrorCode.ERR_SignatureMismatchInRecord:
                case ErrorCode.ERR_NonProtectedAPIInRecord:
                case ErrorCode.ERR_DoesNotOverrideBaseEqualityContract:
                case ErrorCode.ERR_StaticAPIInRecord:
                case ErrorCode.ERR_CopyConstructorWrongAccessibility:
                case ErrorCode.ERR_NonPrivateAPIInRecord:
                case ErrorCode.WRN_UnassignedThisAutoPropertyUnsupportedVersion:
                case ErrorCode.WRN_UnassignedThisUnsupportedVersion:
                case ErrorCode.WRN_ParamUnassigned:
                case ErrorCode.WRN_UseDefViolationProperty:
                case ErrorCode.WRN_UseDefViolationField:
                case ErrorCode.WRN_UseDefViolationThisUnsupportedVersion:
                case ErrorCode.WRN_UseDefViolationOut:
                case ErrorCode.WRN_UseDefViolation:
                case ErrorCode.ERR_CannotSpecifyManagedWithUnmanagedSpecifiers:
                case ErrorCode.ERR_RuntimeDoesNotSupportUnmanagedDefaultCallConv:
                case ErrorCode.ERR_TypeNotFound:
                case ErrorCode.ERR_TypeMustBePublic:
                case ErrorCode.ERR_InvalidUnmanagedCallersOnlyCallConv:
                case ErrorCode.ERR_CannotUseManagedTypeInUnmanagedCallersOnly:
                case ErrorCode.ERR_UnmanagedCallersOnlyMethodOrTypeCannotBeGeneric:
                case ErrorCode.ERR_UnmanagedCallersOnlyRequiresStatic:
                case ErrorCode.WRN_ParameterIsStaticClass:
                case ErrorCode.WRN_ReturnTypeIsStaticClass:
                case ErrorCode.ERR_EntryPointCannotBeUnmanagedCallersOnly:
                case ErrorCode.ERR_ModuleInitializerCannotBeUnmanagedCallersOnly:
                case ErrorCode.ERR_UnmanagedCallersOnlyMethodsCannotBeCalledDirectly:
                case ErrorCode.ERR_UnmanagedCallersOnlyMethodsCannotBeConvertedToDelegate:
                case ErrorCode.ERR_InitCannotBeReadonly:
                case ErrorCode.ERR_UnexpectedVarianceStaticMember:
                case ErrorCode.ERR_FunctionPointersCannotBeCalledWithNamedArguments:
                case ErrorCode.ERR_EqualityContractRequiresGetter:
                case ErrorCode.WRN_UnreadRecordParameter:
                case ErrorCode.ERR_BadFieldTypeInRecord:
                case ErrorCode.WRN_DoNotCompareFunctionPointers:
                case ErrorCode.ERR_RecordAmbigCtor:
                case ErrorCode.ERR_FunctionPointerTypesInAttributeNotSupported:
                case ErrorCode.ERR_InheritingFromRecordWithSealedToString:
                case ErrorCode.ERR_HiddenPositionalMember:
                case ErrorCode.ERR_GlobalUsingInNamespace:
                case ErrorCode.ERR_GlobalUsingOutOfOrder:
                case ErrorCode.ERR_AttributesRequireParenthesizedLambdaExpression:
                case ErrorCode.ERR_CannotInferDelegateType:
                case ErrorCode.ERR_InvalidNameInSubpattern:
                case ErrorCode.ERR_RuntimeDoesNotSupportStaticAbstractMembersInInterfaces:
                case ErrorCode.ERR_GenericConstraintNotSatisfiedInterfaceWithStaticAbstractMembers:
                case ErrorCode.ERR_BadAbstractUnaryOperatorSignature:
                case ErrorCode.ERR_BadAbstractIncDecSignature:
                case ErrorCode.ERR_BadAbstractIncDecRetType:
                case ErrorCode.ERR_BadAbstractBinaryOperatorSignature:
                case ErrorCode.ERR_BadAbstractShiftOperatorSignature:
                case ErrorCode.ERR_BadAbstractStaticMemberAccess:
                case ErrorCode.ERR_ExpressionTreeContainsAbstractStaticMemberAccess:
                case ErrorCode.ERR_CloseUnimplementedInterfaceMemberNotStatic:
                case ErrorCode.ERR_RuntimeDoesNotSupportStaticAbstractMembersInInterfacesForMember:
                case ErrorCode.ERR_ExplicitImplementationOfOperatorsMustBeStatic:
                case ErrorCode.ERR_AbstractConversionNotInvolvingContainedType:
                case ErrorCode.ERR_InterfaceImplementedByUnmanagedCallersOnlyMethod:
                case ErrorCode.HDN_DuplicateWithGlobalUsing:
                case ErrorCode.ERR_CantConvAnonMethReturnType:
                case ErrorCode.ERR_BuilderAttributeDisallowed:
                case ErrorCode.ERR_FeatureNotAvailableInVersion10:
                case ErrorCode.ERR_SimpleProgramIsEmpty:
                case ErrorCode.ERR_LineSpanDirectiveInvalidValue:
                case ErrorCode.ERR_LineSpanDirectiveEndLessThanStart:
                case ErrorCode.ERR_WrongArityAsyncReturn:
                case ErrorCode.ERR_InterpolatedStringHandlerMethodReturnMalformed:
                case ErrorCode.ERR_InterpolatedStringHandlerMethodReturnInconsistent:
                case ErrorCode.ERR_NullInvalidInterpolatedStringHandlerArgumentName:
                case ErrorCode.ERR_NotInstanceInvalidInterpolatedStringHandlerArgumentName:
                case ErrorCode.ERR_InvalidInterpolatedStringHandlerArgumentName:
                case ErrorCode.ERR_TypeIsNotAnInterpolatedStringHandlerType:
                case ErrorCode.WRN_ParameterOccursAfterInterpolatedStringHandlerParameter:
                case ErrorCode.ERR_CannotUseSelfAsInterpolatedStringHandlerArgument:
                case ErrorCode.ERR_InterpolatedStringHandlerArgumentAttributeMalformed:
                case ErrorCode.ERR_InterpolatedStringHandlerArgumentLocatedAfterInterpolatedString:
                case ErrorCode.ERR_InterpolatedStringHandlerArgumentOptionalNotSpecified:
                case ErrorCode.ERR_ExpressionTreeContainsInterpolatedStringHandlerConversion:
                case ErrorCode.ERR_InterpolatedStringHandlerCreationCannotUseDynamic:
                case ErrorCode.ERR_MultipleFileScopedNamespace:
                case ErrorCode.ERR_FileScopedAndNormalNamespace:
                case ErrorCode.ERR_FileScopedNamespaceNotBeforeAllMembers:
                case ErrorCode.ERR_NoImplicitConvTargetTypedConditional:
                case ErrorCode.ERR_NonPublicParameterlessStructConstructor:
                case ErrorCode.ERR_NoConversionForCallerArgumentExpressionParam:
                case ErrorCode.WRN_CallerLineNumberPreferredOverCallerArgumentExpression:
                case ErrorCode.WRN_CallerFilePathPreferredOverCallerArgumentExpression:
                case ErrorCode.WRN_CallerMemberNamePreferredOverCallerArgumentExpression:
                case ErrorCode.WRN_CallerArgumentExpressionAttributeHasInvalidParameterName:
                case ErrorCode.ERR_BadCallerArgumentExpressionParamWithoutDefaultValue:
                case ErrorCode.WRN_CallerArgumentExpressionAttributeSelfReferential:
                case ErrorCode.WRN_CallerArgumentExpressionParamForUnconsumedLocation:
                case ErrorCode.ERR_NewlinesAreNotAllowedInsideANonVerbatimInterpolatedString:
                case ErrorCode.ERR_AttrTypeArgCannotBeTypeVar:
                case ErrorCode.ERR_AttrDependentTypeNotAllowed:
                case ErrorCode.WRN_InterpolatedStringHandlerArgumentAttributeIgnoredOnLambdaParameters:
                case ErrorCode.ERR_LambdaWithAttributesToExpressionTree:
                case ErrorCode.WRN_CompileTimeCheckedOverflow:
                case ErrorCode.WRN_MethGrpToNonDel:
                case ErrorCode.ERR_LambdaExplicitReturnTypeVar:
                case ErrorCode.ERR_InterpolatedStringsReferencingInstanceCannotBeInObjectInitializers:
                case ErrorCode.ERR_CannotUseRefInUnmanagedCallersOnly:
                case ErrorCode.ERR_CannotBeMadeNullable:
                case ErrorCode.ERR_UnsupportedTypeForListPattern:
                case ErrorCode.ERR_MisplacedSlicePattern:
                case ErrorCode.WRN_LowerCaseTypeName:
                case ErrorCode.ERR_RecordStructConstructorCallsDefaultConstructor:
                case ErrorCode.ERR_StructHasInitializersAndNoDeclaredConstructor:
                case ErrorCode.ERR_ListPatternRequiresLength:
                case ErrorCode.ERR_ScopedMismatchInParameterOfTarget:
                case ErrorCode.ERR_ScopedMismatchInParameterOfOverrideOrImplementation:
                case ErrorCode.ERR_ScopedMismatchInParameterOfPartial:
                case ErrorCode.ERR_ParameterNullCheckingNotSupported:
                case ErrorCode.ERR_RawStringNotInDirectives:
                case ErrorCode.ERR_UnterminatedRawString:
                case ErrorCode.ERR_TooManyQuotesForRawString:
                case ErrorCode.ERR_LineDoesNotStartWithSameWhitespace:
                case ErrorCode.ERR_RawStringDelimiterOnOwnLine:
                case ErrorCode.ERR_RawStringInVerbatimInterpolatedStrings:
                case ErrorCode.ERR_RawStringMustContainContent:
                case ErrorCode.ERR_LineContainsDifferentWhitespace:
                case ErrorCode.ERR_NotEnoughQuotesForRawString:
                case ErrorCode.ERR_NotEnoughCloseBracesForRawString:
                case ErrorCode.ERR_TooManyOpenBracesForRawString:
                case ErrorCode.ERR_TooManyCloseBracesForRawString:
                case ErrorCode.ERR_IllegalAtSequence:
                case ErrorCode.ERR_StringMustStartWithQuoteCharacter:
                case ErrorCode.ERR_NoEnumConstraint:
                case ErrorCode.ERR_NoDelegateConstraint:
                case ErrorCode.ERR_MisplacedRecord:
                case ErrorCode.ERR_PatternSpanCharCannotBeStringNull:
                case ErrorCode.ERR_UseDefViolationPropertyUnsupportedVersion:
                case ErrorCode.ERR_UseDefViolationFieldUnsupportedVersion:
                case ErrorCode.WRN_UseDefViolationPropertyUnsupportedVersion:
                case ErrorCode.WRN_UseDefViolationFieldUnsupportedVersion:
                case ErrorCode.WRN_UseDefViolationPropertySupportedVersion:
                case ErrorCode.WRN_UseDefViolationFieldSupportedVersion:
                case ErrorCode.WRN_UseDefViolationThisSupportedVersion:
                case ErrorCode.WRN_UnassignedThisAutoPropertySupportedVersion:
                case ErrorCode.WRN_UnassignedThisSupportedVersion:
                case ErrorCode.ERR_OperatorCantBeChecked:
                case ErrorCode.ERR_ImplicitConversionOperatorCantBeChecked:
                case ErrorCode.ERR_CheckedOperatorNeedsMatch:
                case ErrorCode.ERR_MisplacedUnchecked:
                case ErrorCode.ERR_LineSpanDirectiveRequiresSpace:
                case ErrorCode.ERR_RequiredNameDisallowed:
                case ErrorCode.ERR_OverrideMustHaveRequired:
                case ErrorCode.ERR_RequiredMemberCannotBeHidden:
                case ErrorCode.ERR_RequiredMemberCannotBeLessVisibleThanContainingType:
                case ErrorCode.ERR_ExplicitRequiredMember:
                case ErrorCode.ERR_RequiredMemberMustBeSettable:
                case ErrorCode.ERR_RequiredMemberMustBeSet:
                case ErrorCode.ERR_RequiredMembersMustBeAssignedValue:
                case ErrorCode.ERR_RequiredMembersInvalid:
                case ErrorCode.ERR_RequiredMembersBaseTypeInvalid:
                case ErrorCode.ERR_ChainingToSetsRequiredMembersRequiresSetsRequiredMembers:
                case ErrorCode.ERR_NewConstraintCannotHaveRequiredMembers:
                case ErrorCode.ERR_UnsupportedCompilerFeature:
                case ErrorCode.WRN_ObsoleteMembersShouldNotBeRequired:
                case ErrorCode.ERR_RefReturningPropertiesCannotBeRequired:
                case ErrorCode.ERR_ImplicitImplementationOfInaccessibleInterfaceMember:
                case ErrorCode.ERR_ScriptsAndSubmissionsCannotHaveRequiredMembers:
                case ErrorCode.ERR_BadAbstractEqualityOperatorSignature:
                case ErrorCode.ERR_BadBinaryReadOnlySpanConcatenation:
                case ErrorCode.ERR_ScopedRefAndRefStructOnly:
                case ErrorCode.ERR_ScopedDiscard:
                case ErrorCode.ERR_FixedFieldMustNotBeRef:
                case ErrorCode.ERR_RefFieldCannotReferToRefStruct:
                case ErrorCode.ERR_FileTypeDisallowedInSignature:
                case ErrorCode.ERR_FileTypeNoExplicitAccessibility:
                case ErrorCode.ERR_FileTypeBase:
                case ErrorCode.ERR_FileTypeNested:
                case ErrorCode.ERR_GlobalUsingStaticFileType:
                case ErrorCode.ERR_FileTypeNameDisallowed:
                case ErrorCode.ERR_FeatureNotAvailableInVersion11:
                case ErrorCode.ERR_RefFieldInNonRefStruct:
                case ErrorCode.WRN_AnalyzerReferencesNewerCompiler:
                case ErrorCode.ERR_CannotMatchOnINumberBase:
                case ErrorCode.ERR_ScopedTypeNameDisallowed:
                case ErrorCode.ERR_ImplicitlyTypedDefaultParameter:
                case ErrorCode.ERR_UnscopedRefAttributeUnsupportedTarget:
                case ErrorCode.ERR_RuntimeDoesNotSupportRefFields:
                case ErrorCode.ERR_ExplicitScopedRef:
                case ErrorCode.ERR_UnscopedScoped:
                case ErrorCode.WRN_DuplicateAnalyzerReference:
                case ErrorCode.ERR_FilePathCannotBeConvertedToUtf8:
                case ErrorCode.ERR_FileLocalDuplicateNameInNS:
                case ErrorCode.WRN_ScopedMismatchInParameterOfTarget:
                case ErrorCode.WRN_ScopedMismatchInParameterOfOverrideOrImplementation:
                case ErrorCode.ERR_RefReturnScopedParameter:
                case ErrorCode.ERR_RefReturnScopedParameter2:
                case ErrorCode.ERR_RefReturnOnlyParameter:
                case ErrorCode.ERR_RefReturnOnlyParameter2:
                case ErrorCode.ERR_RefAssignReturnOnly:
                case ErrorCode.WRN_ManagedAddr:
                case ErrorCode.WRN_EscapeVariable:
                case ErrorCode.WRN_EscapeStackAlloc:
                case ErrorCode.WRN_RefReturnNonreturnableLocal:
                case ErrorCode.WRN_RefReturnNonreturnableLocal2:
                case ErrorCode.WRN_RefReturnStructThis:
                case ErrorCode.WRN_RefAssignNarrower:
                case ErrorCode.WRN_MismatchedRefEscapeInTernary:
                case ErrorCode.WRN_RefReturnParameter:
                case ErrorCode.WRN_RefReturnScopedParameter:
                case ErrorCode.WRN_RefReturnParameter2:
                case ErrorCode.WRN_RefReturnScopedParameter2:
                case ErrorCode.WRN_RefReturnLocal:
                case ErrorCode.WRN_RefReturnLocal2:
                case ErrorCode.WRN_RefAssignReturnOnly:
                case ErrorCode.WRN_RefReturnOnlyParameter:
                case ErrorCode.WRN_RefReturnOnlyParameter2:
                case ErrorCode.ERR_RefAssignValEscapeWider:
                case ErrorCode.WRN_RefAssignValEscapeWider:
                case ErrorCode.WRN_OptionalParamValueMismatch:
                case ErrorCode.WRN_ParamsArrayInLambdaOnly:
                case ErrorCode.ERR_UnscopedRefAttributeUnsupportedMemberTarget:
                case ErrorCode.ERR_UnscopedRefAttributeInterfaceImplementation:
                case ErrorCode.ERR_UnrecognizedRefSafetyRulesAttributeVersion:
                case ErrorCode.ERR_BadSpecialByRefUsing:
                case ErrorCode.ERR_InvalidPrimaryConstructorParameterReference:
                case ErrorCode.ERR_AmbiguousPrimaryConstructorParameterAsColorColorReceiver:
                case ErrorCode.WRN_CapturedPrimaryConstructorParameterPassedToBase:
                case ErrorCode.WRN_UnreadPrimaryConstructorParameter:
                case ErrorCode.ERR_AssgReadonlyPrimaryConstructorParameter:
                case ErrorCode.ERR_RefReturnReadonlyPrimaryConstructorParameter:
                case ErrorCode.ERR_RefReadonlyPrimaryConstructorParameter:
                case ErrorCode.ERR_AssgReadonlyPrimaryConstructorParameter2:
                case ErrorCode.ERR_RefReturnReadonlyPrimaryConstructorParameter2:
                case ErrorCode.ERR_RefReadonlyPrimaryConstructorParameter2:
                case ErrorCode.ERR_RefReturnPrimaryConstructorParameter:
                case ErrorCode.ERR_StructLayoutCyclePrimaryConstructorParameter:
                case ErrorCode.ERR_UnexpectedParameterList:
                case ErrorCode.WRN_AddressOfInAsync:
                case ErrorCode.ERR_BadRefInUsingAlias:
                case ErrorCode.ERR_BadUnsafeInUsingDirective:
                case ErrorCode.ERR_BadNullableReferenceTypeInUsingAlias:
                case ErrorCode.ERR_BadStaticAfterUnsafe:
                case ErrorCode.ERR_BadCaseInSwitchArm:
                case ErrorCode.ERR_InterceptorsFeatureNotEnabled:
                case ErrorCode.ERR_InterceptorContainingTypeCannotBeGeneric:
                case ErrorCode.ERR_InterceptorPathNotInCompilation:
                case ErrorCode.ERR_InterceptorPathNotInCompilationWithCandidate:
                case ErrorCode.ERR_InterceptorPositionBadToken:
                case ErrorCode.ERR_InterceptorLineOutOfRange:
                case ErrorCode.ERR_InterceptorCharacterOutOfRange:
                case ErrorCode.ERR_InterceptorMethodMustBeOrdinary:
                case ErrorCode.ERR_InterceptorMustReferToStartOfTokenPosition:
                case ErrorCode.ERR_InterceptorFilePathCannotBeNull:
                case ErrorCode.ERR_InterceptorNameNotInvoked:
                case ErrorCode.ERR_InterceptorNonUniquePath:
                case ErrorCode.ERR_InterceptorLineCharacterMustBePositive:
                case ErrorCode.ERR_ConstantValueOfTypeExpected:
                case ErrorCode.ERR_UnsupportedPrimaryConstructorParameterCapturingRefAny:
                case ErrorCode.ERR_InterceptorCannotUseUnmanagedCallersOnly:
                case ErrorCode.ERR_BadUsingStaticType:
                case ErrorCode.WRN_CapturedPrimaryConstructorParameterInFieldInitializer:
                case ErrorCode.ERR_InlineArrayConversionToSpanNotSupported:
                case ErrorCode.ERR_InlineArrayConversionToReadOnlySpanNotSupported:
                case ErrorCode.ERR_InlineArrayIndexOutOfRange:
                case ErrorCode.ERR_InvalidInlineArrayLength:
                case ErrorCode.ERR_InvalidInlineArrayLayout:
                case ErrorCode.ERR_InvalidInlineArrayFields:
                case ErrorCode.ERR_ExpressionTreeContainsInlineArrayOperation:
                case ErrorCode.ERR_RuntimeDoesNotSupportInlineArrayTypes:
                case ErrorCode.ERR_InlineArrayBadIndex:
                case ErrorCode.ERR_NamedArgumentForInlineArray:
                case ErrorCode.ERR_CollectionExpressionTargetTypeNotConstructible:
                case ErrorCode.ERR_ExpressionTreeContainsCollectionExpression:
                case ErrorCode.ERR_CollectionExpressionNoTargetType:
                case ErrorCode.WRN_PrimaryConstructorParameterIsShadowedAndNotPassedToBase:
                case ErrorCode.ERR_InlineArrayUnsupportedElementFieldModifier:
                case ErrorCode.WRN_InlineArrayIndexerNotUsed:
                case ErrorCode.WRN_InlineArraySliceNotUsed:
                case ErrorCode.WRN_InlineArrayConversionOperatorNotUsed:
                case ErrorCode.WRN_InlineArrayNotSupportedByLanguage:
                case ErrorCode.ERR_CollectionBuilderAttributeMethodNotFound:
                case ErrorCode.ERR_CollectionBuilderAttributeInvalidType:
                case ErrorCode.ERR_CollectionBuilderAttributeInvalidMethodName:
                case ErrorCode.ERR_CollectionBuilderNoElementType:
                case ErrorCode.ERR_InlineArrayForEachNotSupported:
                case ErrorCode.ERR_RefReadOnlyWrongOrdering:
                case ErrorCode.WRN_BadArgRef:
                case ErrorCode.WRN_ArgExpectedRefOrIn:
                case ErrorCode.WRN_RefReadonlyNotVariable:
                case ErrorCode.ERR_BadArgExtraRefLangVersion:
                case ErrorCode.WRN_ArgExpectedIn:
                case ErrorCode.WRN_OverridingDifferentRefness:
                case ErrorCode.WRN_HidingDifferentRefness:
                case ErrorCode.WRN_TargetDifferentRefness:
                case ErrorCode.ERR_OutAttrOnRefReadonlyParam:
                case ErrorCode.WRN_RefReadonlyParameterDefaultValue:
                case ErrorCode.WRN_ByValArraySizeConstRequired:
                case ErrorCode.WRN_UseDefViolationRefField:
                case ErrorCode.ERR_FeatureNotAvailableInVersion12:
                case ErrorCode.ERR_CollectionExpressionEscape:
                case ErrorCode.WRN_Experimental:
                case ErrorCode.ERR_ExpectedInterpolatedString:
                case ErrorCode.ERR_InterceptorGlobalNamespace:
                case ErrorCode.WRN_CollectionExpressionRefStructMayAllocate:
                case ErrorCode.WRN_CollectionExpressionRefStructSpreadMayAllocate:
                case ErrorCode.ERR_CollectionExpressionImmutableArray:
                case ErrorCode.ERR_InvalidExperimentalDiagID:
                case ErrorCode.ERR_SpreadMissingMember:
                case ErrorCode.ERR_CollectionExpressionTargetNoElementType:
                case ErrorCode.ERR_CollectionExpressionMissingConstructor:
                case ErrorCode.ERR_CollectionExpressionMissingAdd:
<<<<<<< HEAD
                case ErrorCode.ERR_RuntimeDoesNotSupportByRefLikeGenerics:
                case ErrorCode.ERR_RefStructConstraintAlreadySpecified:
                case ErrorCode.ERR_AllowsClauseMustBeLast:
                case ErrorCode.ERR_ClassIsCombinedWithRefStruct:
=======
                case ErrorCode.WRN_ConvertingLock:
                case ErrorCode.ERR_BadSpecialByRefLock:
>>>>>>> afe03b25
                    return false;
                default:
                    // NOTE: All error codes must be explicitly handled in this switch statement
                    //       to ensure that we correctly classify all error codes as build-only or not.
                    throw new NotImplementedException($"ErrorCode.{code}");
            }
        }

        /// <summary>
        /// When converting an anonymous function to a delegate type, there are some diagnostics
        /// that will occur regardless of the delegate type - particularly those that do not
        /// depend on the substituted types (e.g. name uniqueness).  Even though we need to
        /// produce a diagnostic in such cases, we do not need to abandon overload resolution -
        /// we can choose the overload that is best without regard to such diagnostics.
        /// </summary>
        /// <returns>True if seeing the ErrorCode should prevent a delegate conversion
        /// from completing successfully.</returns>
        internal static bool PreventsSuccessfulDelegateConversion(ErrorCode code)
        {
            if (code == ErrorCode.Void || code == ErrorCode.Unknown)
            {
                return false;
            }

            if (IsWarning(code))
            {
                return false;
            }

            switch (code)
            {
                case ErrorCode.ERR_DuplicateParamName:
                case ErrorCode.ERR_LocalDuplicate:
                case ErrorCode.ERR_LocalIllegallyOverrides:
                case ErrorCode.ERR_LocalSameNameAsTypeParam:
                case ErrorCode.ERR_QueryRangeVariableOverrides:
                case ErrorCode.ERR_QueryRangeVariableSameAsTypeParam:
                case ErrorCode.ERR_DeprecatedCollectionInitAddStr:
                case ErrorCode.ERR_DeprecatedSymbolStr:
                case ErrorCode.ERR_MissingPredefinedMember:
                case ErrorCode.ERR_DefaultValueUsedWithAttributes:
                case ErrorCode.ERR_ExplicitParamArray:
                    return false;
                default:
                    return true;
            }
        }

        /// <remarks>
        /// WARNING: will resolve lazy diagnostics - do not call this before the member lists are completed
        /// or you could trigger infinite recursion.
        /// </remarks>
        internal static bool PreventsSuccessfulDelegateConversion(DiagnosticBag diagnostics)
        {
            foreach (Diagnostic diag in diagnostics.AsEnumerable()) // Checking the code would have resolved them anyway.
            {
                if (ErrorFacts.PreventsSuccessfulDelegateConversion((ErrorCode)diag.Code))
                {
                    return true;
                }
            }

            return false;
        }

        internal static bool PreventsSuccessfulDelegateConversion(ImmutableArray<Diagnostic> diagnostics)
        {
            foreach (var diag in diagnostics)
            {
                if (ErrorFacts.PreventsSuccessfulDelegateConversion((ErrorCode)diag.Code))
                {
                    return true;
                }
            }

            return false;
        }

        internal static ErrorCode GetStaticClassParameterCode(bool useWarning)
            => useWarning ? ErrorCode.WRN_ParameterIsStaticClass : ErrorCode.ERR_ParameterIsStaticClass;

        internal static ErrorCode GetStaticClassReturnCode(bool useWarning)
            => useWarning ? ErrorCode.WRN_ReturnTypeIsStaticClass : ErrorCode.ERR_ReturnTypeIsStaticClass;
    }
}<|MERGE_RESOLUTION|>--- conflicted
+++ resolved
@@ -2413,15 +2413,12 @@
                 case ErrorCode.ERR_CollectionExpressionTargetNoElementType:
                 case ErrorCode.ERR_CollectionExpressionMissingConstructor:
                 case ErrorCode.ERR_CollectionExpressionMissingAdd:
-<<<<<<< HEAD
+                case ErrorCode.WRN_ConvertingLock:
+                case ErrorCode.ERR_BadSpecialByRefLock:
                 case ErrorCode.ERR_RuntimeDoesNotSupportByRefLikeGenerics:
                 case ErrorCode.ERR_RefStructConstraintAlreadySpecified:
                 case ErrorCode.ERR_AllowsClauseMustBeLast:
                 case ErrorCode.ERR_ClassIsCombinedWithRefStruct:
-=======
-                case ErrorCode.WRN_ConvertingLock:
-                case ErrorCode.ERR_BadSpecialByRefLock:
->>>>>>> afe03b25
                     return false;
                 default:
                     // NOTE: All error codes must be explicitly handled in this switch statement
