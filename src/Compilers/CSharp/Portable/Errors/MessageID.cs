--- conflicted
+++ resolved
@@ -332,11 +332,8 @@
                 case MessageID.IDS_TopLevelStatements:
                 case MessageID.IDS_FeatureInitOnlySetters: // semantic check
                 case MessageID.IDS_FeatureRecords:
-<<<<<<< HEAD
+                case MessageID.IDS_FeatureStaticAnonymousFunction: // syntax check
                 case MessageID.IDS_FeatureModuleInitializers: // semantic check on method attribute
-=======
-                case MessageID.IDS_FeatureStaticAnonymousFunction: // syntax check
->>>>>>> fad977f9
                     return LanguageVersion.Preview;
 
                 // C# 8.0 features.
