--- conflicted
+++ resolved
@@ -130,12 +130,9 @@
         IDS_FeatureDefaultLiteral = MessageBase + 12718,
         IDS_FeatureInferredTupleNames = MessageBase + 12719,
         IDS_FeatureGenericPatternMatching = MessageBase + 12720,
-<<<<<<< HEAD
-
-        IDS_DefaultInterfaceImplementation = MessageBase + 12721,
-=======
         IDS_FeatureAsyncMain = MessageBase + 12721,
->>>>>>> 501dbf61
+
+        IDS_DefaultInterfaceImplementation = MessageBase + 12722,
     }
 
     // Message IDs may refer to strings that need to be localized.
