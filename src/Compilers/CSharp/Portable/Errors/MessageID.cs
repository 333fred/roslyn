﻿// Licensed to the .NET Foundation under one or more agreements.
// The .NET Foundation licenses this file to you under the MIT license.
// See the LICENSE file in the project root for more information.

#nullable enable

using System;
using System.Diagnostics;
using Roslyn.Utilities;

namespace Microsoft.CodeAnalysis.CSharp
{
    internal enum MessageID
    {
        None = 0,
        MessageBase = 1200,

        IDS_SK_METHOD = MessageBase + 2000,
        IDS_SK_TYPE = MessageBase + 2001,
        IDS_SK_NAMESPACE = MessageBase + 2002,
        IDS_SK_FIELD = MessageBase + 2003,
        IDS_SK_PROPERTY = MessageBase + 2004,
        IDS_SK_UNKNOWN = MessageBase + 2005,
        IDS_SK_VARIABLE = MessageBase + 2006,
        IDS_SK_EVENT = MessageBase + 2007,
        IDS_SK_TYVAR = MessageBase + 2008,
        //IDS_SK_GCLASS = MessageBase + 2009,
        IDS_SK_ALIAS = MessageBase + 2010,
        //IDS_SK_EXTERNALIAS = MessageBase + 2011,
        IDS_SK_LABEL = MessageBase + 2012,
        IDS_SK_CONSTRUCTOR = MessageBase + 2013,

        IDS_NULL = MessageBase + 10001,
        //IDS_RELATEDERROR = MessageBase + 10002,
        //IDS_RELATEDWARNING = MessageBase + 10003,
        IDS_XMLIGNORED = MessageBase + 10004,
        IDS_XMLIGNORED2 = MessageBase + 10005,
        IDS_XMLFAILEDINCLUDE = MessageBase + 10006,
        IDS_XMLBADINCLUDE = MessageBase + 10007,
        IDS_XMLNOINCLUDE = MessageBase + 10008,
        IDS_XMLMISSINGINCLUDEFILE = MessageBase + 10009,
        IDS_XMLMISSINGINCLUDEPATH = MessageBase + 10010,
        IDS_GlobalNamespace = MessageBase + 10011,
        IDS_FeatureGenerics = MessageBase + 12500,
        IDS_FeatureAnonDelegates = MessageBase + 12501,
        IDS_FeatureModuleAttrLoc = MessageBase + 12502,
        IDS_FeatureGlobalNamespace = MessageBase + 12503,
        IDS_FeatureFixedBuffer = MessageBase + 12504,
        IDS_FeaturePragma = MessageBase + 12505,
        IDS_FOREACHLOCAL = MessageBase + 12506,
        IDS_USINGLOCAL = MessageBase + 12507,
        IDS_FIXEDLOCAL = MessageBase + 12508,
        IDS_FeatureStaticClasses = MessageBase + 12511,
        IDS_FeaturePartialTypes = MessageBase + 12512,
        IDS_MethodGroup = MessageBase + 12513,
        IDS_AnonMethod = MessageBase + 12514,
        IDS_FeatureSwitchOnBool = MessageBase + 12517,
        //IDS_WarnAsError = MessageBase + 12518,
        IDS_Collection = MessageBase + 12520,
        IDS_FeaturePropertyAccessorMods = MessageBase + 12522,
        IDS_FeatureExternAlias = MessageBase + 12523,
        IDS_FeatureIterators = MessageBase + 12524,
        IDS_FeatureDefault = MessageBase + 12525,
        IDS_FeatureNullable = MessageBase + 12528,
        IDS_Lambda = MessageBase + 12531,
        IDS_FeaturePatternMatching = MessageBase + 12532,
        IDS_FeatureThrowExpression = MessageBase + 12533,

        IDS_FeatureImplicitArray = MessageBase + 12557,
        IDS_FeatureImplicitLocal = MessageBase + 12558,
        IDS_FeatureAnonymousTypes = MessageBase + 12559,
        IDS_FeatureAutoImplementedProperties = MessageBase + 12560,
        IDS_FeatureObjectInitializer = MessageBase + 12561,
        IDS_FeatureCollectionInitializer = MessageBase + 12562,
        IDS_FeatureLambda = MessageBase + 12563,
        IDS_FeatureQueryExpression = MessageBase + 12564,
        IDS_FeatureExtensionMethod = MessageBase + 12565,
        IDS_FeaturePartialMethod = MessageBase + 12566,
        IDS_FeatureDynamic = MessageBase + 12644,
        IDS_FeatureTypeVariance = MessageBase + 12645,
        IDS_FeatureNamedArgument = MessageBase + 12646,
        IDS_FeatureOptionalParameter = MessageBase + 12647,
        IDS_FeatureExceptionFilter = MessageBase + 12648,
        IDS_FeatureAutoPropertyInitializer = MessageBase + 12649,

        IDS_SK_TYPE_OR_NAMESPACE = MessageBase + 12652,
        IDS_Contravariant = MessageBase + 12659,
        IDS_Contravariantly = MessageBase + 12660,
        IDS_Covariant = MessageBase + 12661,
        IDS_Covariantly = MessageBase + 12662,
        IDS_Invariantly = MessageBase + 12663,

        IDS_FeatureAsync = MessageBase + 12668,
        IDS_FeatureStaticAnonymousFunction = MessageBase + 12669,

        IDS_LIB_ENV = MessageBase + 12680,
        IDS_LIB_OPTION = MessageBase + 12681,
        IDS_REFERENCEPATH_OPTION = MessageBase + 12682,
        IDS_DirectoryDoesNotExist = MessageBase + 12683,
        IDS_DirectoryHasInvalidPath = MessageBase + 12684,

        IDS_Namespace1 = MessageBase + 12685,
        IDS_PathList = MessageBase + 12686,
        IDS_Text = MessageBase + 12687,

        IDS_FeatureDiscards = MessageBase + 12688,

        IDS_FeatureDefaultTypeParameterConstraint = MessageBase + 12689,
        IDS_FeatureNullPropagatingOperator = MessageBase + 12690,
        IDS_FeatureExpressionBodiedMethod = MessageBase + 12691,
        IDS_FeatureExpressionBodiedProperty = MessageBase + 12692,
        IDS_FeatureExpressionBodiedIndexer = MessageBase + 12693,
        // IDS_VersionExperimental = MessageBase + 12694,
        IDS_FeatureNameof = MessageBase + 12695,
        IDS_FeatureDictionaryInitializer = MessageBase + 12696,

        IDS_ToolName = MessageBase + 12697,
        IDS_LogoLine1 = MessageBase + 12698,
        IDS_LogoLine2 = MessageBase + 12699,
        IDS_CSCHelp = MessageBase + 12700,

        IDS_FeatureUsingStatic = MessageBase + 12701,
        IDS_FeatureInterpolatedStrings = MessageBase + 12702,
        IDS_OperationCausedStackOverflow = MessageBase + 12703,
        IDS_AwaitInCatchAndFinally = MessageBase + 12704,
        IDS_FeatureReadonlyAutoImplementedProperties = MessageBase + 12705,
        IDS_FeatureBinaryLiteral = MessageBase + 12706,
        IDS_FeatureDigitSeparator = MessageBase + 12707,
        IDS_FeatureLocalFunctions = MessageBase + 12708,
        IDS_FeatureNullableReferenceTypes = MessageBase + 12709,

        IDS_FeatureRefLocalsReturns = MessageBase + 12710,
        IDS_FeatureTuples = MessageBase + 12711,
        IDS_FeatureOutVar = MessageBase + 12713,

        // IDS_FeaturePragmaWarningEnable = MessageBase + 12714,
        IDS_FeatureExpressionBodiedAccessor = MessageBase + 12715,
        IDS_FeatureExpressionBodiedDeOrConstructor = MessageBase + 12716,
        IDS_ThrowExpression = MessageBase + 12717,
        IDS_FeatureDefaultLiteral = MessageBase + 12718,
        IDS_FeatureInferredTupleNames = MessageBase + 12719,
        IDS_FeatureGenericPatternMatching = MessageBase + 12720,
        IDS_FeatureAsyncMain = MessageBase + 12721,
        IDS_LangVersions = MessageBase + 12722,

        IDS_FeatureLeadingDigitSeparator = MessageBase + 12723,
        IDS_FeatureNonTrailingNamedArguments = MessageBase + 12724,

        IDS_FeatureReadOnlyReferences = MessageBase + 12725,
        IDS_FeatureRefStructs = MessageBase + 12726,
        IDS_FeatureReadOnlyStructs = MessageBase + 12727,
        IDS_FeatureRefExtensionMethods = MessageBase + 12728,
        // IDS_StackAllocExpression = MessageBase + 12729,
        IDS_FeaturePrivateProtected = MessageBase + 12730,

        IDS_FeatureRefConditional = MessageBase + 12731,
        IDS_FeatureAttributesOnBackingFields = MessageBase + 12732,
        IDS_FeatureImprovedOverloadCandidates = MessageBase + 12733,
        IDS_FeatureRefReassignment = MessageBase + 12734,
        IDS_FeatureRefFor = MessageBase + 12735,
        IDS_FeatureRefForEach = MessageBase + 12736,
        IDS_FeatureEnumGenericTypeConstraint = MessageBase + 12737,
        IDS_FeatureDelegateGenericTypeConstraint = MessageBase + 12738,
        IDS_FeatureUnmanagedGenericTypeConstraint = MessageBase + 12739,
        IDS_FeatureStackAllocInitializer = MessageBase + 12740,
        IDS_FeatureTupleEquality = MessageBase + 12741,
        IDS_FeatureExpressionVariablesInQueriesAndInitializers = MessageBase + 12742,
        IDS_FeatureExtensibleFixedStatement = MessageBase + 12743,
        IDS_FeatureIndexingMovableFixedBuffers = MessageBase + 12744,

        IDS_FeatureAltInterpolatedVerbatimStrings = MessageBase + 12745,
        IDS_FeatureCoalesceAssignmentExpression = MessageBase + 12746,
        IDS_FeatureUnconstrainedTypeParameterInNullCoalescingOperator = MessageBase + 12747,
        IDS_FeatureNotNullGenericTypeConstraint = MessageBase + 12748,
        IDS_FeatureIndexOperator = MessageBase + 12749,
        IDS_FeatureRangeOperator = MessageBase + 12750,
        IDS_FeatureAsyncStreams = MessageBase + 12751,
        IDS_FeatureRecursivePatterns = MessageBase + 12752,
        IDS_Disposable = MessageBase + 12753,
        IDS_FeatureUsingDeclarations = MessageBase + 12754,
        IDS_FeatureStaticLocalFunctions = MessageBase + 12755,
        IDS_FeatureNameShadowingInNestedFunctions = MessageBase + 12756,
        IDS_FeatureUnmanagedConstructedTypes = MessageBase + 12757,
        IDS_FeatureObsoleteOnPropertyAccessor = MessageBase + 12758,
        IDS_FeatureReadOnlyMembers = MessageBase + 12759,
        IDS_DefaultInterfaceImplementation = MessageBase + 12760,
        IDS_OverrideWithConstraints = MessageBase + 12761,
        IDS_FeatureNestedStackalloc = MessageBase + 12762,
        IDS_FeatureSwitchExpression = MessageBase + 12763,
        IDS_FeatureAsyncUsing = MessageBase + 12764,
        IDS_FeatureLambdaDiscardParameters = MessageBase + 12765,
        IDS_FeatureLocalFunctionAttributes = MessageBase + 12766,
        IDS_FeatureExternLocalFunctions = MessageBase + 12767,
        IDS_FeatureMemberNotNull = MessageBase + 12768,

        IDS_FeatureNativeInt = MessageBase + 12769,
        IDS_FeatureTargetTypedObjectCreation = MessageBase + 12770,
        IDS_FeatureTypePattern = MessageBase + 12771,
        IDS_FeatureParenthesizedPattern = MessageBase + 12772,
        IDS_FeatureOrPattern = MessageBase + 12773,
        IDS_FeatureAndPattern = MessageBase + 12774,
        IDS_FeatureNotPattern = MessageBase + 12775,
        IDS_FeatureRelationalPattern = MessageBase + 12776,
        IDS_FeatureExtendedPartialMethods = MessageBase + 12777,
        IDS_TopLevelStatements = MessageBase + 12778,
        IDS_FeatureFunctionPointers = MessageBase + 12779,
        IDS_AddressOfMethodGroup = MessageBase + 12780,
        IDS_FeatureInitOnlySetters = MessageBase + 12781,
        IDS_FeatureRecords = MessageBase + 12782,
        IDS_FeatureNullPointerConstantPattern = MessageBase + 12783,
        IDS_FeatureModuleInitializers = MessageBase + 12784,
        IDS_FeatureTargetTypedConditional = MessageBase + 12785,
<<<<<<< HEAD
        IDS_FeatureConstantInterpolatedStrings = MessageBase + 12786,
=======
        IDS_FeatureCovariantReturnsForOverrides = MessageBase + 12786,
        IDS_FeatureExtensionGetEnumerator = MessageBase + 12787,
        IDS_FeatureExtensionGetAsyncEnumerator = MessageBase + 12788,
        IDS_Parameter = MessageBase + 12789,
        IDS_Return = MessageBase + 12790,
        IDS_FeatureVarianceSafetyForStaticInterfaceMembers = MessageBase + 12791,
>>>>>>> a09cdaa9
    }

    // Message IDs may refer to strings that need to be localized.
    // This struct makes an IFormattable wrapper around a MessageID
    internal struct LocalizableErrorArgument : IFormattable
    {
        private readonly MessageID _id;

        internal LocalizableErrorArgument(MessageID id)
        {
            _id = id;
        }

        public override string ToString()
        {
            return ToString(null, null);
        }

        public string ToString(string? format, IFormatProvider? formatProvider)
        {
            return ErrorFacts.GetMessage(_id, formatProvider as System.Globalization.CultureInfo);
        }
    }

    // And this extension method makes it easy to localize MessageIDs:

    internal static partial class MessageIDExtensions
    {
        public static LocalizableErrorArgument Localize(this MessageID id)
        {
            return new LocalizableErrorArgument(id);
        }

        // Returns the string to be used in the /features flag switch to enable the MessageID feature.
        // Always call this before RequiredVersion:
        //   If this method returns null, call RequiredVersion and use that.
        //   If this method returns non-null, use that.
        // Features should be mutually exclusive between RequiredFeature and RequiredVersion.
        //   (hence the above rule - RequiredVersion throws when RequiredFeature returns non-null)
        internal static string? RequiredFeature(this MessageID feature)
        {
            // Check for current experimental features, if any, in the current branch.
            switch (feature)
            {
                default:
                    return null;
            }
        }

        internal static bool CheckFeatureAvailability(
            this MessageID feature,
            DiagnosticBag diagnostics,
            SyntaxNode syntax,
            Location? location = null)
        {
            var diag = GetFeatureAvailabilityDiagnosticInfo(feature, (CSharpParseOptions)syntax.SyntaxTree.Options);
            if (diag is object)
            {
                diagnostics.Add(diag, location ?? syntax.GetLocation());
                return false;
            }
            return true;
        }

        internal static bool CheckFeatureAvailability(
            this MessageID feature,
            DiagnosticBag diagnostics,
            Compilation compilation,
            Location location)
        {
            if (GetFeatureAvailabilityDiagnosticInfo(feature, (CSharpCompilation)compilation) is { } diagInfo)
            {
                diagnostics.Add(diagInfo, location);
                return false;
            }
            return true;
        }

        internal static CSDiagnosticInfo? GetFeatureAvailabilityDiagnosticInfo(this MessageID feature, CSharpParseOptions options)
            => options.IsFeatureEnabled(feature) ? null : GetDisabledFeatureDiagnosticInfo(feature, options.LanguageVersion);

        internal static CSDiagnosticInfo? GetFeatureAvailabilityDiagnosticInfo(this MessageID feature, CSharpCompilation compilation)
            => compilation.IsFeatureEnabled(feature) ? null : GetDisabledFeatureDiagnosticInfo(feature, compilation.LanguageVersion);

        private static CSDiagnosticInfo GetDisabledFeatureDiagnosticInfo(MessageID feature, LanguageVersion availableVersion)
        {
            string? requiredFeature = feature.RequiredFeature();
            if (requiredFeature != null)
            {
                return new CSDiagnosticInfo(ErrorCode.ERR_FeatureIsExperimental, feature.Localize(), requiredFeature);
            }

            LanguageVersion requiredVersion = feature.RequiredVersion();
            return requiredVersion == LanguageVersion.Preview.MapSpecifiedToEffectiveVersion()
                ? new CSDiagnosticInfo(ErrorCode.ERR_FeatureInPreview, feature.Localize())
                : new CSDiagnosticInfo(availableVersion.GetErrorCode(), feature.Localize(), new CSharpRequiredLanguageVersion(requiredVersion));
        }

        internal static LanguageVersion RequiredVersion(this MessageID feature)
        {
            Debug.Assert(RequiredFeature(feature) == null);

            // Based on CSourceParser::GetFeatureUsage from SourceParser.cpp.
            // Checks are in the LanguageParser unless otherwise noted.
            switch (feature)
            {
                // C# 9.0 features.
                case MessageID.IDS_FeatureLambdaDiscardParameters: // semantic check
                case MessageID.IDS_FeatureFunctionPointers:
                case MessageID.IDS_FeatureLocalFunctionAttributes: // syntax check
                case MessageID.IDS_FeatureExternLocalFunctions: // syntax check
                case MessageID.IDS_FeatureTargetTypedObjectCreation: // syntax check
                case MessageID.IDS_FeatureMemberNotNull:
                case MessageID.IDS_FeatureAndPattern:
                case MessageID.IDS_FeatureNotPattern:
                case MessageID.IDS_FeatureOrPattern:
                case MessageID.IDS_FeatureParenthesizedPattern:
                case MessageID.IDS_FeatureTypePattern:
                case MessageID.IDS_FeatureRelationalPattern:
                case MessageID.IDS_FeatureExtensionGetEnumerator: // semantic check
                case MessageID.IDS_FeatureExtensionGetAsyncEnumerator: // semantic check
                case MessageID.IDS_FeatureNativeInt:
                case MessageID.IDS_FeatureExtendedPartialMethods: // semantic check
                case MessageID.IDS_TopLevelStatements:
                case MessageID.IDS_FeatureInitOnlySetters: // semantic check
                case MessageID.IDS_FeatureRecords:
                case MessageID.IDS_FeatureTargetTypedConditional:  // semantic check
                case MessageID.IDS_FeatureCovariantReturnsForOverrides: // semantic check
                case MessageID.IDS_FeatureStaticAnonymousFunction: // syntax check
                case MessageID.IDS_FeatureModuleInitializers: // semantic check on method attribute
                case MessageID.IDS_FeatureDefaultTypeParameterConstraint:
<<<<<<< HEAD
                case MessageID.IDS_FeatureConstantInterpolatedStrings: //semantic check
=======
                    return LanguageVersion.CSharp9;

                case MessageID.IDS_FeatureVarianceSafetyForStaticInterfaceMembers: //semantic check
>>>>>>> a09cdaa9
                    return LanguageVersion.Preview;

                // C# 8.0 features.
                case MessageID.IDS_FeatureAltInterpolatedVerbatimStrings:
                case MessageID.IDS_FeatureCoalesceAssignmentExpression:
                case MessageID.IDS_FeatureUnconstrainedTypeParameterInNullCoalescingOperator:
                case MessageID.IDS_FeatureNullableReferenceTypes: // syntax and semantic check
                case MessageID.IDS_FeatureIndexOperator: // semantic check
                case MessageID.IDS_FeatureRangeOperator: // semantic check
                case MessageID.IDS_FeatureAsyncStreams:
                case MessageID.IDS_FeatureRecursivePatterns:
                case MessageID.IDS_FeatureUsingDeclarations:
                case MessageID.IDS_FeatureStaticLocalFunctions:
                case MessageID.IDS_FeatureNameShadowingInNestedFunctions:
                case MessageID.IDS_FeatureUnmanagedConstructedTypes: // semantic check
                case MessageID.IDS_FeatureObsoleteOnPropertyAccessor:
                case MessageID.IDS_FeatureReadOnlyMembers:
                case MessageID.IDS_DefaultInterfaceImplementation: // semantic check
                case MessageID.IDS_OverrideWithConstraints: // semantic check
                case MessageID.IDS_FeatureNestedStackalloc: // semantic check
                case MessageID.IDS_FeatureNotNullGenericTypeConstraint:// semantic check
                case MessageID.IDS_FeatureSwitchExpression:
                case MessageID.IDS_FeatureAsyncUsing:
                case MessageID.IDS_FeatureNullPointerConstantPattern: //semantic check
                    return LanguageVersion.CSharp8;

                // C# 7.3 features.
                case MessageID.IDS_FeatureAttributesOnBackingFields: // semantic check
                case MessageID.IDS_FeatureImprovedOverloadCandidates: // semantic check
                case MessageID.IDS_FeatureTupleEquality: // semantic check
                case MessageID.IDS_FeatureRefReassignment:
                case MessageID.IDS_FeatureRefFor:
                case MessageID.IDS_FeatureRefForEach:
                case MessageID.IDS_FeatureEnumGenericTypeConstraint: // semantic check
                case MessageID.IDS_FeatureDelegateGenericTypeConstraint: // semantic check
                case MessageID.IDS_FeatureUnmanagedGenericTypeConstraint: // semantic check
                case MessageID.IDS_FeatureStackAllocInitializer:
                case MessageID.IDS_FeatureExpressionVariablesInQueriesAndInitializers: // semantic check
                case MessageID.IDS_FeatureExtensibleFixedStatement:  // semantic check
                case MessageID.IDS_FeatureIndexingMovableFixedBuffers: //semantic check
                    return LanguageVersion.CSharp7_3;

                // C# 7.2 features.
                case MessageID.IDS_FeatureNonTrailingNamedArguments: // semantic check
                case MessageID.IDS_FeatureLeadingDigitSeparator:
                case MessageID.IDS_FeaturePrivateProtected:
                case MessageID.IDS_FeatureReadOnlyReferences:
                case MessageID.IDS_FeatureRefStructs:
                case MessageID.IDS_FeatureReadOnlyStructs:
                case MessageID.IDS_FeatureRefExtensionMethods:
                case MessageID.IDS_FeatureRefConditional:
                    return LanguageVersion.CSharp7_2;

                // C# 7.1 features.
                case MessageID.IDS_FeatureAsyncMain:
                case MessageID.IDS_FeatureDefaultLiteral:
                case MessageID.IDS_FeatureInferredTupleNames:
                case MessageID.IDS_FeatureGenericPatternMatching:
                    return LanguageVersion.CSharp7_1;

                // C# 7 features.
                case MessageID.IDS_FeatureBinaryLiteral:
                case MessageID.IDS_FeatureDigitSeparator:
                case MessageID.IDS_FeatureLocalFunctions:
                case MessageID.IDS_FeatureRefLocalsReturns:
                case MessageID.IDS_FeaturePatternMatching:
                case MessageID.IDS_FeatureThrowExpression:
                case MessageID.IDS_FeatureTuples:
                case MessageID.IDS_FeatureOutVar:
                case MessageID.IDS_FeatureExpressionBodiedAccessor:
                case MessageID.IDS_FeatureExpressionBodiedDeOrConstructor:
                case MessageID.IDS_FeatureDiscards:
                    return LanguageVersion.CSharp7;

                // C# 6 features.
                case MessageID.IDS_FeatureExceptionFilter:
                case MessageID.IDS_FeatureAutoPropertyInitializer:
                case MessageID.IDS_FeatureNullPropagatingOperator:
                case MessageID.IDS_FeatureExpressionBodiedMethod:
                case MessageID.IDS_FeatureExpressionBodiedProperty:
                case MessageID.IDS_FeatureExpressionBodiedIndexer:
                case MessageID.IDS_FeatureNameof:
                case MessageID.IDS_FeatureDictionaryInitializer:
                case MessageID.IDS_FeatureUsingStatic:
                case MessageID.IDS_FeatureInterpolatedStrings:
                case MessageID.IDS_AwaitInCatchAndFinally:
                case MessageID.IDS_FeatureReadonlyAutoImplementedProperties:
                    return LanguageVersion.CSharp6;

                // C# 5 features.
                case MessageID.IDS_FeatureAsync:
                    return LanguageVersion.CSharp5;

                // C# 4 features.
                case MessageID.IDS_FeatureDynamic: // Checked in the binder.
                case MessageID.IDS_FeatureTypeVariance:
                case MessageID.IDS_FeatureNamedArgument:
                case MessageID.IDS_FeatureOptionalParameter:
                    return LanguageVersion.CSharp4;

                // C# 3 features.
                case MessageID.IDS_FeatureImplicitArray:
                case MessageID.IDS_FeatureAnonymousTypes:
                case MessageID.IDS_FeatureObjectInitializer:
                case MessageID.IDS_FeatureCollectionInitializer:
                case MessageID.IDS_FeatureLambda:
                case MessageID.IDS_FeatureQueryExpression:
                case MessageID.IDS_FeatureExtensionMethod:
                case MessageID.IDS_FeaturePartialMethod:
                case MessageID.IDS_FeatureImplicitLocal: // Checked in the binder.
                case MessageID.IDS_FeatureAutoImplementedProperties:
                    return LanguageVersion.CSharp3;

                // C# 2 features.
                case MessageID.IDS_FeatureGenerics: // Also affects crefs.
                case MessageID.IDS_FeatureAnonDelegates:
                case MessageID.IDS_FeatureGlobalNamespace: // Also affects crefs.
                case MessageID.IDS_FeatureFixedBuffer:
                case MessageID.IDS_FeatureStaticClasses:
                case MessageID.IDS_FeaturePartialTypes:
                case MessageID.IDS_FeaturePropertyAccessorMods:
                case MessageID.IDS_FeatureExternAlias:
                case MessageID.IDS_FeatureIterators:
                case MessageID.IDS_FeatureDefault:
                case MessageID.IDS_FeatureNullable:
                case MessageID.IDS_FeaturePragma: // Checked in the directive parser.
                case MessageID.IDS_FeatureSwitchOnBool: // Checked in the binder.
                    return LanguageVersion.CSharp2;

                // Special C# 2 feature: only a warning in C# 1.
                case MessageID.IDS_FeatureModuleAttrLoc:
                    return LanguageVersion.CSharp1;

                default:
                    throw ExceptionUtilities.UnexpectedValue(feature);
            }
        }
    }
}<|MERGE_RESOLUTION|>--- conflicted
+++ resolved
@@ -210,16 +210,13 @@
         IDS_FeatureNullPointerConstantPattern = MessageBase + 12783,
         IDS_FeatureModuleInitializers = MessageBase + 12784,
         IDS_FeatureTargetTypedConditional = MessageBase + 12785,
-<<<<<<< HEAD
-        IDS_FeatureConstantInterpolatedStrings = MessageBase + 12786,
-=======
         IDS_FeatureCovariantReturnsForOverrides = MessageBase + 12786,
         IDS_FeatureExtensionGetEnumerator = MessageBase + 12787,
         IDS_FeatureExtensionGetAsyncEnumerator = MessageBase + 12788,
         IDS_Parameter = MessageBase + 12789,
         IDS_Return = MessageBase + 12790,
         IDS_FeatureVarianceSafetyForStaticInterfaceMembers = MessageBase + 12791,
->>>>>>> a09cdaa9
+        IDS_FeatureConstantInterpolatedStrings = MessageBase + 12792,
     }
 
     // Message IDs may refer to strings that need to be localized.
@@ -351,13 +348,10 @@
                 case MessageID.IDS_FeatureStaticAnonymousFunction: // syntax check
                 case MessageID.IDS_FeatureModuleInitializers: // semantic check on method attribute
                 case MessageID.IDS_FeatureDefaultTypeParameterConstraint:
-<<<<<<< HEAD
+                    return LanguageVersion.CSharp9;
+
+                case MessageID.IDS_FeatureVarianceSafetyForStaticInterfaceMembers: //semantic check
                 case MessageID.IDS_FeatureConstantInterpolatedStrings: //semantic check
-=======
-                    return LanguageVersion.CSharp9;
-
-                case MessageID.IDS_FeatureVarianceSafetyForStaticInterfaceMembers: //semantic check
->>>>>>> a09cdaa9
                     return LanguageVersion.Preview;
 
                 // C# 8.0 features.
