﻿// Copyright (c) Microsoft.  All Rights Reserved.  Licensed under the Apache License, Version 2.0.  See License.txt in the project root for license information.

using System.Collections.Generic;
using System.Collections.Immutable;
using System.Diagnostics;
using System.Linq;
using System.Text;
using Microsoft.CodeAnalysis.Collections;
using Microsoft.CodeAnalysis.CSharp.Symbols;
using Microsoft.CodeAnalysis.CSharp.Syntax;
using Microsoft.CodeAnalysis.PooledObjects;
using Microsoft.CodeAnalysis.Text;
using Roslyn.Utilities;

namespace Microsoft.CodeAnalysis.CSharp
{
    internal abstract partial class PreciseAbstractFlowPass<LocalState> : BoundTreeVisitor
        where LocalState : AbstractFlowPass<LocalState>.AbstractLocalState
    {
        protected int _recursionDepth;

        /// <summary>
        /// The compilation in which the analysis is taking place.  This is needed to determine which
        /// conditional methods will be compiled and which will be omitted.
        /// </summary>
        protected readonly CSharpCompilation compilation;

        /// <summary>
        /// The method whose body is being analyzed, or the field whose initializer is being analyzed.
        /// It is used for
        /// references to method parameters. Thus, 'member' should not be used directly, but
        /// 'MethodParameters', 'MethodThisParameter' and 'AnalyzeOutParameters(...)' should be used
        /// instead.
        /// </summary>
        protected readonly Symbol _member;

        /// <summary>
        /// The bound node of the method or initializer being analyzed.
        /// </summary>
        protected readonly BoundNode methodMainNode;

        /// <summary>
        /// The flow analysis state at each label, computed by merging the state from branches to
        /// that label with the state when we fall into the label.  Entries are created when the
        /// label is encountered.  One case deserves special attention: when the destination of the
        /// branch is a label earlier in the code, it is possible (though rarely occurs in practice)
        /// that we are changing the state at a label that we've already analyzed. In that case we
        /// run another pass of the analysis to allow those changes to propagate. This repeats until
        /// no further changes to the state of these labels occurs.  This can result in quadratic
        /// performance in unlikely but possible code such as this: "int x; if (cond) goto l1; x =
        /// 3; l5: print x; l4: goto l5; l3: goto l4; l2: goto l3; l1: goto l2;"
        /// </summary>
        private readonly PooledDictionary<LabelSymbol, LocalState> _labels;

        /// <summary>
        /// Set to true after an analysis scan if the analysis was incomplete due to state changing
        /// after it was used by another analysis component.  In this case the caller scans again (until
        /// this is false). Since the analysis proceeds by monotonically changing the state computed
        /// at each label, this must terminate.
        /// </summary>
        protected bool stateChangedAfterUse;

        /// <summary>
        /// See property PendingBranches
        /// </summary>
        private ArrayBuilder<PendingBranch> _pendingBranches;

        /// <summary>
        /// All of the labels seen so far in this forward scan of the body
        /// </summary>
        private PooledHashSet<BoundStatement> _labelsSeen;

        /// <summary>
        /// If we are tracking exceptions, then by convention the first entry in the pending branches
        /// buffer contains a summary of the states that can arise from exceptions.
        /// </summary>
        private readonly bool _trackExceptions;

        /// <summary>
        /// Pending escapes generated in the current scope (or more deeply nested scopes). When jump
        /// statements (goto, break, continue, return) are processed, they are placed in the
        /// pendingBranches buffer to be processed later by the code handling the destination
        /// statement. As a special case, the processing of try-finally statements might modify the
        /// contents of the pendingBranches buffer to take into account the behavior of
        /// "intervening" finally clauses.
        /// </summary>
        protected ArrayBuilder<PendingBranch> PendingBranches
        {
            get
            {
                return _pendingBranches;
            }
        }

        /// <summary>
        /// The definite assignment and/or reachability state at the point currently being analyzed.
        /// </summary>
        protected LocalState State;
        protected LocalState StateWhenTrue;
        protected LocalState StateWhenFalse;
        protected bool IsConditionalState;

        protected void SetConditionalState(LocalState whenTrue, LocalState whenFalse)
        {
            IsConditionalState = true;
            State = default(LocalState);
            StateWhenTrue = whenTrue;
            StateWhenFalse = whenFalse;
        }

        protected void SetState(LocalState newState)
        {
            StateWhenTrue = StateWhenFalse = default(LocalState);
            IsConditionalState = false;
            State = newState;
        }

        protected void Split()
        {
            Debug.Assert(!_trackExceptions || _pendingBranches[0].Branch == null);
            if (!IsConditionalState)
            {
                SetConditionalState(State, State.Clone());
            }
        }

        protected void Unsplit()
        {
            Debug.Assert(!_trackExceptions || _pendingBranches[0].Branch == null);
            if (IsConditionalState)
            {
                IntersectWith(ref StateWhenTrue, ref StateWhenFalse);
                SetState(StateWhenTrue);
            }
        }

        /// <summary>
        /// Where all diagnostics are deposited.
        /// </summary>
        protected DiagnosticBag Diagnostics { get; }

        #region Region
        // For region analysis, we maintain some extra data.
        protected enum RegionPlace { Before, Inside, After };
        protected RegionPlace regionPlace; // tells whether we are currently analyzing code before, during, or after the region
        protected readonly BoundNode firstInRegion, lastInRegion;
        private readonly bool _trackRegions;

        /// <summary>
        /// A cache of the state at the backward branch point of each loop.  This is not needed
        /// during normal flow analysis, but is needed for DataFlowsOut region analysis.
        /// </summary>
        private readonly Dictionary<BoundLoopStatement, LocalState> _loopHeadState;
        #endregion Region

        protected PreciseAbstractFlowPass(
            CSharpCompilation compilation,
            Symbol member,
            BoundNode node,
            BoundNode firstInRegion = null,
            BoundNode lastInRegion = null,
            bool trackRegions = false,
            bool trackExceptions = false)
        {
            Debug.Assert(node != null);

            if (firstInRegion != null && lastInRegion != null)
            {
                trackRegions = true;
            }

            if (trackRegions)
            {
                Debug.Assert(firstInRegion != null);
                Debug.Assert(lastInRegion != null);
                int startLocation = firstInRegion.Syntax.SpanStart;
                int endLocation = lastInRegion.Syntax.Span.End;
                int length = endLocation - startLocation;
                Debug.Assert(length >= 0, "last comes before first");
                this.RegionSpan = new TextSpan(startLocation, length);
            }

            _pendingBranches = ArrayBuilder<PendingBranch>.GetInstance();
            _labelsSeen = PooledHashSet<BoundStatement>.GetInstance();
            _labels = PooledDictionary<LabelSymbol, LocalState>.GetInstance();
            this.Diagnostics = DiagnosticBag.GetInstance();
            this.compilation = compilation;
            _member = member;
            this.methodMainNode = node;
            this.firstInRegion = firstInRegion;
            this.lastInRegion = lastInRegion;
            _loopHeadState = new Dictionary<BoundLoopStatement, LocalState>(ReferenceEqualityComparer.Instance);
            _trackRegions = trackRegions;
            _trackExceptions = trackExceptions;
        }

        protected abstract string Dump(LocalState state);

        protected string Dump()
        {
            return IsConditionalState
                ? $"true: {Dump(this.StateWhenTrue)} false: {Dump(this.StateWhenFalse)}"
                : Dump(this.State);
        }

#if DEBUG
        protected string DumpLabels()
        {
            StringBuilder result = new StringBuilder();
            result.Append("Labels{");
            bool first = true;
            foreach (var key in _labels.Keys)
            {
                if (!first) result.Append(", ");
                string name = key.Name;
                if (string.IsNullOrEmpty(name)) name = "<Label>" + key.GetHashCode();
                result.Append(name).Append(": ").Append(this.Dump(_labels[key]));
                first = false;
            }
            result.Append("}");
            return result.ToString();
        }
#endif

        /// <summary>
        /// Subclasses may override EnterRegion to perform any actions at the entry to the region.
        /// </summary>
        protected virtual void EnterRegion()
        {
            Debug.Assert(this.regionPlace == RegionPlace.Before);
            this.regionPlace = RegionPlace.Inside;
        }

        /// <summary>
        /// Subclasses may override LeaveRegion to perform any action at the end of the region.
        /// </summary>
        protected virtual void LeaveRegion()
        {
            Debug.Assert(IsInside);
            this.regionPlace = RegionPlace.After;
        }

        protected readonly TextSpan RegionSpan;

        protected bool RegionContains(TextSpan span)
        {
            // TODO: There are no scenarios involving a zero-length span
            // currently. If the assert fails, add a corresponding test.
            Debug.Assert(span.Length > 0);
            if (span.Length == 0)
            {
                return RegionSpan.Contains(span.Start);
            }
            return RegionSpan.Contains(span);
        }

        protected bool IsInside
        {
            get
            {
                return regionPlace == RegionPlace.Inside;
            }
        }

        public override BoundNode Visit(BoundNode node)
        {
            return VisitAlways(node);
        }

        protected BoundNode VisitAlways(BoundNode node)
        {
            BoundNode result = null;

            // We scan even expressions, because we must process lambdas contained within them.
            if (node != null)
            {
                if (_trackRegions)
                {
                    if (node == this.firstInRegion && this.regionPlace == RegionPlace.Before) EnterRegion();
                    result = VisitWithStackGuard(node);
                    if (node == this.lastInRegion && this.regionPlace == RegionPlace.Inside) LeaveRegion();
                }
                else
                {
                    result = VisitWithStackGuard(node);
                }
            }

            return result;
        }

        private BoundNode VisitWithStackGuard(BoundNode node)
        {
            var expression = node as BoundExpression;
            if (expression != null)
            {
                return VisitExpressionWithStackGuard(ref _recursionDepth, expression);
            }

            return base.Visit(node);
        }

        protected override BoundExpression VisitExpressionWithoutStackGuard(BoundExpression node)
        {
            return (BoundExpression)base.Visit(node);
        }

        protected override bool ConvertInsufficientExecutionStackExceptionToCancelledByStackGuardException()
        {
            return false; // just let the original exception to bubble up.
        }

        /// <summary>
        /// A pending branch.  These are created for a return, break, continue, goto statement,
        /// yield return, yield break, await expression, foreach/using await, and if PreciseAbstractFlowPass.trackExceptions
        /// is true for other
        /// constructs that can cause an exception to be raised such as a throw statement or method
        /// invocation.
        /// The idea is that we don't know if the branch will eventually reach its destination
        /// because of an intervening finally block that cannot complete normally.  So we store them
        /// up and handle them as we complete processing each construct.  At the end of a block, if
        /// there are any pending branches to a label in that block we process the branch.  Otherwise
        /// we relay it up to the enclosing construct as a pending branch of the enclosing
        /// construct.
        /// </summary>
        internal class PendingBranch
        {
            public readonly BoundNode Branch;
            public LocalState State;
            public LabelSymbol Label
            {
                get
                {
                    if (Branch == null) return null;
                    switch (Branch.Kind)
                    {
                        case BoundKind.GotoStatement: return ((BoundGotoStatement)Branch).Label;
                        case BoundKind.ConditionalGoto: return ((BoundConditionalGoto)Branch).Label;
                        case BoundKind.BreakStatement: return ((BoundBreakStatement)Branch).Label;
                        case BoundKind.ContinueStatement: return ((BoundContinueStatement)Branch).Label;
                        case BoundKind.PatternSwitchLabel: return ((BoundPatternSwitchLabel)Branch).Label;
                        default: return null;
                    }
                }
            }

            public PendingBranch(BoundNode branch, LocalState state)
            {
                this.Branch = branch;
                this.State = state.Clone();
            }
        }

        abstract protected LocalState ReachableState();
        abstract protected LocalState UnreachableState();

        /// <summary>
        /// Perform a single pass of flow analysis.  Note that after this pass,
        /// this.backwardBranchChanged indicates if a further pass is required.
        /// </summary>
        protected virtual ImmutableArray<PendingBranch> Scan(ref bool badRegion)
        {
            var oldPending = SavePending();
            Visit(methodMainNode);
            this.Unsplit();
            RestorePending(oldPending);
            if (_trackRegions && regionPlace != RegionPlace.After) badRegion = true;
            ImmutableArray<PendingBranch> result = RemoveReturns();
            return result;
        }

        protected ImmutableArray<PendingBranch> Analyze(ref bool badRegion)
        {
            ImmutableArray<PendingBranch> returns;
            do
            {
                // the entry point of a method is assumed reachable
                regionPlace = RegionPlace.Before;
                this.State = ReachableState();
                _pendingBranches.Clear();
                if (_trackExceptions) _pendingBranches.Add(new PendingBranch(null, ReachableState()));
                this.stateChangedAfterUse = false;
                this.Diagnostics.Clear();
                returns = this.Scan(ref badRegion);
            }
            while (this.stateChangedAfterUse);

            return returns;
        }

        protected virtual void Free()
        {
            this.Diagnostics.Free();
            _pendingBranches.Free();
            _labelsSeen.Free();
            _labels.Free();
        }

        /// <summary>
        /// If a method is currently being analyzed returns its parameters, returns an empty array
        /// otherwise.
        /// </summary>
        protected ImmutableArray<ParameterSymbol> MethodParameters
        {
            get
            {
                var method = _member as MethodSymbol;
                return (object)method == null ? ImmutableArray<ParameterSymbol>.Empty : method.Parameters;
            }
        }

        /// <summary>
        /// If a method is currently being analyzed returns its 'this' parameter, returns null
        /// otherwise.
        /// </summary>
        protected ParameterSymbol MethodThisParameter
        {
            get
            {
                var method = _member as MethodSymbol;
                return (object)method == null ? null : method.ThisParameter;
            }
        }

        /// <summary>
        /// Specifies whether or not method's out parameters should be analyzed. If there's more
        /// than one location in the method being analyzed, then the method is partial and we prefer
        /// to report an out parameter in partial method error.
        /// </summary>
        /// <param name="location">location to be used</param>
        /// <returns>true if the out parameters of the method should be analyzed</returns>
        protected bool ShouldAnalyzeOutParameters(out Location location)
        {
            var method = _member as MethodSymbol;
            if ((object)method == null || method.Locations.Length != 1)
            {
                location = null;
                return false;
            }
            else
            {
                location = method.Locations[0];
                return true;
            }
        }

        /// <summary>
        /// Return the flow analysis state associated with a label.
        /// </summary>
        /// <param name="label"></param>
        /// <returns></returns>
        protected virtual LocalState LabelState(LabelSymbol label)
        {
            LocalState result;
            if (_labels.TryGetValue(label, out result))
            {
                return result;
            }

            result = UnreachableState();
            _labels.Add(label, result);
            return result;
        }

        /// <summary>
        /// Return to the caller the set of pending return statements.
        /// </summary>
        /// <returns></returns>
        protected virtual ImmutableArray<PendingBranch> RemoveReturns()
        {
            ImmutableArray<PendingBranch> result;
            if (_trackExceptions)
            {
                // when we are tracking exceptions, we use pendingBranches[0] to
                // track exception states.
                result = _pendingBranches
                        .Where(b => b.Branch != null)
                        .AsImmutableOrNull();

                var oldExceptions = _pendingBranches[0];
                Debug.Assert(oldExceptions.Branch == null);
                _pendingBranches.Clear();
                _pendingBranches.Add(oldExceptions);
            }
            else
            {
                result = _pendingBranches.ToImmutable();
                _pendingBranches.Clear();
            }

            // The caller should have handled and cleared labelsSeen.
            Debug.Assert(_labelsSeen.Count == 0);
            return result;
        }

        /// <summary>
        /// Set the current state to one that indicates that it is unreachable.
        /// </summary>
        protected void SetUnreachable()
        {
            this.State = UnreachableState();
        }

        protected void VisitLvalue(BoundExpression node)
        {
            if (_trackRegions && node == this.firstInRegion && this.regionPlace == RegionPlace.Before) EnterRegion();
            switch (node?.Kind)
            {
                case BoundKind.Parameter:
                    VisitLvalueParameter((BoundParameter)node);
                    break;

                case BoundKind.Local:
                    VisitLvalue((BoundLocal)node);
                    break;

                case BoundKind.ThisReference:
                case BoundKind.BaseReference:
                    // no need for it to be previously assigned: it is on the left.
                    break;

                case BoundKind.PropertyAccess:
                    var access = (BoundPropertyAccess)node;

                    if (Binder.AccessingAutoPropertyFromConstructor(access, _member))
                    {
                        var backingField = (access.PropertySymbol as SourcePropertySymbol)?.BackingField;
                        if (backingField != null)
                        {
                            VisitFieldAccessInternal(access.ReceiverOpt, backingField);
                            break;
                        }
                    }

                    goto default;

                case BoundKind.FieldAccess:
                    {
                        BoundFieldAccess node1 = (BoundFieldAccess)node;
                        VisitFieldAccessInternal(node1.ReceiverOpt, node1.FieldSymbol);
                        break;
                    }

                case BoundKind.EventAccess:
                    {
                        BoundEventAccess node1 = (BoundEventAccess)node;
                        VisitFieldAccessInternal(node1.ReceiverOpt, node1.EventSymbol.AssociatedField);
                        break;
                    }

                case BoundKind.TupleLiteral:
                    ((BoundTupleExpression)node).VisitAllElements((x, self) => self.VisitLvalue(x), this);
                    break;

                case BoundKind.SuppressNullableWarningExpression:
                    VisitLvalue(((BoundSuppressNullableWarningExpression)node).Expression);
                    break;

                default:
                    VisitRvalue(node);
                    break;
            }

            if (_trackRegions && node == this.lastInRegion && this.regionPlace == RegionPlace.Inside) LeaveRegion();
        }

        protected virtual void VisitLvalue(BoundLocal node)
        {
            // no need for it to be previously assigned: it is on the left.
        }

        /// <summary>
        /// Visit a boolean condition expression.
        /// </summary>
        /// <param name="node"></param>
        protected void VisitCondition(BoundExpression node)
        {
            Visit(node);
            AdjustConditionalState(node);
        }

        private void AdjustConditionalState(BoundExpression node)
        {
            if (IsConstantTrue(node))
            {
                Unsplit();
                SetConditionalState(this.State, UnreachableState());
            }
            else if (IsConstantFalse(node))
            {
                Unsplit();
                SetConditionalState(UnreachableState(), this.State);
            }
            else if ((object)node.Type == null || node.Type.SpecialType != SpecialType.System_Boolean)
            {
                // a dynamic type or a type with operator true/false
                Unsplit();
            }

            Split();
        }

        /// <summary>
        /// Visit a general expression, where we will only need to determine if variables are
        /// assigned (or not). That is, we will not be needing AssignedWhenTrue and
        /// AssignedWhenFalse.
        /// </summary>
        /// <param name="node"></param>
        protected BoundNode VisitRvalue(BoundExpression node)
        {
            Debug.Assert(!_trackExceptions || this.PendingBranches.Count > 0 && this.PendingBranches[0].Branch == null);
            var result = Visit(node);
            Unsplit();
            return result;
        }

        /// <summary>
        /// Visit a statement.
        /// </summary>
        [DebuggerHidden]
        protected virtual void VisitStatement(BoundStatement statement)
        {
            Debug.Assert(!_trackExceptions || this.PendingBranches.Count > 0 && this.PendingBranches[0].Branch == null);
            Visit(statement);
            Debug.Assert(!this.IsConditionalState);
        }

        protected static bool IsConstantTrue(BoundExpression node)
        {
            return node.ConstantValue == ConstantValue.True;
        }

        protected static bool IsConstantFalse(BoundExpression node)
        {
            return node.ConstantValue == ConstantValue.False;
        }

        protected static bool IsConstantNull(BoundExpression node)
        {
            return node.ConstantValue == ConstantValue.Null;
        }

        /// <summary>
        /// Called at the point in a loop where the backwards branch would go to.
        /// </summary>
        private void LoopHead(BoundLoopStatement node)
        {
            LocalState previousState;
            if (_loopHeadState.TryGetValue(node, out previousState))
            {
                IntersectWith(ref this.State, ref previousState);
            }

            _loopHeadState[node] = this.State.Clone();
        }

        /// <summary>
        /// Called at the point in a loop where the backward branch is placed.
        /// </summary>
        private void LoopTail(BoundLoopStatement node)
        {
            var oldState = _loopHeadState[node];
            if (IntersectWith(ref oldState, ref this.State))
            {
                _loopHeadState[node] = oldState;
                this.stateChangedAfterUse = true;
            }
        }

        /// <summary>
        /// Used to resolve break statements in each statement form that has a break statement
        /// (loops, switch).
        /// </summary>
        private void ResolveBreaks(LocalState breakState, LabelSymbol label)
        {
            var pendingBranches = _pendingBranches;
            var count = pendingBranches.Count;

            if (count != 0)
            {
                int stillPending = 0;
                for (int i = 0; i < count; i++)
                {
                    var pending = pendingBranches[i];
                    if (pending.Label == label)
                    {
                        IntersectWith(ref breakState, ref pending.State);
                    }
                    else
                    {
                        if (stillPending != i)
                        {
                            pendingBranches[stillPending] = pending;
                        }
                        stillPending++;
                    }
                }

                pendingBranches.Clip(stillPending);
            }

            SetState(breakState);
        }

        /// <summary>
        /// Used to resolve continue statements in each statement form that supports it.
        /// </summary>
        private void ResolveContinues(LabelSymbol continueLabel)
        {
            var pendingBranches = _pendingBranches;
            var count = pendingBranches.Count;

            if (count != 0)
            {
                int stillPending = 0;
                for (int i = 0; i < count; i++)
                {
                    var pending = pendingBranches[i];
                    if (pending.Label == continueLabel)
                    {
                        // Technically, nothing in the language specification depends on the state
                        // at the continue label, so we could just discard them instead of merging
                        // the states. In fact, we need not have added continue statements to the
                        // pending jump queue in the first place if we were interested solely in the
                        // flow analysis.  However, region analysis (in support of extract method)
                        // and other forms of more precise analysis
                        // depend on continue statements appearing in the pending branch queue, so
                        // we process them from the queue here.
                        IntersectWith(ref this.State, ref pending.State);
                    }
                    else
                    {
                        if (stillPending != i)
                        {
                            pendingBranches[stillPending] = pending;
                        }
                        stillPending++;
                    }
                }

                pendingBranches.Clip(stillPending);
            }
        }

        /// <summary>
        /// Subclasses override this if they want to take special actions on processing a goto
        /// statement, when both the jump and the label have been located.
        /// </summary>
        protected virtual void NoteBranch(PendingBranch pending, BoundNode gotoStmt, BoundStatement target)
        {
            target.AssertIsLabeledStatement();
        }

        private void NotePossibleException(BoundNode node)
        {
            Debug.Assert(_trackExceptions);
            Debug.Assert(!IsConditionalState);
            IntersectWith(ref _pendingBranches[0].State, ref this.State);
        }

        /// <summary>
        /// To handle a label, we resolve all branches to that label.  Returns true if the state of
        /// the label changes as a result.
        /// </summary>
        /// <param name="label">Target label</param>
        /// <param name="target">Statement containing the target label</param>
        private bool ResolveBranches(LabelSymbol label, BoundStatement target)
        {
            target?.AssertIsLabeledStatementWithLabel(label);

            bool labelStateChanged = false;
            var pendingBranches = _pendingBranches;
            var count = pendingBranches.Count;

            if (count != 0)
            {
                int stillPending = 0;
                for (int i = 0; i < count; i++)
                {
                    var pending = pendingBranches[i];
                    if (pending.Label == label)
                    {
                        ResolveBranch(pending, label, target, ref labelStateChanged);
                    }
                    else
                    {
                        if (stillPending != i)
                        {
                            pendingBranches[stillPending] = pending;
                        }
                        stillPending++;
                    }
                }

                pendingBranches.Clip(stillPending);
            }

            return labelStateChanged;
        }

        protected virtual void ResolveBranch(PendingBranch pending, LabelSymbol label, BoundStatement target, ref bool labelStateChanged)
        {
            var state = LabelState(label);
            if (target != null) NoteBranch(pending, pending.Branch, target);
            var changed = IntersectWith(ref state, ref pending.State);
            if (changed)
            {
                labelStateChanged = true;
                _labels[label] = state;
            }
        }

        protected struct SavedPending
        {
            public readonly ArrayBuilder<PendingBranch> PendingBranches;
            public readonly PooledHashSet<BoundStatement> LabelsSeen;

            public SavedPending(ArrayBuilder<PendingBranch> pendingBranches, PooledHashSet<BoundStatement> labelsSeen)
            {
                this.PendingBranches = pendingBranches;
                this.LabelsSeen = labelsSeen;
            }
        }

        /// <summary>
        /// Since branches cannot branch into constructs, only out, we save the pending branches
        /// when visiting more nested constructs.  When tracking exceptions, we store the current
        /// state as the exception state for the following code.
        /// </summary>
        protected SavedPending SavePending()
        {
            Debug.Assert(!this.IsConditionalState);
            var result = new SavedPending(_pendingBranches, _labelsSeen);

            _pendingBranches = ArrayBuilder<PendingBranch>.GetInstance();
            _labelsSeen = PooledHashSet<BoundStatement>.GetInstance();

            if (_trackExceptions)
            {
                _pendingBranches.Add(new PendingBranch(null, this.State));
            }

            return result;
        }

        /// <summary>
        /// We use this when closing a block that may contain labels or branches
        /// - branches to new labels are resolved
        /// - new labels are removed (no longer can be reached)
        /// - unresolved pending branches are carried forward
        /// </summary>
        /// <param name="oldPending">The old pending branches, which are to be merged with the current ones</param>
        protected void RestorePending(SavedPending oldPending)
        {
            foreach (var node in _labelsSeen)
            {
                switch (node.Kind)
                {
                    case BoundKind.LabeledStatement:
                        {
                            var label = (BoundLabeledStatement)node;
                            stateChangedAfterUse |= ResolveBranches(label.Label, label);
                        }
                        break;
                    case BoundKind.LabelStatement:
                        {
                            var label = (BoundLabelStatement)node;
                            stateChangedAfterUse |= ResolveBranches(label.Label, label);
                        }
                        break;
                    case BoundKind.SwitchSection:
                        {
                            var sec = (BoundSwitchSection)node;
                            foreach (var label in sec.SwitchLabels)
                            {
                                stateChangedAfterUse |= ResolveBranches(label.Label, sec);
                            }
                        }
                        break;
                    case BoundKind.PatternSwitchSection:
                        {
                            var sec = (BoundPatternSwitchSection)node;
                            foreach (var label in sec.SwitchLabels)
                            {
                                stateChangedAfterUse |= ResolveBranches(label.Label, sec);
                            }
                        }
                        break;
                    default:
                        // there are no other kinds of labels
                        throw ExceptionUtilities.UnexpectedValue(node.Kind);
                }
            }

            if (_trackExceptions)
            {
                Debug.Assert(oldPending.PendingBranches[0].Branch == null);
                Debug.Assert(this.PendingBranches[0].Branch == null);
                this.IntersectWith(ref oldPending.PendingBranches[0].State, ref this.PendingBranches[0].State);

                for (int i = 1, c = this.PendingBranches.Count; i < c; i++)
                {
                    oldPending.PendingBranches.Add(this.PendingBranches[i]);
                }
            }
            else
            {
                oldPending.PendingBranches.AddRange(this.PendingBranches);
            }

            _pendingBranches.Free();
            _pendingBranches = oldPending.PendingBranches;

            // We only use SavePending/RestorePending when there could be no branch into the region between them.
            // So there is no need to save the labels seen between the calls.  If there were such a need, we would
            // do "this.labelsSeen.UnionWith(oldPending.LabelsSeen);" instead of the following assignment
            _labelsSeen.Free();
            _labelsSeen = oldPending.LabelsSeen;
        }

        #region visitors

        /// <summary>
        /// Since each language construct must be handled according to the rules of the language specification,
        /// the default visitor reports that the construct for the node is not implemented in the compiler.
        /// </summary>
        public override BoundNode DefaultVisit(BoundNode node)
        {
            Debug.Assert(false, $"Should Visit{node.Kind} be overridden in {this.GetType().Name}?");
            return null;
        }

        public override BoundNode VisitAttribute(BoundAttribute node)
        {
            // No flow analysis is ever done in attributes (or their arguments).
            return null;
        }

        public override BoundNode VisitThrowExpression(BoundThrowExpression node)
        {
            VisitRvalue(node.Expression);
            SetUnreachable();
            return node;
        }

        public override BoundNode VisitPassByCopy(BoundPassByCopy node)
        {
            VisitRvalue(node.Expression);
            return node;
        }

        public override BoundNode VisitIsPatternExpression(BoundIsPatternExpression node)
        {
            Debug.Assert(!IsConditionalState);
            VisitRvalue(node.Expression);
            VisitPattern(node.Expression, node.Pattern);
            return node;
        }

        public virtual void VisitPattern(BoundExpression expression, BoundPattern pattern)
        {
            Split();
            if (expression != null)
            {
                bool? knownMatch = CheckRefutations(expression, pattern);
                switch (knownMatch)
                {
                    case true:
                        SetState(StateWhenTrue);
                        SetConditionalState(this.State, UnreachableState());
                        break;
                    case false:
                        SetState(StateWhenFalse);
                        SetConditionalState(UnreachableState(), this.State);
                        break;
                    case null:
                        break;
                }
            }
        }

        public override BoundNode VisitConstantPattern(BoundConstantPattern node)
        {
            // All patterns are handled by VisitPattern
            throw ExceptionUtilities.Unreachable;
        }

        /// <summary>
        /// Check if the given expression is known to *always* match, or *always* fail against the given pattern.
        /// Return true for known match, false for known fail, and null otherwise. Used for the "is pattern" expression.
        /// </summary>
        private static bool? CheckRefutations(BoundExpression expression, BoundPattern pattern)
        {
            Debug.Assert(expression != null);
            switch (pattern.Kind)
            {
                case BoundKind.DeclarationPattern:
                    {
                        var declPattern = (BoundDeclarationPattern)pattern;
                        if (declPattern.IsVar || // var pattern always matches
                            declPattern.DeclaredType?.Type?.IsValueType == true && declPattern.DeclaredType.Type == (object)expression.Type) // exact match
                        {
                            return true;
                        }
                        Debug.Assert(!declPattern.IsVar);
                        switch (expression.ConstantValue?.IsNull)
                        {
                            case true: return false;
                            case false: return true;
                            default: return null;
                        }
                    }
                case BoundKind.ConstantPattern:
                    {
                        var constPattern = (BoundConstantPattern)pattern;
                        if (expression.ConstantValue == null || constPattern.ConstantValue == null) return null;
                        return Equals(expression.ConstantValue.Value, constPattern.ConstantValue.Value);
                    }
            }

            return null;
        }

        public override BoundNode VisitTupleLiteral(BoundTupleLiteral node)
        {
            return VisitTupleExpression(node);
        }

        public override BoundNode VisitConvertedTupleLiteral(BoundConvertedTupleLiteral node)
        {
            return VisitTupleExpression(node);
        }

        private BoundNode VisitTupleExpression(BoundTupleExpression node)
        {
            VisitArguments(node.Arguments, default(ImmutableArray<RefKind>), null);
            if (_trackExceptions) NotePossibleException(node);
            return null;
        }

        public override BoundNode VisitTupleBinaryOperator(BoundTupleBinaryOperator node)
        {
            Visit(node.Left);
            Visit(node.Right);
            return null;
        }

        public override BoundNode VisitDynamicObjectCreationExpression(BoundDynamicObjectCreationExpression node)
        {
            VisitArguments(node.Arguments, node.ArgumentRefKindsOpt, null);
            VisitRvalue(node.InitializerExpressionOpt);
            if (_trackExceptions) NotePossibleException(node);
            return null;
        }

        public override BoundNode VisitDynamicIndexerAccess(BoundDynamicIndexerAccess node)
        {
            VisitRvalue(node.ReceiverOpt);
            VisitArguments(node.Arguments, node.ArgumentRefKindsOpt, null);
            if (_trackExceptions) NotePossibleException(node);
            return null;
        }

        public override BoundNode VisitDynamicMemberAccess(BoundDynamicMemberAccess node)
        {
            VisitRvalue(node.Receiver);
            if (_trackExceptions) NotePossibleException(node);
            return null;
        }

        public override BoundNode VisitDynamicInvocation(BoundDynamicInvocation node)
        {
            VisitRvalue(node.Expression);
            VisitArguments(node.Arguments, node.ArgumentRefKindsOpt, null);
            if (_trackExceptions) NotePossibleException(node);
            return null;
        }

        public override BoundNode VisitInterpolatedString(BoundInterpolatedString node)
        {
            foreach (var expr in node.Parts)
            {
                VisitRvalue(expr);
            }
            return null;
        }

        public override BoundNode VisitStringInsert(BoundStringInsert node)
        {
            VisitRvalue(node.Value);
            if (node.Alignment != null) VisitRvalue(node.Alignment);
            if (node.Format != null) VisitRvalue(node.Format);
            return null;
        }

        public override BoundNode VisitArgList(BoundArgList node)
        {
            // The "__arglist" expression that is legal inside a varargs method has no 
            // effect on flow analysis and it has no children.
            return null;
        }

        public override BoundNode VisitArgListOperator(BoundArgListOperator node)
        {
            // When we have M(__arglist(x, y, z)) we must visit x, y and z.
            VisitArguments(node.Arguments, node.ArgumentRefKindsOpt, null);
            return null;
        }

        public override BoundNode VisitRefTypeOperator(BoundRefTypeOperator node)
        {
            VisitRvalue(node.Operand);
            return null;
        }

        public override BoundNode VisitMakeRefOperator(BoundMakeRefOperator node)
        {
            // Note that we require that the variable whose reference we are taking
            // has been initialized; it is similar to passing the variable as a ref parameter.

            VisitRvalue(node.Operand);
            return null;
        }

        public override BoundNode VisitRefValueOperator(BoundRefValueOperator node)
        {
            VisitRvalue(node.Operand);
            return null;
        }

        public override BoundNode VisitGlobalStatementInitializer(BoundGlobalStatementInitializer node)
        {
            VisitStatement(node.Statement);
            return null;
        }

        public override BoundNode VisitLambda(BoundLambda node)
        {
            if (_trackExceptions) NotePossibleException(node);

            // Control-flow analysis does NOT dive into a lambda, while data-flow analysis does.
            return null;
        }

        public override BoundNode VisitLocalFunctionStatement(BoundLocalFunctionStatement node)
        {
            // Control-flow analysis does NOT dive into a local function, while data-flow analysis does.
            return null;
        }

        public override BoundNode VisitLocal(BoundLocal node)
        {
            return null;
        }

        public override BoundNode VisitLocalDeclaration(BoundLocalDeclaration node)
        {
            if (node.InitializerOpt != null)
            {
                VisitRvalue(node.InitializerOpt); // analyze the expression

                // byref assignment is also a potential write
                if (node.LocalSymbol.RefKind != RefKind.None)
                {
                    WriteArgument(node.InitializerOpt, node.LocalSymbol.RefKind, method: null);
                }
            }

            return null;
        }

        public override BoundNode VisitBlock(BoundBlock node)
        {
            VisitStatements(node.Statements);
            return null;
        }

        private void VisitStatements(ImmutableArray<BoundStatement> statements)
        {
            foreach (var statement in statements)
            {
                VisitStatement(statement);
            }
        }

        public override BoundNode VisitScope(BoundScope node)
        {
            VisitStatements(node.Statements);
            return null;
        }

        public override BoundNode VisitExpressionStatement(BoundExpressionStatement node)
        {
            VisitRvalue(node.Expression);
            return null;
        }

        public override BoundNode VisitCall(BoundCall node)
        {
            // If the method being called is a partial method without a definition, or is a conditional method
            // whose condition is not true, then the call has no effect and it is ignored for the purposes of
            // definite assignment analysis.
            bool callsAreOmitted = node.Method.CallsAreOmitted(node.SyntaxTree);
            LocalState savedState = default(LocalState);

            if (callsAreOmitted)
            {
                savedState = this.State.Clone();
                SetUnreachable();
            }

            VisitReceiverBeforeCall(node.ReceiverOpt, node.Method);
            VisitArguments(node.Arguments, node.ArgumentRefKindsOpt, node.Method);
            UpdateStateForCall(node);
            VisitReceiverAfterCall(node.ReceiverOpt, node.Method);

            if (callsAreOmitted)
            {
                this.State = savedState;
            }

            return null;
        }

        protected void UpdateStateForCall(BoundCall node)
        {
            if (_trackExceptions) NotePossibleException(node);
        }

        private void VisitReceiverBeforeCall(BoundExpression receiverOpt, MethodSymbol method)
        {
            if ((object)method == null || method.MethodKind != MethodKind.Constructor)
            {
                VisitRvalue(receiverOpt);
            }
        }

        private void VisitReceiverAfterCall(BoundExpression receiverOpt, MethodSymbol method)
        {
            NamedTypeSymbol containingType;
            if (receiverOpt != null && ((object)method == null || method.MethodKind == MethodKind.Constructor || (object)(containingType = method.ContainingType) != null && !method.IsStatic && !containingType.IsReferenceType && !TypeIsImmutable(containingType)))
            {
                WriteArgument(receiverOpt, method?.MethodKind == MethodKind.Constructor ? RefKind.Out : RefKind.Ref, method);
            }
        }

        /// <summary>
        /// Certain (struct) types are known by the compiler to be immutable.  In these cases calling a method on
        /// the type is known (by flow analysis) not to write the receiver.
        /// </summary>
        /// <param name="t"></param>
        /// <returns></returns>
        private static bool TypeIsImmutable(TypeSymbol t)
        {
            switch (t.SpecialType)
            {
                case SpecialType.System_Boolean:
                case SpecialType.System_Char:
                case SpecialType.System_SByte:
                case SpecialType.System_Byte:
                case SpecialType.System_Int16:
                case SpecialType.System_UInt16:
                case SpecialType.System_Int32:
                case SpecialType.System_UInt32:
                case SpecialType.System_Int64:
                case SpecialType.System_UInt64:
                case SpecialType.System_Decimal:
                case SpecialType.System_Single:
                case SpecialType.System_Double:
                case SpecialType.System_DateTime:
                    return true;
                default:
                    return t.IsNullableType();
            }
        }

        public override BoundNode VisitIndexerAccess(BoundIndexerAccess node)
        {
            var method = GetReadMethod(node.Indexer);
            VisitReceiverBeforeCall(node.ReceiverOpt, method);
            VisitArguments(node.Arguments, node.ArgumentRefKindsOpt, method);
            if (_trackExceptions && (object)method != null) NotePossibleException(node);
            if ((object)method != null) VisitReceiverAfterCall(node.ReceiverOpt, method);
            return null;
        }

        public override BoundNode VisitEventAssignmentOperator(BoundEventAssignmentOperator node)
        {
            VisitRvalue(node.ReceiverOpt);
            VisitRvalue(node.Argument);
            if (_trackExceptions) NotePossibleException(node);
            return null;
        }

        protected virtual void VisitArguments(ImmutableArray<BoundExpression> arguments, ImmutableArray<RefKind> refKindsOpt, MethodSymbol method)
        {
            // first value and ref parameters are read...
            for (int i = 0; i < arguments.Length; i++)
            {
                RefKind refKind = GetRefKind(refKindsOpt, i);
                if (refKind != RefKind.Out)
                {
                    VisitRvalue(arguments[i]);
                }
                else
                {
                    VisitLvalue(arguments[i]);
                }
            }
            // and then ref and out parameters are written...
            for (int i = 0; i < arguments.Length; i++)
            {
                RefKind refKind = GetRefKind(refKindsOpt, i);
                // passing as a byref argument is also a potential write
                if (refKind != RefKind.None)
                {
                    WriteArgument(arguments[i], refKind, method);
                }
            }
        }

        protected static RefKind GetRefKind(ImmutableArray<RefKind> refKindsOpt, int index)
        {
            return refKindsOpt.IsDefault || refKindsOpt.Length <= index ? RefKind.None : refKindsOpt[index];
        }

        protected virtual void WriteArgument(BoundExpression arg, RefKind refKind, MethodSymbol method)
        {
        }

        public override BoundNode VisitBadExpression(BoundBadExpression node)
        {
            foreach (var child in node.ChildBoundNodes)
            {
                VisitRvalue(child as BoundExpression);
            }

            if (_trackExceptions) NotePossibleException(node);
            return null;
        }

        public override BoundNode VisitBadStatement(BoundBadStatement node)
        {
            foreach (var child in node.ChildBoundNodes)
            {
                if (child is BoundStatement)
                {
                    VisitStatement(child as BoundStatement);
                }
                else
                {
                    VisitRvalue(child as BoundExpression);
                }
            }

            if (_trackExceptions) NotePossibleException(node);
            return null;
        }

        // Can be called as part of a bad expression.
        public override BoundNode VisitArrayInitialization(BoundArrayInitialization node)
        {
            foreach (var child in node.Initializers)
            {
                VisitRvalue(child);
            }

            return null;
        }

        public override BoundNode VisitDelegateCreationExpression(BoundDelegateCreationExpression node)
        {
            var methodGroup = node.Argument as BoundMethodGroup;
            if (methodGroup != null)
            {
                if ((object)node.MethodOpt != null && !node.MethodOpt.IsStatic)
                {
                    if (_trackRegions)
                    {
                        if (methodGroup == this.firstInRegion && this.regionPlace == RegionPlace.Before) EnterRegion();
                        VisitRvalue(methodGroup.ReceiverOpt);
                        if (methodGroup == this.lastInRegion && IsInside) LeaveRegion();
                    }
                    else
                    {
                        VisitRvalue(methodGroup.ReceiverOpt);
                    }
                }
            }
            else
            {
                VisitRvalue(node.Argument);
            }

            if (_trackExceptions) NotePossibleException(node);
            return null;
        }

        public override BoundNode VisitTypeExpression(BoundTypeExpression node)
        {
            return null;
        }

        public override BoundNode VisitTypeOrValueExpression(BoundTypeOrValueExpression node)
        {
            // If we're seeing a node of this kind, then we failed to resolve the member access
            // as either a type or a property/field/event/local/parameter.  In such cases,
            // the second interpretation applies so just visit the node for that.
            return this.Visit(node.Data.ValueExpression);
        }

        public override BoundNode VisitLiteral(BoundLiteral node)
        {
            return null;
        }

        public override BoundNode VisitMethodDefIndex(BoundMethodDefIndex node)
        {
            return null;
        }

        public override BoundNode VisitMaximumMethodDefIndex(BoundMaximumMethodDefIndex node)
        {
            return null;
        }

        public override BoundNode VisitModuleVersionId(BoundModuleVersionId node)
        {
            return null;
        }

        public override BoundNode VisitModuleVersionIdString(BoundModuleVersionIdString node)
        {
            return null;
        }

        public override BoundNode VisitInstrumentationPayloadRoot(BoundInstrumentationPayloadRoot node)
        {
            return null;
        }

        public override BoundNode VisitSourceDocumentIndex(BoundSourceDocumentIndex node)
        {
            return null;
        }

        public override BoundNode VisitConversion(BoundConversion node)
        {
            if (node.ConversionKind == ConversionKind.MethodGroup)
            {
                if (node.IsExtensionMethod || ((object)node.SymbolOpt != null && !node.SymbolOpt.IsStatic))
                {
                    BoundExpression receiver = ((BoundMethodGroup)node.Operand).ReceiverOpt;
                    // A method group's "implicit this" is only used for instance methods.
                    if (_trackRegions)
                    {
                        if (node.Operand == this.firstInRegion && this.regionPlace == RegionPlace.Before) EnterRegion();
                        VisitRvalue(receiver);
                        if (node.Operand == this.lastInRegion && IsInside) LeaveRegion();
                    }
                    else
                    {
                        VisitRvalue(receiver);
                    }
                }
            }
            else
            {
                Visit(node.Operand);
                if (_trackExceptions && node.HasExpressionSymbols()) NotePossibleException(node);
            }

            return null;
        }

        public override BoundNode VisitIfStatement(BoundIfStatement node)
        {
            // 5.3.3.5 If statements
            VisitCondition(node.Condition);
            LocalState trueState = StateWhenTrue;
            LocalState falseState = StateWhenFalse;
            SetState(trueState);
            VisitStatement(node.Consequence);
            trueState = this.State;
            SetState(falseState);
            if (node.AlternativeOpt != null)
            {
                VisitStatement(node.AlternativeOpt);
            }

            IntersectWith(ref this.State, ref trueState);
            return null;
        }

        public override BoundNode VisitTryStatement(BoundTryStatement node)
        {
            var oldPending = SavePending(); // we do not allow branches into a try statement

            var initialState = this.State.Clone();
            VisitStatement(node.TryBlock);
            var endState = this.State;

            var tryPending = SavePending();

            if (!node.CatchBlocks.IsEmpty)
            {
                var catchState = initialState.Clone();
                foreach (var pend in tryPending.PendingBranches)
                {
                    IntersectWith(ref catchState, ref pend.State);
                }

                foreach (var catchBlock in node.CatchBlocks)
                {
                    SetState(catchState.Clone());

                    if (catchBlock.ExceptionSourceOpt != null)
                    {
                        VisitLvalue(catchBlock.ExceptionSourceOpt);
                    }

                    if (catchBlock.ExceptionFilterOpt != null)
                    {
                        VisitCondition(catchBlock.ExceptionFilterOpt);
                        SetState(StateWhenTrue);
                    }

                    VisitStatement(catchBlock.Body);
                    IntersectWith(ref endState, ref this.State);
                }
            }

            if (node.FinallyBlockOpt != null)
            {
                // branches from the finally block, while illegal, should still not be considered
                // to execute the finally block before occurring.  Also, we do not handle branches
                // *into* the finally block.
                SetState(endState);
                var catchPending = SavePending();
                VisitStatement(node.FinallyBlockOpt);
                endState = this.State;

                foreach (var pend in tryPending.PendingBranches)
                {
                    if (pend.Branch != null && pend.Branch.Kind != BoundKind.YieldReturnStatement)
                    {
                        SetState(pend.State);
                        VisitStatement(node.FinallyBlockOpt);
                        pend.State = this.State;
                    }
                }
                foreach (var pend in catchPending.PendingBranches)
                {
                    if (pend.Branch != null && pend.Branch.Kind != BoundKind.YieldReturnStatement)
                    {
                        SetState(pend.State);
                        VisitStatement(node.FinallyBlockOpt);
                        pend.State = this.State;
                    }
                }

                SetState(endState);
                RestorePending(catchPending);
            }
            else
            {
                SetState(endState);
            }

            RestorePending(tryPending);
            RestorePending(oldPending);
            return null;
        }

        protected virtual LocalState AllBitsSet() // required for DataFlowsOutWalker
        {
            return default(LocalState);
        }

        public sealed override BoundNode VisitReturnStatement(BoundReturnStatement node)
        {
            var result = VisitReturnStatementNoAdjust(node);
            AdjustStateAfterReturnStatement(node);
            return result;
        }

        protected virtual BoundNode VisitReturnStatementNoAdjust(BoundReturnStatement node)
        {
            var result = VisitRvalue(node.ExpressionOpt);

            // byref return is also a potential write
            if (node.RefKind != RefKind.None)
            {
                WriteArgument(node.ExpressionOpt, node.RefKind, method: null);
            }

            return result;
        }

        private void AdjustStateAfterReturnStatement(BoundReturnStatement node)
        {
            _pendingBranches.Add(new PendingBranch(node, this.State));
            SetUnreachable();
        }

        public override BoundNode VisitThisReference(BoundThisReference node)
        {
            return null;
        }

        public override BoundNode VisitPreviousSubmissionReference(BoundPreviousSubmissionReference node)
        {
            return null;
        }

        public override BoundNode VisitHostObjectMemberReference(BoundHostObjectMemberReference node)
        {
            return null;
        }

        public override BoundNode VisitParameter(BoundParameter node)
        {
            return null;
        }

        protected virtual void VisitLvalueParameter(BoundParameter node)
        {
        }

        public override BoundNode VisitObjectCreationExpression(BoundObjectCreationExpression node)
        {
            if (_trackExceptions) NotePossibleException(node);

            VisitArguments(node.Arguments, node.ArgumentRefKindsOpt, node.Constructor);
            VisitRvalue(node.InitializerExpressionOpt);
            return null;
        }

        public override BoundNode VisitNewT(BoundNewT node)
        {
            VisitRvalue(node.InitializerExpressionOpt);
            if (_trackExceptions) NotePossibleException(node);
            return null;
        }

        public override BoundNode VisitNoPiaObjectCreationExpression(BoundNoPiaObjectCreationExpression node)
        {
            VisitRvalue(node.InitializerExpressionOpt);
            if (_trackExceptions) NotePossibleException(node);
            return null;
        }

        // represents anything that occurs at the invocation of the property setter
        protected virtual void PropertySetter(BoundExpression node, BoundExpression receiver, MethodSymbol setter, BoundExpression value = null)
        {
            if (_trackExceptions) NotePossibleException(node);
            VisitReceiverAfterCall(receiver, setter);
        }

        // returns false if expression is not a property access 
        // or if the property has a backing field
        // and accessed in a corresponding constructor
        private bool RegularPropertyAccess(BoundExpression expr)
        {
            if (expr.Kind != BoundKind.PropertyAccess)
            {
                return false;
            }

            return !Binder.AccessingAutoPropertyFromConstructor((BoundPropertyAccess)expr, _member);
        }

        public override BoundNode VisitAssignmentOperator(BoundAssignmentOperator node)
        {
            // TODO: should events be handled specially too?
            if (RegularPropertyAccess(node.Left))
            {
                var left = (BoundPropertyAccess)node.Left;
                var property = left.PropertySymbol;
                if (property.RefKind == RefKind.None)
                {
                    var method = GetWriteMethod(property);
                    VisitReceiverBeforeCall(left.ReceiverOpt, method);
                    VisitRvalue(node.Right);
                    PropertySetter(node, left.ReceiverOpt, method, node.Right);
                    return null;
                }
            }

            VisitLvalue(node.Left);
            VisitRvalue(node.Right);

            // byref assignment is also a potential write
            if (node.IsRef)
            {
                // Assume that BadExpression is a ref location to avoid
                // cascading diagnostics
                var refKind = node.Left.Kind == BoundKind.BadExpression
                    ? RefKind.Ref
                    : node.Left.GetRefKind();
                WriteArgument(node.Right, refKind, method: null);
            }

            return null;
        }

        public override BoundNode VisitDeconstructionAssignmentOperator(BoundDeconstructionAssignmentOperator node)
        {
            VisitLvalue(node.Left);
            VisitRvalue(node.Right);
            return null;
        }

        public override sealed BoundNode VisitOutDeconstructVarPendingInference(OutDeconstructVarPendingInference node)
        {
            // OutDeconstructVarPendingInference nodes are only used within initial binding, but don't survive past that stage
            throw ExceptionUtilities.Unreachable;
        }

        public override BoundNode VisitCompoundAssignmentOperator(BoundCompoundAssignmentOperator node)
        {
            VisitCompoundAssignmentTarget(node);
            VisitRvalue(node.Right);
            AfterRightHasBeenVisited(node);
            return null;
        }

        protected void VisitCompoundAssignmentTarget(BoundCompoundAssignmentOperator node)
        {
            // TODO: should events be handled specially too?
            if (RegularPropertyAccess(node.Left))
            {
                var left = (BoundPropertyAccess)node.Left;
                var property = left.PropertySymbol;
                if (property.RefKind == RefKind.None)
                {
                    var readMethod = GetReadMethod(property);
                    Debug.Assert(node.HasAnyErrors || (object)readMethod != (object)GetWriteMethod(property));
                    VisitReceiverBeforeCall(left.ReceiverOpt, readMethod);
                    if (_trackExceptions) NotePossibleException(node);
                    VisitReceiverAfterCall(left.ReceiverOpt, readMethod);
                    return;
                }
            }

            VisitRvalue(node.Left);
            if (_trackExceptions && node.HasExpressionSymbols()) NotePossibleException(node);
        }

        protected void AfterRightHasBeenVisited(BoundCompoundAssignmentOperator node)
        {
            if (RegularPropertyAccess(node.Left))
            {
                var left = (BoundPropertyAccess)node.Left;
                var property = left.PropertySymbol;
                if (property.RefKind == RefKind.None)
                {
                    var writeMethod = GetWriteMethod(property);
                    PropertySetter(node, left.ReceiverOpt, writeMethod);
                    if (_trackExceptions) NotePossibleException(node);
                    VisitReceiverAfterCall(left.ReceiverOpt, writeMethod);
                    return;
                }
            }

            if (_trackExceptions && node.HasExpressionSymbols()) NotePossibleException(node);
        }

        public override BoundNode VisitFieldAccess(BoundFieldAccess node)
        {
            VisitFieldAccessInternal(node.ReceiverOpt, node.FieldSymbol);
            return null;
        }

        private void VisitFieldAccessInternal(BoundExpression receiverOpt, FieldSymbol fieldSymbol)
        {
            bool asLvalue = (object)fieldSymbol != null &&
                (fieldSymbol.IsFixed ||
                !fieldSymbol.IsStatic &&
                fieldSymbol.ContainingType.TypeKind == TypeKind.Struct &&
                receiverOpt != null &&
                receiverOpt.Kind != BoundKind.TypeExpression &&
                (object)receiverOpt.Type != null &&
                !receiverOpt.Type.IsPrimitiveRecursiveStruct());
            if (asLvalue)
            {
                VisitLvalue(receiverOpt);
            }
            else
            {
                VisitRvalue(receiverOpt);
            }
        }

        public override BoundNode VisitFieldInfo(BoundFieldInfo node)
        {
            return null;
        }

        public override BoundNode VisitMethodInfo(BoundMethodInfo node)
        {
            return null;
        }

        public override BoundNode VisitPropertyAccess(BoundPropertyAccess node)
        {
            var property = node.PropertySymbol;

            if (Binder.AccessingAutoPropertyFromConstructor(node, _member))
            {
                var backingField = (property as SourcePropertySymbol)?.BackingField;
                if (backingField != null)
                {
                    VisitFieldAccessInternal(node.ReceiverOpt, backingField);
                    return null;
                }
            }

            var method = GetReadMethod(property);
            VisitReceiverBeforeCall(node.ReceiverOpt, method);
            if (_trackExceptions) NotePossibleException(node);
            VisitReceiverAfterCall(node.ReceiverOpt, method);
            return null;
            // TODO: In an expression such as
            //    M().Prop = G();
            // Exceptions thrown from M() occur before those from G(), but exceptions from the property accessor
            // occur after both.  The precise abstract flow pass does not yet currently have this quite right.
            // Probably what is needed is a VisitPropertyAccessInternal(BoundPropertyAccess node, bool read)
            // which should assume that the receiver will have been handled by the caller.  This can be invoked
            // twice for read/write operations such as
            //    M().Prop += 1
            // or at the appropriate place in the sequence for read or write operations.
            // Do events require any special handling too?
        }

        public override BoundNode VisitEventAccess(BoundEventAccess node)
        {
            VisitFieldAccessInternal(node.ReceiverOpt, node.EventSymbol.AssociatedField);
            if (_trackExceptions) NotePossibleException(node);
            return null;
        }

        public override BoundNode VisitRangeVariable(BoundRangeVariable node)
        {
            // query variables are always definitely assigned; no need to analyze
            return null;
        }

        public override BoundNode VisitQueryClause(BoundQueryClause node)
        {
            VisitRvalue(node.UnoptimizedForm ?? node.Value);
            return null;
        }

        public override BoundNode VisitMultipleLocalDeclarations(BoundMultipleLocalDeclarations node)
        {
            foreach (var v in node.LocalDeclarations)
                Visit(v);
            return null;
        }

        public override BoundNode VisitWhileStatement(BoundWhileStatement node)
        {
            // while (node.Condition) { node.Body; node.ContinueLabel: } node.BreakLabel:
            LoopHead(node);
            VisitCondition(node.Condition);
            LocalState bodyState = StateWhenTrue;
            LocalState breakState = StateWhenFalse;
            SetState(bodyState);
            VisitStatement(node.Body);
            ResolveContinues(node.ContinueLabel);
            LoopTail(node);
            ResolveBreaks(breakState, node.BreakLabel);
            return null;
        }

        public override BoundNode VisitArrayAccess(BoundArrayAccess node)
        {
            VisitRvalue(node.Expression);
            foreach (var i in node.Indices)
            {
                VisitRvalue(i);
            }

            if (_trackExceptions && node.HasExpressionSymbols()) NotePossibleException(node);
            return null;
        }

        public override BoundNode VisitBinaryOperator(BoundBinaryOperator node)
        {
            if (node.OperatorKind.IsLogical())
            {
                Debug.Assert(!node.OperatorKind.IsUserDefined());
                VisitBinaryLogicalOperatorChildren(node);
            }
            else
            {
                VisitBinaryOperatorChildren(node);
            }

            return null;
        }

        public override BoundNode VisitUserDefinedConditionalLogicalOperator(BoundUserDefinedConditionalLogicalOperator node)
        {
            VisitBinaryLogicalOperatorChildren(node);
            return null;
        }

        private void VisitBinaryLogicalOperatorChildren(BoundExpression node)
        {
            // Do not blow the stack due to a deep recursion on the left.
            var stack = ArrayBuilder<BoundExpression>.GetInstance();

            BoundExpression binary;
            BoundExpression child = node;

            while (true)
            {
                var childKind = child.Kind;

                if (childKind == BoundKind.BinaryOperator)
                {
                    var binOp = (BoundBinaryOperator)child;

                    if (!binOp.OperatorKind.IsLogical())
                    {
                        break;
                    }

                    Debug.Assert(!binOp.OperatorKind.IsUserDefined());
                    binary = child;
                    child = binOp.Left;
                }
                else if (childKind == BoundKind.UserDefinedConditionalLogicalOperator)
                {
                    binary = child;
                    child = ((BoundUserDefinedConditionalLogicalOperator)binary).Left;
                }
                else
                {
                    break;
                }

                stack.Push(binary);
            }

            Debug.Assert(stack.Count > 0);

            VisitCondition(child);

            while (true)
            {
                binary = stack.Pop();

                BinaryOperatorKind kind;
                BoundExpression right;
                switch (binary.Kind)
                {
                    case BoundKind.BinaryOperator:
                        var binOp = (BoundBinaryOperator)binary;
                        kind = binOp.OperatorKind;
                        right = binOp.Right;
                        break;
                    case BoundKind.UserDefinedConditionalLogicalOperator:
                        var udBinOp = (BoundUserDefinedConditionalLogicalOperator)binary;
                        kind = udBinOp.OperatorKind;
                        right = udBinOp.Right;
                        break;
                    default:
                        throw ExceptionUtilities.UnexpectedValue(binary.Kind);
                }

                var op = kind.Operator();
                var isAnd = op == BinaryOperatorKind.And;
                var isBool = kind.OperandTypes() == BinaryOperatorKind.Bool;

                Debug.Assert(isAnd || op == BinaryOperatorKind.Or);

                var leftTrue = this.StateWhenTrue;
                var leftFalse = this.StateWhenFalse;
                SetState(isAnd ? leftTrue : leftFalse);

                AfterLeftChildOfBinaryLogicalOperatorHasBeenVisited(binary, right, isAnd, isBool, ref leftTrue, ref leftFalse);

                if (stack.Count == 0)
                {
                    break;
                }

                AdjustConditionalState(binary);
            }

            Debug.Assert((object)binary == node);
            stack.Free();
        }

        protected virtual void AfterLeftChildOfBinaryLogicalOperatorHasBeenVisited(BoundExpression binary, BoundExpression right, bool isAnd, bool isBool, ref LocalState leftTrue, ref LocalState leftFalse)
        {
            Visit(right); // First part of VisitCondition
            AfterRightChildOfBinaryLogicalOperatorHasBeenVisited(binary, right, isAnd, isBool, ref leftTrue, ref leftFalse);
        }

        protected void AfterRightChildOfBinaryLogicalOperatorHasBeenVisited(BoundExpression binary, BoundExpression right, bool isAnd, bool isBool, ref LocalState leftTrue, ref LocalState leftFalse)
        {
            AdjustConditionalState(right); // Second part of VisitCondition

            if (!isBool)
            {
                this.Unsplit();
                this.Split();
            }

            var resultTrue = this.StateWhenTrue;
            var resultFalse = this.StateWhenFalse;
            if (isAnd)
            {
                IntersectWith(ref resultFalse, ref leftFalse);
            }
            else
            {
                IntersectWith(ref resultTrue, ref leftTrue);
            }
            SetConditionalState(resultTrue, resultFalse);

            if (!isBool)
            {
                this.Unsplit();
            }

            if (_trackExceptions && binary.HasExpressionSymbols())
            {
                NotePossibleException(binary);
            }
        }

        private void VisitBinaryOperatorChildren(BoundBinaryOperator node)
        {
            // It is common in machine-generated code for there to be deep recursion on the left side of a binary
            // operator, for example, if you have "a + b + c + ... " then the bound tree will be deep on the left
            // hand side. To mitigate the risk of stack overflow we use an explicit stack.
            //
            // Of course we must ensure that we visit the left hand side before the right hand side.
            var stack = ArrayBuilder<BoundBinaryOperator>.GetInstance();
            stack.Push(node);

            BoundBinaryOperator binary;
            BoundExpression child = node.Left;

            while (true)
            {
                binary = child as BoundBinaryOperator;
                if (binary == null || binary.OperatorKind.IsLogical())
                {
                    break;
                }

                stack.Push(binary);
                child = binary.Left;
            }

            VisitRvalue(child);

            while (true)
            {
                binary = stack.Pop();
                AfterLeftChildHasBeenVisited(binary);

                if (stack.Count == 0)
                {
                    break;
                }

                Unsplit(); // VisitRvalue does this
            }

            Debug.Assert((object)binary == node);
            stack.Free();
        }

        protected virtual void AfterLeftChildHasBeenVisited(BoundBinaryOperator binary)
        {
            VisitRvalue(binary.Right);
            if (_trackExceptions && binary.HasExpressionSymbols())
            {
                NotePossibleException(binary);
            }
        }

        public override BoundNode VisitUnaryOperator(BoundUnaryOperator node)
        {
            if (node.OperatorKind == UnaryOperatorKind.BoolLogicalNegation)
            {
                // We have a special case for the ! unary operator, which can operate in a boolean context (5.3.3.26)
                VisitCondition(node.Operand);
                // it inverts the sense of assignedWhenTrue and assignedWhenFalse.
                SetConditionalState(StateWhenFalse, StateWhenTrue);
            }
            else
            {
                VisitRvalue(node.Operand);
                if (_trackExceptions && node.HasExpressionSymbols()) NotePossibleException(node);
            }
            return null;
        }

        public override BoundNode VisitAwaitExpression(BoundAwaitExpression node)
        {
            VisitRvalue(node.Expression);
            _pendingBranches.Add(new PendingBranch(node, this.State));
            if (_trackExceptions) NotePossibleException(node);
            return null;
        }

        public override BoundNode VisitIncrementOperator(BoundIncrementOperator node)
        {
            // TODO: should we also specially handle events?
            if (RegularPropertyAccess(node.Operand))
            {
                var left = (BoundPropertyAccess)node.Operand;
                var property = left.PropertySymbol;
                if (property.RefKind == RefKind.None)
                {
                    var readMethod = GetReadMethod(property);
                    var writeMethod = GetWriteMethod(property);
                    Debug.Assert(node.HasAnyErrors || (object)readMethod != (object)writeMethod);
                    VisitReceiverBeforeCall(left.ReceiverOpt, readMethod);
                    if (_trackExceptions) NotePossibleException(node); // a read
                    VisitReceiverAfterCall(left.ReceiverOpt, readMethod);
                    PropertySetter(node, left.ReceiverOpt, writeMethod); // followed by a write
                    return null;
                }
            }

            VisitRvalue(node.Operand);
            if (_trackExceptions && node.HasExpressionSymbols()) NotePossibleException(node);

            return null;
        }

        public override BoundNode VisitArrayCreation(BoundArrayCreation node)
        {
            foreach (var expr in node.Bounds)
            {
                VisitRvalue(expr);
            }

            if (node.InitializerOpt != null)
            {
                VisitArrayInitializationInternal(node, node.InitializerOpt);
            }

            if (_trackExceptions) NotePossibleException(node);
            return null;
        }

        private void VisitArrayInitializationInternal(BoundArrayCreation arrayCreation, BoundArrayInitialization node)
        {
            foreach (var child in node.Initializers)
            {
                if (child.Kind == BoundKind.ArrayInitialization)
                {
                    VisitArrayInitializationInternal(arrayCreation, (BoundArrayInitialization)child);
                }
                else
                {
                    VisitRvalue(child);
                }
            }
        }

        public override BoundNode VisitForStatement(BoundForStatement node)
        {
            if (node.Initializer != null)
            {
                VisitStatement(node.Initializer);
            }
            LoopHead(node);
            LocalState bodyState, breakState;
            if (node.Condition != null)
            {
                VisitCondition(node.Condition);
                bodyState = this.StateWhenTrue;
                breakState = this.StateWhenFalse;
            }
            else
            {
                bodyState = this.State;
                breakState = UnreachableState();
            }

            SetState(bodyState);
            VisitStatement(node.Body);
            ResolveContinues(node.ContinueLabel);
            if (node.Increment != null)
            {
                VisitStatement(node.Increment);
            }

            LoopTail(node);
            ResolveBreaks(breakState, node.BreakLabel);
            return null;
        }

        public override BoundNode VisitForEachStatement(BoundForEachStatement node)
        {
<<<<<<< HEAD
            // foreach [await] ( var v in node.Expression ) { node.Body; node.ContinueLabel: } node.BreakLabel:
            VisitRvalue(node.Expression);
=======
            // foreach ( var v in node.Expression ) { node.Body; node.ContinueLabel: } node.BreakLabel:
            VisitForEachExpression(node);
>>>>>>> 906781b4
            var breakState = this.State.Clone();
            LoopHead(node);
            VisitForEachIterationVariables(node);
            VisitStatement(node.Body);
            ResolveContinues(node.ContinueLabel);
            LoopTail(node);
            ResolveBreaks(breakState, node.BreakLabel);

            if (((CommonForEachStatementSyntax)node.Syntax).AwaitKeyword != default)
            {
                _pendingBranches.Add(new PendingBranch(node, this.State));
            }

            return null;
        }

        protected virtual void VisitForEachExpression(BoundForEachStatement node)
        {
            VisitRvalue(node.Expression);
        }

        public virtual void VisitForEachIterationVariables(BoundForEachStatement node)
        {
        }

        public override BoundNode VisitAsOperator(BoundAsOperator node)
        {
            VisitRvalue(node.Operand);
            return null;
        }

        public override BoundNode VisitIsOperator(BoundIsOperator node)
        {
            VisitRvalue(node.Operand);
            return null;
        }

        public override BoundNode VisitMethodGroup(BoundMethodGroup node)
        {
            if (node.ReceiverOpt != null)
            {
                // An explicit or implicit receiver, for example in an expression such as (x.Goo is Action, or Goo is Action), is considered to be read.
                VisitRvalue(node.ReceiverOpt);
            }

            return null;
        }

        public override BoundNode VisitNullCoalescingOperator(BoundNullCoalescingOperator node)
        {
            VisitRvalue(node.LeftOperand);
            if (IsConstantNull(node.LeftOperand))
            {
                VisitRvalue(node.RightOperand);
            }
            else
            {
                var savedState = this.State.Clone();
                if (node.LeftOperand.ConstantValue != null)
                {
                    SetUnreachable();
                }
                VisitRvalue(node.RightOperand);
                IntersectWith(ref this.State, ref savedState);
            }
            return null;
        }

        public override BoundNode VisitConditionalAccess(BoundConditionalAccess node)
        {
            VisitRvalue(node.Receiver);

            if (node.Receiver.ConstantValue != null && !IsConstantNull(node.Receiver))
            {
                VisitRvalue(node.AccessExpression);
            }
            else
            {
                var savedState = this.State.Clone();
                if (IsConstantNull(node.Receiver))
                {
                    SetUnreachable();
                }

                VisitRvalue(node.AccessExpression);
                IntersectWith(ref this.State, ref savedState);
            }
            return null;
        }

        public override BoundNode VisitLoweredConditionalAccess(BoundLoweredConditionalAccess node)
        {
            VisitRvalue(node.Receiver);

            var savedState = this.State.Clone();

            VisitRvalue(node.WhenNotNull);
            IntersectWith(ref this.State, ref savedState);

            if (node.WhenNullOpt != null)
            {
                savedState = this.State.Clone();
                VisitRvalue(node.WhenNullOpt);
                IntersectWith(ref this.State, ref savedState);
            }

            return null;
        }

        public override BoundNode VisitConditionalReceiver(BoundConditionalReceiver node)
        {
            return null;
        }

        public override BoundNode VisitComplexConditionalReceiver(BoundComplexConditionalReceiver node)
        {
            var savedState = this.State.Clone();

            VisitRvalue(node.ValueTypeReceiver);
            IntersectWith(ref this.State, ref savedState);

            savedState = this.State.Clone();
            VisitRvalue(node.ReferenceTypeReceiver);
            IntersectWith(ref this.State, ref savedState);

            return null;
        }

        public override BoundNode VisitSequence(BoundSequence node)
        {
            var sideEffects = node.SideEffects;
            if (!sideEffects.IsEmpty)
            {
                foreach (var se in sideEffects)
                {
                    VisitRvalue(se);
                }
            }

            VisitRvalue(node.Value);
            return null;
        }

        public override BoundNode VisitSequencePoint(BoundSequencePoint node)
        {
            if (node.StatementOpt != null)
            {
                VisitStatement(node.StatementOpt);
            }

            return null;
        }

        public override BoundNode VisitSequencePointExpression(BoundSequencePointExpression node)
        {
            VisitRvalue(node.Expression);
            return null;
        }

        public override BoundNode VisitSequencePointWithSpan(BoundSequencePointWithSpan node)
        {
            if (node.StatementOpt != null)
            {
                VisitStatement(node.StatementOpt);
            }

            return null;
        }

        public override BoundNode VisitStatementList(BoundStatementList node)
        {
            return VisitStatementListWorker(node);
        }

        private BoundNode VisitStatementListWorker(BoundStatementList node)
        {
            foreach (var statement in node.Statements)
            {
                VisitStatement(statement);
            }

            return null;
        }

        public override BoundNode VisitTypeOrInstanceInitializers(BoundTypeOrInstanceInitializers node)
        {
            return VisitStatementListWorker(node);
        }

        public override BoundNode VisitUnboundLambda(UnboundLambda node)
        {
            // The presence of this node suggests an error was detected in an earlier phase.
            return VisitLambda(node.BindForErrorRecovery());
        }

        public override BoundNode VisitBreakStatement(BoundBreakStatement node)
        {
            Debug.Assert(!this.IsConditionalState);
            _pendingBranches.Add(new PendingBranch(node, this.State));
            SetUnreachable();
            return null;
        }

        public override BoundNode VisitContinueStatement(BoundContinueStatement node)
        {
            // While continue statements do no affect definite assignment, subclasses
            // such as region flow analysis depend on their presence as pending branches.
            Debug.Assert(!this.IsConditionalState);
            _pendingBranches.Add(new PendingBranch(node, this.State));
            SetUnreachable();
            return null;
        }

        public override BoundNode VisitConditionalOperator(BoundConditionalOperator node)
        {
            var isByRef = node.IsRef;

            VisitCondition(node.Condition);
            var consequenceState = this.StateWhenTrue;
            var alternativeState = this.StateWhenFalse;
            if (IsConstantTrue(node.Condition))
            {
                VisitConditionalOperand(alternativeState, node.Alternative, isByRef);
                VisitConditionalOperand(consequenceState, node.Consequence, isByRef);
                // it may be a boolean state at this point.
            }
            else if (IsConstantFalse(node.Condition))
            {
                VisitConditionalOperand(consequenceState, node.Consequence, isByRef);
                VisitConditionalOperand(alternativeState, node.Alternative, isByRef);
                // it may be a boolean state at this point.
            }
            else
            {
                VisitConditionalOperand(consequenceState, node.Consequence, isByRef);
                Unsplit();
                consequenceState = this.State;
                VisitConditionalOperand(alternativeState, node.Alternative, isByRef);
                Unsplit();
                IntersectWith(ref this.State, ref consequenceState);
                // it may not be a boolean state at this point (5.3.3.28)
            }

            return null;
        }

        private void VisitConditionalOperand(LocalState state, BoundExpression operand, bool isByRef)
        {
            SetState(state);
            if (isByRef)
            {
                VisitLvalue(operand);
                // exposing ref is a potential write
                WriteArgument(operand, RefKind.Ref, method: null);
            }
            else
            {
                Visit(operand);
            }
        }

        public override BoundNode VisitBaseReference(BoundBaseReference node)
        {
            // TODO: in a struct constructor, "this" is not initially assigned.
            return null;
        }

        public override BoundNode VisitDoStatement(BoundDoStatement node)
        {
            // do { statements; node.ContinueLabel: } while (node.Condition) node.BreakLabel:
            LoopHead(node);
            VisitStatement(node.Body);
            ResolveContinues(node.ContinueLabel);
            VisitCondition(node.Condition);
            LocalState breakState = this.StateWhenFalse;
            SetState(this.StateWhenTrue);
            LoopTail(node);
            ResolveBreaks(breakState, node.BreakLabel);
            return null;
        }

        public override BoundNode VisitGotoStatement(BoundGotoStatement node)
        {
            Debug.Assert(!this.IsConditionalState);
            _pendingBranches.Add(new PendingBranch(node, this.State));
            SetUnreachable();
            return null;
        }

        private void VisitLabel(LabelSymbol label, BoundStatement node)
        {
            node.AssertIsLabeledStatementWithLabel(label);
            ResolveBranches(label, node);
            var state = LabelState(label);
            IntersectWith(ref this.State, ref state);
            _labels[label] = this.State.Clone();
            _labelsSeen.Add(node);
        }

        protected virtual void VisitLabel(BoundLabeledStatement node)
        {
            VisitLabel(node.Label, node);
        }

        public override BoundNode VisitLabelStatement(BoundLabelStatement node)
        {
            VisitLabel(node.Label, node);
            return null;
        }

        public override BoundNode VisitLabeledStatement(BoundLabeledStatement node)
        {
            VisitLabel(node);
            VisitStatement(node.Body);
            return null;
        }

        public override BoundNode VisitLockStatement(BoundLockStatement node)
        {
            VisitRvalue(node.Argument);
            if (_trackExceptions) NotePossibleException(node);
            VisitStatement(node.Body);
            return null;
        }

        public override BoundNode VisitNoOpStatement(BoundNoOpStatement node)
        {
            return null;
        }

        public override BoundNode VisitNamespaceExpression(BoundNamespaceExpression node)
        {
            return null;
        }

        public override BoundNode VisitUsingStatement(BoundUsingStatement node)
        {
            if (node.ExpressionOpt != null)
            {
                VisitRvalue(node.ExpressionOpt);
            }

            if (node.DeclarationsOpt != null)
            {
                VisitStatement(node.DeclarationsOpt);
            }

            if (_trackExceptions) NotePossibleException(node);
            VisitStatement(node.Body);

            if (AsyncUsingAddsPendingBranch && node.AwaitOpt != null)
            {
                _pendingBranches.Add(new PendingBranch(node, this.State));
            }
            return null;
        }

        public abstract bool AsyncUsingAddsPendingBranch { get; }

        public override BoundNode VisitFixedStatement(BoundFixedStatement node)
        {
            VisitStatement(node.Declarations);
            VisitStatement(node.Body);
            return null;
        }

        public override BoundNode VisitFixedLocalCollectionInitializer(BoundFixedLocalCollectionInitializer node)
        {
            VisitRvalue(node.Expression);
            return null;
        }

        public override BoundNode VisitThrowStatement(BoundThrowStatement node)
        {
            BoundExpression expr = node.ExpressionOpt;
            VisitRvalue(expr);
            if (_trackExceptions) NotePossibleException(node);
            SetUnreachable();
            return null;
        }

        public override BoundNode VisitYieldBreakStatement(BoundYieldBreakStatement node)
        {
            Debug.Assert(!this.IsConditionalState);
            _pendingBranches.Add(new PendingBranch(node, this.State));
            SetUnreachable();
            return null;
        }

        public override BoundNode VisitYieldReturnStatement(BoundYieldReturnStatement node)
        {
            VisitRvalue(node.Expression);
            _pendingBranches.Add(new PendingBranch(node, this.State));
            return null;
        }

        public override BoundNode VisitDefaultExpression(BoundDefaultExpression node)
        {
            return null;
        }

        public override BoundNode VisitTypeOfOperator(BoundTypeOfOperator node)
        {
            VisitTypeExpression(node.SourceType);
            return null;
        }

        public override BoundNode VisitNameOfOperator(BoundNameOfOperator node)
        {
            var savedState = this.State;
            SetState(UnreachableState());
            Visit(node.Argument);
            SetState(savedState);
            return null;
        }

        public override BoundNode VisitSuppressNullableWarningExpression(BoundSuppressNullableWarningExpression node)
        {
            VisitRvalue(node.Expression);
            return null;
        }

        public override BoundNode VisitAddressOfOperator(BoundAddressOfOperator node)
        {
            VisitAddressOfOperand(node.Operand, shouldReadOperand: false);
            return null;
        }

        /// <summary>
        /// If the operand is definitely assigned, we may want to perform a read (in addition to
        /// a write) so that the operand can show up as ReadInside/DataFlowsIn.
        /// </summary>
        protected void VisitAddressOfOperand(BoundExpression operand, bool shouldReadOperand)
        {
            if (shouldReadOperand)
            {
                this.VisitRvalue(operand);
            }
            else
            {
                this.VisitLvalue(operand);
            }

            this.WriteArgument(operand, RefKind.Out, null); //Out because we know it will definitely be assigned.
        }

        public override BoundNode VisitPointerIndirectionOperator(BoundPointerIndirectionOperator node)
        {
            VisitRvalue(node.Operand);
            return null;
        }

        public override BoundNode VisitPointerElementAccess(BoundPointerElementAccess node)
        {
            VisitRvalue(node.Expression);
            VisitRvalue(node.Index);
            return null;
        }

        public override BoundNode VisitSizeOfOperator(BoundSizeOfOperator node)
        {
            return null;
        }

        public override BoundNode VisitStackAllocArrayCreation(BoundStackAllocArrayCreation node)
        {
            VisitRvalue(node.Count);

            if (node.InitializerOpt != null && !node.InitializerOpt.Initializers.IsDefault)
            {
                foreach (var element in node.InitializerOpt.Initializers)
                {
                    VisitRvalue(element);
                }
            }

            if (_trackExceptions) NotePossibleException(node);
            return null;
        }

        public override BoundNode VisitConvertedStackAllocExpression(BoundConvertedStackAllocExpression node)
        {
            VisitStackAllocArrayCreation(node);
            return null;
        }

        public override BoundNode VisitAnonymousObjectCreationExpression(BoundAnonymousObjectCreationExpression node)
        {
            //  visit arguments as r-values
            VisitArguments(node.Arguments, default(ImmutableArray<RefKind>), node.Constructor);

            //  ignore declarations
            //node.Declarations
            if (_trackExceptions) NotePossibleException(node);
            return null;
        }

        public override BoundNode VisitArrayLength(BoundArrayLength node)
        {
            VisitRvalue(node.Expression);
            return null;
        }

        public override BoundNode VisitConditionalGoto(BoundConditionalGoto node)
        {
            VisitCondition(node.Condition);
            Debug.Assert(this.IsConditionalState);
            if (node.JumpIfTrue)
            {
                _pendingBranches.Add(new PendingBranch(node, this.StateWhenTrue));
                this.SetState(this.StateWhenFalse);
            }
            else
            {
                _pendingBranches.Add(new PendingBranch(node, this.StateWhenFalse));
                this.SetState(this.StateWhenTrue);
            }

            return null;
        }

        public override BoundNode VisitObjectInitializerExpression(BoundObjectInitializerExpression node)
        {
            return VisitObjectOrCollectionInitializerExpression(node.Initializers);
        }

        public override BoundNode VisitCollectionInitializerExpression(BoundCollectionInitializerExpression node)
        {
            return VisitObjectOrCollectionInitializerExpression(node.Initializers);
        }

        private BoundNode VisitObjectOrCollectionInitializerExpression(ImmutableArray<BoundExpression> initializers)
        {
            foreach (var initializer in initializers)
            {
                VisitRvalue(initializer);
                if (_trackExceptions) NotePossibleException(initializer);
            }

            return null;
        }

        public override BoundNode VisitObjectInitializerMember(BoundObjectInitializerMember node)
        {
            var arguments = node.Arguments;
            if (!arguments.IsDefaultOrEmpty)
            {
                MethodSymbol method = null;

                if (node.MemberSymbol?.Kind == SymbolKind.Property)
                {
                    var property = (PropertySymbol)node.MemberSymbol;
                    method = GetReadMethod(property);
                }

                VisitArguments(node.Arguments, node.ArgumentRefKindsOpt, method);
            }

            return null;
        }

        public override BoundNode VisitDynamicObjectInitializerMember(BoundDynamicObjectInitializerMember node)
        {
            return null;
        }

        public override BoundNode VisitCollectionElementInitializer(BoundCollectionElementInitializer node)
        {
            if (node.AddMethod.CallsAreOmitted(node.SyntaxTree))
            {
                // If the underlying add method is a partial method without a definition, or is a conditional method
                // whose condition is not true, then the call has no effect and it is ignored for the purposes of
                // definite assignment analysis.

                LocalState savedState = savedState = this.State.Clone();
                SetUnreachable();

                VisitArguments(node.Arguments, default(ImmutableArray<RefKind>), node.AddMethod);

                this.State = savedState;
            }
            else
            {
                VisitArguments(node.Arguments, default(ImmutableArray<RefKind>), node.AddMethod);
            }

            if (_trackExceptions) NotePossibleException(node);
            return null;
        }

        public override BoundNode VisitDynamicCollectionElementInitializer(BoundDynamicCollectionElementInitializer node)
        {
            VisitArguments(node.Arguments, default(ImmutableArray<RefKind>), method: null);
            if (_trackExceptions) NotePossibleException(node);
            return null;
        }

        public override BoundNode VisitImplicitReceiver(BoundImplicitReceiver node)
        {
            return null;
        }

        public override BoundNode VisitFieldEqualsValue(BoundFieldEqualsValue node)
        {
            VisitRvalue(node.Value);
            return null;
        }

        public override BoundNode VisitPropertyEqualsValue(BoundPropertyEqualsValue node)
        {
            VisitRvalue(node.Value);
            return null;
        }

        public override BoundNode VisitParameterEqualsValue(BoundParameterEqualsValue node)
        {
            VisitRvalue(node.Value);
            return null;
        }

        public override BoundNode VisitDeconstructValuePlaceholder(BoundDeconstructValuePlaceholder node)
        {
            return null;
        }

        public override sealed BoundNode VisitOutVariablePendingInference(OutVariablePendingInference node)
        {
            throw ExceptionUtilities.Unreachable;
        }

        public sealed override BoundNode VisitDeconstructionVariablePendingInference(DeconstructionVariablePendingInference node)
        {
            throw ExceptionUtilities.Unreachable;
        }

        public override BoundNode VisitDiscardExpression(BoundDiscardExpression node)
        {
            return null;
        }

        private static MethodSymbol GetReadMethod(PropertySymbol property) =>
            property.GetOwnOrInheritedGetMethod() ?? property.SetMethod;

        private static MethodSymbol GetWriteMethod(PropertySymbol property) =>
            property.GetOwnOrInheritedSetMethod() ?? property.GetMethod;

        public override BoundNode VisitConstructorMethodBody(BoundConstructorMethodBody node)
        {
            Visit(node.Initializer);
            VisitMethodBodies(node.BlockBody, node.ExpressionBody);
            return null;
        }

        public override BoundNode VisitNonConstructorMethodBody(BoundNonConstructorMethodBody node)
        {
            VisitMethodBodies(node.BlockBody, node.ExpressionBody);
            return null;
        }

        public override BoundNode VisitNullCoalescingAssignmentOperator(BoundNullCoalescingAssignmentOperator node)
        {
            LocalState savedState;
            if (RegularPropertyAccess(node.LeftOperand))
            {
                var left = (BoundPropertyAccess)node.LeftOperand;
                var property = left.PropertySymbol;
                if (property.RefKind == RefKind.None)
                {
                    var readMethod = property.GetOwnOrInheritedGetMethod();
                    var writeMethod = property.GetOwnOrInheritedSetMethod();

                    Debug.Assert(node.HasAnyErrors || (object)readMethod != (object)writeMethod);

                    VisitReceiverBeforeCall(left.ReceiverOpt, readMethod);
                    if (_trackExceptions) NotePossibleException(node);
                    VisitReceiverAfterCall(left.ReceiverOpt, readMethod);

                    savedState = this.State.Clone();

                    VisitRvalue(node.RightOperand);
                    PropertySetter(node, left.ReceiverOpt, writeMethod);

                    ConditionallyAssignNullCoalescingOperator(node);

                    IntersectWith(ref this.State, ref savedState);
                    return null;
                }
            }

            VisitRvalue(node.LeftOperand);
            savedState = this.State.Clone();

            VisitRvalue(node.RightOperand);
            ConditionallyAssignNullCoalescingOperator(node);

            IntersectWith(ref this.State, ref savedState);
            return null;
        }

        protected virtual void ConditionallyAssignNullCoalescingOperator(BoundNullCoalescingAssignmentOperator node)
        {
            // No assignments are recorded in the PreciseAbstractFlowPass; this is overridden in implementors that need
            // to track this
        }

        private void VisitMethodBodies(BoundBlock blockBody, BoundBlock expressionBody)
        {
            if (blockBody == null)
            {
                Visit(expressionBody);
                return;
            }
            else if (expressionBody == null)
            {
                Visit(blockBody);
                return;
            }

            // In error cases we have two bodies. These are two unrelated pieces of code,
            // they are not executed one after another. As we don't really know which one the developer
            // intended to use, we need to visit both. We are going to pretend that there is
            // an unconditional fork in execution and then we are converging after each body is executed. 
            // For example, if only one body assigns an out parameter, then after visiting both bodies
            // we should consider that parameter is not definitely assigned.
            // Note, that today this code is not executed for regular definite assignment analysis. It is 
            // only executed for region analysis.
            LocalState initialState = this.State.Clone();
            Visit(blockBody);
            LocalState afterBlock = this.State;
            SetState(initialState);
            Visit(expressionBody);

            IntersectWith(ref this.State, ref afterBlock);
        }
        #endregion visitors
    }
}<|MERGE_RESOLUTION|>--- conflicted
+++ resolved
@@ -2204,13 +2204,8 @@
 
         public override BoundNode VisitForEachStatement(BoundForEachStatement node)
         {
-<<<<<<< HEAD
             // foreach [await] ( var v in node.Expression ) { node.Body; node.ContinueLabel: } node.BreakLabel:
-            VisitRvalue(node.Expression);
-=======
-            // foreach ( var v in node.Expression ) { node.Body; node.ContinueLabel: } node.BreakLabel:
             VisitForEachExpression(node);
->>>>>>> 906781b4
             var breakState = this.State.Clone();
             LoopHead(node);
             VisitForEachIterationVariables(node);
