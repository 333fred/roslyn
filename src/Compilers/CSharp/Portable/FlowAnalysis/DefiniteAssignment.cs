﻿// Licensed to the .NET Foundation under one or more agreements.
// The .NET Foundation licenses this file to you under the MIT license.
// See the LICENSE file in the project root for more information.

#if DEBUG
// We use a struct rather than a class to represent the state for efficiency
// for data flow analysis, with 32 bits of data inline. Merely copying the state
// variable causes the first 32 bits to be cloned, as they are inline. This can
// hide a plethora of errors that would only be exhibited in programs with more
// than 32 variables to be tracked. However, few of our tests have that many
// variables.
//
// To help diagnose these problems, we use the preprocessor symbol REFERENCE_STATE
// to cause the data flow state be a class rather than a struct. When it is a class,
// this category of problems would be exhibited in programs with a small number of
// tracked variables. But it is slower, so we only do it in DEBUG mode.
#define REFERENCE_STATE
#endif

using System;
using System.Collections.Generic;
using System.Collections.Immutable;
using System.Diagnostics;
using System.Linq;
using System.Text;
using Microsoft.CodeAnalysis.CSharp.Symbols;
using Microsoft.CodeAnalysis.CSharp.Syntax;
using Microsoft.CodeAnalysis.PooledObjects;
using Roslyn.Utilities;

namespace Microsoft.CodeAnalysis.CSharp
{
    /// <summary>
    /// Implement C# definite assignment.
    /// </summary>
    internal partial class DefiniteAssignmentPass : LocalDataFlowPass<
        DefiniteAssignmentPass.LocalState,
        DefiniteAssignmentPass.LocalFunctionState>
    {
        /// <summary>
        /// A mapping from local variables to the index of their slot in a flow analysis local state.
        /// </summary>
        private readonly PooledDictionary<VariableIdentifier, int> _variableSlot = PooledDictionary<VariableIdentifier, int>.GetInstance();

        /// <summary>
        /// A mapping from the local variable slot to the symbol for the local variable itself.  This
        /// is used in the implementation of region analysis (support for extract method) to compute
        /// the set of variables "always assigned" in a region of code.
        ///
        /// The first slot, slot 0, is reserved for indicating reachability, so the first tracked variable will
        /// be given slot 1. When referring to VariableIdentifier.ContainingSlot, slot 0 indicates
        /// that the variable in VariableIdentifier.Symbol is a root, i.e. not nested within another
        /// tracked variable. Slots less than 0 are illegal.
        /// </summary>
        protected readonly ArrayBuilder<VariableIdentifier> variableBySlot = ArrayBuilder<VariableIdentifier>.GetInstance(1, default);

        /// <summary>
        /// Some variables that should be considered initially assigned.  Used for region analysis.
        /// </summary>
        private readonly HashSet<Symbol>? initiallyAssignedVariables;

        /// <summary>
        /// Variables that were used anywhere, in the sense required to suppress warnings about
        /// unused variables.
        /// </summary>
        private readonly PooledHashSet<LocalSymbol> _usedVariables = PooledHashSet<LocalSymbol>.GetInstance();

        /// <summary>
        /// Parameters of record primary constructors that were read anywhere.
        /// </summary>
        private PooledHashSet<ParameterSymbol>? _readParameters;

        /// <summary>
        /// Variables that were used anywhere, in the sense required to suppress warnings about
        /// unused variables.
        /// </summary>
        private readonly PooledHashSet<LocalFunctionSymbol> _usedLocalFunctions = PooledHashSet<LocalFunctionSymbol>.GetInstance();

        /// <summary>
        /// Variables that were initialized or written anywhere.
        /// </summary>
        private readonly PooledHashSet<Symbol> _writtenVariables = PooledHashSet<Symbol>.GetInstance();

        /// <summary>
        /// Struct fields that are implicitly initialized, due to being used before being written, or not being written at an exit point.
        /// </summary>
        private PooledHashSet<FieldSymbol>? _implicitlyInitializedFieldsOpt;

        private void AddImplicitlyInitializedField(FieldSymbol field)
        {
            if (TrackImplicitlyInitializedFields)
            {
                (_implicitlyInitializedFieldsOpt ??= PooledHashSet<FieldSymbol>.GetInstance()).Add(field);
            }
        }

        private bool TrackImplicitlyInitializedFields
        {
            get
            {
                return _requireOutParamsAssigned
                    && !this._emptyStructTypeCache._dev12CompilerCompatibility
                    && CurrentSymbol is MethodSymbol { MethodKind: MethodKind.Constructor, ContainingType.TypeKind: TypeKind.Struct };
            }
        }

        /// <summary>
        /// Map from variables that had their addresses taken, to the location of the first corresponding
        /// address-of expression.
        /// </summary>
        /// <remarks>
        /// Doesn't include fixed statement address-of operands.
        /// </remarks>
        private readonly PooledDictionary<Symbol, Location> _unsafeAddressTakenVariables = PooledDictionary<Symbol, Location>.GetInstance();

        /// <summary>
        /// Variables that were captured by anonymous functions.
        /// </summary>
        private readonly PooledHashSet<Symbol> _capturedVariables = PooledHashSet<Symbol>.GetInstance();

        private readonly PooledHashSet<Symbol> _capturedInside = PooledHashSet<Symbol>.GetInstance();
        private readonly PooledHashSet<Symbol> _capturedOutside = PooledHashSet<Symbol>.GetInstance();

        /// <summary>
        /// The current source assembly.
        /// </summary>
        private readonly SourceAssemblySymbol? _sourceAssembly;

        /// <summary>
        /// A set of address-of expressions for which the operand is not definitely assigned.
        /// </summary>
        private readonly HashSet<PrefixUnaryExpressionSyntax>? _unassignedVariableAddressOfSyntaxes;

        /// <summary>
        /// Tracks variables for which we have already reported a definite assignment error.  This
        /// allows us to report at most one such error per variable.
        /// </summary>
        private BitVector _alreadyReported;

        /// <summary>
        /// true if we should check to ensure that out parameters are assigned on every exit point.
        /// </summary>
        private readonly bool _requireOutParamsAssigned;

        /// <summary>
        /// Track fields of classes in addition to structs.
        /// </summary>
        private readonly bool _trackClassFields;

        /// <summary>
        /// Track static fields, properties, events, in addition to instance members.
        /// </summary>
        private readonly bool _trackStaticMembers;

        /// <summary>
        /// The topmost method of this analysis.
        /// </summary>
        protected MethodSymbol? topLevelMethod;

        protected bool _convertInsufficientExecutionStackExceptionToCancelledByStackGuardException = false; // By default, just let the original exception to bubble up.

        /// <summary>
        /// Check that every rvalue has been converted in the definite assignment pass only (not later passes deriving from it).
        /// </summary>
        private readonly bool _shouldCheckConverted;

        internal DefiniteAssignmentPass(
            CSharpCompilation compilation,
            Symbol member,
            BoundNode node,
            bool strictAnalysis,
            bool trackUnassignments = false,
            HashSet<PrefixUnaryExpressionSyntax>? unassignedVariableAddressOfSyntaxes = null,
            bool requireOutParamsAssigned = true,
            bool trackClassFields = false,
            bool trackStaticMembers = false)
            : base(compilation, member, node,
                   strictAnalysis ? EmptyStructTypeCache.CreatePrecise() : EmptyStructTypeCache.CreateForDev12Compatibility(compilation),
                   trackUnassignments)
        {
            this.initiallyAssignedVariables = null;
            _sourceAssembly = GetSourceAssembly(compilation, member, node);
            _unassignedVariableAddressOfSyntaxes = unassignedVariableAddressOfSyntaxes;
            _requireOutParamsAssigned = requireOutParamsAssigned;
            _trackClassFields = trackClassFields;
            _trackStaticMembers = trackStaticMembers;
            this.topLevelMethod = member as MethodSymbol;
            _shouldCheckConverted = this.GetType() == typeof(DefiniteAssignmentPass);
        }

        internal DefiniteAssignmentPass(
            CSharpCompilation compilation,
            Symbol member,
            BoundNode node,
            EmptyStructTypeCache emptyStructs,
            bool trackUnassignments = false,
            HashSet<Symbol>? initiallyAssignedVariables = null)
            : base(compilation, member, node, emptyStructs, trackUnassignments)
        {
            this.initiallyAssignedVariables = initiallyAssignedVariables;
            _sourceAssembly = GetSourceAssembly(compilation, member, node);
            this.CurrentSymbol = member;
            _unassignedVariableAddressOfSyntaxes = null;
            _requireOutParamsAssigned = true;
            this.topLevelMethod = member as MethodSymbol;
            _shouldCheckConverted = this.GetType() == typeof(DefiniteAssignmentPass);
        }

        /// <summary>
        /// Constructor to be used for region analysis, for which a struct type should never be considered empty.
        /// </summary>
        internal DefiniteAssignmentPass(
            CSharpCompilation compilation,
            Symbol member,
            BoundNode node,
            BoundNode firstInRegion,
            BoundNode lastInRegion,
            HashSet<Symbol> initiallyAssignedVariables,
            HashSet<PrefixUnaryExpressionSyntax> unassignedVariableAddressOfSyntaxes,
            bool trackUnassignments)
            : base(compilation, member, node, EmptyStructTypeCache.CreateNeverEmpty(), firstInRegion, lastInRegion, trackRegions: true, trackUnassignments: trackUnassignments)
        {
            this.initiallyAssignedVariables = initiallyAssignedVariables;
            _sourceAssembly = null;
            this.CurrentSymbol = member;
            _unassignedVariableAddressOfSyntaxes = unassignedVariableAddressOfSyntaxes;
            _shouldCheckConverted = this.GetType() == typeof(DefiniteAssignmentPass);
        }

        private static SourceAssemblySymbol? GetSourceAssembly(
            CSharpCompilation compilation,
            Symbol member,
            BoundNode node)
        {
            if (member is null)
            {
                return null;
            }
            if (node.Kind == BoundKind.Attribute)
            {
                // member is the attribute type, not the symbol where the attribute is applied.
                Debug.Assert(member is TypeSymbol type &&
                    (type.IsErrorType() || compilation.IsAttributeType(type)));
                return null;
            }
            Debug.Assert((object)member.ContainingAssembly == compilation?.SourceAssembly);
            return member.ContainingAssembly as SourceAssemblySymbol;
        }

        protected override void Free()
        {
            variableBySlot.Free();
            _variableSlot.Free();
            _usedVariables.Free();
            _readParameters?.Free();
            _implicitlyInitializedFieldsOpt?.Free();
            _usedLocalFunctions.Free();
            _writtenVariables.Free();
            _capturedVariables.Free();
            _capturedInside.Free();
            _capturedOutside.Free();
            _unsafeAddressTakenVariables.Free();

            base.Free();
        }

        protected override bool TryGetVariable(VariableIdentifier identifier, out int slot)
        {
            return _variableSlot.TryGetValue(identifier, out slot);
        }

        protected override int AddVariable(VariableIdentifier identifier)
        {
            int slot = variableBySlot.Count;
            _variableSlot.Add(identifier, slot);
            variableBySlot.Add(identifier);
            return slot;
        }

#nullable disable
        protected Symbol GetNonMemberSymbol(int slot)
        {
            VariableIdentifier variableId = variableBySlot[slot];
            while (variableId.ContainingSlot > 0)
            {
                Debug.Assert(variableId.Symbol.Kind == SymbolKind.Field || variableId.Symbol.Kind == SymbolKind.Property || variableId.Symbol.Kind == SymbolKind.Event,
                    "inconsistent property symbol owner");
                variableId = variableBySlot[variableId.ContainingSlot];
            }
            return variableId.Symbol;
        }

        private int RootSlot(int slot)
        {
            while (true)
            {
                int containingSlot = variableBySlot[slot].ContainingSlot;
                if (containingSlot == 0)
                {
                    return slot;
                }
                else
                {
                    slot = containingSlot;
                }
            }
        }

#if DEBUG
        protected override void VisitRvalue(BoundExpression node, bool isKnownToBeAnLvalue = false)
        {
            Debug.Assert(
                node is null ||
                !_shouldCheckConverted ||
                isKnownToBeAnLvalue ||
                !node.NeedsToBeConverted() ||
                node.WasCompilerGenerated, "expressions should have been converted");
            base.VisitRvalue(node, isKnownToBeAnLvalue);
        }
#endif

        protected override bool ConvertInsufficientExecutionStackExceptionToCancelledByStackGuardException()
        {
            return _convertInsufficientExecutionStackExceptionToCancelledByStackGuardException;
        }

        protected override ImmutableArray<PendingBranch> Scan(ref bool badRegion)
        {
            this.Diagnostics.Clear();
            ImmutableArray<ParameterSymbol> methodParameters = MethodParameters;
            ParameterSymbol methodThisParameter = MethodThisParameter;
            _alreadyReported = BitVector.Empty;           // no variables yet reported unassigned
            this.regionPlace = RegionPlace.Before;
            EnterParameters(methodParameters);               // with parameters assigned
            if ((object)methodThisParameter != null)
            {
                EnterParameter(methodThisParameter);
                if (methodThisParameter.Type.SpecialType != SpecialType.None)
                {
                    int slot = GetOrCreateSlot(methodThisParameter);
                    SetSlotState(slot, true);
                }
            }

            ImmutableArray<PendingBranch> pendingReturns = base.Scan(ref badRegion);

            // check that each out parameter is definitely assigned at the end of the method.  If
            // there's more than one location, then the method is partial and we prefer to report an
            // out parameter in partial method error.
            Location location;
            if (ShouldAnalyzeOutParameters(out location))
            {
                LeaveParameters(methodParameters, null, location);
                if ((object)methodThisParameter != null) LeaveParameter(methodThisParameter, null, location);

                var savedState = this.State;
                foreach (PendingBranch returnBranch in pendingReturns)
                {
                    this.State = returnBranch.State;
                    LeaveParameters(methodParameters, returnBranch.Branch.Syntax, null);
                    if ((object)methodThisParameter != null) LeaveParameter(methodThisParameter, returnBranch.Branch.Syntax, null);
                    Join(ref savedState, ref this.State);
                }

                this.State = savedState;
            }

            return pendingReturns;
        }

        protected override ImmutableArray<PendingBranch> RemoveReturns()
        {
            var result = base.RemoveReturns();

            if (CurrentSymbol is MethodSymbol currentMethod && currentMethod.IsAsync && !currentMethod.IsImplicitlyDeclared)
            {
                var foundAwait = result.Any(static pending => HasAwait(pending));
                if (!foundAwait)
                {
                    // If we're on a LambdaSymbol, then use its 'DiagnosticLocation'.  That will be
                    // much better than using its 'Location' (which is the entire span of the lambda).
                    var diagnosticLocation = CurrentSymbol is LambdaSymbol lambda
                        ? lambda.DiagnosticLocation
                        : CurrentSymbol.Locations.FirstOrNone();

                    Diagnostics.Add(ErrorCode.WRN_AsyncLacksAwaits, diagnosticLocation);
                }
            }

            return result;
        }

        private static bool HasAwait(PendingBranch pending)
        {
            var pendingBranch = pending.Branch;
            if (pendingBranch is null)
            {
                return false;
            }

            BoundKind kind = pendingBranch.Kind;
            switch (kind)
            {
                case BoundKind.AwaitExpression:
                    return true;
                case BoundKind.UsingStatement:
                    var usingStatement = (BoundUsingStatement)pendingBranch;
                    return usingStatement.AwaitOpt != null;
                case BoundKind.ForEachStatement:
                    var foreachStatement = (BoundForEachStatement)pendingBranch;
                    return foreachStatement.AwaitOpt != null;
                case BoundKind.UsingLocalDeclarations:
                    var localDeclaration = (BoundUsingLocalDeclarations)pendingBranch;
                    return localDeclaration.AwaitOpt != null;
                default:
                    return false;
            }
        }

        // For purpose of definite assignment analysis, awaits create pending branches, so async usings and foreachs do too
        public sealed override bool AwaitUsingAndForeachAddsPendingBranch => true;

        protected virtual void ReportUnassignedOutParameter(ParameterSymbol parameter, SyntaxNode node, Location location)
        {
            if (!_requireOutParamsAssigned && ReferenceEquals(topLevelMethod, CurrentSymbol))
            {
                return;
            }

            // If node and location are null "new SourceLocation(node);" will throw a NullReferenceException
            Debug.Assert(node != null || location != null);

            if (Diagnostics != null && this.State.Reachable)
            {
                if (location == null)
                {
                    location = new SourceLocation(node);
                }

                bool reported = false;
                if (parameter.IsThis)
                {
                    // if it is a "this" parameter in a struct constructor, we use a different diagnostic reflecting which pieces are not assigned
                    int thisSlot = VariableSlot(parameter);
                    Debug.Assert(thisSlot > 0);
                    if (!this.State.IsAssigned(thisSlot))
                    {
                        foreach (var field in _emptyStructTypeCache.GetStructInstanceFields(parameter.Type))
                        {
                            if (_emptyStructTypeCache.IsEmptyStructType(field.Type)) continue;

                            if (HasInitializer(field)) continue;

                            int fieldSlot = VariableSlot(field, thisSlot);
                            if (fieldSlot == -1 || !this.State.IsAssigned(fieldSlot))
                            {
                                Symbol associatedPropertyOrEvent = field.AssociatedSymbol;
                                bool hasAssociatedProperty = associatedPropertyOrEvent?.Kind == SymbolKind.Property;
                                if (compilation.IsFeatureEnabled(MessageID.IDS_FeatureAutoDefaultStructs))
                                {
                                    Diagnostics.Add(
                                        hasAssociatedProperty ? ErrorCode.WRN_UnassignedThisAutoPropertySupportedVersion : ErrorCode.WRN_UnassignedThisSupportedVersion,
                                        location,
                                        hasAssociatedProperty ? associatedPropertyOrEvent : field);
                                }
                                else
                                {
                                    Diagnostics.Add(
                                        hasAssociatedProperty ? ErrorCode.ERR_UnassignedThisAutoPropertyUnsupportedVersion : ErrorCode.ERR_UnassignedThisUnsupportedVersion,
                                        location,
                                        hasAssociatedProperty ? associatedPropertyOrEvent : field,
                                        new CSharpRequiredLanguageVersion(MessageID.IDS_FeatureAutoDefaultStructs.RequiredVersion()));
                                }

                                this.AddImplicitlyInitializedField(field);
                            }
                        }
                        reported = true;
                    }
                }

                if (!reported)
                {
                    Debug.Assert(!parameter.IsThis);
                    Diagnostics.Add(ErrorCode.ERR_ParamUnassigned, location, parameter.Name);
                }
            }
        }

        /// <summary>
        /// Perform data flow analysis, reporting all necessary diagnostics.
        /// </summary>
        public static void Analyze(
            CSharpCompilation compilation,
            MethodSymbol member,
            BoundNode node,
            DiagnosticBag diagnostics,
            out ImmutableArray<FieldSymbol> implicitlyInitializedFieldsOpt,
            bool requireOutParamsAssigned)
        {
            Debug.Assert(diagnostics != null);

            // Run the strongest version of analysis
            (DiagnosticBag strictDiagnostics, implicitlyInitializedFieldsOpt) = analyze(strictAnalysis: true);
            if (!strictDiagnostics.HasAnyErrors())
            {
                // if we have no diagnostics or only warning-level diagnostics, we know we don't need to run the compat analysis.
                diagnostics.AddRangeAndFree(strictDiagnostics);
                return;
            }

            // Also run the compat (weaker) version of analysis to see if we get the same diagnostics.
            // If any are missing, the extra ones from the strong analysis will be downgraded to a warning.
            (DiagnosticBag compatDiagnostics, var unused) = analyze(strictAnalysis: false);
            Debug.Assert(unused.IsDefault);

            // If the compat diagnostics caused a stack overflow, the two analyses might not produce comparable sets of diagnostics.
            // So we just report the compat ones including that error.
            if (compatDiagnostics.AsEnumerable().Any(d => (ErrorCode)d.Code == ErrorCode.ERR_InsufficientStack))
            {
                diagnostics.AddRangeAndFree(compatDiagnostics);
                strictDiagnostics.Free();
                return;
            }

            // If the compat diagnostics did not overflow and we have the same number of diagnostics, we just report the stricter set.
            // It is OK if the strict analysis had an overflow here, causing the sets to be incomparable: the reported diagnostics will
            // include the error reporting that fact.
            if (strictDiagnostics.Count == compatDiagnostics.Count)
            {
                diagnostics.AddRangeAndFree(strictDiagnostics);
                compatDiagnostics.Free();
                return;
            }

            HashSet<Diagnostic> compatDiagnosticSet = new HashSet<Diagnostic>(compatDiagnostics.AsEnumerable(), SameDiagnosticComparer.Instance);
            compatDiagnostics.Free();
            foreach (var diagnostic in strictDiagnostics.AsEnumerable())
            {
                // If it is a warning (e.g. WRN_AsyncLacksAwaits), or an error that would be reported by the compatible analysis, just report it.
                if (diagnostic.Severity != DiagnosticSeverity.Error || compatDiagnosticSet.Contains(diagnostic))
                {
                    diagnostics.Add(diagnostic);
                    continue;
                }

                // Otherwise downgrade the error to a warning.
                ErrorCode oldCode = (ErrorCode)diagnostic.Code;
                ErrorCode newCode = oldCode switch
                {
#pragma warning disable format
                    ErrorCode.ERR_UnassignedThisAutoPropertyUnsupportedVersion => ErrorCode.WRN_UnassignedThisAutoPropertyUnsupportedVersion,
                    ErrorCode.ERR_UnassignedThisUnsupportedVersion             => ErrorCode.WRN_UnassignedThisUnsupportedVersion,
                    ErrorCode.ERR_ParamUnassigned                              => ErrorCode.WRN_ParamUnassigned,
                    ErrorCode.ERR_UseDefViolationProperty                      => ErrorCode.WRN_UseDefViolationProperty,
                    ErrorCode.ERR_UseDefViolationField                         => ErrorCode.WRN_UseDefViolationField,
                    ErrorCode.ERR_UseDefViolationThisUnsupportedVersion        => ErrorCode.WRN_UseDefViolationThisUnsupportedVersion,
                    ErrorCode.ERR_UseDefViolationPropertyUnsupportedVersion    => ErrorCode.WRN_UseDefViolationPropertyUnsupportedVersion,
                    ErrorCode.ERR_UseDefViolationFieldUnsupportedVersion       => ErrorCode.WRN_UseDefViolationFieldUnsupportedVersion,
                    ErrorCode.ERR_UseDefViolationOut                           => ErrorCode.WRN_UseDefViolationOut,
                    ErrorCode.ERR_UseDefViolation                              => ErrorCode.WRN_UseDefViolation,
                    _ => oldCode, // rare but possible, e.g. ErrorCode.ERR_InsufficientStack occurring in strict mode only due to needing extra frames
#pragma warning restore format
                };

                // We don't know any other way this can happen, but if it does we recover gracefully in production.
                Debug.Assert(newCode != oldCode || oldCode == ErrorCode.ERR_InsufficientStack, oldCode.ToString());

                var args = diagnostic is DiagnosticWithInfo { Info: { Arguments: var arguments } } ? arguments : diagnostic.Arguments.ToArray();
                diagnostics.Add(newCode, diagnostic.Location, args);
            }

            strictDiagnostics.Free();
            return;

            (DiagnosticBag, ImmutableArray<FieldSymbol> implicitlyInitializedFieldsOpt) analyze(bool strictAnalysis)
            {
                DiagnosticBag result = DiagnosticBag.GetInstance();
                ImmutableArray<FieldSymbol> implicitlyInitializedFieldsOpt = default;
                var walker = new DefiniteAssignmentPass(
                    compilation,
                    member,
                    node,
                    strictAnalysis: strictAnalysis,
                    requireOutParamsAssigned: requireOutParamsAssigned);
                walker._convertInsufficientExecutionStackExceptionToCancelledByStackGuardException = true;

                try
                {
                    bool badRegion = false;
                    walker.Analyze(ref badRegion, result);
                    if (walker._implicitlyInitializedFieldsOpt is { } implicitlyInitializedFields)
                    {
                        Debug.Assert(walker.TrackImplicitlyInitializedFields);
                        var builder = ArrayBuilder<FieldSymbol>.GetInstance(implicitlyInitializedFields.Count);
                        foreach (var field in implicitlyInitializedFields)
                        {
                            builder.Add(field);
                        }
                        builder.Sort(LexicalOrderSymbolComparer.Instance);
                        implicitlyInitializedFieldsOpt = builder.ToImmutableAndFree();
                    }

                    Debug.Assert(!badRegion);
                }
                catch (BoundTreeVisitor.CancelledByStackGuardException ex) when (diagnostics != null)
                {
                    ex.AddAnError(result);
                }
                finally
                {
                    walker.Free();
                }

                Debug.Assert(strictAnalysis || implicitlyInitializedFieldsOpt.IsDefault);
                return (result, implicitlyInitializedFieldsOpt);
            }
        }
#nullable disable

        private sealed class SameDiagnosticComparer : EqualityComparer<Diagnostic>
        {
            public static readonly SameDiagnosticComparer Instance = new SameDiagnosticComparer();
            public override bool Equals(Diagnostic x, Diagnostic y) => x.Equals(y);
            public override int GetHashCode(Diagnostic obj) =>
                Hash.Combine(Hash.CombineValues(obj.Arguments), Hash.Combine(obj.Location.GetHashCode(), obj.Code));
        }

        /// <summary>
        /// Analyze the body, reporting all necessary diagnostics.
        /// </summary>
        protected void Analyze(ref bool badRegion, DiagnosticBag diagnostics)
        {
            ImmutableArray<PendingBranch> returns = Analyze(ref badRegion);
            if (diagnostics != null)
            {
                foreach (Symbol captured in _capturedVariables)
                {
                    Location location;
                    if (_unsafeAddressTakenVariables.TryGetValue(captured, out location))
                    {
                        Debug.Assert(captured.Kind == SymbolKind.Parameter || captured.Kind == SymbolKind.Local || captured.Kind == SymbolKind.RangeVariable);
                        diagnostics.Add(ErrorCode.ERR_LocalCantBeFixedAndHoisted, location, captured.Name);
                    }
                }

                diagnostics.AddRange(this.Diagnostics);

                if (CurrentSymbol is SynthesizedRecordConstructor)
                {
                    foreach (ParameterSymbol parameter in MethodParameters)
                    {
                        if (_readParameters?.Contains(parameter) != true)
                        {
                            diagnostics.Add(ErrorCode.WRN_UnreadRecordParameter, parameter.Locations.FirstOrNone(), parameter.Name);
                        }
                    }
                }
            }
        }

#nullable enable
        /// <summary>
        /// Check if the variable is captured and, if so, add it to this._capturedVariables.
        /// </summary>
        /// <param name="variable">The variable to be checked</param>
        /// <param name="rangeVariableUnderlyingParameter">If variable.Kind is RangeVariable, its underlying lambda parameter. Else null.</param>
        private void CheckCaptured(Symbol variable, ParameterSymbol? rangeVariableUnderlyingParameter = null)
        {
            if (CurrentSymbol is SourceMethodSymbol sourceMethod &&
                Symbol.IsCaptured(rangeVariableUnderlyingParameter ?? variable, sourceMethod))
            {
                NoteCaptured(variable);
            }
        }
#nullable disable

        /// <summary>
        /// Add the variable to the captured set. For range variables we only add it if inside the region.
        /// </summary>
        /// <param name="variable"></param>
        private void NoteCaptured(Symbol variable)
        {
            if (this.regionPlace == RegionPlace.Inside)
            {
                _capturedInside.Add(variable);
                _capturedVariables.Add(variable);
            }
            else if (variable.Kind != SymbolKind.RangeVariable)
            {
                _capturedOutside.Add(variable);
                _capturedVariables.Add(variable);
            }
        }

        // do not expose PooledHashSet<T> outside of this class
        protected IEnumerable<Symbol> GetCapturedInside() => _capturedInside.ToArray();
        protected IEnumerable<Symbol> GetCapturedOutside() => _capturedOutside.ToArray();
        protected IEnumerable<Symbol> GetCaptured() => _capturedVariables.ToArray();
        protected IEnumerable<Symbol> GetUnsafeAddressTaken() => _unsafeAddressTakenVariables.Keys.ToArray();
        protected IEnumerable<MethodSymbol> GetUsedLocalFunctions() => _usedLocalFunctions.ToArray();

        #region Tracking reads/writes of variables for warnings

        private void NoteRecordParameterReadIfNeeded(Symbol symbol)
        {
            if (symbol is ParameterSymbol { ContainingSymbol: SynthesizedRecordConstructor } parameter)
            {
                _readParameters ??= PooledHashSet<ParameterSymbol>.GetInstance();
                _readParameters.Add(parameter);
            }
        }
        protected virtual void NoteRead(
            Symbol variable,
            ParameterSymbol rangeVariableUnderlyingParameter = null)
        {
            var local = variable as LocalSymbol;
            if ((object)local != null)
            {
                _usedVariables.Add(local);
            }

            NoteRecordParameterReadIfNeeded(variable);

            var localFunction = variable as LocalFunctionSymbol;
            if ((object)localFunction != null)
            {
                _usedLocalFunctions.Add(localFunction);
            }

            if ((object)variable != null)
            {
                if ((object)_sourceAssembly != null && variable.Kind == SymbolKind.Field)
                {
                    _sourceAssembly.NoteFieldAccess((FieldSymbol)variable.OriginalDefinition,
                                                    read: true,
                                                    write: false);
                }

                CheckCaptured(variable, rangeVariableUnderlyingParameter);
            }
        }

        private void NoteRead(BoundNode fieldOrEventAccess)
        {
            Debug.Assert(fieldOrEventAccess.Kind == BoundKind.FieldAccess || fieldOrEventAccess.Kind == BoundKind.EventAccess);
            BoundNode n = fieldOrEventAccess;
            while (n != null)
            {
                switch (n.Kind)
                {
                    case BoundKind.FieldAccess:
                        {
                            var fieldAccess = (BoundFieldAccess)n;
                            NoteRead(fieldAccess.FieldSymbol);

                            if (MayRequireTracking(fieldAccess.ReceiverOpt, fieldAccess.FieldSymbol))
                            {
                                n = fieldAccess.ReceiverOpt;
                                continue;
                            }
                            else
                            {
                                return;
                            }
                        }

                    case BoundKind.EventAccess:
                        {
                            var eventAccess = (BoundEventAccess)n;
                            FieldSymbol associatedField = eventAccess.EventSymbol.AssociatedField;
                            if ((object)associatedField != null)
                            {
                                NoteRead(associatedField);

                                if (MayRequireTracking(eventAccess.ReceiverOpt, associatedField))
                                {
                                    n = eventAccess.ReceiverOpt;
                                    continue;
                                }
                            }
                            return;
                        }

                    case BoundKind.ThisReference:
                        NoteRead(MethodThisParameter);
                        return;

                    case BoundKind.Local:
                        NoteRead(((BoundLocal)n).LocalSymbol);
                        return;

                    case BoundKind.Parameter:
                        NoteRead(((BoundParameter)n).ParameterSymbol);
                        return;

                    default:
                        return;
                }
            }
        }

        protected virtual void NoteWrite(Symbol variable, BoundExpression value, bool read)
        {
            if ((object)variable != null)
            {
                _writtenVariables.Add(variable);
                if ((object)_sourceAssembly != null && variable.Kind == SymbolKind.Field)
                {
                    var field = (FieldSymbol)variable.OriginalDefinition;
                    _sourceAssembly.NoteFieldAccess(field, read: read && WriteConsideredUse(field.Type, value), write: true);
                }

                var local = variable as LocalSymbol;
                if ((object)local != null && read && WriteConsideredUse(local.Type, value))
                {
                    // A local variable that is written to is considered to also be read,
                    // unless the written value is always a constant. The reasons for this
                    // unusual behavior are:
                    //
                    // * The debugger does not make it easy to see the returned value of
                    //   a method. Often a call whose returned value would normally be
                    //   discarded is written into a local variable so that it can be
                    //   easily inspected in the debugger.
                    //
                    // * An otherwise unread local variable that contains a reference to an
                    //   object can keep the object alive longer, particularly if the jitter
                    //   is not optimizing the lifetimes of locals. (Because, for example,
                    //   the debugger is running.) Again, this can be useful when debugging
                    //   because an otherwise unused object might be finalized later, allowing
                    //   the developer to more easily examine its state.
                    //
                    // * A developer who wishes to deliberately discard a value returned by
                    //   a method can do so in a self-documenting manner via
                    //   "var unread = M();"
                    //
                    // We suppress the "written but not read" message on locals unless what is
                    // written is a constant, a null, a default(T) expression, a default constructor
                    // of a value type, or a built-in conversion operating on a constant, etc.

                    _usedVariables.Add(local);
                }

                CheckCaptured(variable);
            }
        }

        /// <summary>
        /// This reflects the Dev10 compiler's rules for when a variable initialization is considered a "use"
        /// for the purpose of suppressing the warning about unused variables.
        /// </summary>
        internal static bool WriteConsideredUse(TypeSymbol type, BoundExpression value)
        {
            if (value == null || value.HasAnyErrors) return true;

            if ((object)type != null && type.IsReferenceType &&
                type.SpecialType != SpecialType.System_String &&
                type is not ArrayTypeSymbol { IsSZArray: true, ElementType.SpecialType: SpecialType.System_Byte })
            {
                return value.ConstantValue != ConstantValue.Null;
            }

            if ((object)type != null && type.IsPointerOrFunctionPointer())
            {
                // We always suppress the warning for pointer types.
                return true;
            }

            // In C# 9 and before, interpolated string values were never constant, so field initializers
            // that used them were always considered used. We now consider interpolated strings that are
            // made up of only constant expressions to be constant values, but for backcompat we consider
            // the writes to be uses anyway.
            if (value is { ConstantValue: not null, Kind: not BoundKind.InterpolatedString }) return false;

            switch (value.Kind)
            {
                case BoundKind.Conversion:
                    {
                        BoundConversion boundConversion = (BoundConversion)value;
                        // The native compiler suppresses the warning for all user defined
                        // conversions. A cast from int to IntPtr is also treated as an explicit
                        // user-defined conversion. Therefore the IntPtr ConversionKind is included
                        // here.
                        if (boundConversion.ConversionKind.IsUserDefinedConversion() ||
                            boundConversion.ConversionKind == ConversionKind.IntPtr)
                        {
                            return true;
                        }
                        return WriteConsideredUse(null, boundConversion.Operand);
                    }
                case BoundKind.DefaultLiteral:
                case BoundKind.DefaultExpression:
                    return false;
                case BoundKind.ObjectCreationExpression:
                    var init = (BoundObjectCreationExpression)value;
                    return !init.Constructor.IsImplicitlyDeclared || init.InitializerExpressionOpt != null;
                case BoundKind.TupleLiteral:
                case BoundKind.ConvertedTupleLiteral:
                case BoundKind.Utf8String:
                    return false;
                default:
                    return true;
            }
        }

        private void NoteWrite(BoundExpression n, BoundExpression value, bool read)
        {
            while (n != null)
            {
                switch (n.Kind)
                {
                    case BoundKind.FieldAccess:
                        {
                            var fieldAccess = (BoundFieldAccess)n;
                            if ((object)_sourceAssembly != null)
                            {
                                var field = fieldAccess.FieldSymbol.OriginalDefinition;
                                _sourceAssembly.NoteFieldAccess(field, read: value == null || WriteConsideredUse(fieldAccess.FieldSymbol.Type, value), write: true);
                            }

                            if (MayRequireTracking(fieldAccess.ReceiverOpt, fieldAccess.FieldSymbol))
                            {
                                n = fieldAccess.ReceiverOpt;
                                if (n.Kind == BoundKind.Local)
                                {
                                    _usedVariables.Add(((BoundLocal)n).LocalSymbol);
                                }
                                continue;
                            }
                            else
                            {
                                return;
                            }
                        }

                    case BoundKind.EventAccess:
                        {
                            var eventAccess = (BoundEventAccess)n;
                            FieldSymbol associatedField = eventAccess.EventSymbol.AssociatedField;
                            if ((object)associatedField != null)
                            {
                                if ((object)_sourceAssembly != null)
                                {
                                    var field = associatedField.OriginalDefinition;
                                    _sourceAssembly.NoteFieldAccess(field, read: value == null || WriteConsideredUse(associatedField.Type, value), write: true);
                                }

                                if (MayRequireTracking(eventAccess.ReceiverOpt, associatedField))
                                {
                                    n = eventAccess.ReceiverOpt;
                                    continue;
                                }
                            }
                            return;
                        }

                    case BoundKind.ThisReference:
                        NoteWrite(MethodThisParameter, value, read);
                        return;

                    case BoundKind.Local:
                        NoteWrite(((BoundLocal)n).LocalSymbol, value, read);
                        return;

                    case BoundKind.Parameter:
                        NoteWrite(((BoundParameter)n).ParameterSymbol, value, read);
                        return;

                    case BoundKind.RangeVariable:
                        NoteWrite(((BoundRangeVariable)n).Value, value, read);
                        return;

                    default:
                        return;
                }
            }
        }

        protected override void Normalize(ref LocalState state)
        {
            int oldNext = state.Assigned.Capacity;
            int n = variableBySlot.Count;
            state.Assigned.EnsureCapacity(n);
            for (int i = oldNext; i < n; i++)
            {
                var id = variableBySlot[i];
                int slot = id.ContainingSlot;

                bool assign = (slot > 0) &&
                    state.Assigned[slot] &&
                    variableBySlot[slot].Symbol.GetTypeOrReturnType().TypeKind == TypeKind.Struct;

                if (state.NormalizeToBottom && slot == 0)
                {
                    // NormalizeToBottom means new variables are assumed to be assigned (bottom state)
                    assign = true;
                }

                state.Assigned[i] = assign;
            }
        }

        protected override bool TryGetReceiverAndMember(BoundExpression expr, out BoundExpression receiver, out Symbol member)
        {
            receiver = null;
            member = null;

            switch (expr.Kind)
            {
                case BoundKind.FieldAccess:
                    {
                        var fieldAccess = (BoundFieldAccess)expr;
                        var fieldSymbol = fieldAccess.FieldSymbol;
                        member = fieldSymbol;
                        if (fieldSymbol.IsFixedSizeBuffer)
                        {
                            return false;
                        }
                        if (fieldSymbol.IsStatic)
                        {
                            return _trackStaticMembers;
                        }
                        receiver = fieldAccess.ReceiverOpt;
                        break;
                    }
                case BoundKind.EventAccess:
                    {
                        var eventAccess = (BoundEventAccess)expr;
                        var eventSymbol = eventAccess.EventSymbol;
                        member = eventSymbol.AssociatedField;
                        if (eventSymbol.IsStatic)
                        {
                            return _trackStaticMembers;
                        }
                        receiver = eventAccess.ReceiverOpt;
                        break;
                    }
                case BoundKind.PropertyAccess:
                    {
                        var propAccess = (BoundPropertyAccess)expr;

                        if (Binder.AccessingAutoPropertyFromConstructor(propAccess, this.CurrentSymbol))
                        {
                            var propSymbol = propAccess.PropertySymbol;
                            member = (propSymbol as SourcePropertySymbolBase)?.BackingField;
                            if (member is null)
                            {
                                return false;
                            }
                            if (propSymbol.IsStatic)
                            {
                                return _trackStaticMembers;
                            }
                            receiver = propAccess.ReceiverOpt;
                        }
                        break;
                    }
            }

            return (object)member != null &&
                (object)receiver != null &&
                receiver.Kind != BoundKind.TypeExpression &&
                MayRequireTrackingReceiverType(receiver.Type);
        }

        private bool MayRequireTrackingReceiverType(TypeSymbol type)
        {
            return (object)type != null &&
                (_trackClassFields || type.TypeKind == TypeKind.Struct);
        }

        protected bool MayRequireTracking(BoundExpression receiverOpt, FieldSymbol fieldSymbol)
        {
            return
                (object)fieldSymbol != null && //simplifies calling pattern for events
                receiverOpt != null &&
                !fieldSymbol.IsStatic &&
                !fieldSymbol.IsFixedSizeBuffer &&
                receiverOpt.Kind != BoundKind.TypeExpression &&
                MayRequireTrackingReceiverType(receiverOpt.Type) &&
                !receiverOpt.Type.IsPrimitiveRecursiveStruct();
        }

        #endregion Tracking reads/writes of variables for warnings

        /// <summary>
        /// Check that the given variable is definitely assigned.  If not, produce an error.
        /// </summary>
        protected void CheckAssigned(Symbol symbol, SyntaxNode node)
        {
            Debug.Assert(!IsConditionalState);
            if ((object)symbol != null)
            {
                NoteRead(symbol);

                if (this.State.Reachable)
                {
                    int slot = VariableSlot(symbol);
                    if (slot >= this.State.Assigned.Capacity) Normalize(ref this.State);
                    if (slot > 0 && !this.State.IsAssigned(slot))
                    {
                        ReportUnassignedIfNotCapturedInLocalFunction(symbol, node, slot);
                    }
                }
            }
        }

        private void ReportUnassignedIfNotCapturedInLocalFunction(Symbol symbol, SyntaxNode node, int slot, bool skipIfUseBeforeDeclaration = true)
        {
            // If the symbol is captured by the nearest
            // local function, record the read and skip the diagnostic
            if (IsCapturedInLocalFunction(slot))
            {
                RecordReadInLocalFunction(slot);
                return;
            }

            ReportUnassigned(symbol, node, slot, skipIfUseBeforeDeclaration);
        }

        /// <summary>
        /// Report a given variable as not definitely assigned.  Once a variable has been so
        /// reported, we suppress further reports of that variable.
        /// </summary>
        protected virtual void ReportUnassigned(Symbol symbol, SyntaxNode node, int slot, bool skipIfUseBeforeDeclaration)
        {
            if (slot <= 0)
            {
                return;
            }

            // If this is a constant, constants are always definitely assigned
            // so we should skip reporting. This can happen in a local function
            // where we use a constant before we actually visit its definition
            // (since local function declarations are visited before other statements)
            // e.g.
            // void M()
            // {
            //   L();
            //   const int x = 0;
            //   int L() => x;
            // }
            if (symbol is LocalSymbol local && local.IsConst)
            {
                return;
            }

            if (slot >= _alreadyReported.Capacity)
            {
                _alreadyReported.EnsureCapacity(variableBySlot.Count);
            }

            if (skipIfUseBeforeDeclaration &&
                symbol.Kind == SymbolKind.Local &&
                (symbol.Locations.Length == 0 || node.Span.End < symbol.Locations.FirstOrNone().SourceSpan.Start))
            {
                // We've already reported the use of a local before its declaration.  No need to emit
                // another diagnostic for the same issue.
            }
            else if (!_alreadyReported[slot] && !symbol.GetTypeOrReturnType().Type.IsErrorType())
            {
                // CONSIDER: could suppress this diagnostic in cases where the local was declared in a using
                // or fixed statement because there's a special error code for not initializing those.

                string symbolName = symbol.Name;

                if (symbol.Kind == SymbolKind.Field)
                {
                    addDiagnosticForStructField(slot, (FieldSymbol)symbol);
                }
                else if (symbol.Kind == SymbolKind.Parameter &&
                         ((ParameterSymbol)symbol).RefKind == RefKind.Out)
                {
                    if (((ParameterSymbol)symbol).IsThis)
                    {
                        addDiagnosticForStructThis(symbol, slot);
                    }
                    else
                    {
                        Diagnostics.Add(ErrorCode.ERR_UseDefViolationOut, node.Location, symbolName);
                    }
                }
                else
                {
                    Diagnostics.Add(ErrorCode.ERR_UseDefViolation, node.Location, symbolName);
                }
            }

            // mark the variable's slot so that we don't complain about the variable again
            _alreadyReported[slot] = true;

            return;

            void addDiagnosticForStructThis(Symbol thisParameter, int thisSlot)
            {
                Debug.Assert(CurrentSymbol is MethodSymbol { MethodKind: MethodKind.Constructor, ContainingType.TypeKind: TypeKind.Struct });
                if (TrackImplicitlyInitializedFields)
                {
#if DEBUG
                    bool foundUnassignedField = false;
#endif
                    foreach (var field in _emptyStructTypeCache.GetStructInstanceFields(thisParameter.ContainingType))
                    {
                        if (_emptyStructTypeCache.IsEmptyStructType(field.Type))
                            continue;

                        if (field is TupleErrorFieldSymbol)
                            continue;

                        int slot = VariableSlot(field, thisSlot);
                        if (slot == -1 || !State.IsAssigned(slot))
                        {
                            AddImplicitlyInitializedField(field);
#if DEBUG
                            foundUnassignedField = true;
#endif
                        }
                    }

#if DEBUG
                    Debug.Assert(foundUnassignedField);
#endif
                }

                if (compilation.IsFeatureEnabled(MessageID.IDS_FeatureAutoDefaultStructs))
                {
                    Diagnostics.Add(ErrorCode.WRN_UseDefViolationThisSupportedVersion, node.Location);
                }
                else
                {
                    Diagnostics.Add(
                        ErrorCode.ERR_UseDefViolationThisUnsupportedVersion,
                        node.Location,
                        new CSharpRequiredLanguageVersion(MessageID.IDS_FeatureAutoDefaultStructs.RequiredVersion()));
                }
            }

            void addDiagnosticForStructField(int fieldSlot, FieldSymbol fieldSymbol)
            {
                var associatedSymbol = fieldSymbol.AssociatedSymbol;
                var hasAssociatedProperty = associatedSymbol?.Kind == SymbolKind.Property;
                var symbolName = hasAssociatedProperty ? associatedSymbol.Name : fieldSymbol.Name;
                if (CurrentSymbol is not MethodSymbol { MethodKind: MethodKind.Constructor, ContainingType.TypeKind: TypeKind.Struct })
                {
                    Diagnostics.Add(hasAssociatedProperty ? ErrorCode.ERR_UseDefViolationProperty : ErrorCode.ERR_UseDefViolationField, node.Location, symbolName);
                    return;
                }

                var thisSlot = GetOrCreateSlot(CurrentSymbol.EnclosingThisSymbol());
                while (true)
                {
                    if (fieldSlot == 0)
                    {
                        // the offending field access is not contained in 'this'.
                        Diagnostics.Add(hasAssociatedProperty ? ErrorCode.ERR_UseDefViolationProperty : ErrorCode.ERR_UseDefViolationField, node.Location, symbolName);
                        return;
                    }

                    var fieldIdentifier = variableBySlot[fieldSlot];
                    var containingSlot = fieldIdentifier.ContainingSlot;
                    if (containingSlot == thisSlot)
                    {
                        // should we handle nested fields here? https://github.com/dotnet/roslyn/issues/59890
                        AddImplicitlyInitializedField((FieldSymbol)fieldIdentifier.Symbol);

                        if (compilation.IsFeatureEnabled(MessageID.IDS_FeatureAutoDefaultStructs))
                        {
                            Diagnostics.Add(
                                hasAssociatedProperty ? ErrorCode.WRN_UseDefViolationPropertySupportedVersion : ErrorCode.WRN_UseDefViolationFieldSupportedVersion,
                                node.Location,
                                symbolName);
                        }
                        else
                        {
                            Diagnostics.Add(
                                hasAssociatedProperty ? ErrorCode.ERR_UseDefViolationPropertyUnsupportedVersion : ErrorCode.ERR_UseDefViolationFieldUnsupportedVersion,
                                node.Location,
                                symbolName,
                                new CSharpRequiredLanguageVersion(MessageID.IDS_FeatureAutoDefaultStructs.RequiredVersion()));
                        }
                        return;
                    }

                    fieldSlot = containingSlot;
                }
            }
        }

        protected virtual void CheckAssigned(BoundExpression expr, FieldSymbol fieldSymbol, SyntaxNode node)
        {
            if (this.State.Reachable && !IsAssigned(expr, out int unassignedSlot))
            {
                ReportUnassignedIfNotCapturedInLocalFunction(fieldSymbol, node, unassignedSlot);
            }

            NoteRead(expr);
        }

        private bool IsAssigned(BoundExpression node, out int unassignedSlot)
        {
            unassignedSlot = -1;
            if (_emptyStructTypeCache.IsEmptyStructType(node.Type)) return true;
            switch (node.Kind)
            {
                case BoundKind.ThisReference:
                    {
                        var self = MethodThisParameter;
                        if ((object)self == null)
                        {
                            unassignedSlot = -1;
                            return true;
                        }

                        unassignedSlot = GetOrCreateSlot(MethodThisParameter);
                        break;
                    }

                case BoundKind.Local:
                    {
                        unassignedSlot = GetOrCreateSlot(((BoundLocal)node).LocalSymbol);
                        break;
                    }

                case BoundKind.FieldAccess:
                    {
                        var fieldAccess = (BoundFieldAccess)node;
                        if (!MayRequireTracking(fieldAccess.ReceiverOpt, fieldAccess.FieldSymbol) || IsAssigned(fieldAccess.ReceiverOpt, out unassignedSlot))
                        {
                            return true;
                        }

                        unassignedSlot = GetOrCreateSlot(fieldAccess.FieldSymbol, unassignedSlot);
                        break;
                    }

                case BoundKind.EventAccess:
                    {
                        var eventAccess = (BoundEventAccess)node;
                        if (!MayRequireTracking(eventAccess.ReceiverOpt, eventAccess.EventSymbol.AssociatedField) || IsAssigned(eventAccess.ReceiverOpt, out unassignedSlot))
                        {
                            return true;
                        }

                        unassignedSlot = GetOrCreateSlot(eventAccess.EventSymbol.AssociatedField, unassignedSlot);
                        break;
                    }

                case BoundKind.PropertyAccess:
                    {
                        var propertyAccess = (BoundPropertyAccess)node;
                        if (Binder.AccessingAutoPropertyFromConstructor(propertyAccess, this.CurrentSymbol))
                        {
                            var property = propertyAccess.PropertySymbol;
                            var backingField = (property as SourcePropertySymbolBase)?.BackingField;
                            if (backingField != null)
                            {
                                if (!MayRequireTracking(propertyAccess.ReceiverOpt, backingField) || IsAssigned(propertyAccess.ReceiverOpt, out unassignedSlot))
                                {
                                    return true;
                                }

                                unassignedSlot = GetOrCreateSlot(backingField, unassignedSlot);
                                break;
                            }
                        }

                        goto default;
                    }

                case BoundKind.Parameter:
                    {
                        var parameter = ((BoundParameter)node);
                        unassignedSlot = GetOrCreateSlot(parameter.ParameterSymbol);
                        break;
                    }

                case BoundKind.RangeVariable:
                // range variables are always assigned
                default:
                    {
                        // The value is a method call return value or something else we can assume is assigned.
                        unassignedSlot = -1;
                        return true;
                    }
            }

            Debug.Assert(unassignedSlot > 0);
            if (unassignedSlot > 0)
            {
                return this.State.IsAssigned(unassignedSlot);
            }

            return true;
        }

        private Symbol UseNonFieldSymbolUnsafely(BoundExpression expression)
        {
            while (expression != null)
            {
                switch (expression.Kind)
                {
                    case BoundKind.FieldAccess:
                        {
                            var fieldAccess = (BoundFieldAccess)expression;
                            var fieldSymbol = fieldAccess.FieldSymbol;
                            if ((object)_sourceAssembly != null) _sourceAssembly.NoteFieldAccess(fieldSymbol, true, true);
                            if (fieldSymbol.ContainingType.IsReferenceType || fieldSymbol.IsStatic) return null;
                            expression = fieldAccess.ReceiverOpt;
                            continue;
                        }
                    case BoundKind.Local:
                        var result = ((BoundLocal)expression).LocalSymbol;
                        _usedVariables.Add(result);
                        return result;
                    case BoundKind.RangeVariable:
                        return ((BoundRangeVariable)expression).RangeVariableSymbol;
                    case BoundKind.Parameter:
                        return ((BoundParameter)expression).ParameterSymbol;
                    case BoundKind.ThisReference:
                        return this.MethodThisParameter;
                    case BoundKind.BaseReference:
                        return this.MethodThisParameter;
                    default:
                        return null;
                }
            }

            return null;
        }

        protected void Assign(BoundNode node, BoundExpression value, bool isRef = false, bool read = true)
        {
            AssignImpl(node, value, written: true, isRef: isRef, read: read);
        }

        /// <summary>
        /// Mark a variable as assigned (or unassigned).
        /// </summary>
        /// <param name="node">Node being assigned to.</param>
        /// <param name="value">The value being assigned.</param>
        /// <param name="written">True if target location is considered written to.</param>
        /// <param name="isRef">Ref assignment or value assignment.</param>
        /// <param name="read">True if target location is considered read from.</param>
        protected virtual void AssignImpl(BoundNode node, BoundExpression value, bool isRef, bool written, bool read)
        {
            Debug.Assert(!IsConditionalState);

            switch (node.Kind)
            {
                case BoundKind.ListPattern:
                case BoundKind.RecursivePattern:
                case BoundKind.DeclarationPattern:
                    {
                        var pattern = (BoundObjectPattern)node;
                        var symbol = pattern.Variable as LocalSymbol;
                        if ((object)symbol != null)
                        {
                            // we do not track definite assignment for pattern variables when they are
                            // promoted to fields for top-level code in scripts and interactive
                            int slot = GetOrCreateSlot(symbol);
                            SetSlotState(slot, assigned: written || !this.State.Reachable);
                        }

                        if (written) NoteWrite(pattern.VariableAccess, value, read);
                        break;
                    }

                case BoundKind.LocalDeclaration:
                    {
                        var local = (BoundLocalDeclaration)node;
                        Debug.Assert(local.InitializerOpt == value || value == null);
                        LocalSymbol symbol = local.LocalSymbol;
                        int slot = GetOrCreateSlot(symbol);
                        SetSlotState(slot, assigned: written || !this.State.Reachable);
                        if (written) NoteWrite(symbol, value, read);
                        break;
                    }

                case BoundKind.Local:
                    {
                        var local = (BoundLocal)node;
                        if (local.LocalSymbol.RefKind != RefKind.None && !isRef)
                        {
                            // Writing through the (reference) value of a reference local
                            // requires us to read the reference itself.
                            if (written) VisitRvalue(local, isKnownToBeAnLvalue: true);
                        }
                        else
                        {
                            int slot = MakeSlot(local);
                            SetSlotState(slot, written);
                            if (written) NoteWrite(local, value, read);
                        }
                        break;
                    }

                case BoundKind.Parameter:
                    {
                        var paramExpr = (BoundParameter)node;
                        var param = paramExpr.ParameterSymbol;
                        // If we're ref-reassigning an out parameter we're effectively
                        // leaving the original
                        if (isRef && param.RefKind == RefKind.Out)
                        {
                            LeaveParameter(param, node.Syntax, paramExpr.Syntax.Location);
                        }

                        int slot = MakeSlot(paramExpr);
                        SetSlotState(slot, written);
                        if (written) NoteWrite(paramExpr, value, read);
                        break;
                    }

                case BoundKind.ThisReference:
                case BoundKind.FieldAccess:
                case BoundKind.EventAccess:
                case BoundKind.PropertyAccess:
                    {
                        var expression = (BoundExpression)node;
                        int slot = MakeSlot(expression);
                        SetSlotState(slot, written);
                        if (written) NoteWrite(expression, value, read);
                        break;
                    }

                case BoundKind.RangeVariable:
                    AssignImpl(((BoundRangeVariable)node).Value, value, isRef, written, read);
                    break;

                case BoundKind.BadExpression:
                    {
                        // Sometimes a bad node is not so bad that we cannot analyze it at all.
                        var bad = (BoundBadExpression)node;
                        if (!bad.ChildBoundNodes.IsDefault && bad.ChildBoundNodes.Length == 1)
                        {
                            AssignImpl(bad.ChildBoundNodes[0], value, isRef, written, read);
                        }
                        break;
                    }

                case BoundKind.TupleLiteral:
                case BoundKind.ConvertedTupleLiteral:
                    ((BoundTupleExpression)node).VisitAllElements((x, self) => self.Assign(x, value: null, isRef: isRef), this);
                    break;

                default:
                    // Other kinds of left-hand-sides either represent things not tracked (e.g. array elements)
                    // or errors that have been reported earlier (e.g. assignment to a unary increment)
                    break;
            }
        }

        /// <summary>
        /// Does the struct variable at the given slot have all of its instance fields assigned?
        /// </summary>
        private bool FieldsAllSet(int containingSlot, LocalState state)
        {
            Debug.Assert(containingSlot != -1);
            Debug.Assert(!state.IsAssigned(containingSlot));
            VariableIdentifier variable = variableBySlot[containingSlot];
            TypeSymbol structType = variable.Symbol.GetTypeOrReturnType().Type;
            foreach (var field in _emptyStructTypeCache.GetStructInstanceFields(structType))
            {
                if (_emptyStructTypeCache.IsEmptyStructType(field.Type)) continue;
                if (field is TupleErrorFieldSymbol) continue;
                int slot = VariableSlot(field, containingSlot);
                if (slot == -1 || !state.IsAssigned(slot)) return false;
            }

            return true;
        }

        protected void SetSlotState(int slot, bool assigned)
        {
            if (slot <= 0) return;
            if (assigned)
            {
                SetSlotAssigned(slot);
            }
            else
            {
                SetSlotUnassigned(slot);
            }
        }

        protected void SetSlotAssigned(int slot, ref LocalState state)
        {
            if (slot < 0) return;
            VariableIdentifier id = variableBySlot[slot];
            TypeSymbol type = id.Symbol.GetTypeOrReturnType().Type;
            Debug.Assert(!_emptyStructTypeCache.IsEmptyStructType(type));
            if (slot >= state.Assigned.Capacity) Normalize(ref state);
            if (state.IsAssigned(slot)) return; // was already fully assigned.
            state.Assign(slot);
            bool fieldsTracked = EmptyStructTypeCache.IsTrackableStructType(type);

            // if a struct, child fields are assigned
            if (fieldsTracked)
            {
                foreach (var field in _emptyStructTypeCache.GetStructInstanceFields(type))
                {
                    int s2 = VariableSlot(field, slot);
                    if (s2 > 0) SetSlotAssigned(s2, ref state);
                }
            }

            // if a struct member, and now all fields of enclosing are assigned, then enclosing is assigned
            while (id.ContainingSlot > 0)
            {
                slot = id.ContainingSlot;
                if (state.IsAssigned(slot) || !FieldsAllSet(slot, state)) break;
                state.Assign(slot);
                id = variableBySlot[slot];
            }
        }

        private void SetSlotAssigned(int slot)
        {
            SetSlotAssigned(slot, ref this.State);
        }

        private void SetSlotUnassigned(int slot, ref LocalState state)
        {
            if (slot < 0) return;
            VariableIdentifier id = variableBySlot[slot];
            TypeSymbol type = id.Symbol.GetTypeOrReturnType().Type;
            Debug.Assert(!_emptyStructTypeCache.IsEmptyStructType(type));
            if (!state.IsAssigned(slot)) return; // was already unassigned
            state.Unassign(slot);
            bool fieldsTracked = EmptyStructTypeCache.IsTrackableStructType(type);

            // if a struct, child fields are unassigned
            if (fieldsTracked)
            {
                foreach (var field in _emptyStructTypeCache.GetStructInstanceFields(type))
                {
                    int s2 = VariableSlot(field, slot);
                    if (s2 > 0) SetSlotUnassigned(s2, ref state);
                }
            }

            // if a struct member, then the parent is unassigned
            while (id.ContainingSlot > 0)
            {
                slot = id.ContainingSlot;
                state.Unassign(slot);
                id = variableBySlot[slot];
            }
        }

        private void SetSlotUnassigned(int slot)
        {
            if (NonMonotonicState.HasValue)
            {
                var state = NonMonotonicState.Value;
                SetSlotUnassigned(slot, ref state);
                NonMonotonicState = state;
            }

            SetSlotUnassigned(slot, ref this.State);
        }

        protected override LocalState TopState()
        {
            return new LocalState(BitVector.Empty);
        }

        protected override LocalState ReachableBottomState()
        {
            var result = new LocalState(BitVector.AllSet(variableBySlot.Count));
            result.Assigned[0] = false; // make the state reachable
            return result;
        }

        protected override void EnterParameter(ParameterSymbol parameter)
        {
            int slot = GetOrCreateSlot(parameter);
            if (parameter.RefKind == RefKind.Out && !(this.CurrentSymbol is MethodSymbol currentMethod && currentMethod.IsAsync)) // out parameters not allowed in async
            {
                if (slot > 0) SetSlotState(slot, initiallyAssignedVariables?.Contains(parameter) == true);
            }
            else
            {
                // this code has no effect except in region analysis APIs such as DataFlowsOut where we unassign things
                if (slot > 0) SetSlotState(slot, true);
                NoteWrite(parameter, value: null, read: true);
            }

            if (parameter is SourceComplexParameterSymbolBase { ContainingSymbol: LocalFunctionSymbol or LambdaSymbol } sourceComplexParam)
            {
                // Mark attribute arguments as used.
<<<<<<< HEAD
                if (sourceComplexParam.BindParameterAttributes() is { IsDefaultOrEmpty: false } boundAttributes)
                {
                    foreach (var boundAttribute in boundAttributes)
                    {
                        foreach (var attributeArgument in boundAttribute.ConstructorArguments)
                        {
                            VisitRvalue(attributeArgument);
                        }
                        foreach (var attributeNamedArgumentAssignment in boundAttribute.NamedArguments)
                        {
                            VisitRvalue(attributeNamedArgumentAssignment.Right);
                        }
                    }
=======
                VisitAttributes(sourceComplexParam.BindParameterAttributes());
            }
        }

        /// <summary>
        /// Marks attribute arguments as used.
        /// </summary>
        private void VisitAttributes(ImmutableArray<(CSharpAttributeData, BoundAttribute)> boundAttributes)
        {
            if (boundAttributes.IsDefaultOrEmpty)
            {
                return;
            }

            foreach (var (attributeData, boundAttribute) in boundAttributes)
            {
                // Skip invalid attributes (e.g., with a non-constant argument) to avoid superfluous diagnostics.
                if (attributeData.HasErrors)
                {
                    continue;
                }

                foreach (var attributeArgument in boundAttribute.ConstructorArguments)
                {
                    VisitRvalue(attributeArgument);
                }
                foreach (var attributeNamedArgumentAssignment in boundAttribute.NamedArguments)
                {
                    VisitRvalue(attributeNamedArgumentAssignment.Right);
>>>>>>> acf27d94
                }

                // Mark default parameter values as used.
                if (sourceComplexParam.BindParameterEqualsValue() is { } boundValue)
                {
                    VisitRvalue(boundValue.Value);
                }
            }
        }

        protected override void LeaveParameters(ImmutableArray<ParameterSymbol> parameters, SyntaxNode syntax, Location location)
        {
            Debug.Assert(!this.IsConditionalState);
            if (!this.State.Reachable)
            {
                // if the code is not reachable, then it doesn't matter if out parameters are assigned.
                return;
            }
            base.LeaveParameters(parameters, syntax, location);
        }

        protected override void LeaveParameter(ParameterSymbol parameter, SyntaxNode syntax, Location location)
        {
            if (parameter.RefKind != RefKind.None)
            {
                var slot = VariableSlot(parameter);
                if (slot > 0 && !this.State.IsAssigned(slot))
                {
                    ReportUnassignedOutParameter(parameter, syntax, location);
                }

                NoteRead(parameter);
            }
        }

        protected override LocalState UnreachableState()
        {
            LocalState result = this.State.Clone();
            result.Assigned.EnsureCapacity(1);
            result.Assign(0);
            return result;
        }

        #region Visitors

        public override void VisitPattern(BoundPattern pattern)
        {
            base.VisitPattern(pattern);
            var whenFail = StateWhenFalse;
            SetState(StateWhenTrue);
            assignPatternVariablesAndMarkReadFields(pattern);
            SetConditionalState(this.State, whenFail);

            // Find the pattern variables of the pattern, and make them definitely assigned if <paramref name="definitely"/>.
            // That would be false under "not" and "or" patterns.
            void assignPatternVariablesAndMarkReadFields(BoundPattern pattern, bool definitely = true)
            {
                switch (pattern.Kind)
                {
                    case BoundKind.DeclarationPattern:
                        {
                            var pat = (BoundDeclarationPattern)pattern;
                            if (definitely)
                                Assign(pat, value: null, isRef: false, read: false);
                            break;
                        }
                    case BoundKind.DiscardPattern:
                    case BoundKind.TypePattern:
                        break;
                    case BoundKind.SlicePattern:
                        {
                            var pat = (BoundSlicePattern)pattern;
                            if (pat.Pattern != null)
                            {
                                assignPatternVariablesAndMarkReadFields(pat.Pattern, definitely);
                            }
                            break;
                        }
                    case BoundKind.ConstantPattern:
                        {
                            var pat = (BoundConstantPattern)pattern;
                            this.VisitRvalue(pat.Value);
                            break;
                        }
                    case BoundKind.RecursivePattern:
                        {
                            var pat = (BoundRecursivePattern)pattern;
                            if (!pat.Deconstruction.IsDefaultOrEmpty)
                            {
                                foreach (var subpat in pat.Deconstruction)
                                {
                                    assignPatternVariablesAndMarkReadFields(subpat.Pattern, definitely);
                                }
                            }
                            if (!pat.Properties.IsDefaultOrEmpty)
                            {
                                foreach (BoundPropertySubpattern sub in pat.Properties)
                                {
                                    if (_sourceAssembly is not null)
                                    {
                                        BoundPropertySubpatternMember member = sub.Member;
                                        while (member is not null)
                                        {
                                            if (member.Symbol is FieldSymbol field)
                                            {
                                                _sourceAssembly.NoteFieldAccess(field, read: true, write: false);
                                            }

                                            member = member.Receiver;
                                        }
                                    }
                                    assignPatternVariablesAndMarkReadFields(sub.Pattern, definitely);
                                }
                            }
                            if (definitely)
                                Assign(pat, null, false, false);
                            break;
                        }
                    case BoundKind.ITuplePattern:
                        {
                            var pat = (BoundITuplePattern)pattern;
                            foreach (var subpat in pat.Subpatterns)
                            {
                                assignPatternVariablesAndMarkReadFields(subpat.Pattern, definitely);
                            }
                            break;
                        }
                    case BoundKind.ListPattern:
                        {
                            var pat = (BoundListPattern)pattern;
                            foreach (BoundPattern p in pat.Subpatterns)
                            {
                                assignPatternVariablesAndMarkReadFields(p, definitely);
                            }
                            if (definitely)
                                Assign(pat, null, false, false);
                            break;
                        }
                    case BoundKind.RelationalPattern:
                        {
                            var pat = (BoundRelationalPattern)pattern;
                            this.VisitRvalue(pat.Value);
                            break;
                        }
                    case BoundKind.NegatedPattern:
                        {
                            var pat = (BoundNegatedPattern)pattern;
                            assignPatternVariablesAndMarkReadFields(pat.Negated, definitely: false);
                            break;
                        }
                    case BoundKind.BinaryPattern:
                        {
                            var pat = (BoundBinaryPattern)pattern;
                            bool def = definitely && !pat.Disjunction;
                            assignPatternVariablesAndMarkReadFields(pat.Left, def);
                            assignPatternVariablesAndMarkReadFields(pat.Right, def);
                            break;
                        }
                    default:
                        throw ExceptionUtilities.UnexpectedValue(pattern.Kind);
                }
            }
        }

        public override BoundNode VisitBlock(BoundBlock node)
        {
            DeclareVariables(node.Locals);

            VisitStatementsWithLocalFunctions(node);

            // any local using symbols are implicitly read at the end of the block when they get disposed
            foreach (var local in node.Locals)
            {
                if (local.IsUsing)
                {
                    NoteRead(local);
                }
            }

            ReportUnusedVariables(node.Locals);
            ReportUnusedVariables(node.LocalFunctions);

            return null;
        }

        private void VisitStatementsWithLocalFunctions(BoundBlock block)
        {
            if (!TrackingRegions && !block.LocalFunctions.IsDefaultOrEmpty)
            {
                // Visit the statements in two phases:
                //   1. Local function declarations
                //   2. Everything else
                //
                // The idea behind visiting local functions first is
                // that we may be able to gather the captured variables
                // they read and write ahead of time in a single pass, so
                // when they are used by other statements in the block we
                // won't have to recompute the set by doing multiple passes.
                //
                // If the local functions contain forward calls to other local
                // functions then we may have to do another pass regardless,
                // but hopefully that will be an uncommon case in real-world code.

                // First phase
                foreach (var stmt in block.Statements)
                {
                    if (stmt is BoundLocalFunctionStatement localFunctionStatement)
                    {
                        // Mark attribute arguments as used.
                        VisitAttributes(localFunctionStatement.Symbol.BindMethodAttributes());

                        VisitAlways(stmt);
                    }
                }

                // Second phase
                foreach (var stmt in block.Statements)
                {
                    if (stmt.Kind != BoundKind.LocalFunctionStatement)
                    {
                        VisitStatement(stmt);
                    }
                }
            }
            else
            {
                foreach (var stmt in block.Statements)
                {
                    VisitStatement(stmt);
                }
            }
        }

        public override BoundNode VisitSwitchStatement(BoundSwitchStatement node)
        {
            DeclareVariables(node.InnerLocals);
            var result = base.VisitSwitchStatement(node);
            ReportUnusedVariables(node.InnerLocals);
            ReportUnusedVariables(node.InnerLocalFunctions);
            return result;
        }

        protected override void VisitSwitchSection(BoundSwitchSection node, bool isLastSection)
        {
            DeclareVariables(node.Locals);
            base.VisitSwitchSection(node, isLastSection);
        }

        public override BoundNode VisitForStatement(BoundForStatement node)
        {
            DeclareVariables(node.OuterLocals);
            DeclareVariables(node.InnerLocals);
            var result = base.VisitForStatement(node);
            ReportUnusedVariables(node.InnerLocals);
            ReportUnusedVariables(node.OuterLocals);
            return result;
        }

        public override BoundNode VisitDoStatement(BoundDoStatement node)
        {
            DeclareVariables(node.Locals);
            var result = base.VisitDoStatement(node);
            ReportUnusedVariables(node.Locals);
            return result;
        }

        public override BoundNode VisitWhileStatement(BoundWhileStatement node)
        {
            DeclareVariables(node.Locals);
            var result = base.VisitWhileStatement(node);
            ReportUnusedVariables(node.Locals);
            return result;
        }

        /// <remarks>
        /// Variables declared in a using statement are always considered used, so this is just an assert.
        /// </remarks>
        public override BoundNode VisitUsingStatement(BoundUsingStatement node)
        {
            var localsOpt = node.Locals;
            DeclareVariables(localsOpt);
            var result = base.VisitUsingStatement(node);
            if (!localsOpt.IsDefaultOrEmpty)
            {
                foreach (LocalSymbol local in localsOpt)
                {
                    if (local.DeclarationKind == LocalDeclarationKind.UsingVariable)
                    {
                        // At the end of the statement, there's an implied read when the local is disposed
                        NoteRead(local);
                        Debug.Assert(_usedVariables.Contains(local));
                    }
                }
            }

            return result;
        }

        public override BoundNode VisitFixedStatement(BoundFixedStatement node)
        {
            DeclareVariables(node.Locals);
            return base.VisitFixedStatement(node);
        }

        public override BoundNode VisitSequence(BoundSequence node)
        {
            DeclareVariables(node.Locals);
            var result = base.VisitSequence(node);
            ReportUnusedVariables(node.Locals);
            return result;
        }

        private void DeclareVariables(ImmutableArray<LocalSymbol> locals)
        {
            foreach (var symbol in locals)
            {
                DeclareVariable(symbol);
            }
        }

        private void DeclareVariable(LocalSymbol symbol)
        {
            var initiallyAssigned =
                symbol.IsConst ||
                // When data flow analysis determines that the variable is sometimes used without being assigned
                // first, we want to treat that variable, during region analysis, as assigned where it is introduced.
                initiallyAssignedVariables?.Contains(symbol) == true;
            SetSlotState(GetOrCreateSlot(symbol), initiallyAssigned);
        }

        private void ReportUnusedVariables(ImmutableArray<LocalSymbol> locals)
        {
            foreach (var symbol in locals)
            {
                ReportIfUnused(symbol, assigned: true);
            }
        }

        private void ReportIfUnused(LocalSymbol symbol, bool assigned)
        {
            if (!_usedVariables.Contains(symbol))
            {
                if (symbol.DeclarationKind != LocalDeclarationKind.PatternVariable && !string.IsNullOrEmpty(symbol.Name)) // avoid diagnostics for parser-inserted names
                {
                    Diagnostics.Add(assigned && _writtenVariables.Contains(symbol) ? ErrorCode.WRN_UnreferencedVarAssg : ErrorCode.WRN_UnreferencedVar, symbol.Locations.FirstOrNone(), symbol.Name);
                }
            }
        }

        private void ReportUnusedVariables(ImmutableArray<LocalFunctionSymbol> locals)
        {
            foreach (var symbol in locals)
            {
                ReportIfUnused(symbol);
            }
        }

        private void ReportIfUnused(LocalFunctionSymbol symbol)
        {
            if (!_usedLocalFunctions.Contains(symbol))
            {
                if (!string.IsNullOrEmpty(symbol.Name)) // avoid diagnostics for parser-inserted names
                {
                    Diagnostics.Add(ErrorCode.WRN_UnreferencedLocalFunction, symbol.Locations.FirstOrNone(), symbol.Name);
                }
            }
        }

        public override BoundNode VisitLocal(BoundLocal node)
        {
            LocalSymbol localSymbol = node.LocalSymbol;
            if ((localSymbol as SourceLocalSymbol)?.IsVar == true && localSymbol.ForbiddenZone?.Contains(node.Syntax) == true)
            {
                // Since we've already reported a use of the variable where not permitted, we
                // suppress the diagnostic that the variable may not be assigned where used.
                int slot = GetOrCreateSlot(node.LocalSymbol);
                if (slot > 0)
                {
                    _alreadyReported[slot] = true;
                }
            }

            // Note: the caller should avoid allowing this to be called for the left-hand-side of
            // an assignment (if a simple variable or this-qualified or deconstruction variables) or an out parameter.
            // That's because this code assumes the variable is being read, not written.
            CheckAssigned(localSymbol, node.Syntax);

            if (localSymbol.IsFixed && this.CurrentSymbol is MethodSymbol currentMethod &&
                (currentMethod.MethodKind == MethodKind.AnonymousFunction ||
                 currentMethod.MethodKind == MethodKind.LocalFunction) &&
                _capturedVariables.Contains(localSymbol))
            {
                Diagnostics.Add(ErrorCode.ERR_FixedLocalInLambda, new SourceLocation(node.Syntax), localSymbol);
            }

            SplitIfBooleanConstant(node);
            return null;
        }

        public override BoundNode VisitLocalDeclaration(BoundLocalDeclaration node)
        {
            _ = GetOrCreateSlot(node.LocalSymbol); // not initially assigned
            if (initiallyAssignedVariables?.Contains(node.LocalSymbol) == true)
            {
                // When data flow analysis determines that the variable is sometimes
                // used without being assigned first, we want to treat that variable, during region analysis,
                // as assigned at its point of declaration.
                Assign(node, value: null);
            }

            var result = base.VisitLocalDeclaration(node);
            if (node.InitializerOpt != null)
            {
                Assign(node, node.InitializerOpt);
            }
            return result;
        }

        public override BoundNode VisitMethodGroup(BoundMethodGroup node)
        {
            foreach (var method in node.Methods)
            {
                if (method.MethodKind == MethodKind.LocalFunction)
                {
                    _usedLocalFunctions.Add((LocalFunctionSymbol)method);
                }
            }
            return base.VisitMethodGroup(node);
        }

        public override BoundNode VisitLambda(BoundLambda node)
        {
            var oldSymbol = this.CurrentSymbol;
            this.CurrentSymbol = node.Symbol;

            // Mark attribute arguments as used.
            VisitAttributes(node.Symbol.BindMethodAttributes());

            var oldPending = SavePending(); // we do not support branches into a lambda

            // State after the lambda declaration
            LocalState stateAfterLambda = this.State;

            this.State = this.State.Reachable ? this.State.Clone() : ReachableBottomState();

            if (!node.WasCompilerGenerated) EnterParameters(node.Symbol.Parameters);
            var oldPending2 = SavePending();
            VisitAlways(node.Body);
            RestorePending(oldPending2); // process any forward branches within the lambda body
            ImmutableArray<PendingBranch> pendingReturns = RemoveReturns();
            RestorePending(oldPending);
            LeaveParameters(node.Symbol.Parameters, node.Syntax, null);

            Join(ref stateAfterLambda, ref this.State); // a no-op except in region analysis
            foreach (PendingBranch pending in pendingReturns)
            {
                this.State = pending.State;
                if (pending.Branch.Kind == BoundKind.ReturnStatement)
                {
                    // ensure out parameters are definitely assigned at each return
                    LeaveParameters(node.Symbol.Parameters, pending.Branch.Syntax, null);
                }
                else
                {
                    // other ways of branching out of a lambda are errors, previously reported in control-flow analysis
                }

                Join(ref stateAfterLambda, ref this.State); // a no-op except in region analysis
            }

            this.State = stateAfterLambda;

            this.CurrentSymbol = oldSymbol;
            return null;
        }

        public override BoundNode VisitThisReference(BoundThisReference node)
        {
            // TODO: in a struct constructor, "this" is not initially assigned.
            CheckAssigned(MethodThisParameter, node.Syntax);
            return null;
        }

        public override BoundNode VisitParameter(BoundParameter node)
        {
            if (!node.WasCompilerGenerated)
            {
                CheckAssigned(node.ParameterSymbol, node.Syntax);
            }
            else
            {
                NoteRecordParameterReadIfNeeded(node.ParameterSymbol);
            }

            return null;
        }

        public override BoundNode VisitAssignmentOperator(BoundAssignmentOperator node)
        {
            base.VisitAssignmentOperator(node);
            Assign(node.Left, node.Right, isRef: node.IsRef);
            return null;
        }

        public override BoundNode VisitDeconstructionAssignmentOperator(BoundDeconstructionAssignmentOperator node)
        {
            base.VisitDeconstructionAssignmentOperator(node);
            Assign(node.Left, node.Right);
            return null;
        }

        public override BoundNode VisitIncrementOperator(BoundIncrementOperator node)
        {
            base.VisitIncrementOperator(node);
            Assign(node.Operand, value: node);
            return null;
        }

        public override BoundNode VisitCompoundAssignmentOperator(BoundCompoundAssignmentOperator node)
        {
            VisitCompoundAssignmentTarget(node);
            VisitRvalue(node.Right);
            AfterRightHasBeenVisited(node);
            Assign(node.Left, value: node);
            return null;
        }

        public override BoundNode VisitFixedLocalCollectionInitializer(BoundFixedLocalCollectionInitializer node)
        {
            var initializer = node.Expression;

            if (initializer.Kind == BoundKind.AddressOfOperator)
            {
                initializer = ((BoundAddressOfOperator)initializer).Operand;
            }

            // If the node is a fixed statement address-of operator (e.g. fixed(int *p = &...)),
            // then we don't need to consider it for membership in unsafeAddressTakenVariables,
            // because it is either not a local/parameter/range variable (if the variable is
            // non-moveable) or it is and it has a RefKind other than None, in which case it can't
            // be referred to in a lambda (i.e. can't be captured).
            VisitAddressOfOperand(initializer, shouldReadOperand: false);
            return null;
        }

        public override BoundNode VisitAddressOfOperator(BoundAddressOfOperator node)
        {
            BoundExpression operand = node.Operand;
            bool shouldReadOperand = false;

            Symbol variable = UseNonFieldSymbolUnsafely(operand);
            if ((object)variable != null)
            {
                // The goal here is to treat address-of as a read in cases where
                // we (a) care about a read happening (e.g. for DataFlowsIn) and
                // (b) have information indicating that this will not result in
                // a read to an unassigned variable (i.e. the operand is definitely
                // assigned).
                if (_unassignedVariableAddressOfSyntaxes?.Contains(node.Syntax as PrefixUnaryExpressionSyntax) == false)
                {
                    shouldReadOperand = true;
                }

                if (!_unsafeAddressTakenVariables.ContainsKey(variable))
                {
                    _unsafeAddressTakenVariables.Add(variable, node.Syntax.Location);
                }
            }

            VisitAddressOfOperand(node.Operand, shouldReadOperand);

            return null;
        }

#nullable enable
        protected override void WriteArgument(BoundExpression arg, RefKind refKind, MethodSymbol method)
        {
            if (refKind == RefKind.Ref)
            {
                // Though the method might write the argument, in the case of ref arguments it might not,
                // thus leaving the old value in the variable.  We model this as a read of the argument
                // by the method after the invocation.
                CheckAssigned(arg, arg.Syntax);
            }

            Assign(arg, value: null);

            // Imitate Dev10 behavior: if the argument is passed by ref/out to an external method, then
            // we assume that external method may write and/or read all of its fields (recursively).
            // Strangely, the native compiler requires the "ref", even for reference types, to exhibit
            // this behavior.
            if (refKind != RefKind.None && ((object)method == null || method.IsExtern) && arg.Type is TypeSymbol type)
            {
                MarkFieldsUsed(type);
            }
        }
#nullable disable

        protected void CheckAssigned(BoundExpression expr, SyntaxNode node)
        {
            if (!this.State.Reachable) return;
            int slot = MakeSlot(expr);
            switch (expr.Kind)
            {
                case BoundKind.Local:
                    CheckAssigned(((BoundLocal)expr).LocalSymbol, node);
                    break;
                case BoundKind.Parameter:
                    CheckAssigned(((BoundParameter)expr).ParameterSymbol, node);
                    break;
                case BoundKind.FieldAccess:
                    var field = (BoundFieldAccess)expr;
                    var symbol = field.FieldSymbol;
                    if (!symbol.IsFixedSizeBuffer && MayRequireTracking(field.ReceiverOpt, symbol))
                    {
                        CheckAssigned(expr, symbol, node);
                    }
                    break;
                case BoundKind.EventAccess:
                    var @event = (BoundEventAccess)expr;
                    FieldSymbol associatedField = @event.EventSymbol.AssociatedField;
                    if ((object)associatedField != null && MayRequireTracking(@event.ReceiverOpt, associatedField))
                    {
                        CheckAssigned(@event, associatedField, node);
                    }
                    break;
                case BoundKind.ThisReference:
                case BoundKind.BaseReference:
                    CheckAssigned(MethodThisParameter, node);
                    break;
            }
        }

#nullable enable
        private void MarkFieldsUsed(TypeSymbol type)
        {
            switch (type.TypeKind)
            {
                case TypeKind.Array:
                    MarkFieldsUsed(((ArrayTypeSymbol)type).ElementType);
                    return;

                case TypeKind.Class:
                case TypeKind.Struct:
                    if (!type.IsFromCompilation(this.compilation))
                    {
                        return;
                    }

                    if (!(type.ContainingAssembly is SourceAssemblySymbol assembly))
                    {
                        return; // could be retargeting assembly
                    }

                    var seen = assembly.TypesReferencedInExternalMethods;
                    if (seen.Add(type))
                    {
                        var namedType = (NamedTypeSymbol)type;
                        foreach (var symbol in namedType.GetMembersUnordered())
                        {
                            if (symbol.Kind != SymbolKind.Field)
                            {
                                continue;
                            }

                            FieldSymbol field = (FieldSymbol)symbol;
                            assembly.NoteFieldAccess(field, read: true, write: true);
                            MarkFieldsUsed(field.Type);
                        }
                    }
                    return;
            }
        }
#nullable disable

        public override BoundNode VisitBaseReference(BoundBaseReference node)
        {
            CheckAssigned(MethodThisParameter, node.Syntax);
            return null;
        }

        protected override void VisitCatchBlock(BoundCatchBlock catchBlock, ref LocalState finallyState)
        {
            DeclareVariables(catchBlock.Locals);

            var exceptionSource = catchBlock.ExceptionSourceOpt;
            if (exceptionSource != null)
            {
                Assign(exceptionSource, value: null, read: false);
            }

            base.VisitCatchBlock(catchBlock, ref finallyState);

            foreach (var local in catchBlock.Locals)
            {
                ReportIfUnused(local, assigned: local.DeclarationKind != LocalDeclarationKind.CatchVariable);
            }
        }

        public override BoundNode VisitFieldAccess(BoundFieldAccess node)
        {
            var result = base.VisitFieldAccess(node);
            NoteRead(node.FieldSymbol);

            if (node.FieldSymbol.IsFixedSizeBuffer && node.Syntax != null && !SyntaxFacts.IsFixedStatementExpression(node.Syntax))
            {
                Symbol receiver = UseNonFieldSymbolUnsafely(node.ReceiverOpt);
                if ((object)receiver != null)
                {
                    CheckCaptured(receiver);
                    if (!_unsafeAddressTakenVariables.ContainsKey(receiver))
                    {
                        _unsafeAddressTakenVariables.Add(receiver, node.Syntax.Location);
                    }
                }
            }
            else if (MayRequireTracking(node.ReceiverOpt, node.FieldSymbol))
            {
                // special definite assignment behavior for fields of struct local variables.
                CheckAssigned(node, node.FieldSymbol, node.Syntax);
            }

            return result;
        }

        public override BoundNode VisitPropertyAccess(BoundPropertyAccess node)
        {
            var result = base.VisitPropertyAccess(node);
            if (Binder.AccessingAutoPropertyFromConstructor(node, this.CurrentSymbol))
            {
                var property = node.PropertySymbol;
                var backingField = (property as SourcePropertySymbolBase)?.BackingField;
                if (backingField != null)
                {
                    if (MayRequireTracking(node.ReceiverOpt, backingField))
                    {
                        // special definite assignment behavior for fields of struct local variables.
                        int unassignedSlot;
                        if (this.State.Reachable && !IsAssigned(node, out unassignedSlot))
                        {
                            ReportUnassignedIfNotCapturedInLocalFunction(backingField, node.Syntax, unassignedSlot);
                        }
                    }
                }
            }
            return result;
        }

        public override BoundNode VisitEventAccess(BoundEventAccess node)
        {
            var result = base.VisitEventAccess(node);
            // special definite assignment behavior for events of struct local variables.

            FieldSymbol associatedField = node.EventSymbol.AssociatedField;
            if ((object)associatedField != null)
            {
                NoteRead(associatedField);
                if (MayRequireTracking(node.ReceiverOpt, associatedField))
                {
                    CheckAssigned(node, associatedField, node.Syntax);
                }
            }

            return result;
        }

        public override void VisitForEachIterationVariables(BoundForEachStatement node)
        {
            // declare and assign all iteration variables
            foreach (var iterationVariable in node.IterationVariables)
            {
                Debug.Assert((object)iterationVariable != null);
                int slot = GetOrCreateSlot(iterationVariable);
                if (slot > 0) SetSlotAssigned(slot);
                // NOTE: do not report unused iteration variables. They are always considered used.
                NoteWrite(iterationVariable, null, read: true);
            }
        }

        public override BoundNode VisitObjectInitializerMember(BoundObjectInitializerMember node)
        {
            var result = base.VisitObjectInitializerMember(node);

            if ((object)_sourceAssembly != null && node.MemberSymbol != null && node.MemberSymbol.Kind == SymbolKind.Field)
            {
                _sourceAssembly.NoteFieldAccess((FieldSymbol)node.MemberSymbol.OriginalDefinition, read: false, write: true);
            }

            return result;
        }

        public override BoundNode VisitDynamicObjectInitializerMember(BoundDynamicObjectInitializerMember node)
        {
            return null;
        }

        protected override void VisitAssignmentOfNullCoalescingAssignment(
            BoundNullCoalescingAssignmentOperator node,
            BoundPropertyAccess propertyAccessOpt)
        {
            base.VisitAssignmentOfNullCoalescingAssignment(node, propertyAccessOpt);
            Assign(node.LeftOperand, node.RightOperand);
        }

        protected override void AdjustStateForNullCoalescingAssignmentNonNullCase(BoundNullCoalescingAssignmentOperator node)
        {
            // For the purposes of definite assignment in try/finally, we need to treat the left as having been assigned
            // in the left-side state. If LeftOperand was not definitely assigned before this call, we will have already
            // reported an error for use before assignment.
            Assign(node.LeftOperand, node.LeftOperand);
        }

        #endregion Visitors

        protected override string Dump(LocalState state)
        {
            var builder = new StringBuilder();
            builder.Append("[assigned ");
            AppendBitNames(state.Assigned, builder);
            builder.Append("]");
            return builder.ToString();
        }

        protected void AppendBitNames(BitVector a, StringBuilder builder)
        {
            bool any = false;
            foreach (int bit in a.TrueBits())
            {
                if (any) builder.Append(", ");
                any = true;
                AppendBitName(bit, builder);
            }
        }

        protected void AppendBitName(int bit, StringBuilder builder)
        {
            VariableIdentifier id = variableBySlot[bit];
            if (id.ContainingSlot > 0)
            {
                AppendBitName(id.ContainingSlot, builder);
                builder.Append(".");
            }

            builder.Append(
                bit == 0 ? "<unreachable>" :
                string.IsNullOrEmpty(id.Symbol.Name) ? "<anon>" + id.Symbol.GetHashCode() :
                id.Symbol.Name);
        }

        protected override bool Meet(ref LocalState self, ref LocalState other)
        {
            if (self.Assigned.Capacity != other.Assigned.Capacity)
            {
                Normalize(ref self);
                Normalize(ref other);
            }

            if (!other.Reachable)
            {
                self.Assigned[0] = true;
                return true;
            }

            bool changed = false;
            for (int slot = 1; slot < self.Assigned.Capacity; slot++)
            {
                if (other.Assigned[slot] && !self.Assigned[slot])
                {
                    SetSlotAssigned(slot, ref self);
                    changed = true;
                }
            }
            return changed;
        }

        protected override bool Join(ref LocalState self, ref LocalState other)
        {
            if (self.Reachable == other.Reachable)
            {
                if (self.Assigned.Capacity != other.Assigned.Capacity)
                {
                    Normalize(ref self);
                    Normalize(ref other);
                }

                return self.Assigned.IntersectWith(other.Assigned);
            }
            else if (!self.Reachable)
            {
                self.Assigned = other.Assigned.Clone();
                return true;
            }
            else
            {
                Debug.Assert(!other.Reachable);
                return false;
            }
        }

#if REFERENCE_STATE
        internal class LocalState : ILocalDataFlowState
#else
        internal struct LocalState : ILocalDataFlowState
#endif
        {
            internal BitVector Assigned;

            public bool NormalizeToBottom { get; }

            internal LocalState(BitVector assigned, bool normalizeToBottom = false)
            {
                this.Assigned = assigned;
                NormalizeToBottom = normalizeToBottom;
                Debug.Assert(!assigned.IsNull);
            }

            /// <summary>
            /// Produce a duplicate of this flow analysis state.
            /// </summary>
            /// <returns></returns>
            public LocalState Clone()
            {
                return new LocalState(Assigned.Clone());
            }

            public bool IsAssigned(int slot)
            {
                return /*(slot == -1) || */Assigned[slot];
            }

            public void Assign(int slot)
            {
                if (slot == -1)
                    return;
                Assigned[slot] = true;
            }

            public void Unassign(int slot)
            {
                if (slot == -1)
                    return;
                Assigned[slot] = false;
            }

            public bool Reachable
            {
                get
                {
                    return Assigned.Capacity <= 0 || !IsAssigned(0);
                }
            }
        }
    }
}<|MERGE_RESOLUTION|>--- conflicted
+++ resolved
@@ -1689,22 +1689,13 @@
             if (parameter is SourceComplexParameterSymbolBase { ContainingSymbol: LocalFunctionSymbol or LambdaSymbol } sourceComplexParam)
             {
                 // Mark attribute arguments as used.
-<<<<<<< HEAD
-                if (sourceComplexParam.BindParameterAttributes() is { IsDefaultOrEmpty: false } boundAttributes)
-                {
-                    foreach (var boundAttribute in boundAttributes)
-                    {
-                        foreach (var attributeArgument in boundAttribute.ConstructorArguments)
-                        {
-                            VisitRvalue(attributeArgument);
-                        }
-                        foreach (var attributeNamedArgumentAssignment in boundAttribute.NamedArguments)
-                        {
-                            VisitRvalue(attributeNamedArgumentAssignment.Right);
-                        }
-                    }
-=======
                 VisitAttributes(sourceComplexParam.BindParameterAttributes());
+
+                // Mark default parameter values as used.
+                if (sourceComplexParam.BindParameterEqualsValue() is { } boundValue)
+                {
+                    VisitRvalue(boundValue.Value);
+                }
             }
         }
 
@@ -1733,13 +1724,6 @@
                 foreach (var attributeNamedArgumentAssignment in boundAttribute.NamedArguments)
                 {
                     VisitRvalue(attributeNamedArgumentAssignment.Right);
->>>>>>> acf27d94
-                }
-
-                // Mark default parameter values as used.
-                if (sourceComplexParam.BindParameterEqualsValue() is { } boundValue)
-                {
-                    VisitRvalue(boundValue.Value);
                 }
             }
         }
