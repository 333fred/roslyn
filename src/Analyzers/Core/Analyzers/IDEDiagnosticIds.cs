--- conflicted
+++ resolved
@@ -171,12 +171,10 @@
 
         public const string RemoveUnnecessaryLambdaExpressionDiagnosticId = "IDE0200";
 
-<<<<<<< HEAD
         public const string UseTopLevelStatementsId = "IDE0210";
         public const string UseProgramMainId = "IDE0211";
-=======
-        public const string ForEachCastDiagnosticId = "IDE0210";
->>>>>>> bd002977
+
+        public const string ForEachCastDiagnosticId = "IDE0220";
 
         // Analyzer error Ids
         public const string AnalyzerChangedId = "IDE1001";
