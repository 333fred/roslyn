--- conflicted
+++ resolved
@@ -23,7 +23,9 @@
     TObjectCreationExpressionSyntax,
     TMemberAccessExpressionSyntax,
     TAssignmentStatementSyntax,
-    TVariableDeclaratorSyntax>
+    TLocalDeclarationStatementSyntax,
+    TVariableDeclaratorSyntax,
+    TAnalyzer>
     : ForkingSyntaxEditorBasedCodeFixProvider<TObjectCreationExpressionSyntax>
     where TSyntaxKind : struct
     where TExpressionSyntax : SyntaxNode
@@ -31,11 +33,9 @@
     where TObjectCreationExpressionSyntax : TExpressionSyntax
     where TMemberAccessExpressionSyntax : TExpressionSyntax
     where TAssignmentStatementSyntax : TStatementSyntax
+    where TLocalDeclarationStatementSyntax : TStatementSyntax
     where TVariableDeclaratorSyntax : SyntaxNode
-{
-<<<<<<< HEAD
-    internal abstract class AbstractUseObjectInitializerCodeFixProvider<
-        TSyntaxKind,
+    where TAnalyzer : AbstractUseNamedMemberInitializerAnalyzer<
         TExpressionSyntax,
         TStatementSyntax,
         TObjectCreationExpressionSyntax,
@@ -43,44 +43,19 @@
         TAssignmentStatementSyntax,
         TLocalDeclarationStatementSyntax,
         TVariableDeclaratorSyntax,
-        TAnalyzer>
-        : ForkingSyntaxEditorBasedCodeFixProvider<TObjectCreationExpressionSyntax>
-        where TSyntaxKind : struct
-        where TExpressionSyntax : SyntaxNode
-        where TStatementSyntax : SyntaxNode
-        where TObjectCreationExpressionSyntax : TExpressionSyntax
-        where TMemberAccessExpressionSyntax : TExpressionSyntax
-        where TAssignmentStatementSyntax : TStatementSyntax
-        where TLocalDeclarationStatementSyntax : TStatementSyntax
-        where TVariableDeclaratorSyntax : SyntaxNode
-        where TAnalyzer : AbstractUseNamedMemberInitializerAnalyzer<
-            TExpressionSyntax,
-            TStatementSyntax,
-            TObjectCreationExpressionSyntax,
-            TMemberAccessExpressionSyntax,
-            TAssignmentStatementSyntax,
-            TLocalDeclarationStatementSyntax,
-            TVariableDeclaratorSyntax,
-            TAnalyzer>, new()
-=======
+        TAnalyzer>, new()
+{
     protected AbstractUseObjectInitializerCodeFixProvider()
         : base(AnalyzersResources.Object_initialization_can_be_simplified,
                nameof(AnalyzersResources.Object_initialization_can_be_simplified))
->>>>>>> 6ce30cbd
     {
     }
 
-<<<<<<< HEAD
-        protected abstract TAnalyzer GetAnalyzer();
+    protected abstract TAnalyzer GetAnalyzer();
 
-        protected abstract TStatementSyntax GetNewStatement(
-            TStatementSyntax statement, TObjectCreationExpressionSyntax objectCreation,
-            ImmutableArray<Match<TExpressionSyntax, TStatementSyntax, TMemberAccessExpressionSyntax, TAssignmentStatementSyntax>> matches);
-=======
     protected abstract TStatementSyntax GetNewStatement(
         TStatementSyntax statement, TObjectCreationExpressionSyntax objectCreation,
         ImmutableArray<Match<TExpressionSyntax, TStatementSyntax, TMemberAccessExpressionSyntax, TAssignmentStatementSyntax>> matches);
->>>>>>> 6ce30cbd
 
     public override ImmutableArray<string> FixableDiagnosticIds
         => ImmutableArray.Create(IDEDiagnosticIds.UseObjectInitializerDiagnosticId);
@@ -97,11 +72,7 @@
         var semanticModel = await document.GetRequiredSemanticModelAsync(cancellationToken).ConfigureAwait(false);
         var currentRoot = await document.GetRequiredSyntaxRootAsync(cancellationToken).ConfigureAwait(false);
 
-<<<<<<< HEAD
-            using var analyzer = GetAnalyzer();
-=======
-        using var analyzer = UseNamedMemberInitializerAnalyzer<TExpressionSyntax, TStatementSyntax, TObjectCreationExpressionSyntax, TMemberAccessExpressionSyntax, TAssignmentStatementSyntax, TVariableDeclaratorSyntax>.Allocate();
->>>>>>> 6ce30cbd
+        using var analyzer = GetAnalyzer();
 
         var matches = analyzer.Analyze(semanticModel, syntaxFacts, objectCreation, cancellationToken);
         if (matches.IsDefaultOrEmpty)
