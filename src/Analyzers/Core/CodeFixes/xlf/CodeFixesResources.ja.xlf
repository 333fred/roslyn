--- conflicted
+++ resolved
@@ -18,8 +18,8 @@
         <note />
       </trans-unit>
       <trans-unit id="Add_explicit_cast">
-        <source>Add explicit cast</source>
-        <target state="translated">明示的なキャストの追加</target>
+        <source>Add explicit casts</source>
+        <target state="needs-review-translation">明示的なキャストの追加</target>
         <note />
       </trans-unit>
       <trans-unit id="Add_file_header">
@@ -77,7 +77,6 @@
         <target state="translated">名前の違反を修正します: {0}</target>
         <note />
       </trans-unit>
-<<<<<<< HEAD
       <trans-unit id="Implement_all_members_explicitly">
         <source>Implement all members explicitly</source>
         <target state="new">Implement all members explicitly</target>
@@ -111,36 +110,6 @@
       <trans-unit id="Implement_remaining_members_explicitly">
         <source>Implement remaining members explicitly</source>
         <target state="new">Implement remaining members explicitly</target>
-=======
-      <trans-unit id="Generate_all">
-        <source>Generate all</source>
-        <target state="new">Generate all</target>
-        <note />
-      </trans-unit>
-      <trans-unit id="Generate_constructor_0_1">
-        <source>Generate constructor '{0}({1})'</source>
-        <target state="new">Generate constructor '{0}({1})'</target>
-        <note />
-      </trans-unit>
-      <trans-unit id="Generate_constructor_in_0">
-        <source>Generate constructor in '{0}'</source>
-        <target state="new">Generate constructor in '{0}'</target>
-        <note />
-      </trans-unit>
-      <trans-unit id="Generate_constructor_in_0_with_fields">
-        <source>Generate constructor in '{0}' (with fields)</source>
-        <target state="new">Generate constructor in '{0}' (with fields)</target>
-        <note />
-      </trans-unit>
-      <trans-unit id="Generate_constructor_in_0_with_properties">
-        <source>Generate constructor in '{0}' (with properties)</source>
-        <target state="new">Generate constructor in '{0}' (with properties)</target>
-        <note />
-      </trans-unit>
-      <trans-unit id="Generate_field_assigning_constructor_0_1">
-        <source>Generate field assigning constructor '{0}({1})'</source>
-        <target state="new">Generate field assigning constructor '{0}({1})'</target>
->>>>>>> 04988ff5
         <note />
       </trans-unit>
       <trans-unit id="Make_class_abstract">
