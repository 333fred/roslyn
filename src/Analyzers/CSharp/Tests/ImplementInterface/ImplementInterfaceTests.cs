﻿// Licensed to the .NET Foundation under one or more agreements.
// The .NET Foundation licenses this file to you under the MIT license.
// See the LICENSE file in the project root for more information.

using System.Diagnostics.CodeAnalysis;
using System.Threading.Tasks;
using Microsoft.CodeAnalysis.CSharp;
using Microsoft.CodeAnalysis.CSharp.CodeStyle;
using Microsoft.CodeAnalysis.CSharp.ImplementInterface;
using Microsoft.CodeAnalysis.Editor.UnitTests.CodeActions;
using Microsoft.CodeAnalysis.Editor.UnitTests.Diagnostics.NamingStyles;
using Microsoft.CodeAnalysis.ImplementType;
using Microsoft.CodeAnalysis.Test.Utilities;
using Microsoft.CodeAnalysis.Testing;
using Roslyn.Test.Utilities;
using Xunit;

namespace Microsoft.CodeAnalysis.Editor.CSharp.UnitTests.ImplementInterface;

using VerifyCS = CSharpCodeFixVerifier<
    EmptyDiagnosticAnalyzer,
    CSharpImplementInterfaceCodeFixProvider>;

[Trait(Traits.Feature, Traits.Features.CodeActionsImplementInterface)]
public sealed class ImplementInterfaceTests
{
    private readonly NamingStylesTestOptionSets _options = new NamingStylesTestOptionSets(LanguageNames.CSharp);

    private static OptionsCollection AllOptionsOff
        => new(LanguageNames.CSharp)
        {
             { CSharpCodeStyleOptions.PreferExpressionBodiedMethods, CSharpCodeStyleOptions.NeverWithSilentEnforcement },
             { CSharpCodeStyleOptions.PreferExpressionBodiedConstructors, CSharpCodeStyleOptions.NeverWithSilentEnforcement },
             { CSharpCodeStyleOptions.PreferExpressionBodiedOperators, CSharpCodeStyleOptions.NeverWithSilentEnforcement },
             { CSharpCodeStyleOptions.PreferExpressionBodiedAccessors, CSharpCodeStyleOptions.NeverWithSilentEnforcement },
             { CSharpCodeStyleOptions.PreferExpressionBodiedProperties, CSharpCodeStyleOptions.NeverWithSilentEnforcement },
             { CSharpCodeStyleOptions.PreferExpressionBodiedIndexers, CSharpCodeStyleOptions.NeverWithSilentEnforcement },
        };

    private static OptionsCollection AllOptionsOn
        => new(LanguageNames.CSharp)
        {
             { CSharpCodeStyleOptions.PreferExpressionBodiedMethods, CSharpCodeStyleOptions.WhenPossibleWithSilentEnforcement },
             { CSharpCodeStyleOptions.PreferExpressionBodiedConstructors, CSharpCodeStyleOptions.WhenPossibleWithSilentEnforcement },
             { CSharpCodeStyleOptions.PreferExpressionBodiedOperators, CSharpCodeStyleOptions.WhenPossibleWithSilentEnforcement },
             { CSharpCodeStyleOptions.PreferExpressionBodiedAccessors, CSharpCodeStyleOptions.WhenPossibleWithSilentEnforcement },
             { CSharpCodeStyleOptions.PreferExpressionBodiedProperties, CSharpCodeStyleOptions.WhenPossibleWithSilentEnforcement },
             { CSharpCodeStyleOptions.PreferExpressionBodiedIndexers, CSharpCodeStyleOptions.WhenPossibleWithSilentEnforcement },
        };

    private static OptionsCollection AccessorOptionsOn
        => new(LanguageNames.CSharp)
        {
             { CSharpCodeStyleOptions.PreferExpressionBodiedMethods, CSharpCodeStyleOptions.NeverWithSilentEnforcement },
             { CSharpCodeStyleOptions.PreferExpressionBodiedConstructors, CSharpCodeStyleOptions.NeverWithSilentEnforcement },
             { CSharpCodeStyleOptions.PreferExpressionBodiedOperators, CSharpCodeStyleOptions.NeverWithSilentEnforcement },
             { CSharpCodeStyleOptions.PreferExpressionBodiedAccessors, CSharpCodeStyleOptions.WhenPossibleWithSilentEnforcement },
             { CSharpCodeStyleOptions.PreferExpressionBodiedProperties, CSharpCodeStyleOptions.NeverWithSilentEnforcement },
             { CSharpCodeStyleOptions.PreferExpressionBodiedIndexers, CSharpCodeStyleOptions.NeverWithSilentEnforcement },
        };

    internal static async Task TestWithAllCodeStyleOptionsOffAsync(
        [StringSyntax(PredefinedEmbeddedLanguageNames.CSharpTest)] string initialMarkup,
        [StringSyntax(PredefinedEmbeddedLanguageNames.CSharpTest)] string expectedMarkup,
        (string equivalenceKey, int index)? codeAction = null)
    {
        await new VerifyCS.Test
        {
            TestCode = initialMarkup,
            FixedCode = expectedMarkup,
            Options = { AllOptionsOff },
            CodeActionEquivalenceKey = codeAction?.equivalenceKey,
            CodeActionIndex = codeAction?.index,
            LanguageVersion = LanguageVersion.CSharp12,
        }.RunAsync();
    }

    internal static async Task TestWithAllCodeStyleOptionsOnAsync(
        [StringSyntax(PredefinedEmbeddedLanguageNames.CSharpTest)] string initialMarkup,
        [StringSyntax(PredefinedEmbeddedLanguageNames.CSharpTest)] string expectedMarkup)
    {
        await new VerifyCS.Test
        {
            TestCode = initialMarkup,
            FixedCode = expectedMarkup,
            Options = { AllOptionsOn },
        }.RunAsync();
    }

    internal static async Task TestWithAccessorCodeStyleOptionsOnAsync(
        [StringSyntax(PredefinedEmbeddedLanguageNames.CSharpTest)] string initialMarkup,
        [StringSyntax(PredefinedEmbeddedLanguageNames.CSharpTest)] string expectedMarkup)
    {
        await new VerifyCS.Test
        {
            TestCode = initialMarkup,
            FixedCode = expectedMarkup,
            Options = { AccessorOptionsOn },
        }.RunAsync();
    }

    private static async Task TestInRegularAndScriptAsync(
        [StringSyntax(PredefinedEmbeddedLanguageNames.CSharpTest)] string initialMarkup,
        [StringSyntax(PredefinedEmbeddedLanguageNames.CSharpTest)] string expectedMarkup,
        (string equivalenceKey, int index)? codeAction = null)
    {
        await new VerifyCS.Test
        {
            TestCode = initialMarkup,
            FixedCode = expectedMarkup,
            CodeActionEquivalenceKey = codeAction?.equivalenceKey,
            CodeActionIndex = codeAction?.index,
            LanguageVersion = LanguageVersion.CSharp12,
        }.RunAsync();
    }

    [Fact]
    public async Task TestMethod()
    {
        await TestWithAllCodeStyleOptionsOffAsync(
            """
            interface IInterface
            {
                void Method1();
            }

            class Class : {|CS0535:IInterface|}
            {
            }
            """,
            """
            interface IInterface
            {
                void Method1();
            }

            class Class : IInterface
            {
                public void Method1()
                {
                    throw new System.NotImplementedException();
                }
            }
            """);
    }

    [Fact]
    public async Task TestMethodInRecord()
    {
        await new VerifyCS.Test
        {
            LanguageVersion = LanguageVersion.CSharp12,
            TestCode = """
            interface IInterface
            {
                void Method1();
            }

            record Record : {|CS0535:IInterface|}
            {
            }
            """,
            FixedCode = """
            interface IInterface
            {
                void Method1();
            }

            record Record : IInterface
            {
                public void Method1()
                {
                    throw new System.NotImplementedException();
                }
            }
            """,
        }.RunAsync();
    }

    [Fact, WorkItem("https://github.com/dotnet/roslyn/issues/42986")]
    public async Task TestMethodWithNativeIntegers()
    {
        var nativeIntegerAttributeDefinition = """
            namespace System.Runtime.CompilerServices
            {
                [System.AttributeUsage(AttributeTargets.All)]
                public sealed class NativeIntegerAttribute : System.Attribute
                {
                    public NativeIntegerAttribute()
                    {
                    }
                    public NativeIntegerAttribute(bool[] flags)
                    {
                    }
                }
            }
            """;

        // Note: we're putting the attribute by hand to simulate metadata
        await new VerifyCS.Test
        {
            LanguageVersion = LanguageVersion.CSharp9,
            TestCode = """
            interface IInterface
            {
                [return: {|CS8335:System.Runtime.CompilerServices.NativeInteger(new[] { true, true })|}]
                (nint, nuint) Method(nint x, nuint x2);
            }

            class Class : {|CS0535:IInterface|}
            {
            }

            """ + nativeIntegerAttributeDefinition,
            FixedCode = """
            interface IInterface
            {
                [return: {|CS8335:System.Runtime.CompilerServices.NativeInteger(new[] { true, true })|}]
                (nint, nuint) Method(nint x, nuint x2);
            }

            class Class : IInterface
            {
                public (nint, nuint) Method(nint x, nuint x2)
                {
                    throw new System.NotImplementedException();
                }
            }

            """ + nativeIntegerAttributeDefinition,
            Options = { AllOptionsOff },
        }.RunAsync();
    }

    [Fact]
    public async Task TestMethodWithTuple()
    {
        await TestWithAllCodeStyleOptionsOffAsync(
            """
            interface IInterface
            {
                (int, int) Method((string, string) x);
            }

            class Class : {|CS0535:IInterface|}
            {
            }
            """,
            """
            interface IInterface
            {
                (int, int) Method((string, string) x);
            }

            class Class : IInterface
            {
                public (int, int) Method((string, string) x)
                {
                    throw new System.NotImplementedException();
                }
            }
            """);
    }

    [Fact, WorkItem("https://github.com/dotnet/roslyn/issues/16793")]
    public async Task TestMethodWithValueTupleArity1()
    {
        await TestWithAllCodeStyleOptionsOffAsync(
            """
            using System;
            interface I
            {
                ValueTuple<object> F();
            }
            class C : {|CS0535:I|}
            {
            }
            """,
            """
            using System;
            interface I
            {
                ValueTuple<object> F();
            }
            class C : I
            {
                public ValueTuple<object> F()
                {
                    throw new NotImplementedException();
                }
            }
            """);
    }

    [Fact]
    public async Task TestExpressionBodiedMethod1()
    {
        await TestWithAllCodeStyleOptionsOnAsync(
            """
            interface IInterface
            {
                void Method1();
            }

            class Class : {|CS0535:IInterface|}
            {
            }
            """,
            """
            interface IInterface
            {
                void Method1();
            }

            class Class : IInterface
            {
                public void Method1() => throw new System.NotImplementedException();
            }
            """);
    }

    [Fact, CompilerTrait(CompilerFeature.Tuples)]
    public async Task TupleWithNamesInMethod()
    {
        // Note: we're putting the attribute by hand to simulate metadata
        await TestWithAllCodeStyleOptionsOffAsync(
            """
            interface IInterface
            {
                [return: {|CS8138:System.Runtime.CompilerServices.TupleElementNames(new[] { "a", "b" })|}]
                (int a, int b)[] Method1((int c, string) x);
            }

            class Class : {|CS0535:IInterface|}
            {
            }
            """,
            """
            interface IInterface
            {
                [return: {|CS8138:System.Runtime.CompilerServices.TupleElementNames(new[] { "a", "b" })|}]
                (int a, int b)[] Method1((int c, string) x);
            }

            class Class : IInterface
            {
                public (int a, int b)[] Method1((int c, string) x)
                {
                    throw new System.NotImplementedException();
                }
            }
            """);
    }

    [Fact, CompilerTrait(CompilerFeature.Tuples)]
    public async Task TupleWithNamesInMethod_Explicitly()
    {
        await TestWithAllCodeStyleOptionsOffAsync(
            """
            interface IInterface
            {
                [return: {|CS8138:System.Runtime.CompilerServices.TupleElementNames(new[] { "a", "b" })|}]
                (int a, int b)[] Method1((int c, string) x);
            }

            class Class : {|CS0535:IInterface|}
            {
            }
            """,
            """
            interface IInterface
            {
                [return: {|CS8138:System.Runtime.CompilerServices.TupleElementNames(new[] { "a", "b" })|}]
                (int a, int b)[] Method1((int c, string) x);
            }

            class Class : IInterface
            {
                (int a, int b)[] IInterface.Method1((int c, string) x)
                {
                    throw new System.NotImplementedException();
                }
            }
            """,
            codeAction: ("True;False;False:global::IInterface;Microsoft.CodeAnalysis.ImplementInterface.AbstractImplementInterfaceService+ImplementInterfaceCodeAction;", 1));
    }

    [Fact, CompilerTrait(CompilerFeature.Tuples)]
    public async Task TupleWithNamesInProperty()
    {
        await TestWithAllCodeStyleOptionsOffAsync(
            """
            interface IInterface
            {
                [{|CS8138:System.Runtime.CompilerServices.TupleElementNames(new[] { "a", "b" })|}]
                (int a, int b)[] Property1 { [return: {|CS8138:System.Runtime.CompilerServices.TupleElementNames(new[] { "a", "b" })|}] get; [param: {|CS8138:System.Runtime.CompilerServices.TupleElementNames(new[] { "a", "b" })|}] set; }
            }

            class Class : {|CS0535:IInterface|}
            {
            }
            """,
            """
            interface IInterface
            {
                [{|CS8138:System.Runtime.CompilerServices.TupleElementNames(new[] { "a", "b" })|}]
                (int a, int b)[] Property1 { [return: {|CS8138:System.Runtime.CompilerServices.TupleElementNames(new[] { "a", "b" })|}] get; [param: {|CS8138:System.Runtime.CompilerServices.TupleElementNames(new[] { "a", "b" })|}] set; }
            }

            class Class : IInterface
            {
                public (int a, int b)[] Property1
                {
                    get
                    {
                        throw new System.NotImplementedException();
                    }

                    set
                    {
                        throw new System.NotImplementedException();
                    }
                }
            }
            """);
    }

    [Fact, CompilerTrait(CompilerFeature.Tuples)]
    public async Task TupleWithNamesInEvent()
    {
        await new VerifyCS.Test
        {
            TestCode = """
            interface IInterface
            {
                [{|CS8138:System.Runtime.CompilerServices.TupleElementNames(new[] { "a", "b" })|}]
                event System.Func<(int a, int b)> Event1;
            }

            class Class : {|CS0535:IInterface|}
            {
            }
            """,
            FixedCode = """
            using System;

            interface IInterface
            {
                [{|CS8138:System.Runtime.CompilerServices.TupleElementNames(new[] { "a", "b" })|}]
                event System.Func<(int a, int b)> Event1;
            }

            class Class : IInterface
            {
                public event Func<(int a, int b)> Event1;
            }
            """,
            Options = { AllOptionsOff },
        }.RunAsync();
    }

    [Fact]
    public async Task NoDynamicAttributeInMethod()
    {
        await TestWithAllCodeStyleOptionsOffAsync(
            """
            interface IInterface
            {
                [return: {|CS1970:System.Runtime.CompilerServices.DynamicAttribute()|}]
                object Method1();
            }

            class Class : {|CS0535:IInterface|}
            {
            }
            """,
            """
            interface IInterface
            {
                [return: {|CS1970:System.Runtime.CompilerServices.DynamicAttribute()|}]
                object Method1();
            }

            class Class : IInterface
            {
                public object Method1()
                {
                    throw new System.NotImplementedException();
                }
            }
            """);
    }

    [Fact]
    public async Task NoNullableAttributesInMethodFromMetadata()
    {
        var test = new VerifyCS.Test
        {
            TestState =
            {
                Sources =
                {
                    """
                    #nullable enable

                    using System;

                    class C : {|CS0535:{|CS0535:IInterface|}|}
                    {
                    }
                    """,
                },
                AdditionalProjects =
                {
                    ["Assembly1"] =
                    {
                        Sources =
                        {
                            """
                            #nullable enable

                            public interface IInterface
                            {
                                void M(string? s1, string s2);
                                string this[string? s1, string s2] { get; set; }
                            }
                            """
                        },
                    },
                },
                AdditionalProjectReferences =
                {
                    "Assembly1",
                },
            },
            FixedState =
            {
                Sources =
                {
                    """
                    #nullable enable

                    using System;

                    class C : IInterface
                    {
                        public string this[string? s1, string s2]
                        {
                            get
                            {
                                throw new NotImplementedException();
                            }

                            set
                            {
                                throw new NotImplementedException();
                            }
                        }

                        public void M(string? s1, string s2)
                        {
                            throw new NotImplementedException();
                        }
                    }
                    """,
                },
            },
            CodeActionEquivalenceKey = "False;False;True:global::IInterface;Microsoft.CodeAnalysis.ImplementInterface.AbstractImplementInterfaceService+ImplementInterfaceCodeAction;",
            CodeActionIndex = 0,
        };

        test.Options.AddRange(AllOptionsOff);
        await test.RunAsync();
    }

    [Fact]
    public async Task TestMethodWhenClassBracesAreMissing()
    {
        await TestWithAllCodeStyleOptionsOffAsync(
            """
            interface IInterface
            {
                void Method1();
            }

            class Class : {|CS0535:IInterface|}{|CS1513:|}{|CS1514:|}
            """,
            """
            interface IInterface
            {
                void Method1();
            }

            class Class : IInterface
            {
                public void Method1()
                {
                    throw new System.NotImplementedException();
                }
            }

            """);
    }

    [Fact]
    public async Task TestInheritance1()
    {
        await TestWithAllCodeStyleOptionsOffAsync(
            """
            interface IInterface1
            {
                void Method1();
            }

            interface IInterface2 : IInterface1
            {
            }

            class Class : {|CS0535:IInterface2|}
            {
            }
            """,
            """
            interface IInterface1
            {
                void Method1();
            }

            interface IInterface2 : IInterface1
            {
            }

            class Class : IInterface2
            {
                public void Method1()
                {
                    throw new System.NotImplementedException();
                }
            }
            """);
    }

    [Fact]
    public async Task TestInheritance2()
    {
        await TestWithAllCodeStyleOptionsOffAsync(
            """
            interface IInterface1
            {
            }

            interface IInterface2 : IInterface1
            {
                void Method1();
            }

            class Class : {|CS0535:IInterface2|}
            {
            }
            """,
            """
            interface IInterface1
            {
            }

            interface IInterface2 : IInterface1
            {
                void Method1();
            }

            class Class : IInterface2
            {
                public void Method1()
                {
                    throw new System.NotImplementedException();
                }
            }
            """);
    }

    [Fact]
    public async Task TestInheritance3()
    {
        await TestWithAllCodeStyleOptionsOffAsync(
            """
            interface IInterface1
            {
                void Method1();
            }

            interface IInterface2 : IInterface1
            {
                void Method2();
            }

            class Class : {|CS0535:{|CS0535:IInterface2|}|}
            {
            }
            """,
            """
            interface IInterface1
            {
                void Method1();
            }

            interface IInterface2 : IInterface1
            {
                void Method2();
            }

            class Class : IInterface2
            {
                public void Method1()
                {
                    throw new System.NotImplementedException();
                }

                public void Method2()
                {
                    throw new System.NotImplementedException();
                }
            }
            """);
    }

    [Fact]
    public async Task TestInheritanceMatchingMethod()
    {
        await TestWithAllCodeStyleOptionsOffAsync(
            """
            interface IInterface1
            {
                void Method1();
            }

            interface IInterface2 : IInterface1
            {
                void Method1();
            }

            class Class : {|CS0535:{|CS0535:IInterface2|}|}
            {
            }
            """,
            """
            interface IInterface1
            {
                void Method1();
            }

            interface IInterface2 : IInterface1
            {
                void Method1();
            }

            class Class : IInterface2
            {
                public void Method1()
                {
                    throw new System.NotImplementedException();
                }
            }
            """);
    }

    [Fact]
    public async Task TestExistingConflictingMethodReturnType()
    {
        await TestWithAllCodeStyleOptionsOffAsync(
            """
            interface IInterface1
            {
                void Method1();
            }

            class Class : {|CS0738:IInterface1|}
            {
                public int Method1()
                {
                    return 0;
                }
            }
            """,
            """
            interface IInterface1
            {
                void Method1();
            }

            class Class : IInterface1
            {
                public int Method1()
                {
                    return 0;
                }

                void IInterface1.Method1()
                {
                    throw new System.NotImplementedException();
                }
            }
            """);
    }

    [Fact]
    public async Task TestExistingConflictingMethodParameters()
    {
        await TestWithAllCodeStyleOptionsOffAsync(
            """
            interface IInterface1
            {
                void Method1(int i);
            }

            class Class : {|CS0535:IInterface1|}
            {
                public void Method1(string i)
                {
                }
            }
            """,
            """
            interface IInterface1
            {
                void Method1(int i);
            }

            class Class : IInterface1
            {
                public void Method1(string i)
                {
                }

                public void Method1(int i)
                {
                    throw new System.NotImplementedException();
                }
            }
            """);
    }

    [Fact]
    public async Task TestImplementGenericType()
    {
        await TestWithAllCodeStyleOptionsOffAsync(
            """
            interface IInterface1<T>
            {
                void Method1(T t);
            }

            class Class : {|CS0535:IInterface1<int>|}
            {
            }
            """,
            """
            interface IInterface1<T>
            {
                void Method1(T t);
            }

            class Class : IInterface1<int>
            {
                public void Method1(int t)
                {
                    throw new System.NotImplementedException();
                }
            }
            """);
    }

    [Fact]
    public async Task TestImplementGenericTypeWithGenericMethod()
    {
        await TestWithAllCodeStyleOptionsOffAsync(
            """
            interface IInterface1<T>
            {
                void Method1<U>(T t, U u);
            }

            class Class : {|CS0535:IInterface1<int>|}
            {
            }
            """,
            """
            interface IInterface1<T>
            {
                void Method1<U>(T t, U u);
            }

            class Class : IInterface1<int>
            {
                public void Method1<U>(int t, U u)
                {
                    throw new System.NotImplementedException();
                }
            }
            """);
    }

    [Fact]
    public async Task TestImplementGenericTypeWithGenericMethodWithNaturalConstraint()
    {
        await TestWithAllCodeStyleOptionsOffAsync(
            """
            using System.Collections.Generic;
            interface IInterface1<T>
            {
                void Method1<U>(T t, U u) where U : IList<T>;
            }

            class Class : {|CS0535:IInterface1<int>|}
            {
            }
            """,
            """
            using System.Collections.Generic;
            interface IInterface1<T>
            {
                void Method1<U>(T t, U u) where U : IList<T>;
            }

            class Class : IInterface1<int>
            {
                public void Method1<U>(int t, U u) where U : IList<int>
                {
                    throw new System.NotImplementedException();
                }
            }
            """);
    }

    [Fact]
    public async Task TestImplementGenericTypeWithGenericMethodWithUnexpressibleConstraint()
    {
        await TestWithAllCodeStyleOptionsOffAsync(
            """
            interface IInterface1<T>
            {
                void Method1<U>(T t, U u) where U : T;
            }

            class Class : {|CS0535:IInterface1<int>|}
            {
            }
            """,
            """
            interface IInterface1<T>
            {
                void Method1<U>(T t, U u) where U : T;
            }

            class Class : IInterface1<int>
            {
                void IInterface1<int>.Method1<U>(int t, U u)
                {
                    throw new System.NotImplementedException();
                }
            }
            """);
    }

    [Fact]
    public async Task TestArrayType()
    {
        await TestWithAllCodeStyleOptionsOffAsync(
            """
            interface I
            {
                string[] M();
            }

            class C : {|CS0535:I|}
            {
            }
            """,
            """
            interface I
            {
                string[] M();
            }

            class C : I
            {
                public string[] M()
                {
                    throw new System.NotImplementedException();
                }
            }
            """);
    }

    [Fact]
    public async Task TestImplementThroughFieldMember()
    {
        await TestWithAllCodeStyleOptionsOffAsync(
            """
            interface I
            {
                void Method1();
            }

            class C : {|CS0535:I|}
            {
                I i;
            }
            """,
            """
            interface I
            {
                void Method1();
            }

            class C : I
            {
                I i;

                public void Method1()
                {
                    i.Method1();
                }
            }
            """,
codeAction: ("False;False;False:global::I;Microsoft.CodeAnalysis.ImplementInterface.AbstractImplementInterfaceService+ImplementInterfaceCodeAction;i", 1));
    }

    [Fact, WorkItem("https://github.com/dotnet/roslyn/issues/69177")]
    public async Task TestImplementThroughPrimaryConstructorParameter1()
    {
        await TestWithAllCodeStyleOptionsOffAsync(
            """
            interface I
            {
                void Method1();
            }

            class C(I i) : {|CS0535:I|}
            {
            }
            """,
            """
            interface I
            {
                void Method1();
            }

            class C(I i) : I
            {
                public void Method1()
                {
                    i.Method1();
                }
            }
            """,
codeAction: ("False;False;False:global::I;Microsoft.CodeAnalysis.ImplementInterface.AbstractImplementInterfaceService+ImplementInterfaceCodeAction;i", 1));
    }

    [Fact]
    public async Task TestImplementThroughFieldMember_FixAll_SameMemberInDifferentType()
    {
        await TestWithAllCodeStyleOptionsOffAsync(
            """
            interface I
            {
                void Method1();
            }

            class C : {|CS0535:I|}
            {
                I i;
            }

            class D : {|CS0535:I|}
            {
                I i;
            }
            """,
            """
            interface I
            {
                void Method1();
            }

            class C : I
            {
                I i;

                public void Method1()
                {
                    i.Method1();
                }
            }

            class D : I
            {
                I i;

                public void Method1()
                {
                    i.Method1();
                }
            }
            """,
codeAction: ("False;False;False:global::I;Microsoft.CodeAnalysis.ImplementInterface.AbstractImplementInterfaceService+ImplementInterfaceCodeAction;i", 1));
    }

    [Fact]
    public async Task TestImplementThroughFieldMember_FixAll_FieldInOnePropInAnother()
    {
        await TestWithAllCodeStyleOptionsOffAsync(
            """
            interface I
            {
                void Method1();
            }

            class C : {|CS0535:I|}
            {
                I i;
            }

            class D : {|CS0535:I|}
            {
                I i { get; }
            }
            """,
            """
            interface I
            {
                void Method1();
            }

            class C : I
            {
                I i;

                public void Method1()
                {
                    i.Method1();
                }
            }

            class D : I
            {
                I i { get; }

                public void Method1()
                {
                    i.Method1();
                }
            }
            """,
codeAction: ("False;False;False:global::I;Microsoft.CodeAnalysis.ImplementInterface.AbstractImplementInterfaceService+ImplementInterfaceCodeAction;i", 1));
    }

    [Fact]
    public async Task TestImplementThroughFieldMember_FixAll_FieldInOneNonViableInAnother()
    {
        var test = new VerifyCS.Test
        {
            TestCode = """
            interface I
            {
                void Method1();
            }

            class C : {|CS0535:I|}
            {
                I i;
            }

            class D : {|CS0535:I|}
            {
                int i;
            }
            """,
            FixedState =
            {
                Sources =
                {
                    """
                    interface I
                    {
                        void Method1();
                    }

                    class C : I
                    {
                        I i;

                        public void Method1()
                        {
                            i.Method1();
                        }
                    }

                    class D : {|CS0535:I|}
                    {
                        int i;
                    }
                    """,
                },
                MarkupHandling = MarkupMode.Allow,
            },
            CodeFixTestBehaviors = CodeFixTestBehaviors.FixOne,
            CodeActionEquivalenceKey = "False;False;False:global::I;Microsoft.CodeAnalysis.ImplementInterface.AbstractImplementInterfaceService+ImplementInterfaceCodeAction;i",
            CodeActionIndex = 1,
        };

        test.Options.AddRange(AllOptionsOff);
        await test.RunAsync();
    }

    [Fact]
    public async Task TestImplementThroughFieldMemberInterfaceWithIndexer()
    {
        await TestWithAllCodeStyleOptionsOffAsync(
            """
            interface IGoo
            {
                int this[int x] { get; set; }
            }

            class Goo : {|CS0535:IGoo|}
            {
                IGoo f;
            }
            """,
            """
            interface IGoo
            {
                int this[int x] { get; set; }
            }

            class Goo : IGoo
            {
                IGoo f;

                public int this[int x]
                {
                    get
                    {
                        return f[x];
                    }

                    set
                    {
                        f[x] = value;
                    }
                }
            }
            """,
codeAction: ("False;False;False:global::IGoo;Microsoft.CodeAnalysis.ImplementInterface.AbstractImplementInterfaceService+ImplementInterfaceCodeAction;f", 1));
    }

    [Fact, WorkItem("https://github.com/dotnet/roslyn/issues/472")]
    public async Task TestImplementThroughFieldMemberRemoveUnnecessaryCast()
    {
        await TestWithAllCodeStyleOptionsOffAsync(
            """
            using System.Collections;

            sealed class X : {|CS0535:IComparer|}
            {
                X x;
            }
            """,
            """
            using System.Collections;

            sealed class X : IComparer
            {
                X x;

                public int Compare(object x, object y)
                {
                    return this.x.Compare(x, y);
                }
            }
            """,
codeAction: ("False;False;False:global::System.Collections.IComparer;Microsoft.CodeAnalysis.ImplementInterface.AbstractImplementInterfaceService+ImplementInterfaceCodeAction;x", 1));
    }

    [Fact, WorkItem("https://github.com/dotnet/roslyn/issues/472")]
    public async Task TestImplementThroughFieldMemberRemoveUnnecessaryCastAndThis()
    {
        await TestWithAllCodeStyleOptionsOffAsync(
            """
            using System.Collections;

            sealed class X : {|CS0535:IComparer|}
            {
                X a;
            }
            """,
            """
            using System.Collections;

            sealed class X : IComparer
            {
                X a;

                public int Compare(object x, object y)
                {
                    return a.Compare(x, y);
                }
            }
            """,
codeAction: ("False;False;False:global::System.Collections.IComparer;Microsoft.CodeAnalysis.ImplementInterface.AbstractImplementInterfaceService+ImplementInterfaceCodeAction;a", 1));
    }

    [Fact]
    public async Task TestImplementAbstract()
    {
        await TestWithAllCodeStyleOptionsOffAsync(
            """
            interface I
            {
                void Method1();
            }

            abstract class C : {|CS0535:I|}
            {
            }
            """,
            """
            interface I
            {
                void Method1();
            }

            abstract class C : I
            {
                public abstract void Method1();
            }
            """,
codeAction: ("False;True;True:global::I;Microsoft.CodeAnalysis.ImplementInterface.AbstractImplementInterfaceService+ImplementInterfaceCodeAction;", 1));
    }

    [Fact]
    public async Task TestImplementInterfaceWithRefOutParameters()
    {
        await TestWithAllCodeStyleOptionsOffAsync(
            """
            class C : {|CS0535:{|CS0535:I|}|}
            {
                I goo;
            }

            interface I
            {
                void Method1(ref int x, out int y, ref readonly int w, int z);
                int Method2();
            }
            """,
            """
            class C : I
            {
                I goo;

                public void Method1(ref int x, out int y, ref readonly int w, int z)
                {
                    goo.Method1(ref x, out y, in w, z);
                }

                public int Method2()
                {
                    return goo.Method2();
                }
            }

            interface I
            {
                void Method1(ref int x, out int y, ref readonly int w, int z);
                int Method2();
            }
            """,
codeAction: ("False;False;False:global::I;Microsoft.CodeAnalysis.ImplementInterface.AbstractImplementInterfaceService+ImplementInterfaceCodeAction;goo", 1));
    }

    [Fact]
    public async Task TestConflictingMethods1()
    {
        await TestWithAllCodeStyleOptionsOffAsync(
            """
            class B
            {
                public int Method1()
                {
                    return 0;
                }
            }

            class C : B, {|CS0738:I|}
            {
            }

            interface I
            {
                void Method1();
            }
            """,
            """
            class B
            {
                public int Method1()
                {
                    return 0;
                }
            }

            class C : B, I
            {
                void I.Method1()
                {
                    throw new System.NotImplementedException();
                }
            }

            interface I
            {
                void Method1();
            }
            """);
    }

    [Fact]
    public async Task TestConflictingProperties()
    {
        await TestWithAllCodeStyleOptionsOffAsync(
            """
            class Test : {|CS0737:I1|}
            {
                int Prop { get; set; }
            }

            interface I1
            {
                int Prop { get; set; }
            }
            """,
            """
            class Test : I1
            {
                int Prop { get; set; }

                int I1.Prop
                {
                    get
                    {
                        return Prop;
                    }

                    set
                    {
                        Prop = value;
                    }
                }
            }

            interface I1
            {
                int Prop { get; set; }
            }
            """);
    }

    [Fact]
    public async Task TestConflictingProperties2()
    {
        await TestWithAllCodeStyleOptionsOnAsync(
            """
            class Test : {|CS0737:I1|}
            {
                int Prop { get; set; }
            }

            interface I1
            {
                int Prop { get; set; }
            }
            """,
            """
            class Test : I1
            {
                int Prop { get; set; }
                int I1.Prop { get => Prop; set => Prop = value; }
            }

            interface I1
            {
                int Prop { get; set; }
            }
            """);
    }

    [Fact, WorkItem("http://vstfdevdiv:8080/DevDiv2/DevDiv/_workitems/edit/539043")]
    public async Task TestExplicitProperties()
    {
        var code =
            """
            interface I2
            {
                decimal Calc { get; }
            }

            class C : I2
            {
                protected decimal pay;

                decimal I2.Calc
                {
                    get
                    {
                        return pay;
                    }
                }
            }
            """;

        await VerifyCS.VerifyCodeFixAsync(code, code);
    }

    [Fact, WorkItem("http://vstfdevdiv:8080/DevDiv2/DevDiv/_workitems/edit/539489")]
    public async Task TestEscapedMethodName()
    {
        await TestWithAllCodeStyleOptionsOffAsync(
            """
            interface IInterface
            {
                void @M();
            }

            class Class : {|CS0535:IInterface|}
            {
            }
            """,
            """
            interface IInterface
            {
                void @M();
            }

            class Class : IInterface
            {
                public void M()
                {
                    throw new System.NotImplementedException();
                }
            }
            """);
    }

    [Fact, WorkItem("http://vstfdevdiv:8080/DevDiv2/DevDiv/_workitems/edit/539489")]
    public async Task TestEscapedMethodKeyword()
    {
        await TestWithAllCodeStyleOptionsOffAsync(
            """
            interface IInterface
            {
                void @int();
            }

            class Class : {|CS0535:IInterface|}
            {
            }
            """,
            """
            interface IInterface
            {
                void @int();
            }

            class Class : IInterface
            {
                public void @int()
                {
                    throw new System.NotImplementedException();
                }
            }
            """);
    }

    [Fact, WorkItem("http://vstfdevdiv:8080/DevDiv2/DevDiv/_workitems/edit/539489")]
    public async Task TestEscapedInterfaceName1()
    {
        await TestWithAllCodeStyleOptionsOffAsync(
            """
            interface @IInterface
            {
                void M();
            }

            class Class : {|CS0737:@IInterface|}
            {
                string M() => "";
            }
            """,
            """
            interface @IInterface
            {
                void M();
            }

            class Class : @IInterface
            {
                string M() => "";

                void IInterface.M()
                {
                    throw new System.NotImplementedException();
                }
            }
            """);
    }

    [Fact, WorkItem("http://vstfdevdiv:8080/DevDiv2/DevDiv/_workitems/edit/539489")]
    public async Task TestEscapedInterfaceName2()
    {
        await TestWithAllCodeStyleOptionsOffAsync(
            """
            interface @IInterface
            {
                void @M();
            }

            class Class : {|CS0737:@IInterface|}
            {
                string M() => "";
            }
            """,
            """
            interface @IInterface
            {
                void @M();
            }

            class Class : @IInterface
            {
                string M() => "";

                void IInterface.M()
                {
                    throw new System.NotImplementedException();
                }
            }
            """);
    }

    [Fact, WorkItem("http://vstfdevdiv:8080/DevDiv2/DevDiv/_workitems/edit/539489")]
    public async Task TestEscapedInterfaceKeyword1()
    {
        await TestWithAllCodeStyleOptionsOffAsync(
            """
            interface @int
            {
                void M();
            }

            class Class : {|CS0737:@int|}
            {
                string M() => "";
            }
            """,
            """
            interface @int
            {
                void M();
            }

            class Class : @int
            {
                string M() => "";

                void @int.M()
                {
                    throw new System.NotImplementedException();
                }
            }
            """);
    }

    [Fact, WorkItem("http://vstfdevdiv:8080/DevDiv2/DevDiv/_workitems/edit/539489")]
    public async Task TestEscapedInterfaceKeyword2()
    {
        await TestWithAllCodeStyleOptionsOffAsync(
            """
            interface @int
            {
                void @bool();
            }

            class Class : {|CS0737:@int|}
            {
                string @bool() => "";
            }
            """,
            """
            interface @int
            {
                void @bool();
            }

            class Class : @int
            {
                string @bool() => "";

                void @int.@bool()
                {
                    throw new System.NotImplementedException();
                }
            }
            """);
    }

    [Fact, WorkItem("http://vstfdevdiv:8080/DevDiv2/DevDiv/_workitems/edit/539522")]
    public async Task TestPropertyFormatting()
    {
        await TestWithAllCodeStyleOptionsOffAsync(
            """
            public interface DD
            {
                int Prop { get; set; }
            }
            public class A : {|CS0535:DD|}
            {
            }
            """,
            """
            public interface DD
            {
                int Prop { get; set; }
            }
            public class A : DD
            {
                public int Prop
                {
                    get
                    {
                        throw new System.NotImplementedException();
                    }

                    set
                    {
                        throw new System.NotImplementedException();
                    }
                }
            }
            """);
    }

    [Fact]
    public async Task TestProperty_PropertyCodeStyleOn1()
    {
        await TestWithAllCodeStyleOptionsOnAsync(
            """
            public interface DD
            {
                int Prop { get; }
            }

            public class A : {|CS0535:DD|}
            {
            }
            """,
            """
            public interface DD
            {
                int Prop { get; }
            }

            public class A : DD
            {
                public int Prop => throw new System.NotImplementedException();
            }
            """);
    }

    [Fact]
    public async Task TestProperty_AccessorCodeStyleOn1()
    {
        await TestWithAccessorCodeStyleOptionsOnAsync(
            """
            public interface DD
            {
                int Prop { get; }
            }

            public class A : {|CS0535:DD|}
            {
            }
            """,
            """
            public interface DD
            {
                int Prop { get; }
            }

            public class A : DD
            {
                public int Prop { get => throw new System.NotImplementedException(); }
            }
            """);
    }

    [Fact]
    public async Task TestIndexer_IndexerCodeStyleOn1()
    {
        await TestWithAllCodeStyleOptionsOnAsync(
            """
            public interface DD
            {
                int this[int i] { get; }
            }

            public class A : {|CS0535:DD|}
            {
            }
            """,
            """
            public interface DD
            {
                int this[int i] { get; }
            }

            public class A : DD
            {
                public int this[int i] => throw new System.NotImplementedException();
            }
            """);
    }

    [Fact]
    public async Task TestIndexer_AccessorCodeStyleOn1()
    {
        await TestWithAccessorCodeStyleOptionsOnAsync(
            """
            public interface DD
            {
                int this[int i] { get; }
            }

            public class A : {|CS0535:DD|}
            {
            }
            """,
            """
            public interface DD
            {
                int this[int i] { get; }
            }

            public class A : DD
            {
                public int this[int i] { get => throw new System.NotImplementedException(); }
            }
            """);
    }

    [Fact]
    public async Task TestMethod_AllCodeStyleOn1()
    {
        await TestWithAllCodeStyleOptionsOnAsync(
            """
            public interface DD
            {
                int M();
            }

            public class A : {|CS0535:DD|}
            {
            }
            """,
            """
            public interface DD
            {
                int M();
            }

            public class A : DD
            {
                public int M() => throw new System.NotImplementedException();
            }
            """);
    }

    [Fact, WorkItem("http://vstfdevdiv:8080/DevDiv2/DevDiv/_workitems/edit/539522")]
    public async Task TestReadonlyPropertyExpressionBodyYes1()
    {
        await TestWithAllCodeStyleOptionsOnAsync(
            """
            public interface DD
            {
                int Prop { get; }
            }
            public class A : {|CS0535:DD|}
            {
            }
            """,
            """
            public interface DD
            {
                int Prop { get; }
            }
            public class A : DD
            {
                public int Prop => throw new System.NotImplementedException();
            }
            """);
    }

    [Fact, WorkItem("http://vstfdevdiv:8080/DevDiv2/DevDiv/_workitems/edit/539522")]
    public async Task TestReadonlyPropertyAccessorBodyYes1()
    {
        await TestWithAccessorCodeStyleOptionsOnAsync(
            """
            public interface DD
            {
                int Prop { get; }
            }

            public class A : {|CS0535:DD|}
            {
            }
            """,
            """
            public interface DD
            {
                int Prop { get; }
            }

            public class A : DD
            {
                public int Prop { get => throw new System.NotImplementedException(); }
            }
            """);
    }

    [Fact, WorkItem("http://vstfdevdiv:8080/DevDiv2/DevDiv/_workitems/edit/539522")]
    public async Task TestReadonlyPropertyAccessorBodyYes2()
    {
        await TestWithAccessorCodeStyleOptionsOnAsync(
            """
            public interface DD
            {
                int Prop { get; set; }
            }

            public class A : {|CS0535:DD|}
            {
            }
            """,
            """
            public interface DD
            {
                int Prop { get; set; }
            }

            public class A : DD
            {
                public int Prop { get => throw new System.NotImplementedException(); set => throw new System.NotImplementedException(); }
            }
            """);
    }

    [Fact, WorkItem("http://vstfdevdiv:8080/DevDiv2/DevDiv/_workitems/edit/539522")]
    public async Task TestReadonlyPropertyExpressionBodyNo1()
    {
        await TestWithAllCodeStyleOptionsOffAsync(
            """
            public interface DD
            {
                int Prop { get; }
            }

            public class A : {|CS0535:DD|}
            {
            }
            """,
            """
            public interface DD
            {
                int Prop { get; }
            }

            public class A : DD
            {
                public int Prop
                {
                    get
                    {
                        throw new System.NotImplementedException();
                    }
                }
            }
            """);
    }

    [Fact]
    public async Task TestIndexerExpressionBodyYes1()
    {
        await TestWithAllCodeStyleOptionsOnAsync(
            """
            public interface DD
            {
                int this[int i] { get; }
            }

            public class A : {|CS0535:DD|}
            {
            }
            """,
            """
            public interface DD
            {
                int this[int i] { get; }
            }

            public class A : DD
            {
                public int this[int i] => throw new System.NotImplementedException();
            }
            """);
    }

    [Fact]
    public async Task TestIndexerExpressionBodyNo1()
    {
        await TestWithAllCodeStyleOptionsOnAsync(
            """
            public interface DD
            {
                int this[int i] { get; set; }
            }

            public class A : {|CS0535:DD|}
            {
            }
            """,
            """
            public interface DD
            {
                int this[int i] { get; set; }
            }

            public class A : DD
            {
                public int this[int i] { get => throw new System.NotImplementedException(); set => throw new System.NotImplementedException(); }
            }
            """);
    }

    [Fact]
    public async Task TestIndexerAccessorExpressionBodyYes1()
    {
        await TestWithAccessorCodeStyleOptionsOnAsync(
            """
            public interface DD
            {
                int this[int i] { get; }
            }

            public class A : {|CS0535:DD|}
            {
            }
            """,
            """
            public interface DD
            {
                int this[int i] { get; }
            }

            public class A : DD
            {
                public int this[int i] { get => throw new System.NotImplementedException(); }
            }
            """);
    }

    [Fact]
    public async Task TestIndexerAccessorExpressionBodyYes2()
    {
        await TestWithAllCodeStyleOptionsOnAsync(
            """
            public interface DD
            {
                int this[int i] { get; set; }
            }

            public class A : {|CS0535:DD|}
            {
            }
            """,
            """
            public interface DD
            {
                int this[int i] { get; set; }
            }

            public class A : DD
            {
                public int this[int i] { get => throw new System.NotImplementedException(); set => throw new System.NotImplementedException(); }
            }
            """);
    }

    [Fact]
    public async Task TestCommentPlacement()
    {
        await TestWithAllCodeStyleOptionsOffAsync(
            """
            public interface DD
            {
                void Goo();
            }
            public class A : {|CS0535:DD|}
            {
                //comments
            }
            """,
            """
            public interface DD
            {
                void Goo();
            }
            public class A : DD
            {
                //comments
                public void Goo()
                {
                    throw new System.NotImplementedException();
                }
            }
            """);
    }

    [Fact, WorkItem("http://vstfdevdiv:8080/DevDiv2/DevDiv/_workitems/edit/539991")]
    public async Task TestBracePlacement()
    {
        await TestWithAllCodeStyleOptionsOffAsync(
            """
            using System;
            class C : {|CS0535:IServiceProvider|}{|CS1513:|}{|CS1514:|}
            """,
            """
            using System;
            class C : IServiceProvider
            {
                public object GetService(Type serviceType)
                {
                    throw new NotImplementedException();
                }
            }

            """);
    }

    [Fact, WorkItem("http://vstfdevdiv:8080/DevDiv2/DevDiv/_workitems/edit/540318")]
    public async Task TestMissingWithIncompleteMember()
    {
        var code =
            """
            interface ITest
            {
                void Method();
            }

            class Test : ITest
            {
                p {|CS1585:public|} void Method()
                {
                    throw new System.NotImplementedException();
                }
            }
            """;

        await VerifyCS.VerifyCodeFixAsync(code, code);
    }

    [Fact, WorkItem("http://vstfdevdiv:8080/DevDiv2/DevDiv/_workitems/edit/541380")]
    public async Task TestExplicitProperty()
    {
        await TestWithAllCodeStyleOptionsOffAsync(
            """
            interface i1
            {
                int p { get; set; }
            }

            class c1 : {|CS0535:i1|}
            {
            }
            """,
            """
            interface i1
            {
                int p { get; set; }
            }

            class c1 : i1
            {
                int i1.p
                {
                    get
                    {
                        throw new System.NotImplementedException();
                    }

                    set
                    {
                        throw new System.NotImplementedException();
                    }
                }
            }
            """,
codeAction: ("True;False;False:global::i1;Microsoft.CodeAnalysis.ImplementInterface.AbstractImplementInterfaceService+ImplementInterfaceCodeAction;", 1));
    }

    [Fact, WorkItem("http://vstfdevdiv:8080/DevDiv2/DevDiv/_workitems/edit/541981")]
    public async Task TestNoDelegateThroughField1()
    {
        var code =
            """
            interface I
            {
                void Method1();
            }

            class C : {|CS0535:I|}
            {
                I i { get; set; }
            }
            """;

        await new VerifyCS.Test
        {
            TestCode = code,
            FixedCode = """
            interface I
            {
                void Method1();
            }

            class C : I
            {
                I i { get; set; }

                public void Method1()
                {
                    throw new System.NotImplementedException();
                }
            }
            """,
            Options = { AllOptionsOff },
            CodeActionsVerifier = codeActions => Assert.Equal(3, codeActions.Length),
            CodeActionEquivalenceKey = "False;False;True:global::I;Microsoft.CodeAnalysis.ImplementInterface.AbstractImplementInterfaceService+ImplementInterfaceCodeAction;",
            CodeActionIndex = 0,
        }.RunAsync();

        await new VerifyCS.Test
        {
            TestCode = code,
            FixedCode = """
            interface I
            {
                void Method1();
            }

            class C : I
            {
                I i { get; set; }

                public void Method1()
                {
                    i.Method1();
                }
            }
            """,
            Options = { AllOptionsOff },
            CodeActionsVerifier = codeActions => Assert.Equal(3, codeActions.Length),
            CodeActionEquivalenceKey = "False;False;False:global::I;Microsoft.CodeAnalysis.ImplementInterface.AbstractImplementInterfaceService+ImplementInterfaceCodeAction;i",
            CodeActionIndex = 1,
        }.RunAsync();

        await new VerifyCS.Test
        {
            TestCode = code,
            FixedCode = """
            interface I
            {
                void Method1();
            }

            class C : I
            {
                I i { get; set; }

                void I.Method1()
                {
                    throw new System.NotImplementedException();
                }
            }
            """,
            Options = { AllOptionsOff },
            CodeActionsVerifier = codeActions => Assert.Equal(3, codeActions.Length),
            CodeActionEquivalenceKey = "True;False;False:global::I;Microsoft.CodeAnalysis.ImplementInterface.AbstractImplementInterfaceService+ImplementInterfaceCodeAction;",
            CodeActionIndex = 2,
        }.RunAsync();
    }

    [Fact, WorkItem("http://vstfdevdiv:8080/DevDiv2/DevDiv/_workitems/edit/768799")]
    public async Task TestImplementIReadOnlyListThroughField()
    {
        await TestWithAllCodeStyleOptionsOffAsync(
            """
            using System.Collections.Generic;

            class A : {|CS0535:{|CS0535:{|CS0535:{|CS0535:IReadOnlyList<int>|}|}|}|}
            {
                int[] field;
            }
            """,
            """
            using System.Collections;
            using System.Collections.Generic;

            class A : IReadOnlyList<int>
            {
                int[] field;

                public int this[int index]
                {
                    get
                    {
                        return ((IReadOnlyList<int>)field)[index];
                    }
                }

                public int Count
                {
                    get
                    {
                        return ((IReadOnlyCollection<int>)field).Count;
                    }
                }

                public IEnumerator<int> GetEnumerator()
                {
                    return ((IEnumerable<int>)field).GetEnumerator();
                }

                IEnumerator IEnumerable.GetEnumerator()
                {
                    return field.GetEnumerator();
                }
            }
            """,
codeAction: ("False;False;False:global::System.Collections.Generic.IReadOnlyList<int>;Microsoft.CodeAnalysis.ImplementInterface.AbstractImplementInterfaceService+ImplementInterfaceCodeAction;field", 1));
    }

    [Fact, WorkItem("http://vstfdevdiv:8080/DevDiv2/DevDiv/_workitems/edit/768799")]
    public async Task TestImplementIReadOnlyListThroughProperty()
    {
        await TestWithAllCodeStyleOptionsOffAsync(
            """
            using System.Collections.Generic;

            class A : {|CS0535:{|CS0535:{|CS0535:{|CS0535:IReadOnlyList<int>|}|}|}|}
            {
                int[] field { get; set; }
            }
            """,
            """
            using System.Collections;
            using System.Collections.Generic;

            class A : IReadOnlyList<int>
            {
                public int this[int index]
                {
                    get
                    {
                        return ((IReadOnlyList<int>)field)[index];
                    }
                }

                public int Count
                {
                    get
                    {
                        return ((IReadOnlyCollection<int>)field).Count;
                    }
                }

                int[] field { get; set; }

                public IEnumerator<int> GetEnumerator()
                {
                    return ((IEnumerable<int>)field).GetEnumerator();
                }

                IEnumerator IEnumerable.GetEnumerator()
                {
                    return field.GetEnumerator();
                }
            }
            """,
codeAction: ("False;False;False:global::System.Collections.Generic.IReadOnlyList<int>;Microsoft.CodeAnalysis.ImplementInterface.AbstractImplementInterfaceService+ImplementInterfaceCodeAction;field", 1));
    }

    [Fact, WorkItem("http://vstfdevdiv:8080/DevDiv2/DevDiv/_workitems/edit/768799")]
    public async Task TestImplementInterfaceThroughField()
    {
        await TestWithAllCodeStyleOptionsOffAsync(
            """
            interface I
            {
                int M();
            }

            class A : I
            {
                int I.M()
                {
                    return 0;
                }
            }

            class B : {|CS0535:I|}
            {
                A a;
            }
            """,
            """
            interface I
            {
                int M();
            }

            class A : I
            {
                int I.M()
                {
                    return 0;
                }
            }

            class B : I
            {
                A a;

                public int M()
                {
                    return ((I)a).M();
                }
            }
            """,
codeAction: ("False;False;False:global::I;Microsoft.CodeAnalysis.ImplementInterface.AbstractImplementInterfaceService+ImplementInterfaceCodeAction;a", 1));
    }

    [Fact, WorkItem("http://vstfdevdiv:8080/DevDiv2/DevDiv/_workitems/edit/768799")]
    public async Task TestImplementInterfaceThroughField_FieldImplementsMultipleInterfaces()
    {
        await new VerifyCS.Test
        {
            TestCode = """
            interface I
            {
                int M();
            }

            interface I2
            {
                int M2();
            }

            class A : I, I2
            {
                int I.M()
                {
                    return 0;
                }

                int I2.M2()
                {
                    return 0;
                }
            }

            class B : {|CS0535:I|}, {|CS0535:I2|}
            {
                A a;
            }
            """,
            FixedState =
            {
                Sources =
                {
                    """
                    interface I
                    {
                        int M();
                    }

                    interface I2
                    {
                        int M2();
                    }

                    class A : I, I2
                    {
                        int I.M()
                        {
                            return 0;
                        }

                        int I2.M2()
                        {
                            return 0;
                        }
                    }

                    class B : I, {|CS0535:I2|}
                    {
                        A a;

                        public int M()
                        {
                            return ((I)a).M();
                        }
                    }
                    """,
                },
                MarkupHandling = MarkupMode.Allow,
            },
            Options = { AllOptionsOff },
            CodeActionsVerifier = codeActions => Assert.Equal(3, codeActions.Length),
            DiagnosticSelector = diagnostics => diagnostics[0],
            CodeFixTestBehaviors = CodeFixTestBehaviors.FixOne,
            CodeActionEquivalenceKey = "False;False;False:global::I;Microsoft.CodeAnalysis.ImplementInterface.AbstractImplementInterfaceService+ImplementInterfaceCodeAction;a",
            CodeActionIndex = 1,
        }.RunAsync();

        await new VerifyCS.Test
        {
            TestCode = """
            interface I
            {
                int M();
            }

            interface I2
            {
                int M2();
            }

            class A : I, I2
            {
                int I.M()
                {
                    return 0;
                }

                int I2.M2()
                {
                    return 0;
                }
            }

            class B : {|CS0535:I|}, {|CS0535:I2|}
            {
                A a;
            }
            """,
            FixedState =
            {
                Sources =
                {
                    """
                    interface I
                    {
                        int M();
                    }

                    interface I2
                    {
                        int M2();
                    }

                    class A : I, I2
                    {
                        int I.M()
                        {
                            return 0;
                        }

                        int I2.M2()
                        {
                            return 0;
                        }
                    }

                    class B : {|CS0535:I|}, I2
                    {
                        A a;

                        public int M2()
                        {
                            return ((I2)a).M2();
                        }
                    }
                    """,
                },
                MarkupHandling = MarkupMode.Allow,
            },
            Options = { AllOptionsOff },
            CodeActionsVerifier = codeActions => Assert.Equal(3, codeActions.Length),
            DiagnosticSelector = diagnostics => diagnostics[1],
            CodeFixTestBehaviors = CodeFixTestBehaviors.FixOne,
            CodeActionEquivalenceKey = "False;False;False:global::I2;Microsoft.CodeAnalysis.ImplementInterface.AbstractImplementInterfaceService+ImplementInterfaceCodeAction;a",
            CodeActionIndex = 1,
        }.RunAsync();
    }

    [Fact, WorkItem("http://vstfdevdiv:8080/DevDiv2/DevDiv/_workitems/edit/768799")]
    public async Task TestImplementInterfaceThroughField_MultipleFieldsCanImplementInterface()
    {
        await new VerifyCS.Test
        {
            TestCode = """
            interface I
            {
                int M();
            }

            class A : I
            {
                int I.M()
                {
                    return 0;
                }
            }

            class B : {|CS0535:I|}
            {
                A a;
                A aa;
            }
            """,
            FixedState =
            {
                Sources =
                {
                    """
                    interface I
                    {
                        int M();
                    }

                    class A : I
                    {
                        int I.M()
                        {
                            return 0;
                        }
                    }

                    class B : I
                    {
                        A a;
                        A aa;

                        public int M()
                        {
                            return ((I)a).M();
                        }
                    }
                    """,
                },
                MarkupHandling = MarkupMode.Allow,
            },
            Options = { AllOptionsOff },
            CodeActionsVerifier = codeActions => Assert.Equal(4, codeActions.Length),
            CodeActionEquivalenceKey = "False;False;False:global::I;Microsoft.CodeAnalysis.ImplementInterface.AbstractImplementInterfaceService+ImplementInterfaceCodeAction;a",
            CodeActionIndex = 1,
        }.RunAsync();

        await new VerifyCS.Test
        {
            TestCode = """
            interface I
            {
                int M();
            }

            class A : I
            {
                int I.M()
                {
                    return 0;
                }
            }

            class B : {|CS0535:I|}
            {
                A a;
                A aa;
            }
            """,
            FixedState =
            {
                Sources =
                {
                    """
                    interface I
                    {
                        int M();
                    }

                    class A : I
                    {
                        int I.M()
                        {
                            return 0;
                        }
                    }

                    class B : I
                    {
                        A a;
                        A aa;

                        public int M()
                        {
                            return ((I)aa).M();
                        }
                    }
                    """,
                },
                MarkupHandling = MarkupMode.Allow,
            },
            Options = { AllOptionsOff },
            CodeActionsVerifier = codeActions => Assert.Equal(4, codeActions.Length),
            CodeActionEquivalenceKey = "False;False;False:global::I;Microsoft.CodeAnalysis.ImplementInterface.AbstractImplementInterfaceService+ImplementInterfaceCodeAction;aa",
            CodeActionIndex = 2,
        }.RunAsync();
    }

    [Fact, WorkItem("http://vstfdevdiv:8080/DevDiv2/DevDiv/_workitems/edit/768799")]
    public async Task TestImplementInterfaceThroughField_MultipleFieldsForMultipleInterfaces()
    {
        await new VerifyCS.Test
        {
            TestCode = """
            interface I
            {
                int M();
            }

            interface I2
            {
                int M2();
            }

            class A : I
            {
                int I.M()
                {
                    return 0;
                }
            }

            class B : I2
            {
                int I2.M2()
                {
                    return 0;
                }
            }

            class C : {|CS0535:I|}, {|CS0535:I2|}
            {
                A a;
                B b;
            }
            """,
            FixedState =
            {
                Sources =
                {
                    """
                    interface I
                    {
                        int M();
                    }

                    interface I2
                    {
                        int M2();
                    }

                    class A : I
                    {
                        int I.M()
                        {
                            return 0;
                        }
                    }

                    class B : I2
                    {
                        int I2.M2()
                        {
                            return 0;
                        }
                    }

                    class C : I, {|CS0535:I2|}
                    {
                        A a;
                        B b;

                        public int M()
                        {
                            return ((I)a).M();
                        }
                    }
                    """,
                },
                MarkupHandling = MarkupMode.Allow,
            },
            Options = { AllOptionsOff },
            CodeActionsVerifier = codeActions => Assert.Equal(3, codeActions.Length),
            DiagnosticSelector = diagnostics => diagnostics[0],
            CodeFixTestBehaviors = CodeFixTestBehaviors.FixOne,
            CodeActionEquivalenceKey = "False;False;False:global::I;Microsoft.CodeAnalysis.ImplementInterface.AbstractImplementInterfaceService+ImplementInterfaceCodeAction;a",
            CodeActionIndex = 1,
        }.RunAsync();

        await new VerifyCS.Test
        {
            TestCode = """
            interface I
            {
                int M();
            }

            interface I2
            {
                int M2();
            }

            class A : I
            {
                int I.M()
                {
                    return 0;
                }
            }

            class B : I2
            {
                int I2.M2()
                {
                    return 0;
                }
            }

            class C : {|CS0535:I|}, {|CS0535:I2|}
            {
                A a;
                B b;
            }
            """,
            FixedState =
            {
                Sources =
                {
                    """
                    interface I
                    {
                        int M();
                    }

                    interface I2
                    {
                        int M2();
                    }

                    class A : I
                    {
                        int I.M()
                        {
                            return 0;
                        }
                    }

                    class B : I2
                    {
                        int I2.M2()
                        {
                            return 0;
                        }
                    }

                    class C : {|CS0535:I|}, I2
                    {
                        A a;
                        B b;

                        public int M2()
                        {
                            return ((I2)b).M2();
                        }
                    }
                    """,
                },
                MarkupHandling = MarkupMode.Allow,
            },
            Options = { AllOptionsOff },
            CodeActionsVerifier = codeActions => Assert.Equal(3, codeActions.Length),
            DiagnosticSelector = diagnostics => diagnostics[1],
            CodeFixTestBehaviors = CodeFixTestBehaviors.FixOne,
            CodeActionEquivalenceKey = "False;False;False:global::I2;Microsoft.CodeAnalysis.ImplementInterface.AbstractImplementInterfaceService+ImplementInterfaceCodeAction;b",
            CodeActionIndex = 1,
        }.RunAsync();
    }

    [Fact, WorkItem("https://github.com/dotnet/roslyn/issues/18556")]
    public async Task TestImplementInterfaceThroughExplicitProperty()
    {
        await new VerifyCS.Test
        {
            TestCode = """
            interface IA
            {
                IB B { get; }
            }
            interface IB
            {
                int M();
            }
            class AB : IA, {|CS0535:IB|}
            {
                IB IA.B => null;
            }
            """,
            FixedCode = """
            interface IA
            {
                IB B { get; }
            }
            interface IB
            {
                int M();
            }
            class AB : IA, IB
            {
                IB IA.B => null;

                public int M()
                {
                    return ((IA)this).B.M();
                }
            }
            """,
            Options = { AllOptionsOff },
            CodeActionsVerifier = codeActions => Assert.Equal(3, codeActions.Length),
            CodeActionEquivalenceKey = "False;False;False:global::IB;Microsoft.CodeAnalysis.ImplementInterface.AbstractImplementInterfaceService+ImplementInterfaceCodeAction;IA.B",
            CodeActionIndex = 1,
        }.RunAsync();
    }

    [Fact, WorkItem("http://vstfdevdiv:8080/DevDiv2/DevDiv/_workitems/edit/768799")]
    public async Task TestNoImplementThroughIndexer()
    {
        await new VerifyCS.Test
        {
            TestCode = """
            interface I
            {
                int M();
            }

            class A : I
            {
                int I.M()
                {
                    return 0;
                }
            }

            class B : {|CS0535:I|}
            {
                A this[int index]
                {
                    get
                    {
                        return null;
                    }
                }
            }
            """,
            FixedCode = """
            interface I
            {
                int M();
            }

            class A : I
            {
                int I.M()
                {
                    return 0;
                }
            }

            class B : I
            {
                A this[int index]
                {
                    get
                    {
                        return null;
                    }
                }

                public int M()
                {
                    throw new System.NotImplementedException();
                }
            }
            """,
            CodeActionsVerifier = codeActions => Assert.Equal(2, codeActions.Length),
        }.RunAsync();
    }

    [Fact, WorkItem("http://vstfdevdiv:8080/DevDiv2/DevDiv/_workitems/edit/768799")]
    public async Task TestNoImplementThroughWriteOnlyProperty()
    {
        await new VerifyCS.Test
        {
            TestCode = """
            interface I
            {
                int M();
            }

            class A : I
            {
                int I.M()
                {
                    return 0;
                }
            }

            class B : {|CS0535:I|}
            {
                A a
                {
                    set
                    {
                    }
                }
            }
            """,
            FixedCode = """
            interface I
            {
                int M();
            }

            class A : I
            {
                int I.M()
                {
                    return 0;
                }
            }

            class B : {|CS0535:I|}
            {
                A a
                {
                    set
                    {
                    }
                }

                public int M()
                {
                    throw new System.NotImplementedException();
                }
            }
            """,
            CodeActionsVerifier = codeActions => Assert.Equal(2, codeActions.Length),
        }.RunAsync();
    }

    [Fact]
    public async Task TestImplementEventThroughMember()
    {
        await TestInRegularAndScriptAsync("""
            interface IGoo
            {
                event System.EventHandler E;
            }

            class CanGoo : IGoo
            {
                public event System.EventHandler E;
            }

            class HasCanGoo : {|CS0535:IGoo|}
            {
                CanGoo canGoo;
            }
            """,
            """
            using System;

            interface IGoo
            {
                event System.EventHandler E;
            }

            class CanGoo : IGoo
            {
                public event System.EventHandler E;
            }

            class HasCanGoo : IGoo
            {
                CanGoo canGoo;

                public event EventHandler E
                {
                    add
                    {
                        ((IGoo)canGoo).E += value;
                    }

                    remove
                    {
                        ((IGoo)canGoo).E -= value;
                    }
                }
            }
            """, codeAction: ("False;False;False:global::IGoo;Microsoft.CodeAnalysis.ImplementInterface.AbstractImplementInterfaceService+ImplementInterfaceCodeAction;canGoo", 1));
    }

    [Fact]
    public async Task TestImplementEventThroughExplicitMember()
    {
        await TestInRegularAndScriptAsync(
@"interface IGoo { event System . EventHandler E ; } class CanGoo : IGoo { event System.EventHandler IGoo.E { add { } remove { } } } class HasCanGoo : {|CS0535:IGoo|} { CanGoo canGoo; }",
"""
using System;

interface IGoo { event System . EventHandler E ; } class CanGoo : IGoo { event System.EventHandler IGoo.E { add { } remove { } } } class HasCanGoo : IGoo { CanGoo canGoo;

    public event EventHandler E
    {
        add
        {
            ((IGoo)canGoo).E += value;
        }

        remove
        {
            ((IGoo)canGoo).E -= value;
        }
    }
}
""",
codeAction: ("False;False;False:global::IGoo;Microsoft.CodeAnalysis.ImplementInterface.AbstractImplementInterfaceService+ImplementInterfaceCodeAction;canGoo", 1));
    }

    [Fact]
    public async Task TestImplementEvent()
    {
        await TestWithAllCodeStyleOptionsOffAsync(
            """
            interface IGoo
            {
                event System.EventHandler E;
            }

            abstract class Goo : {|CS0535:IGoo|}
            {
            }
            """,
            """
            using System;

            interface IGoo
            {
                event System.EventHandler E;
            }

            abstract class Goo : IGoo
            {
                public event EventHandler E;
            }
            """,
codeAction: ("False;False;True:global::IGoo;Microsoft.CodeAnalysis.ImplementInterface.AbstractImplementInterfaceService+ImplementInterfaceCodeAction;", 0));
    }

    [Fact]
    public async Task TestImplementEventAbstractly()
    {
        await TestWithAllCodeStyleOptionsOffAsync(
            """
            interface IGoo
            {
                event System.EventHandler E;
            }

            abstract class Goo : {|CS0535:IGoo|}
            {
            }
            """,
            """
            using System;

            interface IGoo
            {
                event System.EventHandler E;
            }

            abstract class Goo : IGoo
            {
                public abstract event EventHandler E;
            }
            """,
codeAction: ("False;True;True:global::IGoo;Microsoft.CodeAnalysis.ImplementInterface.AbstractImplementInterfaceService+ImplementInterfaceCodeAction;", 1));
    }

    [Fact]
    public async Task TestImplementEventExplicitly()
    {
        await TestWithAllCodeStyleOptionsOffAsync(
            """
            interface IGoo
            {
                event System.EventHandler E;
            }

            abstract class Goo : {|CS0535:IGoo|}
            {
            }
            """,
            """
            using System;

            interface IGoo
            {
                event System.EventHandler E;
            }

            abstract class Goo : IGoo
            {
                event EventHandler IGoo.E
                {
                    add
                    {
                        throw new NotImplementedException();
                    }

                    remove
                    {
                        throw new NotImplementedException();
                    }
                }
            }
            """,
codeAction: ("True;False;False:global::IGoo;Microsoft.CodeAnalysis.ImplementInterface.AbstractImplementInterfaceService+ImplementInterfaceCodeAction;", 2));
    }

    [Fact]
    public async Task TestFaultToleranceInStaticMembers_01()
    {
        await new VerifyCS.Test
        {
            ReferenceAssemblies = ReferenceAssemblies.Net.Net50,
            TestCode = """
            interface IFoo
            {
                static string Name { set; get; }

                static int {|CS0501:Foo|}(string s);
            }

            class Program : IFoo
            {
            }
            """,
        }.RunAsync();
    }

    [Fact]
    public async Task TestFaultToleranceInStaticMembers_02()
    {
        var test = new VerifyCS.Test
        {
            ReferenceAssemblies = ReferenceAssemblies.Net.Net50,
            TestCode = """
            interface IFoo
            {
                string Name { set; get; }

                static int {|CS0501:Foo|}(string s);
            }

            class Program : {|CS0535:IFoo|}
            {
            }
            """,
            FixedCode = """
            interface IFoo
            {
                string Name { set; get; }

                static int {|CS0501:Foo|}(string s);
            }

            class Program : IFoo
            {
                public string Name
                {
                    get
                    {
                        throw new System.NotImplementedException();
                    }

                    set
                    {
                        throw new System.NotImplementedException();
                    }
                }
            }
            """,
        };

        test.Options.AddRange(AllOptionsOff);
        await test.RunAsync();
    }

    [Fact]
    public async Task TestFaultToleranceInStaticMembers_03()
    {
        var test = new VerifyCS.Test
        {
            ReferenceAssemblies = ReferenceAssemblies.Net.Net50,
            TestCode = """
            interface IGoo
            {
                static string Name { set; get; }

                int Goo(string s);
            }

            class Program : {|CS0535:IGoo|}
            {
            }
            """,
            FixedCode = """
            interface IGoo
            {
                static string Name { set; get; }

                int Goo(string s);
            }

            class Program : IGoo
            {
                public int Goo(string s)
                {
                    throw new System.NotImplementedException();
                }
            }
            """,
        };

        test.Options.AddRange(AllOptionsOff);
        await test.RunAsync();
    }

    [Fact]
    public async Task TestIndexers()
    {
        await TestWithAllCodeStyleOptionsOffAsync(
            """
            public interface ISomeInterface
            {
                int this[int index] { get; set; }
            }

            class IndexerClass : {|CS0535:ISomeInterface|}
            {
            }
            """,
            """
            public interface ISomeInterface
            {
                int this[int index] { get; set; }
            }

            class IndexerClass : ISomeInterface
            {
                public int this[int index]
                {
                    get
                    {
                        throw new System.NotImplementedException();
                    }

                    set
                    {
                        throw new System.NotImplementedException();
                    }
                }
            }
            """);
    }

    [Fact]
    public async Task TestIndexersExplicit()
    {
        await TestWithAllCodeStyleOptionsOffAsync(
            """
            public interface ISomeInterface
            {
                int this[int index] { get; set; }
            }

            class IndexerClass : {|CS0535:ISomeInterface|}
            {
            }
            """,
            """
            public interface ISomeInterface
            {
                int this[int index] { get; set; }
            }

            class IndexerClass : ISomeInterface
            {
                int ISomeInterface.this[int index]
                {
                    get
                    {
                        throw new System.NotImplementedException();
                    }

                    set
                    {
                        throw new System.NotImplementedException();
                    }
                }
            }
            """,
codeAction: ("True;False;False:global::ISomeInterface;Microsoft.CodeAnalysis.ImplementInterface.AbstractImplementInterfaceService+ImplementInterfaceCodeAction;", 1));
    }

    [Fact]
    public async Task TestIndexersWithASingleAccessor()
    {
        await TestWithAllCodeStyleOptionsOffAsync(
            """
            public interface ISomeInterface
            {
                int this[int index] { get; }
            }

            class IndexerClass : {|CS0535:ISomeInterface|}
            {
            }
            """,
            """
            public interface ISomeInterface
            {
                int this[int index] { get; }
            }

            class IndexerClass : ISomeInterface
            {
                public int this[int index]
                {
                    get
                    {
                        throw new System.NotImplementedException();
                    }
                }
            }
            """);
    }

    [Fact, WorkItem("http://vstfdevdiv:8080/DevDiv2/DevDiv/_workitems/edit/542357")]
    public async Task TestConstraints1()
    {
        await TestWithAllCodeStyleOptionsOffAsync(
            """
            interface I
            {
                void Goo<T>() where T : class;
            }

            class A : {|CS0535:I|}
            {
            }
            """,
            """
            interface I
            {
                void Goo<T>() where T : class;
            }

            class A : I
            {
                public void Goo<T>() where T : class
                {
                    throw new System.NotImplementedException();
                }
            }
            """);
    }

    [Fact, WorkItem("http://vstfdevdiv:8080/DevDiv2/DevDiv/_workitems/edit/542357")]
    public async Task TestConstraintsExplicit()
    {
        await TestWithAllCodeStyleOptionsOffAsync(
            """
            interface I
            {
                void Goo<T>() where T : class;
            }

            class A : {|CS0535:I|}
            {
            }
            """,
            """
            interface I
            {
                void Goo<T>() where T : class;
            }

            class A : I
            {
                void I.Goo<T>()
                {
                    throw new System.NotImplementedException();
                }
            }
            """,
codeAction: ("True;False;False:global::I;Microsoft.CodeAnalysis.ImplementInterface.AbstractImplementInterfaceService+ImplementInterfaceCodeAction;", 1));
    }

    [Fact, WorkItem("http://vstfdevdiv:8080/DevDiv2/DevDiv/_workitems/edit/542357")]
    public async Task TestUsingAddedForConstraint()
    {
        await TestWithAllCodeStyleOptionsOffAsync(
            """
            interface I
            {
                void Goo<T>() where T : System.Attribute;
            }

            class A : {|CS0535:I|}
            {
            }
            """,
            """
            using System;

            interface I
            {
                void Goo<T>() where T : System.Attribute;
            }

            class A : I
            {
                public void Goo<T>() where T : Attribute
                {
                    throw new NotImplementedException();
                }
            }
            """);
    }

    [Fact, WorkItem("http://vstfdevdiv:8080/DevDiv2/DevDiv/_workitems/edit/542379")]
    public async Task TestIndexer()
    {
        await TestWithAllCodeStyleOptionsOffAsync(
            """
            interface I
            {
                int this[int x] { get; set; }
            }

            class C : {|CS0535:I|}
            {
            }
            """,
            """
            interface I
            {
                int this[int x] { get; set; }
            }

            class C : I
            {
                public int this[int x]
                {
                    get
                    {
                        throw new System.NotImplementedException();
                    }

                    set
                    {
                        throw new System.NotImplementedException();
                    }
                }
            }
            """);
    }

    [Fact, WorkItem("http://vstfdevdiv:8080/DevDiv2/DevDiv/_workitems/edit/542588")]
    public async Task TestRecursiveConstraint1()
    {
        await TestWithAllCodeStyleOptionsOffAsync(
            """
            using System;

            interface I
            {
                void Goo<T>() where T : IComparable<T>;
            }

            class C : {|CS0535:I|}
            {
            }
            """,
            """
            using System;

            interface I
            {
                void Goo<T>() where T : IComparable<T>;
            }

            class C : I
            {
                public void Goo<T>() where T : IComparable<T>
                {
                    throw new NotImplementedException();
                }
            }
            """);
    }

    [Fact, WorkItem("http://vstfdevdiv:8080/DevDiv2/DevDiv/_workitems/edit/542588")]
    public async Task TestRecursiveConstraint2()
    {
        await TestWithAllCodeStyleOptionsOffAsync(
            """
            using System;

            interface I
            {
                void Goo<T>() where T : IComparable<T>;
            }

            class C : {|CS0535:I|}
            {
            }
            """,
            """
            using System;

            interface I
            {
                void Goo<T>() where T : IComparable<T>;
            }

            class C : I
            {
                void I.Goo<T>()
                {
                    throw new NotImplementedException();
                }
            }
            """,
codeAction: ("True;False;False:global::I;Microsoft.CodeAnalysis.ImplementInterface.AbstractImplementInterfaceService+ImplementInterfaceCodeAction;", 1));
    }

    [Fact, WorkItem("http://vstfdevdiv:8080/DevDiv2/DevDiv/_workitems/edit/542587")]
    public async Task TestUnexpressibleConstraint1()
    {
        await TestWithAllCodeStyleOptionsOffAsync(
            """
            interface I<S>
            {
                void Goo<T>() where T : class, S;
            }

            class A : {|CS0535:I<string>|}
            {
            }
            """,
            """
            interface I<S>
            {
                void Goo<T>() where T : class, S;
            }

            class A : I<string>
            {
                void I<string>.Goo<T>()
                {
                    throw new System.NotImplementedException();
                }
            }
            """);
    }

    [Fact, WorkItem("http://vstfdevdiv:8080/DevDiv2/DevDiv/_workitems/edit/542587")]
    public async Task TestUnexpressibleConstraint2()
    {
        await TestWithAllCodeStyleOptionsOffAsync(
            """
            interface I<S>
            {
                void Goo<T>() where T : class, S;
            }

            class A : {|CS0535:I<object>|}
            {
            }
            """,
            """
            interface I<S>
            {
                void Goo<T>() where T : class, S;
            }

            class A : I<object>
            {
                public void Goo<T>() where T : class
                {
                    throw new System.NotImplementedException();
                }
            }
            """);
    }

    [Fact, WorkItem("http://vstfdevdiv:8080/DevDiv2/DevDiv/_workitems/edit/542587")]
    public async Task TestUnexpressibleConstraint3()
    {
        await TestWithAllCodeStyleOptionsOffAsync(
            """
            interface I<S>
            {
                void Goo<T>() where T : class, S;
            }

            class A : {|CS0535:I<object>|}
            {
            }
            """,
            """
            interface I<S>
            {
                void Goo<T>() where T : class, S;
            }

            class A : I<object>
            {
                void I<object>.Goo<T>()
                {
                    throw new System.NotImplementedException();
                }
            }
            """,
codeAction: ("True;False;False:global::I<object>;Microsoft.CodeAnalysis.ImplementInterface.AbstractImplementInterfaceService+ImplementInterfaceCodeAction;", 1));
    }

    [Fact, WorkItem("http://vstfdevdiv:8080/DevDiv2/DevDiv/_workitems/edit/542587")]
    public async Task TestUnexpressibleConstraint4()
    {
        await TestWithAllCodeStyleOptionsOffAsync(
            """
            using System;

            interface I<S>
            {
                void Goo<T>() where T : class, S;
            }

            class A : {|CS0535:I<Delegate>|}
            {
            }
            """,
            """
            using System;

            interface I<S>
            {
                void Goo<T>() where T : class, S;
            }

            class A : I<Delegate>
            {
                void I<Delegate>.Goo<T>()
                {
                    throw new NotImplementedException();
                }
            }
            """);
    }

    [Fact, WorkItem("http://vstfdevdiv:8080/DevDiv2/DevDiv/_workitems/edit/542587")]
    public async Task TestUnexpressibleConstraint5()
    {
        await TestWithAllCodeStyleOptionsOffAsync(
            """
            using System;

            interface I<S>
            {
                void Goo<T>() where T : class, S;
            }

            class A : {|CS0535:I<MulticastDelegate>|}
            {
            }
            """,
            """
            using System;

            interface I<S>
            {
                void Goo<T>() where T : class, S;
            }

            class A : I<MulticastDelegate>
            {
                void I<MulticastDelegate>.Goo<T>()
                {
                    throw new NotImplementedException();
                }
            }
            """);
    }

    [Fact, WorkItem("http://vstfdevdiv:8080/DevDiv2/DevDiv/_workitems/edit/542587")]
    public async Task TestUnexpressibleConstraint6()
    {
        await TestWithAllCodeStyleOptionsOffAsync(
            """
            using System;

            interface I<S>
            {
                void Goo<T>() where T : class, S;
            }

            delegate void Bar();

            class A : {|CS0535:I<Bar>|}
            {
            }
            """,
            """
            using System;

            interface I<S>
            {
                void Goo<T>() where T : class, S;
            }

            delegate void Bar();

            class A : I<Bar>
            {
                void I<Bar>.Goo<T>()
                {
                    throw new NotImplementedException();
                }
            }
            """);
    }

    [Fact, WorkItem("http://vstfdevdiv:8080/DevDiv2/DevDiv/_workitems/edit/542587")]
    public async Task TestUnexpressibleConstraint7()
    {
        await TestWithAllCodeStyleOptionsOffAsync(
            """
            using System;

            interface I<S>
            {
                void Goo<T>() where T : class, S;
            }

            class A : {|CS0535:I<Enum>|}
            {
            }
            """,
            """
            using System;

            interface I<S>
            {
                void Goo<T>() where T : class, S;
            }

            class A : I<Enum>
            {
                void I<Enum>.Goo<T>()
                {
                    throw new NotImplementedException();
                }
            }
            """);
    }

    [Fact, WorkItem("http://vstfdevdiv:8080/DevDiv2/DevDiv/_workitems/edit/542587")]
    public async Task TestUnexpressibleConstraint8()
    {
        await TestWithAllCodeStyleOptionsOffAsync(
            """
            using System;

            interface I<S>
            {
                void Goo<T>() where T : class, S;
            }

            class A : {|CS0535:I<int[]>|}
            {
            }
            """,
            """
            using System;

            interface I<S>
            {
                void Goo<T>() where T : class, S;
            }

            class A : I<int[]>
            {
                void I<int[]>.Goo<T>()
                {
                    throw new NotImplementedException();
                }
            }
            """);
    }

    [Fact, WorkItem("http://vstfdevdiv:8080/DevDiv2/DevDiv/_workitems/edit/542587")]
    public async Task TestUnexpressibleConstraint9()
    {
        await TestWithAllCodeStyleOptionsOffAsync(
            """
            using System;

            interface I<S>
            {
                void Goo<T>() where T : class, S;
            }

            enum E
            {
            }

            class A : {|CS0535:I<E>|}
            {
            }
            """,
            """
            using System;

            interface I<S>
            {
                void Goo<T>() where T : class, S;
            }

            enum E
            {
            }

            class A : I<E>
            {
                void I<E>.Goo<{|CS0455:T|}>()
                {
                    throw new NotImplementedException();
                }
            }
            """);
    }

    [Fact, WorkItem("http://vstfdevdiv:8080/DevDiv2/DevDiv/_workitems/edit/542621")]
    public async Task TestUnexpressibleConstraint10_CSharp72()
    {
        await new VerifyCS.Test
        {
            LanguageVersion = LanguageVersion.CSharp7_2,
            TestCode =
            """
            using System;

            interface I<S>
            {
                void Goo<T>() where T : S;
            }

            class A : {|CS0535:I<ValueType>|}
            {
            }
            """,
            FixedCode =
            """
            using System;

            interface I<S>
            {
                void Goo<T>() where T : S;
            }

            class A : I<ValueType>
            {
                void I<ValueType>.Goo<T>()
                {
                    throw new NotImplementedException();
                }
            }
            """,
        }.RunAsync();
    }

    [Fact, WorkItem("http://vstfdevdiv:8080/DevDiv2/DevDiv/_workitems/edit/542621")]
    public async Task TestUnexpressibleConstraint10_CSharp8()
    {
        await new VerifyCS.Test
        {
            LanguageVersion = LanguageVersion.CSharp8,
            TestCode =
            """
            using System;

            interface I<S>
            {
                void Goo<T>() where T : S;
            }

            class A : {|CS0535:I<ValueType>|}
            {
            }
            """,
            FixedCode =
            """
            using System;

            interface I<S>
            {
                void Goo<T>() where T : S;
            }

            class A : I<ValueType>
            {
                void I<ValueType>.Goo<T>()
                {
                    throw new NotImplementedException();
                }
            }
            """,
        }.RunAsync();
    }

    [Fact, WorkItem("http://vstfdevdiv:8080/DevDiv2/DevDiv/_workitems/edit/542669")]
    public async Task TestArrayConstraint()
    {
        await TestWithAllCodeStyleOptionsOffAsync(
            """
            using System;

            interface I<S>
            {
                void Goo<T>() where T : S;
            }

            class C : {|CS0535:I<Array>|}
            {
            }
            """,
            """
            using System;

            interface I<S>
            {
                void Goo<T>() where T : S;
            }

            class C : I<Array>
            {
                void I<Array>.Goo<T>()
                {
                    throw new NotImplementedException();
                }
            }
            """);
    }

    [Fact, WorkItem("http://vstfdevdiv:8080/DevDiv2/DevDiv/_workitems/edit/542743")]
    public async Task TestMultipleClassConstraints()
    {
        await TestWithAllCodeStyleOptionsOffAsync(
            """
            using System;

            interface I<S>
            {
                void Goo<T>() where T : Exception, S;
            }

            class C : {|CS0535:I<Attribute>|}
            {
            }
            """,
            """
            using System;

            interface I<S>
            {
                void Goo<T>() where T : Exception, S;
            }

            class C : I<Attribute>
            {
                void I<Attribute>.Goo<{|CS0455:T|}>()
                {
                    throw new NotImplementedException();
                }
            }
            """);
    }

    [Fact, WorkItem("http://vstfdevdiv:8080/DevDiv2/DevDiv/_workitems/edit/542751")]
    public async Task TestClassConstraintAndRefConstraint()
    {
        await TestWithAllCodeStyleOptionsOffAsync(
            """
            using System;

            interface I<S>
            {
                void Goo<T>() where T : class, S;
            }

            class C : {|CS0535:I<Exception>|}
            {
            }
            """,
            """
            using System;

            interface I<S>
            {
                void Goo<T>() where T : class, S;
            }

            class C : I<Exception>
            {
                void I<Exception>.Goo<T>()
                {
                    throw new NotImplementedException();
                }
            }
            """);
    }

    [Fact, WorkItem("http://vstfdevdiv:8080/DevDiv2/DevDiv/_workitems/edit/542505")]
    public async Task TestRenameConflictingTypeParameters1()
    {
        await TestWithAllCodeStyleOptionsOffAsync(
            """
            using System;
            using System.Collections.Generic;

            interface I<T>
            {
                void Goo<S>(T x, IList<S> list) where S : T;
            }

            class A<S> : {|CS0535:I<S>|}
            {
            }
            """,
            """
            using System;
            using System.Collections.Generic;

            interface I<T>
            {
                void Goo<S>(T x, IList<S> list) where S : T;
            }

            class A<S> : I<S>
            {
                public void Goo<S1>(S x, IList<S1> list) where S1 : S
                {
                    throw new NotImplementedException();
                }
            }
            """);
    }

    [Fact, WorkItem("http://vstfdevdiv:8080/DevDiv2/DevDiv/_workitems/edit/542505")]
    public async Task TestRenameConflictingTypeParameters2()
    {
        await TestWithAllCodeStyleOptionsOffAsync(
            """
            using System;
            using System.Collections.Generic;

            interface I<T>
            {
                void Goo<S>(T x, IList<S> list) where S : T;
            }

            class A<S> : {|CS0535:I<S>|}
            {
            }
            """,
            """
            using System;
            using System.Collections.Generic;

            interface I<T>
            {
                void Goo<S>(T x, IList<S> list) where S : T;
            }

            class A<S> : I<S>
            {
                void I<S>.Goo<S1>(S x, IList<S1> list)
                {
                    throw new NotImplementedException();
                }
            }
            """,
codeAction: ("True;False;False:global::I<S>;Microsoft.CodeAnalysis.ImplementInterface.AbstractImplementInterfaceService+ImplementInterfaceCodeAction;", 1));
    }

    [Fact, WorkItem("http://vstfdevdiv:8080/DevDiv2/DevDiv/_workitems/edit/542505")]
    public async Task TestRenameConflictingTypeParameters3()
    {
        await TestWithAllCodeStyleOptionsOffAsync(
            """
            using System;
            using System.Collections.Generic;

            interface I<X, Y>
            {
                void Goo<A, B>(X x, Y y, IList<A> list1, IList<B> list2)
                    where A : IList<B>
                    where B : IList<A>;
            }

            class C<A, B> : {|CS0535:I<A, B>|}
            {
            }
            """,
            """
            using System;
            using System.Collections.Generic;

            interface I<X, Y>
            {
                void Goo<A, B>(X x, Y y, IList<A> list1, IList<B> list2)
                    where A : IList<B>
                    where B : IList<A>;
            }

            class C<A, B> : I<A, B>
            {
                public void Goo<A1, B1>(A x, B y, IList<A1> list1, IList<B1> list2)
                    where A1 : IList<B1>
                    where B1 : IList<A1>
                {
                    throw new NotImplementedException();
                }
            }
            """);
    }

    [Fact, WorkItem("http://vstfdevdiv:8080/DevDiv2/DevDiv/_workitems/edit/542505")]
    public async Task TestRenameConflictingTypeParameters4()
    {
        await TestWithAllCodeStyleOptionsOffAsync(
            """
            using System;
            using System.Collections.Generic;

            interface I<X, Y>
            {
                void Goo<A, B>(X x, Y y, IList<A> list1, IList<B> list2)
                    where A : IList<B>
                    where B : IList<A>;
            }

            class C<A, B> : {|CS0535:I<A, B>|}
            {
            }
            """,
            """
            using System;
            using System.Collections.Generic;

            interface I<X, Y>
            {
                void Goo<A, B>(X x, Y y, IList<A> list1, IList<B> list2)
                    where A : IList<B>
                    where B : IList<A>;
            }

            class C<A, B> : I<A, B>
            {
                void I<A, B>.Goo<A1, B1>(A x, B y, IList<A1> list1, IList<B1> list2)
                {
                    throw new NotImplementedException();
                }
            }
            """,
codeAction: ("True;False;False:global::I<A, B>;Microsoft.CodeAnalysis.ImplementInterface.AbstractImplementInterfaceService+ImplementInterfaceCodeAction;", 1));
    }

    [Fact, WorkItem("http://vstfdevdiv:8080/DevDiv2/DevDiv/_workitems/edit/542506")]
    public async Task TestNameSimplification()
    {
        await TestWithAllCodeStyleOptionsOffAsync(
            """
            using System;

            class A<T>
            {
                class B
                {
                }

                interface I
                {
                    void Goo(B x);
                }

                class C<U> : {|CS0535:I|}
                {
                }
            }
            """,
            """
            using System;

            class A<T>
            {
                class B
                {
                }

                interface I
                {
                    void Goo(B x);
                }

                class C<U> : I
                {
                    public void Goo(B x)
                    {
                        throw new NotImplementedException();
                    }
                }
            }
            """);
    }

    [Fact, WorkItem("http://vstfdevdiv:8080/DevDiv2/DevDiv/_workitems/edit/542506")]
    public async Task TestNameSimplification2()
    {
        await TestWithAllCodeStyleOptionsOffAsync(
            """
            class A<T>
            {
                class B
                {
                }

                interface I
                {
                    void Goo(B[] x);
                }

                class C<U> : {|CS0535:I|}
                {
                }
            }
            """,
            """
            class A<T>
            {
                class B
                {
                }

                interface I
                {
                    void Goo(B[] x);
                }

                class C<U> : I
                {
                    public void Goo(B[] x)
                    {
                        throw new System.NotImplementedException();
                    }
                }
            }
            """);
    }

    [Fact, WorkItem("http://vstfdevdiv:8080/DevDiv2/DevDiv/_workitems/edit/542506")]
    public async Task TestNameSimplification3()
    {
        await TestWithAllCodeStyleOptionsOffAsync(
            """
            class A<T>
            {
                class B
                {
                }

                interface I
                {
                    void Goo(B[][,][,,][,,,] x);
                }

                class C<U> : {|CS0535:I|}
                {
                }
            }
            """,
            """
            class A<T>
            {
                class B
                {
                }

                interface I
                {
                    void Goo(B[][,][,,][,,,] x);
                }

                class C<U> : I
                {
                    public void Goo(B[][,][,,][,,,] x)
                    {
                        throw new System.NotImplementedException();
                    }
                }
            }
            """);
    }

    [Fact, WorkItem("http://vstfdevdiv:8080/DevDiv2/DevDiv/_workitems/edit/544166")]
    public async Task TestImplementAbstractProperty()
    {
        await TestWithAllCodeStyleOptionsOffAsync(
            """
            interface IGoo
            {
                int Gibberish { get; set; }
            }

            abstract class Goo : {|CS0535:IGoo|}
            {
            }
            """,
            """
            interface IGoo
            {
                int Gibberish { get; set; }
            }

            abstract class Goo : IGoo
            {
                public abstract int Gibberish { get; set; }
            }
            """,
codeAction: ("False;True;True:global::IGoo;Microsoft.CodeAnalysis.ImplementInterface.AbstractImplementInterfaceService+ImplementInterfaceCodeAction;", 1));
    }

    [Fact, WorkItem("http://vstfdevdiv:8080/DevDiv2/DevDiv/_workitems/edit/544210")]
    public async Task TestMissingOnWrongArity()
    {
        var code =
            """
            interface I1<T>
            {
                int X { get; set; }
            }

            class C : {|CS0305:I1|}
            {
            }
            """;

        await VerifyCS.VerifyCodeFixAsync(code, code);
    }

    [Fact, WorkItem("http://vstfdevdiv:8080/DevDiv2/DevDiv/_workitems/edit/544281")]
    public async Task TestImplicitDefaultValue()
    {
        await TestWithAllCodeStyleOptionsOffAsync(
            """
            interface IOptional
            {
                int Goo(int g = 0);
            }

            class Opt : {|CS0535:IOptional|}
            {
            }
            """,
            """
            interface IOptional
            {
                int Goo(int g = 0);
            }

            class Opt : IOptional
            {
                public int Goo(int g = 0)
                {
                    throw new System.NotImplementedException();
                }
            }
            """);
    }

    [Fact, WorkItem("http://vstfdevdiv:8080/DevDiv2/DevDiv/_workitems/edit/544281")]
    public async Task TestExplicitDefaultValue()
    {
        await TestWithAllCodeStyleOptionsOffAsync(
            """
            interface IOptional
            {
                int Goo(int g = 0);
            }

            class Opt : {|CS0535:IOptional|}
            {
            }
            """,
            """
            interface IOptional
            {
                int Goo(int g = 0);
            }

            class Opt : IOptional
            {
                int IOptional.Goo(int g)
                {
                    throw new System.NotImplementedException();
                }
            }
            """,
codeAction: ("True;False;False:global::IOptional;Microsoft.CodeAnalysis.ImplementInterface.AbstractImplementInterfaceService+ImplementInterfaceCodeAction;", 1));
    }

    [Fact]
    public async Task TestMissingInHiddenType()
    {
        var code =
            """
            using System;

            class Program : {|CS0535:IComparable|}
            {
            #line hidden
            }
            #line default
            """;

        await VerifyCS.VerifyCodeFixAsync(code, code);
    }

    [Fact]
    public async Task TestGenerateIntoVisiblePart()
    {
        await TestWithAllCodeStyleOptionsOffAsync(
            """
            #line default
            using System;

            partial class Program : {|CS0535:IComparable|}
            {
                void Goo()
                {
            #line hidden
                }
            }
            #line default
            """,
            """
            #line default
            using System;

            partial class Program : IComparable
            {
                public int CompareTo(object obj)
                {
                    throw new NotImplementedException();
                }

                void Goo()
                {
            #line hidden
                }
            }
            #line default
            """);
    }

    [Fact]
    public async Task TestGenerateIfAvailableRegionExists()
    {
        await TestWithAllCodeStyleOptionsOffAsync(
            """
            using System;

            partial class Program : {|CS0535:IComparable|}
            {
            #line hidden
            }
            #line default

            partial class Program
            {
            }
            """,
            """
            using System;

            partial class Program : IComparable
            {
            #line hidden
            }
            #line default

            partial class Program
            {
                public int CompareTo(object obj)
                {
                    throw new NotImplementedException();
                }
            }
            """);
    }

    [Fact, WorkItem("http://vstfdevdiv:8080/DevDiv2/DevDiv/_workitems/edit/545334")]
    public async Task TestNoGenerateInVenusCase1()
    {
        var code =
            """
            using System;
            #line 1 "Bar"
            class Goo : {|CS0535:IComparable|}{|CS1513:|}{|CS1514:|}


            #line default
            #line hidden
            // stuff
            """;

        await VerifyCS.VerifyCodeFixAsync(code, code);
    }

    [Fact, WorkItem("http://vstfdevdiv:8080/DevDiv2/DevDiv/_workitems/edit/545476")]
    public async Task TestOptionalDateTime1()
    {
        await new VerifyCS.Test
        {
            TestCode = """
            using System;
            using System.Runtime.CompilerServices;
            using System.Runtime.InteropServices;

            interface IGoo
            {
                void Goo([Optional][DateTimeConstant(100)] DateTime x);
            }

            public class C : {|CS0535:IGoo|}
            {
            }
            """,
            FixedCode = """
            using System;
            using System.Runtime.CompilerServices;
            using System.Runtime.InteropServices;

            interface IGoo
            {
                void Goo([Optional][DateTimeConstant(100)] DateTime x);
            }

            public class C : IGoo
            {
                public void Goo([DateTimeConstant(100), Optional] DateTime x)
                {
                    throw new NotImplementedException();
                }
            }
            """,
            Options = { AllOptionsOff },

            // 🐛 one value is generated with 0L instead of 0
            CodeActionValidationMode = CodeActionValidationMode.None,
        }.RunAsync();
    }

    [Fact, WorkItem("http://vstfdevdiv:8080/DevDiv2/DevDiv/_workitems/edit/545476")]
    public async Task TestOptionalDateTime2()
    {
        await TestWithAllCodeStyleOptionsOffAsync(
            """
            using System;
            using System.Runtime.CompilerServices;
            using System.Runtime.InteropServices;

            interface IGoo
            {
                void Goo([Optional][DateTimeConstant(100)] DateTime x);
            }

            public class C : {|CS0535:IGoo|}
            {
            }
            """,
            """
            using System;
            using System.Runtime.CompilerServices;
            using System.Runtime.InteropServices;

            interface IGoo
            {
                void Goo([Optional][DateTimeConstant(100)] DateTime x);
            }

            public class C : IGoo
            {
                void IGoo.Goo(DateTime x)
                {
                    throw new NotImplementedException();
                }
            }
            """,
codeAction: ("True;False;False:global::IGoo;Microsoft.CodeAnalysis.ImplementInterface.AbstractImplementInterfaceService+ImplementInterfaceCodeAction;", 1));
    }

    [Fact, WorkItem("http://vstfdevdiv:8080/DevDiv2/DevDiv/_workitems/edit/545477")]
    public async Task TestIUnknownIDispatchAttributes1()
    {
        await TestWithAllCodeStyleOptionsOffAsync(
            """
            using System.Runtime.CompilerServices;
            using System.Runtime.InteropServices;

            interface IGoo
            {
                void Goo1([Optional][IUnknownConstant] object x);
                void Goo2([Optional][IDispatchConstant] object x);
            }

            public class C : {|CS0535:{|CS0535:IGoo|}|}
            {
            }
            """,
            """
            using System.Runtime.CompilerServices;
            using System.Runtime.InteropServices;

            interface IGoo
            {
                void Goo1([Optional][IUnknownConstant] object x);
                void Goo2([Optional][IDispatchConstant] object x);
            }

            public class C : IGoo
            {
                public void Goo1([IUnknownConstant, Optional] object x)
                {
                    throw new System.NotImplementedException();
                }

                public void Goo2([IDispatchConstant, Optional] object x)
                {
                    throw new System.NotImplementedException();
                }
            }
            """);
    }

    [Fact, WorkItem("http://vstfdevdiv:8080/DevDiv2/DevDiv/_workitems/edit/545477")]
    public async Task TestIUnknownIDispatchAttributes2()
    {
        await TestWithAllCodeStyleOptionsOffAsync(
            """
            using System.Runtime.CompilerServices;
            using System.Runtime.InteropServices;

            interface IGoo
            {
                void Goo1([Optional][IUnknownConstant] object x);
                void Goo2([Optional][IDispatchConstant] object x);
            }

            public class C : {|CS0535:{|CS0535:IGoo|}|}
            {
            }
            """,
            """
            using System.Runtime.CompilerServices;
            using System.Runtime.InteropServices;

            interface IGoo
            {
                void Goo1([Optional][IUnknownConstant] object x);
                void Goo2([Optional][IDispatchConstant] object x);
            }

            public class C : IGoo
            {
                void IGoo.Goo1(object x)
                {
                    throw new System.NotImplementedException();
                }

                void IGoo.Goo2(object x)
                {
                    throw new System.NotImplementedException();
                }
            }
            """,
codeAction: ("True;False;False:global::IGoo;Microsoft.CodeAnalysis.ImplementInterface.AbstractImplementInterfaceService+ImplementInterfaceCodeAction;", 1));
    }

    [Fact, WorkItem("http://vstfdevdiv:8080/DevDiv2/DevDiv/_workitems/edit/545464")]
    public async Task TestTypeNameConflict()
    {
        await TestWithAllCodeStyleOptionsOffAsync(
            """
            interface IGoo
            {
                void Goo();
            }

            public class Goo : {|CS0535:IGoo|}
            {
            }
            """,
            """
            interface IGoo
            {
                void Goo();
            }

            public class Goo : IGoo
            {
                void IGoo.Goo()
                {
                    throw new System.NotImplementedException();
                }
            }
            """);
    }

    [Fact]
    public async Task TestStringLiteral()
    {
        await TestWithAllCodeStyleOptionsOffAsync(
@"interface IGoo { void Goo ( string s = ""\"""" ) ; } class B : {|CS0535:IGoo|} { }",
"""
interface IGoo { void Goo ( string s = "\"" ) ; }
class B : IGoo
{
    public void Goo(string s = "\"")
    {
        throw new System.NotImplementedException();
    }
}
""");
    }

    [Fact, WorkItem("http://vstfdevdiv:8080/DevDiv2/DevDiv/_workitems/edit/916114")]
    public async Task TestOptionalNullableStructParameter1()
    {
        await TestWithAllCodeStyleOptionsOffAsync(
            """
            struct b
            {
            }

            interface d
            {
                void m(b? x = null, b? y = default(b?));
            }

            class c : {|CS0535:d|}
            {
            }
            """,
            """
            struct b
            {
            }

            interface d
            {
                void m(b? x = null, b? y = default(b?));
            }

            class c : d
            {
                public void m(b? x = null, b? y = null)
                {
                    throw new System.NotImplementedException();
                }
            }
            """);
    }

    [Fact, WorkItem("http://vstfdevdiv:8080/DevDiv2/DevDiv/_workitems/edit/916114")]
    public async Task TestOptionalNullableStructParameter2()
    {
        await TestWithAllCodeStyleOptionsOffAsync(
            """
            struct b
            {
            }

            interface d
            {
                void m(b? x = null, b? y = default(b?));
            }

            class c : {|CS0535:d|}
            {
            }
            """,
            """
            struct b
            {
            }

            interface d
            {
                void m(b? x = null, b? y = default(b?));
            }

            class c : d
            {
                void d.m(b? x, b? y)
                {
                    throw new System.NotImplementedException();
                }
            }
            """, codeAction: ("True;False;False:global::d;Microsoft.CodeAnalysis.ImplementInterface.AbstractImplementInterfaceService+ImplementInterfaceCodeAction;", 1));
    }

    [Fact, WorkItem("http://vstfdevdiv:8080/DevDiv2/DevDiv/_workitems/edit/916114")]
    public async Task TestOptionalNullableIntParameter()
    {
        await TestWithAllCodeStyleOptionsOffAsync(
            """
            interface d
            {
                void m(int? x = 5, int? y = null);
            }

            class c : {|CS0535:d|}
            {
            }
            """,
            """
            interface d
            {
                void m(int? x = 5, int? y = null);
            }

            class c : d
            {
                public void m(int? x = 5, int? y = null)
                {
                    throw new System.NotImplementedException();
                }
            }
            """);
    }

    [Fact, WorkItem("http://vstfdevdiv:8080/DevDiv2/DevDiv/_workitems/edit/545613")]
    public async Task TestOptionalWithNoDefaultValue()
    {
        await TestWithAllCodeStyleOptionsOffAsync(
            """
            using System.Runtime.InteropServices;

            interface I
            {
                void Goo([Optional] I o);
            }

            class C : {|CS0535:I|}
            {
            }
            """,
            """
            using System.Runtime.InteropServices;

            interface I
            {
                void Goo([Optional] I o);
            }

            class C : I
            {
                public void Goo([Optional] I o)
                {
                    throw new System.NotImplementedException();
                }
            }
            """);
    }

    [Fact]
    public async Task TestIntegralAndFloatLiterals()
    {
        await new VerifyCS.Test
        {
            TestCode = """
            interface I
            {
                void M01(short s = short.MinValue);
                void M02(short s = -1);
                void M03(short s = short.MaxValue);
                void M04(ushort s = ushort.MinValue);
                void M05(ushort s = 1);
                void M06(ushort s = ushort.MaxValue);
                void M07(int s = int.MinValue);
                void M08(int s = -1);
                void M09(int s = int.MaxValue);
                void M10(uint s = uint.MinValue);
                void M11(uint s = 1);
                void M12(uint s = uint.MaxValue);
                void M13(long s = long.MinValue);
                void M14(long s = -1);
                void M15(long s = long.MaxValue);
                void M16(ulong s = ulong.MinValue);
                void M17(ulong s = 1);
                void M18(ulong s = ulong.MaxValue);
                void M19(float s = float.MinValue);
                void M20(float s = 1);
                void M21(float s = float.MaxValue);
                void M22(double s = double.MinValue);
                void M23(double s = 1);
                void M24(double s = double.MaxValue);
            }

            class C : {|CS0535:{|CS0535:{|CS0535:{|CS0535:{|CS0535:{|CS0535:{|CS0535:{|CS0535:{|CS0535:{|CS0535:{|CS0535:{|CS0535:{|CS0535:{|CS0535:{|CS0535:{|CS0535:{|CS0535:{|CS0535:{|CS0535:{|CS0535:{|CS0535:{|CS0535:{|CS0535:{|CS0535:I|}|}|}|}|}|}|}|}|}|}|}|}|}|}|}|}|}|}|}|}|}|}|}|}
            {
            }
            """,
            FixedCode = """
            interface I
            {
                void M01(short s = short.MinValue);
                void M02(short s = -1);
                void M03(short s = short.MaxValue);
                void M04(ushort s = ushort.MinValue);
                void M05(ushort s = 1);
                void M06(ushort s = ushort.MaxValue);
                void M07(int s = int.MinValue);
                void M08(int s = -1);
                void M09(int s = int.MaxValue);
                void M10(uint s = uint.MinValue);
                void M11(uint s = 1);
                void M12(uint s = uint.MaxValue);
                void M13(long s = long.MinValue);
                void M14(long s = -1);
                void M15(long s = long.MaxValue);
                void M16(ulong s = ulong.MinValue);
                void M17(ulong s = 1);
                void M18(ulong s = ulong.MaxValue);
                void M19(float s = float.MinValue);
                void M20(float s = 1);
                void M21(float s = float.MaxValue);
                void M22(double s = double.MinValue);
                void M23(double s = 1);
                void M24(double s = double.MaxValue);
            }

            class C : I
            {
                public void M01(short s = short.MinValue)
                {
                    throw new System.NotImplementedException();
                }

                public void M02(short s = -1)
                {
                    throw new System.NotImplementedException();
                }

                public void M03(short s = short.MaxValue)
                {
                    throw new System.NotImplementedException();
                }

                public void M04(ushort s = 0)
                {
                    throw new System.NotImplementedException();
                }

                public void M05(ushort s = 1)
                {
                    throw new System.NotImplementedException();
                }

                public void M06(ushort s = ushort.MaxValue)
                {
                    throw new System.NotImplementedException();
                }

                public void M07(int s = int.MinValue)
                {
                    throw new System.NotImplementedException();
                }

                public void M08(int s = -1)
                {
                    throw new System.NotImplementedException();
                }

                public void M09(int s = int.MaxValue)
                {
                    throw new System.NotImplementedException();
                }

                public void M10(uint s = 0)
                {
                    throw new System.NotImplementedException();
                }

                public void M11(uint s = 1)
                {
                    throw new System.NotImplementedException();
                }

                public void M12(uint s = uint.MaxValue)
                {
                    throw new System.NotImplementedException();
                }

                public void M13(long s = long.MinValue)
                {
                    throw new System.NotImplementedException();
                }

                public void M14(long s = -1)
                {
                    throw new System.NotImplementedException();
                }

                public void M15(long s = long.MaxValue)
                {
                    throw new System.NotImplementedException();
                }

                public void M16(ulong s = 0)
                {
                    throw new System.NotImplementedException();
                }

                public void M17(ulong s = 1)
                {
                    throw new System.NotImplementedException();
                }

                public void M18(ulong s = ulong.MaxValue)
                {
                    throw new System.NotImplementedException();
                }

                public void M19(float s = float.MinValue)
                {
                    throw new System.NotImplementedException();
                }

                public void M20(float s = 1)
                {
                    throw new System.NotImplementedException();
                }

                public void M21(float s = float.MaxValue)
                {
                    throw new System.NotImplementedException();
                }

                public void M22(double s = double.MinValue)
                {
                    throw new System.NotImplementedException();
                }

                public void M23(double s = 1)
                {
                    throw new System.NotImplementedException();
                }

                public void M24(double s = double.MaxValue)
                {
                    throw new System.NotImplementedException();
                }
            }
            """,
            Options = { AllOptionsOff },

            // 🐛 one value is generated with 0U instead of 0
            CodeActionValidationMode = CodeActionValidationMode.None,
        }.RunAsync();
    }

    [Fact]
    public async Task TestEnumLiterals()
    {
        await TestWithAllCodeStyleOptionsOffAsync(
            """
            using System;

            enum E
            {
               A = 1,
               B = 2  
            }

            [FlagsAttribute]
            enum FlagE
            {
               A = 1,
               B = 2
            }

            interface I
            {
                void M1(E e = E.A | E.B);
                void M2(FlagE e = FlagE.A | FlagE.B);
            }

            class C : {|CS0535:{|CS0535:I|}|}
            {
            }
            """,
            """
            using System;

            enum E
            {
               A = 1,
               B = 2  
            }

            [FlagsAttribute]
            enum FlagE
            {
               A = 1,
               B = 2
            }

            interface I
            {
                void M1(E e = E.A | E.B);
                void M2(FlagE e = FlagE.A | FlagE.B);
            }

            class C : I
            {
                public void M1(E e = (E)3)
                {
                    throw new NotImplementedException();
                }

                public void M2(FlagE e = FlagE.A | FlagE.B)
                {
                    throw new NotImplementedException();
                }
            }
            """);
    }

    [Fact]
    public async Task TestCharLiterals()
    {
        await TestWithAllCodeStyleOptionsOffAsync(
            """
            using System;

            interface I
            {
                void M01(char c = '\0');
                void M02(char c = '\r');
                void M03(char c = '\n');
                void M04(char c = '\t');
                void M05(char c = '\b');
                void M06(char c = '\v');
                void M07(char c = '\'');
                void M08(char c = '“');
                void M09(char c = 'a');
                void M10(char c = '"');
                void M11(char c = '\u2029');
            }

            class C : {|CS0535:{|CS0535:{|CS0535:{|CS0535:{|CS0535:{|CS0535:{|CS0535:{|CS0535:{|CS0535:{|CS0535:{|CS0535:I|}|}|}|}|}|}|}|}|}|}|}
            {
            }
            """,
            """
            using System;

            interface I
            {
                void M01(char c = '\0');
                void M02(char c = '\r');
                void M03(char c = '\n');
                void M04(char c = '\t');
                void M05(char c = '\b');
                void M06(char c = '\v');
                void M07(char c = '\'');
                void M08(char c = '“');
                void M09(char c = 'a');
                void M10(char c = '"');
                void M11(char c = '\u2029');
            }

            class C : I
            {
                public void M01(char c = '\0')
                {
                    throw new NotImplementedException();
                }

                public void M02(char c = '\r')
                {
                    throw new NotImplementedException();
                }

                public void M03(char c = '\n')
                {
                    throw new NotImplementedException();
                }

                public void M04(char c = '\t')
                {
                    throw new NotImplementedException();
                }

                public void M05(char c = '\b')
                {
                    throw new NotImplementedException();
                }

                public void M06(char c = '\v')
                {
                    throw new NotImplementedException();
                }

                public void M07(char c = '\'')
                {
                    throw new NotImplementedException();
                }

                public void M08(char c = '“')
                {
                    throw new NotImplementedException();
                }

                public void M09(char c = 'a')
                {
                    throw new NotImplementedException();
                }

                public void M10(char c = '"')
                {
                    throw new NotImplementedException();
                }

                public void M11(char c = '\u2029')
                {
                    throw new NotImplementedException();
                }
            }
            """);
    }

    [Fact, WorkItem("http://vstfdevdiv:8080/DevDiv2/DevDiv/_workitems/edit/545695")]
    public async Task TestRemoveParenthesesAroundTypeReference1()
    {
        await TestWithAllCodeStyleOptionsOffAsync(
            """
            using System;

            interface I
            {
                void Goo(DayOfWeek x = DayOfWeek.Friday);
            }

            class C : {|CS0535:I|}
            {
                DayOfWeek DayOfWeek { get; set; }
            }
            """,
            """
            using System;

            interface I
            {
                void Goo(DayOfWeek x = DayOfWeek.Friday);
            }

            class C : I
            {
                DayOfWeek DayOfWeek { get; set; }

                public void Goo(DayOfWeek x = DayOfWeek.Friday)
                {
                    throw new NotImplementedException();
                }
            }
            """);
    }

    [Fact, WorkItem("http://vstfdevdiv:8080/DevDiv2/DevDiv/_workitems/edit/545696")]
    public async Task TestDecimalConstants1()
    {
        await TestWithAllCodeStyleOptionsOffAsync(
            """
            interface I
            {
                void Goo(decimal x = decimal.MaxValue);
            }

            class C : {|CS0535:I|}
            {
            }
            """,
            """
            interface I
            {
                void Goo(decimal x = decimal.MaxValue);
            }

            class C : I
            {
                public void Goo(decimal x = decimal.MaxValue)
                {
                    throw new System.NotImplementedException();
                }
            }
            """);
    }

    [Fact, WorkItem("http://vstfdevdiv:8080/DevDiv2/DevDiv/_workitems/edit/545711")]
    public async Task TestNullablePrimitiveLiteral()
    {
        await TestWithAllCodeStyleOptionsOffAsync(
            """
            interface I
            {
                void Goo(decimal? x = decimal.MaxValue);
            }

            class C : {|CS0535:I|}
            {
            }
            """,
            """
            interface I
            {
                void Goo(decimal? x = decimal.MaxValue);
            }

            class C : I
            {
                public void Goo(decimal? x = decimal.MaxValue)
                {
                    throw new System.NotImplementedException();
                }
            }
            """);
    }

    [Fact, WorkItem("http://vstfdevdiv:8080/DevDiv2/DevDiv/_workitems/edit/545715")]
    public async Task TestNullableEnumType()
    {
        await TestWithAllCodeStyleOptionsOffAsync(
            """
            using System;

            interface I
            {
                void Goo(DayOfWeek? x = DayOfWeek.Friday);
            }

            class C : {|CS0535:I|}
            {
            }
            """,
            """
            using System;

            interface I
            {
                void Goo(DayOfWeek? x = DayOfWeek.Friday);
            }

            class C : I
            {
                public void Goo(DayOfWeek? x = DayOfWeek.Friday)
                {
                    throw new NotImplementedException();
                }
            }
            """);
    }

    [Fact, WorkItem("http://vstfdevdiv:8080/DevDiv2/DevDiv/_workitems/edit/545752")]
    public async Task TestByteLiterals()
    {
        await TestWithAllCodeStyleOptionsOffAsync(
            """
            interface I
            {
                void Goo(byte x = 1);
            }

            class C : {|CS0535:I|}
            {
            }
            """,
            """
            interface I
            {
                void Goo(byte x = 1);
            }

            class C : I
            {
                public void Goo(byte x = 1)
                {
                    throw new System.NotImplementedException();
                }
            }
            """);
    }

    [Fact, WorkItem("http://vstfdevdiv:8080/DevDiv2/DevDiv/_workitems/edit/545736")]
    public async Task TestCastedOptionalParameter1()
    {
        const string code = """
            using System;
            interface I
            {
                void Goo(ConsoleColor x = (ConsoleColor)(-1));
            }

            class C : {|CS0535:I|}
            {
            }
            """;

        const string expected = """
            using System;
            interface I
            {
                void Goo(ConsoleColor x = (ConsoleColor)(-1));
            }

            class C : I
            {
                public void Goo(ConsoleColor x = (ConsoleColor)(-1))
                {
                    throw new NotImplementedException();
                }
            }
            """;

        await TestWithAllCodeStyleOptionsOffAsync(code, expected);
    }

    [Fact, WorkItem("http://vstfdevdiv:8080/DevDiv2/DevDiv/_workitems/edit/545737")]
    public async Task TestCastedEnumValue()
    {
        await TestWithAllCodeStyleOptionsOffAsync(
            """
            using System;

            interface I
            {
                void Goo(ConsoleColor x = (ConsoleColor)int.MaxValue);
            }

            class C : {|CS0535:I|}
            {
            }
            """,
            """
            using System;

            interface I
            {
                void Goo(ConsoleColor x = (ConsoleColor)int.MaxValue);
            }

            class C : I
            {
                public void Goo(ConsoleColor x = (ConsoleColor)int.MaxValue)
                {
                    throw new NotImplementedException();
                }
            }
            """);
    }

    [Fact, WorkItem("http://vstfdevdiv:8080/DevDiv2/DevDiv/_workitems/edit/545785")]
    public async Task TestNoCastFromZeroToEnum()
    {
        await TestWithAllCodeStyleOptionsOffAsync(
            """
            enum E
            {
                A = 1,
            }

            interface I
            {
                void Goo(E x = 0);
            }

            class C : {|CS0535:I|}
            {
            }
            """,
            """
            enum E
            {
                A = 1,
            }

            interface I
            {
                void Goo(E x = 0);
            }

            class C : I
            {
                public void Goo(E x = 0)
                {
                    throw new System.NotImplementedException();
                }
            }
            """);
    }

    [Fact, WorkItem("http://vstfdevdiv:8080/DevDiv2/DevDiv/_workitems/edit/545793")]
    public async Task TestMultiDimArray()
    {
        await TestWithAllCodeStyleOptionsOffAsync(
            """
            using System.Runtime.InteropServices;

            interface I
            {
                void Goo([Optional][DefaultParameterValue(1)] int x, int[,] y);
            }

            class C : {|CS0535:I|}
            {
            }
            """,
            """
            using System.Runtime.InteropServices;

            interface I
            {
                void Goo([Optional][DefaultParameterValue(1)] int x, int[,] y);
            }

            class C : I
            {
                public void Goo([{|CS1745:DefaultParameterValue|}(1), {|CS1745:Optional|}] int x = {|CS8017:1|}, int[,] y = null)
                {
                    throw new System.NotImplementedException();
                }
            }
            """);
    }

    [Fact, WorkItem("http://vstfdevdiv:8080/DevDiv2/DevDiv/_workitems/edit/545794")]
    public async Task TestParametersAfterOptionalParameter()
    {
        await TestWithAllCodeStyleOptionsOffAsync(
            """
            using System.Runtime.InteropServices;

            interface I
            {
                void Goo([Optional, DefaultParameterValue(1)] int x, int[] y, int[] z);
            }

            class C : {|CS0535:I|}
            {
            }
            """,
            """
            using System.Runtime.InteropServices;

            interface I
            {
                void Goo([Optional, DefaultParameterValue(1)] int x, int[] y, int[] z);
            }

            class C : I
            {
                public void Goo([{|CS1745:DefaultParameterValue|}(1), {|CS1745:Optional|}] int x = {|CS8017:1|}, int[] y = null, int[] z = null)
                {
                    throw new System.NotImplementedException();
                }
            }
            """);
    }

    [Fact, WorkItem("http://vstfdevdiv:8080/DevDiv2/DevDiv/_workitems/edit/545605")]
    public async Task TestAttributeInParameter()
    {
        var test = new VerifyCS.Test
        {
            TestCode =
            """
            using System;
            using System.Runtime.CompilerServices;
            using System.Runtime.InteropServices;

            interface I
            {
                void Goo([Optional][DateTimeConstant(100)] DateTime d1, [Optional][IUnknownConstant] object d2);
            }
            class C : {|CS0535:I|}
            {
            }
            """,
            FixedCode =
            """
            using System;
            using System.Runtime.CompilerServices;
            using System.Runtime.InteropServices;

            interface I
            {
                void Goo([Optional][DateTimeConstant(100)] DateTime d1, [Optional][IUnknownConstant] object d2);
            }
            class C : I
            {
                public void Goo([DateTimeConstant(100), Optional] DateTime d1, [IUnknownConstant, Optional] object d2)
                {
                    throw new NotImplementedException();
                }
            }
            """,
            // 🐛 the DateTimeConstant attribute is generated with 100L instead of 100
            CodeActionValidationMode = CodeActionValidationMode.None,
        };

        test.Options.AddRange(AllOptionsOff);
        await test.RunAsync();
    }

    [Fact, WorkItem("http://vstfdevdiv:8080/DevDiv2/DevDiv/_workitems/edit/545897")]
    public async Task TestNameConflictBetweenMethodAndTypeParameter()
    {
        await TestWithAllCodeStyleOptionsOffAsync(
            """
            interface I<S>
            {
                void T1<T>(S x, T y);
            }

            class C<T> : {|CS0535:I<T>|}
            {
            }
            """,
            """
            interface I<S>
            {
                void T1<T>(S x, T y);
            }

            class C<T> : I<T>
            {
                public void T1<T2>(T x, T2 y)
                {
                    throw new System.NotImplementedException();
                }
            }
            """);
    }

    [Fact, WorkItem("http://vstfdevdiv:8080/DevDiv2/DevDiv/_workitems/edit/545895")]
    public async Task TestTypeParameterReplacementWithOuterType()
    {
        await TestWithAllCodeStyleOptionsOffAsync(
            """
            using System.Collections.Generic;

            interface I<S>
            {
                void Goo<T>(S y, List<T>.Enumerator x);
            }

            class D<T> : {|CS0535:I<T>|}
            {
            }
            """,
            """
            using System.Collections.Generic;

            interface I<S>
            {
                void Goo<T>(S y, List<T>.Enumerator x);
            }

            class D<T> : I<T>
            {
                public void Goo<T1>(T y, List<T1>.Enumerator x)
                {
                    throw new System.NotImplementedException();
                }
            }
            """);
    }

    [Fact, WorkItem("http://vstfdevdiv:8080/DevDiv2/DevDiv/_workitems/edit/545864")]
    public async Task TestFloatConstant()
    {
        await TestWithAllCodeStyleOptionsOffAsync(
            """
            interface I
            {
                void Goo(float x = 1E10F);
            }

            class C : {|CS0535:I|}
            {
            }
            """,
            """
            interface I
            {
                void Goo(float x = 1E10F);
            }

            class C : I
            {
                public void Goo(float x = 1E+10F)
                {
                    throw new System.NotImplementedException();
                }
            }
            """);
    }

    [Fact, WorkItem("http://vstfdevdiv:8080/DevDiv2/DevDiv/_workitems/edit/544640")]
    public async Task TestKeywordForTypeParameterName()
    {
        await TestWithAllCodeStyleOptionsOffAsync(
            """
            interface I
            {
                void Goo<@class>();
            }

            class C : {|CS0535:I|}{|CS1513:|}{|CS1514:|}
            """,
            """
            interface I
            {
                void Goo<@class>();
            }

            class C : I
            {
                public void Goo<@class>()
                {
                    throw new System.NotImplementedException();
                }
            }

            """);
    }

    [Fact, WorkItem("http://vstfdevdiv:8080/DevDiv2/DevDiv/_workitems/edit/545922")]
    public async Task TestExtremeDecimals()
    {
        await TestWithAllCodeStyleOptionsOffAsync(
            """
            interface I
            {
                void Goo1(decimal x = 1E28M);
                void Goo2(decimal x = -1E28M);
            }

            class C : {|CS0535:{|CS0535:I|}|}
            {
            }
            """,
            """
            interface I
            {
                void Goo1(decimal x = 1E28M);
                void Goo2(decimal x = -1E28M);
            }

            class C : I
            {
                public void Goo1(decimal x = 10000000000000000000000000000M)
                {
                    throw new System.NotImplementedException();
                }

                public void Goo2(decimal x = -10000000000000000000000000000M)
                {
                    throw new System.NotImplementedException();
                }
            }
            """);
    }

    [Fact, WorkItem("http://vstfdevdiv:8080/DevDiv2/DevDiv/_workitems/edit/544659")]
    public async Task TestNonZeroScaleDecimals()
    {
        await TestWithAllCodeStyleOptionsOffAsync(
            """
            interface I
            {
                void Goo(decimal x = 0.1M);
            }

            class C : {|CS0535:I|}
            {
            }
            """,
            """
            interface I
            {
                void Goo(decimal x = 0.1M);
            }

            class C : I
            {
                public void Goo(decimal x = 0.1M)
                {
                    throw new System.NotImplementedException();
                }
            }
            """);
    }

    [Fact, WorkItem("http://vstfdevdiv:8080/DevDiv2/DevDiv/_workitems/edit/544639")]
    public async Task TestUnterminatedComment()
    {
        await TestWithAllCodeStyleOptionsOffAsync(
            """
            using System;

            // Implement interface
            class C : {|CS0535:IServiceProvider|} {|CS1035:|}/*
            {|CS1513:|}{|CS1514:|}
            """,
            """
            using System;

            // Implement interface
            class C : IServiceProvider /*
            */
            {
                public object GetService(Type serviceType)
                {
                    throw new NotImplementedException();
                }
            }

            """);
    }

    [Fact, WorkItem("http://vstfdevdiv:8080/DevDiv2/DevDiv/_workitems/edit/529920")]
    public async Task TestNewLineBeforeDirective()
    {
        await TestWithAllCodeStyleOptionsOffAsync(
            """
            using System;

            // Implement interface
            class C : {|CS0535:IServiceProvider|}{|CS1513:|}{|CS1514:|}
            #pragma warning disable
            """,
            """
            using System;

            // Implement interface
            class C : IServiceProvider
            {
                public object GetService(Type serviceType)
                {
                    throw new NotImplementedException();
                }
            }
            #pragma warning disable
            """);
    }

    [Fact, WorkItem("http://vstfdevdiv:8080/DevDiv2/DevDiv/_workitems/edit/529947")]
    public async Task TestCommentAfterInterfaceList1()
    {
        await TestWithAllCodeStyleOptionsOffAsync(
            """
            using System;

            class C : {|CS0535:IServiceProvider|}{|CS1513:|}{|CS1514:|} // Implement interface

            """,
            """
            using System;

            class C : IServiceProvider // Implement interface
            {
                public object GetService(Type serviceType)
                {
                    throw new NotImplementedException();
                }
            }

            """);
    }

    [Fact, WorkItem("http://vstfdevdiv:8080/DevDiv2/DevDiv/_workitems/edit/529947")]
    public async Task TestCommentAfterInterfaceList2()
    {
        await TestWithAllCodeStyleOptionsOffAsync(
            """
            using System;

            class C : {|CS0535:IServiceProvider|}{|CS1513:|}{|CS1514:|} 
            // Implement interface
            """,
            """
            using System;

            class C : IServiceProvider
            {
                public object GetService(Type serviceType)
                {
                    throw new NotImplementedException();
                }
            }
            // Implement interface
            """);
    }

    [Fact, WorkItem("http://vstfdevdiv:8080/DevDiv2/DevDiv/_workitems/edit/958699")]
    [WorkItem("http://vstfdevdiv:8080/DevDiv2/DevDiv/_workitems/edit/994456")]
    public async Task TestImplementIDisposable_NoDisposePattern()
    {
        await TestWithAllCodeStyleOptionsOffAsync(
            """
            using System;
            class C : {|CS0535:IDisposable|}{|CS1513:|}{|CS1514:|}
            """,
            """
            using System;
            class C : IDisposable
            {
                public void Dispose()
                {
                    throw new NotImplementedException();
                }
            }

            """, codeAction: ("False;False;True:global::System.IDisposable;Microsoft.CodeAnalysis.ImplementInterface.AbstractImplementInterfaceService+ImplementInterfaceCodeAction;", 0));
    }

    [Fact, WorkItem("http://vstfdevdiv:8080/DevDiv2/DevDiv/_workitems/edit/958699")]
    [WorkItem("http://vstfdevdiv:8080/DevDiv2/DevDiv/_workitems/edit/994456")]
    public async Task TestImplementIDisposable_DisposePattern()
    {
        await TestWithAllCodeStyleOptionsOffAsync(
            """
            using System;
            class C : {|CS0535:IDisposable|}{|CS1513:|}{|CS1514:|}
            """,
$@"using System;
class C : IDisposable
{{
    private bool disposedValue;

{DisposePattern("protected virtual ", "C", "public void ")}
}}
", codeAction: ("False;False;True:global::System.IDisposable;Microsoft.CodeAnalysis.ImplementInterface.AbstractImplementInterfaceService+ImplementInterfaceWithDisposePatternCodeAction;", 1));
    }

    [Fact, WorkItem("http://vstfdevdiv:8080/DevDiv2/DevDiv/_workitems/edit/958699")]
    [WorkItem("http://vstfdevdiv:8080/DevDiv2/DevDiv/_workitems/edit/994456")]
    public async Task TestImplementIDisposableExplicitly_NoDisposePattern()
    {
        await TestWithAllCodeStyleOptionsOffAsync(
            """
            using System;
            class C : {|CS0535:IDisposable|}{|CS1513:|}{|CS1514:|}
            """,
            """
            using System;
            class C : IDisposable
            {
                void IDisposable.Dispose()
                {
                    throw new NotImplementedException();
                }
            }

            """, codeAction: ("True;False;False:global::System.IDisposable;Microsoft.CodeAnalysis.ImplementInterface.AbstractImplementInterfaceService+ImplementInterfaceCodeAction;", 2));
    }

    [Fact, WorkItem("http://vstfdevdiv:8080/DevDiv2/DevDiv/_workitems/edit/941469")]
    [WorkItem("http://vstfdevdiv:8080/DevDiv2/DevDiv/_workitems/edit/994456")]
    public async Task TestImplementIDisposableExplicitly_DisposePattern()
    {
        await TestWithAllCodeStyleOptionsOffAsync(
            """
            using System;
            class C : {|CS0535:System.IDisposable|}
            {
                class IDisposable
                {
                }
            }
            """,
$@"using System;
class C : System.IDisposable
{{
    private bool disposedValue;

    class IDisposable
    {{
    }}

{DisposePattern("protected virtual ", "C", "void System.IDisposable.")}
}}", codeAction: ("True;False;False:global::System.IDisposable;Microsoft.CodeAnalysis.ImplementInterface.AbstractImplementInterfaceService+ImplementInterfaceWithDisposePatternCodeAction;", 3));
    }

    [Fact, WorkItem("http://vstfdevdiv:8080/DevDiv2/DevDiv/_workitems/edit/958699")]
    [WorkItem("http://vstfdevdiv:8080/DevDiv2/DevDiv/_workitems/edit/994456")]
    public async Task TestImplementIDisposableAbstractly_NoDisposePattern()
    {
        await TestWithAllCodeStyleOptionsOffAsync(
            """
            using System;
            abstract class C : {|CS0535:IDisposable|}{|CS1513:|}{|CS1514:|}
            """,
            """
            using System;
            abstract class C : IDisposable
            {
                public abstract void Dispose();
            }

            """, codeAction: ("False;True;True:global::System.IDisposable;Microsoft.CodeAnalysis.ImplementInterface.AbstractImplementInterfaceService+ImplementInterfaceCodeAction;", 2));
    }

    [Fact, WorkItem("http://vstfdevdiv:8080/DevDiv2/DevDiv/_workitems/edit/958699")]
    [WorkItem("http://vstfdevdiv:8080/DevDiv2/DevDiv/_workitems/edit/994456")]
    public async Task TestImplementIDisposableThroughMember_NoDisposePattern()
    {
        await TestWithAllCodeStyleOptionsOffAsync(
            """
            using System;
            class C : {|CS0535:IDisposable|}
            {
                private IDisposable goo;
            }
            """,
            """
            using System;
            class C : IDisposable
            {
                private IDisposable goo;

                public void Dispose()
                {
                    goo.Dispose();
                }
            }
            """, codeAction: ("False;False;False:global::System.IDisposable;Microsoft.CodeAnalysis.ImplementInterface.AbstractImplementInterfaceService+ImplementInterfaceCodeAction;goo", 2));
    }

    [Fact, WorkItem("http://vstfdevdiv:8080/DevDiv2/DevDiv/_workitems/edit/941469")]
    public async Task TestImplementIDisposableExplicitly_NoNamespaceImportForSystem()
    {
        await new VerifyCS.Test
        {
            TestCode = @"class C : {|CS0535:System.IDisposable|}{|CS1513:|}{|CS1514:|}",
            FixedCode = $@"class C : System.IDisposable
{{
    private bool disposedValue;

{DisposePattern("protected virtual ", "C", "void System.IDisposable.", gcPrefix: "System.")}
}}
",
            CodeActionEquivalenceKey = "True;False;False:global::System.IDisposable;Microsoft.CodeAnalysis.ImplementInterface.AbstractImplementInterfaceService+ImplementInterfaceWithDisposePatternCodeAction;",
            CodeActionIndex = 3,

            // 🐛 generated QualifiedName where SimpleMemberAccessExpression was expected
            CodeActionValidationMode = CodeActionValidationMode.None,
        }.RunAsync();
    }

    [Fact, WorkItem("http://vstfdevdiv:8080/DevDiv2/DevDiv/_workitems/edit/951968")]
    public async Task TestImplementIDisposableViaBaseInterface_NoDisposePattern()
    {
        await TestWithAllCodeStyleOptionsOffAsync(
            """
            using System;
            interface I : IDisposable
            {
                void F();
            }
            class C : {|CS0535:{|CS0535:I|}|}
            {
            }
            """,
            """
            using System;
            interface I : IDisposable
            {
                void F();
            }
            class C : I
            {
                public void Dispose()
                {
                    throw new NotImplementedException();
                }

                public void F()
                {
                    throw new NotImplementedException();
                }
            }
            """, codeAction: ("False;False;True:global::I;Microsoft.CodeAnalysis.ImplementInterface.AbstractImplementInterfaceService+ImplementInterfaceCodeAction;", 0));
    }

    [Fact, WorkItem("http://vstfdevdiv:8080/DevDiv2/DevDiv/_workitems/edit/951968")]
    public async Task TestImplementIDisposableViaBaseInterface()
    {
        await TestWithAllCodeStyleOptionsOffAsync(
            """
            using System;
            interface I : IDisposable
            {
                void F();
            }
            class C : {|CS0535:{|CS0535:I|}|}
            {
            }
            """,
$@"using System;
interface I : IDisposable
{{
    void F();
}}
class C : I
{{
    private bool disposedValue;

    public void F()
    {{
        throw new NotImplementedException();
    }}

{DisposePattern("protected virtual ", "C", "public void ")}
}}", codeAction: ("False;False;True:global::I;Microsoft.CodeAnalysis.ImplementInterface.AbstractImplementInterfaceService+ImplementInterfaceWithDisposePatternCodeAction;", 1));
    }

    [Fact, WorkItem("http://vstfdevdiv:8080/DevDiv2/DevDiv/_workitems/edit/951968")]
    public async Task TestImplementIDisposableExplicitlyViaBaseInterface()
    {
        await TestWithAllCodeStyleOptionsOffAsync(
            """
            using System;
            interface I : IDisposable
            {
                void F();
            }
            class C : {|CS0535:{|CS0535:I|}|}
            {
            }
            """,
$@"using System;
interface I : IDisposable
{{
    void F();
}}
class C : I
{{
    private bool disposedValue;

    void I.F()
    {{
        throw new NotImplementedException();
    }}

{DisposePattern("protected virtual ", "C", "void IDisposable.")}
}}", codeAction: ("True;False;False:global::I;Microsoft.CodeAnalysis.ImplementInterface.AbstractImplementInterfaceService+ImplementInterfaceWithDisposePatternCodeAction;", 3));
    }

    [Fact, WorkItem("http://vstfdevdiv:8080/DevDiv2/DevDiv/_workitems/edit/941469")]
    public async Task TestDoNotImplementDisposePatternForLocallyDefinedIDisposable()
    {
        await TestWithAllCodeStyleOptionsOffAsync(
            """
            namespace System
            {
                interface IDisposable
                {
                    void Dispose();
                }

                class C : {|CS0535:IDisposable|}{|CS1513:|}{|CS1514:|}
            }
            """,
            """
            namespace System
            {
                interface IDisposable
                {
                    void Dispose();
                }

                class C : IDisposable
                {
                    void IDisposable.Dispose()
                    {
                        throw new NotImplementedException();
                    }
                }
            }
            """, codeAction: ("True;False;False:global::System.IDisposable;Microsoft.CodeAnalysis.ImplementInterface.AbstractImplementInterfaceService+ImplementInterfaceCodeAction;", 1));
    }

    [Fact]
    public async Task TestDoNotImplementDisposePatternForStructures1()
    {
        await TestWithAllCodeStyleOptionsOffAsync(
            """
            using System;
            struct S : {|CS0535:IDisposable|}{|CS1513:|}{|CS1514:|}
            """,
            """
            using System;
            struct S : IDisposable
            {
                public void Dispose()
                {
                    throw new NotImplementedException();
                }
            }

            """);
    }

    [Fact]
    public async Task TestDoNotImplementDisposePatternForStructures2()
    {
        await TestWithAllCodeStyleOptionsOffAsync(
            """
            using System;
            struct S : {|CS0535:IDisposable|}{|CS1513:|}{|CS1514:|}
            """,
            """
            using System;
            struct S : IDisposable
            {
                void IDisposable.Dispose()
                {
                    throw new NotImplementedException();
                }
            }

            """, codeAction: ("True;False;False:global::System.IDisposable;Microsoft.CodeAnalysis.ImplementInterface.AbstractImplementInterfaceService+ImplementInterfaceCodeAction;", 1));
    }

    [Fact, WorkItem("http://vstfdevdiv:8080/DevDiv2/DevDiv/_workitems/edit/545924")]
    public async Task TestEnumNestedInGeneric()
    {
        var test = new VerifyCS.Test()
        {
            TestCode = """
            class C<T>
            {
                public enum E
                {
                    X
                }
            }

            interface I
            {
                void Goo<T>(C<T>.E x = C<T>.E.X);
            }

            class D : {|CS0535:I|}
            {
            }
            """,
            FixedCode = """
            class C<T>
            {
                public enum E
                {
                    X
                }
            }

            interface I
            {
                void Goo<T>(C<T>.E x = C<T>.E.X);
            }

            class D : I
            {
                public void Goo<T>(C<T>.E x = C<T>.E.X)
                {
                    throw new System.NotImplementedException();
                }
            }
            """,
            // 🐛 generated QualifiedName where SimpleMemberAccessExpression was expected
            CodeActionValidationMode = CodeActionValidationMode.None,
        };

        test.Options.AddRange(AllOptionsOff);
        await test.RunAsync();
    }

    [Fact, WorkItem("http://vstfdevdiv:8080/DevDiv2/DevDiv/_workitems/edit/545939")]
    public async Task TestUnterminatedString1()
    {
        await TestWithAllCodeStyleOptionsOffAsync(
            """
            using System;

            class C : {|CS0535:IServiceProvider|} {|CS1039:|}@"{|CS1513:|}{|CS1514:|}
            """,
            """
            using System;

            class C : IServiceProvider {|CS1003:@""|}{
                public object GetService(Type serviceType)
                {
                    throw new NotImplementedException();
                }
            }

            """);
    }

    [Fact, WorkItem("http://vstfdevdiv:8080/DevDiv2/DevDiv/_workitems/edit/545939")]
    public async Task TestUnterminatedString2()
    {
        await TestWithAllCodeStyleOptionsOffAsync(
            """
            using System;

            class C : {|CS0535:IServiceProvider|} {|CS1010:|}"{|CS1513:|}{|CS1514:|}
            """,
            """
            using System;

            class C : IServiceProvider {|CS1003:""|}{
                public object GetService(Type serviceType)
                {
                    throw new NotImplementedException();
                }
            }

            """);
    }

    [Fact, WorkItem("http://vstfdevdiv:8080/DevDiv2/DevDiv/_workitems/edit/545939")]
    public async Task TestUnterminatedString3()
    {
        await TestWithAllCodeStyleOptionsOffAsync(
            """
            using System;

            class C : {|CS0535:IServiceProvider|} {|CS1039:|}@"{|CS1513:|}{|CS1514:|}
            """,
            """
            using System;

            class C : IServiceProvider {|CS1003:@""|}{
                public object GetService(Type serviceType)
                {
                    throw new NotImplementedException();
                }
            }

            """);
    }

    [Fact, WorkItem("http://vstfdevdiv:8080/DevDiv2/DevDiv/_workitems/edit/545939")]
    public async Task TestUnterminatedString4()
    {
        await TestWithAllCodeStyleOptionsOffAsync(
            """
            using System;

            class C : {|CS0535:IServiceProvider|} {|CS1010:|}"{|CS1513:|}{|CS1514:|}
            """,
            """
            using System;

            class C : IServiceProvider {|CS1003:""|}{
                public object GetService(Type serviceType)
                {
                    throw new NotImplementedException();
                }
            }

            """);
    }

    [Fact, WorkItem("http://vstfdevdiv:8080/DevDiv2/DevDiv/_workitems/edit/545940")]
    public async Task TestDecimalENotation()
    {
        await TestWithAllCodeStyleOptionsOffAsync(
            """
            interface I
            {
                void Goo1(decimal x = 1E-25M);
                void Goo2(decimal x = -1E-25M);
                void Goo3(decimal x = 1E-24M);
                void Goo4(decimal x = -1E-24M);
            }

            class C : {|CS0535:{|CS0535:{|CS0535:{|CS0535:I|}|}|}|}
            {
            }
            """,
            """
            interface I
            {
                void Goo1(decimal x = 1E-25M);
                void Goo2(decimal x = -1E-25M);
                void Goo3(decimal x = 1E-24M);
                void Goo4(decimal x = -1E-24M);
            }

            class C : I
            {
                public void Goo1(decimal x = 0.0000000000000000000000001M)
                {
                    throw new System.NotImplementedException();
                }

                public void Goo2(decimal x = -0.0000000000000000000000001M)
                {
                    throw new System.NotImplementedException();
                }

                public void Goo3(decimal x = 0.000000000000000000000001M)
                {
                    throw new System.NotImplementedException();
                }

                public void Goo4(decimal x = -0.000000000000000000000001M)
                {
                    throw new System.NotImplementedException();
                }
            }
            """);
    }

    [Fact, WorkItem("http://vstfdevdiv:8080/DevDiv2/DevDiv/_workitems/edit/545938")]
    public async Task TestGenericEnumWithRenamedTypeParameters()
    {
        var test = new VerifyCS.Test
        {
            TestCode = """
            class C<T>
            {
                public enum E
                {
                    X
                }
            }

            interface I<S>
            {
                void Goo<T>(S y, C<T>.E x = C<T>.E.X);
            }

            class D<T> : {|CS0535:I<T>|}
            {
            }
            """,
            FixedCode = """
            class C<T>
            {
                public enum E
                {
                    X
                }
            }

            interface I<S>
            {
                void Goo<T>(S y, C<T>.E x = C<T>.E.X);
            }

            class D<T> : I<T>
            {
                public void Goo<T1>(T y, C<T1>.E x = C<T1>.E.X)
                {
                    throw new System.NotImplementedException();
                }
            }
            """,
            // 🐛 generated QualifiedName where SimpleMemberAccessExpression was expected
            CodeActionValidationMode = CodeActionValidationMode.None,
        };

        test.Options.AddRange(AllOptionsOff);
        await test.RunAsync();
    }

    [Fact, WorkItem("http://vstfdevdiv:8080/DevDiv2/DevDiv/_workitems/edit/545919")]
    public async Task TestDoNotRenameTypeParameterToParameterName()
    {
        await TestWithAllCodeStyleOptionsOffAsync(
            """
            interface I<S>
            {
                void Goo<T>(S T1);
            }

            class C<T> : {|CS0535:I<T>|}
            {
            }
            """,
            """
            interface I<S>
            {
                void Goo<T>(S T1);
            }

            class C<T> : I<T>
            {
                public void Goo<T2>(T T1)
                {
                    throw new System.NotImplementedException();
                }
            }
            """);
    }

    [Fact, WorkItem("http://vstfdevdiv:8080/DevDiv2/DevDiv/_workitems/edit/530265")]
    public async Task TestAttributes()
    {
        await TestWithAllCodeStyleOptionsOffAsync(
            """
            using System.Runtime.InteropServices;

            interface I
            {
                [return: MarshalAs(UnmanagedType.U1)]
                bool Goo([MarshalAs(UnmanagedType.U1)] bool x);
            }

            class C : {|CS0535:I|}
            {
            }
            """,
            """
            using System.Runtime.InteropServices;

            interface I
            {
                [return: MarshalAs(UnmanagedType.U1)]
                bool Goo([MarshalAs(UnmanagedType.U1)] bool x);
            }

            class C : I
            {
                [return: MarshalAs(UnmanagedType.U1)]
                public bool Goo([MarshalAs(UnmanagedType.U1)] bool x)
                {
                    throw new System.NotImplementedException();
                }
            }
            """);
    }

    [Fact, WorkItem("http://vstfdevdiv:8080/DevDiv2/DevDiv/_workitems/edit/530265")]
    public async Task TestAttributesExplicit()
    {
        await TestWithAllCodeStyleOptionsOffAsync(
            """
            using System.Runtime.InteropServices;

            interface I
            {
                [return: MarshalAs(UnmanagedType.U1)]
                bool Goo([MarshalAs(UnmanagedType.U1)] bool x);
            }

            class C : {|CS0535:I|}
            {
            }
            """,
            """
            using System.Runtime.InteropServices;

            interface I
            {
                [return: MarshalAs(UnmanagedType.U1)]
                bool Goo([MarshalAs(UnmanagedType.U1)] bool x);
            }

            class C : I
            {
                bool I.Goo(bool x)
                {
                    throw new System.NotImplementedException();
                }
            }
            """,
codeAction: ("True;False;False:global::I;Microsoft.CodeAnalysis.ImplementInterface.AbstractImplementInterfaceService+ImplementInterfaceCodeAction;", 1));
    }

    [Fact, WorkItem("http://vstfdevdiv:8080/DevDiv2/DevDiv/_workitems/edit/546443")]
    public async Task TestParameterNameWithTypeName()
    {
        await TestWithAllCodeStyleOptionsOffAsync(
            """
            using System;

            interface IGoo
            {
                void Bar(DateTime DateTime);
            }

            class C : {|CS0535:IGoo|}
            {
            }
            """,
            """
            using System;

            interface IGoo
            {
                void Bar(DateTime DateTime);
            }

            class C : IGoo
            {
                public void Bar(DateTime DateTime)
                {
                    throw new NotImplementedException();
                }
            }
            """);
    }

    [Fact, WorkItem("http://vstfdevdiv:8080/DevDiv2/DevDiv/_workitems/edit/530521")]
    public async Task TestUnboundGeneric()
    {
        await TestWithAllCodeStyleOptionsOffAsync(
            """
            using System.Collections.Generic;
            using System.Runtime.InteropServices;

            interface I
            {
                [return: MarshalAs(UnmanagedType.CustomMarshaler, MarshalTypeRef = typeof(List<>))]
                void Goo();
            }

            class C : {|CS0535:I|}
            {
            }
            """,
            """
            using System.Collections.Generic;
            using System.Runtime.InteropServices;

            interface I
            {
                [return: MarshalAs(UnmanagedType.CustomMarshaler, MarshalTypeRef = typeof(List<>))]
                void Goo();
            }

            class C : I
            {
                [return: MarshalAs(UnmanagedType.CustomMarshaler, MarshalTypeRef = typeof(List<>))]
                public void Goo()
                {
                    throw new System.NotImplementedException();
                }
            }
            """);
    }

    [Fact, WorkItem("http://vstfdevdiv:8080/DevDiv2/DevDiv/_workitems/edit/752436")]
    public async Task TestQualifiedNameImplicitInterface()
    {
        await TestWithAllCodeStyleOptionsOffAsync(
            """
            namespace N
            {
                public interface I
                {
                    void M();
                }
            }

            class C : {|CS0535:N.I|}
            {
            }
            """,
            """
            namespace N
            {
                public interface I
                {
                    void M();
                }
            }

            class C : N.I
            {
                public void M()
                {
                    throw new System.NotImplementedException();
                }
            }
            """);
    }

    [Fact, WorkItem("http://vstfdevdiv:8080/DevDiv2/DevDiv/_workitems/edit/752436")]
    public async Task TestQualifiedNameExplicitInterface()
    {
        await TestWithAllCodeStyleOptionsOffAsync(
            """
            namespace N
            {
                public interface I
                {
                    void M();
                }
            }

            class C : {|CS0535:N.I|}
            {
            }
            """,
            """
            using N;

            namespace N
            {
                public interface I
                {
                    void M();
                }
            }

            class C : N.I
            {
                void I.M()
                {
                    throw new System.NotImplementedException();
                }
            }
            """, codeAction: ("True;False;False:global::N.I;Microsoft.CodeAnalysis.ImplementInterface.AbstractImplementInterfaceService+ImplementInterfaceCodeAction;", 1));
    }

    [Fact, WorkItem("http://vstfdevdiv:8080/DevDiv2/DevDiv/_workitems/edit/847464")]
    public async Task TestImplementInterfaceForPartialType()
    {
        await TestWithAllCodeStyleOptionsOffAsync(
            """
            public interface I
            {
                void Goo();
            }

            partial class C
            {
            }

            partial class C : {|CS0535:I|}
            {
            }
            """,
            """
            public interface I
            {
                void Goo();
            }

            partial class C
            {
            }

            partial class C : I
            {
                void I.Goo()
                {
                    throw new System.NotImplementedException();
                }
            }
            """, codeAction: ("True;False;False:global::I;Microsoft.CodeAnalysis.ImplementInterface.AbstractImplementInterfaceService+ImplementInterfaceCodeAction;", 1));
    }

    [Fact, WorkItem("http://vstfdevdiv:8080/DevDiv2/DevDiv/_workitems/edit/847464")]
    public async Task TestImplementInterfaceForPartialType2()
    {
        await TestWithAllCodeStyleOptionsOffAsync(
            """
            public interface I
            {
                void Goo();
            }

            partial class C : {|CS0535:I|}
            {
            }

            partial class C
            {
            }
            """,
            """
            public interface I
            {
                void Goo();
            }

            partial class C : I
            {
                void I.Goo()
                {
                    throw new System.NotImplementedException();
                }
            }

            partial class C
            {
            }
            """, codeAction: ("True;False;False:global::I;Microsoft.CodeAnalysis.ImplementInterface.AbstractImplementInterfaceService+ImplementInterfaceCodeAction;", 1));
    }

    [Fact, WorkItem("http://vstfdevdiv:8080/DevDiv2/DevDiv/_workitems/edit/847464")]
    public async Task TestImplementInterfaceForPartialType3()
    {
        await new VerifyCS.Test
        {
            TestCode = """
            public interface I
            {
                void Goo();
            }

            public interface I2
            {
                void Goo2();
            }

            partial class C : {|CS0535:I|}
            {
            }

            partial class C : {|CS0535:I2|}
            {
            }
            """,
            FixedState =
            {
                Sources =
                {
                    """
                    public interface I
                    {
                        void Goo();
                    }

                    public interface I2
                    {
                        void Goo2();
                    }

                    partial class C : I
                    {
                        void I.Goo()
                        {
                            throw new System.NotImplementedException();
                        }
                    }

                    partial class C : {|CS0535:I2|}
                    {
                    }
                    """,
                },
                MarkupHandling = MarkupMode.Allow,
            },
            Options = { AllOptionsOff },
            CodeFixTestBehaviors = CodeFixTestBehaviors.FixOne,
            CodeActionEquivalenceKey = "True;False;False:global::I;Microsoft.CodeAnalysis.ImplementInterface.AbstractImplementInterfaceService+ImplementInterfaceCodeAction;",
            CodeActionIndex = 1,
        }.RunAsync();
    }

    [Fact, WorkItem("http://vstfdevdiv:8080/DevDiv2/DevDiv/_workitems/edit/752447")]
    public async Task TestExplicitImplOfIndexedProperty()
    {
        var test = new VerifyCS.Test
        {
            TestState =
            {
                Sources =
                {
                    """
                    public class Test : {|CS0535:{|CS0535:IGoo|}|}
                    {
                    }
                    """,
                },
                AdditionalProjects =
                {
                    ["Assembly1", LanguageNames.VisualBasic] =
                    {
                        Sources =
                        {
                            """
                            Public Interface IGoo
                                Property IndexProp(ByVal p1 As Integer) As String
                            End Interface
                            """,
                        },
                    },
                },
                AdditionalProjectReferences =
                {
                    "Assembly1",
                },
            },
            FixedState =
            {
                Sources =
                {
                    """
                    public class Test : IGoo
                    {
                        string IGoo.get_IndexProp(int p1)
                        {
                            throw new System.NotImplementedException();
                        }

                        void IGoo.set_IndexProp(int p1, string Value)
                        {
                            throw new System.NotImplementedException();
                        }
                    }
                    """,
                },
            },
            CodeActionEquivalenceKey = "True;False;False:global::IGoo;Microsoft.CodeAnalysis.ImplementInterface.AbstractImplementInterfaceService+ImplementInterfaceCodeAction;",
            CodeActionIndex = 1,
        };

        test.Options.AddRange(AllOptionsOff);
        await test.RunAsync();
    }

    [Fact, WorkItem("http://vstfdevdiv:8080/DevDiv2/DevDiv/_workitems/edit/602475")]
    public async Task TestImplicitImplOfIndexedProperty()
    {
        await new VerifyCS.Test
        {
            TestState =
            {
                Sources =
                {
                    """
                    using System;

                    class C : {|CS0535:{|CS0535:I|}|}
                    {
                    }
                    """,
                },
                AdditionalProjects =
                {
                    ["Assembly1", LanguageNames.VisualBasic] =
                    {
                        Sources =
                        {
                            """
                            Public Interface I
                                Property P(x As Integer)
                            End Interface
                            """,
                        },
                    },
                },
                AdditionalProjectReferences = { "Assembly1" },
            },
            FixedState =
            {
                Sources =
                {
                    """
                    using System;

                    class C : I
                    {
                        public object get_P(int x)
                        {
                            throw new NotImplementedException();
                        }

                        public void set_P(int x, object Value)
                        {
                            throw new NotImplementedException();
                        }
                    }
                    """,
                },
            },
            CodeActionEquivalenceKey = "False;False;True:global::I;Microsoft.CodeAnalysis.ImplementInterface.AbstractImplementInterfaceService+ImplementInterfaceCodeAction;",
            CodeActionIndex = 0,
        }.RunAsync();
    }

    [Fact]
    public async Task TestImplementationOfIndexerWithInaccessibleAttributes()
    {
        var test = new VerifyCS.Test
        {
            TestState =
            {
                Sources =
                {
                    """
                    using System;

                    class C : {|CS0535:I|}
                    {
                    }
                    """,
                },
                AdditionalProjects =
                {
                    ["Assembly1"] =
                    {
                        Sources =
                        {
                            """
                            using System;
                            internal class ShouldBeRemovedAttribute : Attribute { }
                            public interface I
                            {
                                string this[[ShouldBeRemovedAttribute] int i] { get; set; }
                            }
                            """
                        },
                    },
                },
                AdditionalProjectReferences =
                {
                    "Assembly1",
                },
            },
            FixedState =
            {
                Sources =
                {
                    """
                    using System;

                    class C : I
                    {
                        public string this[int i]
                        {
                            get
                            {
                                throw new NotImplementedException();
                            }

                            set
                            {
                                throw new NotImplementedException();
                            }
                        }
                    }
                    """,
                },
            },
            CodeActionEquivalenceKey = "False;False;True:global::I;Microsoft.CodeAnalysis.ImplementInterface.AbstractImplementInterfaceService+ImplementInterfaceCodeAction;",
            CodeActionIndex = 0,
        };

        test.Options.AddRange(AllOptionsOff);
        await test.RunAsync();
    }

#if false
    [WorkItem(13677)]
    [Fact, Trait(Traits.Feature, Traits.Features.CodeActionsImplementInterface)]
    public async Task TestNoGenerateInVenusCase2()
    {
        await TestMissingAsync(
@"using System;
#line 1 ""Bar""
class Goo : [|IComparable|]
#line default
#line hidden");
    }
#endif

    [Fact]
    public async Task TestImplementInterfaceForImplicitIDisposable()
    {
        await TestWithAllCodeStyleOptionsOffAsync(
            """
            using System;

            class Program : {|CS0535:IDisposable|}
            {
            }
            """,
$@"using System;

class Program : IDisposable
{{
    private bool disposedValue;

{DisposePattern("protected virtual ", "Program", "public void ")}
}}", codeAction: ("False;False;True:global::System.IDisposable;Microsoft.CodeAnalysis.ImplementInterface.AbstractImplementInterfaceService+ImplementInterfaceWithDisposePatternCodeAction;", 1));
    }

    [Fact]
    public async Task TestImplementInterfaceForExplicitIDisposable()
    {
        await TestWithAllCodeStyleOptionsOffAsync(
            """
            using System;

            class Program : {|CS0535:IDisposable|}
            {
                private bool DisposedValue;
            }
            """,
$@"using System;

class Program : IDisposable
{{
    private bool DisposedValue;
    private bool disposedValue;

{DisposePattern("protected virtual ", "Program", "void IDisposable.")}
}}", codeAction: ("True;False;False:global::System.IDisposable;Microsoft.CodeAnalysis.ImplementInterface.AbstractImplementInterfaceService+ImplementInterfaceWithDisposePatternCodeAction;", 3));
    }

    [Fact]
    public async Task TestImplementInterfaceForIDisposableNonApplicable1()
    {
        await TestWithAllCodeStyleOptionsOffAsync(
            """
            using System;

            class Program : {|CS0535:IDisposable|}
            {
                private bool disposedValue;
            }
            """,
            """
            using System;

            class Program : IDisposable
            {
                private bool disposedValue;

                public void Dispose()
                {
                    throw new NotImplementedException();
                }
            }
            """, codeAction: ("False;False;True:global::System.IDisposable;Microsoft.CodeAnalysis.ImplementInterface.AbstractImplementInterfaceService+ImplementInterfaceCodeAction;", 0));
    }

    [Fact]
    public async Task TestImplementInterfaceForIDisposableNonApplicable2()
    {
        await TestWithAllCodeStyleOptionsOffAsync(
            """
            using System;

            class Program : {|CS0535:IDisposable|}
            {
                public void Dispose(bool flag)
                {
                }
            }
            """,
            """
            using System;

            class Program : IDisposable
            {
                public void Dispose(bool flag)
                {
                }

                public void Dispose()
                {
                    throw new NotImplementedException();
                }
            }
            """, codeAction: ("False;False;True:global::System.IDisposable;Microsoft.CodeAnalysis.ImplementInterface.AbstractImplementInterfaceService+ImplementInterfaceCodeAction;", 0));
    }

    [Fact]
    public async Task TestImplementInterfaceForExplicitIDisposableWithSealedClass()
    {
        await TestWithAllCodeStyleOptionsOffAsync(
            """
            using System;

            sealed class Program : {|CS0535:IDisposable|}
            {
            }
            """,
$@"using System;

sealed class Program : IDisposable
{{
    private bool disposedValue;

{DisposePattern("private ", "Program", "void IDisposable.")}
}}", codeAction: ("True;False;False:global::System.IDisposable;Microsoft.CodeAnalysis.ImplementInterface.AbstractImplementInterfaceService+ImplementInterfaceWithDisposePatternCodeAction;", 3));
    }

    [Fact, WorkItem("https://github.com/dotnet/roslyn/issues/9760")]
    public async Task TestImplementInterfaceForExplicitIDisposableWithExistingField()
    {
        await TestWithAllCodeStyleOptionsOffAsync(
            """
            using System;

            class Program : {|CS0535:IDisposable|}
            {
                private bool disposedValue;
            }
            """,
$@"using System;

class Program : IDisposable
{{
    private bool disposedValue;
    private bool disposedValue1;

{DisposePattern("protected virtual ", "Program", "public void ", disposeField: "disposedValue1")}
}}", codeAction: ("False;False;True:global::System.IDisposable;Microsoft.CodeAnalysis.ImplementInterface.AbstractImplementInterfaceService+ImplementInterfaceWithDisposePatternCodeAction;", 1));
    }

    [Fact, WorkItem("https://github.com/dotnet/roslyn/issues/9760")]
    public async Task TestImplementInterfaceUnderscoreNameForFields()
    {
        await new VerifyCS.Test
        {
            TestCode = """
            using System;

            class Program : {|CS0535:IDisposable|}
            {
            }
            """,
            FixedCode = $@"using System;

class Program : IDisposable
{{
    private bool _disposedValue;

{DisposePattern("protected virtual ", "Program", "public void ", disposeField: "_disposedValue")}
}}",
            Options =
            {
                _options.FieldNamesAreCamelCaseWithUnderscorePrefix,
            },
            CodeActionEquivalenceKey = "False;False;True:global::System.IDisposable;Microsoft.CodeAnalysis.ImplementInterface.AbstractImplementInterfaceService+ImplementInterfaceWithDisposePatternCodeAction;",
            CodeActionIndex = 1,
        }.RunAsync();
    }

    [Fact, WorkItem("http://vstfdevdiv:8080/DevDiv2/DevDiv/_workitems/edit/939123")]
    public async Task TestNoComAliasNameAttributeOnMethodParameters()
    {
        await TestWithAllCodeStyleOptionsOffAsync(
            """
            interface I
            {
                void M([System.Runtime.InteropServices.ComAliasName("pAlias")] int p);
            }

            class C : {|CS0535:I|}
            {
            }
            """,
            """
            interface I
            {
                void M([System.Runtime.InteropServices.ComAliasName("pAlias")] int p);
            }

            class C : I
            {
                public void M(int p)
                {
                    throw new System.NotImplementedException();
                }
            }
            """);
    }

    [Fact, WorkItem("http://vstfdevdiv:8080/DevDiv2/DevDiv/_workitems/edit/939123")]
    public async Task TestNoComAliasNameAttributeOnMethodReturnType()
    {
        await TestWithAllCodeStyleOptionsOffAsync(
            """
            using System.Runtime.InteropServices;

            interface I
            {
                [return: ComAliasName("pAlias1")]
                long M([ComAliasName("pAlias2")] int p);
            }

            class C : {|CS0535:I|}
            {
            }
            """,
            """
            using System.Runtime.InteropServices;

            interface I
            {
                [return: ComAliasName("pAlias1")]
                long M([ComAliasName("pAlias2")] int p);
            }

            class C : I
            {
                public long M(int p)
                {
                    throw new System.NotImplementedException();
                }
            }
            """);
    }

    [Fact, WorkItem("http://vstfdevdiv:8080/DevDiv2/DevDiv/_workitems/edit/939123")]
    public async Task TestNoComAliasNameAttributeOnIndexerParameters()
    {
        await TestWithAllCodeStyleOptionsOffAsync(
            """
            interface I
            {
                long this[[System.Runtime.InteropServices.ComAliasName("pAlias")] int p] { get; }
            }

            class C : {|CS0535:I|}
            {
            }
            """,
            """
            interface I
            {
                long this[[System.Runtime.InteropServices.ComAliasName("pAlias")] int p] { get; }
            }

            class C : I
            {
                public long this[int p]
                {
                    get
                    {
                        throw new System.NotImplementedException();
                    }
                }
            }
            """);
    }

    [Fact, WorkItem("http://vstfdevdiv:8080/DevDiv2/DevDiv/_workitems/edit/947819")]
    public async Task TestMissingOpenBrace()
    {
        await TestWithAllCodeStyleOptionsOffAsync(
            """
            namespace Scenarios
            {
                public interface TestInterface
                {
                    void M1();
                }

                struct TestStruct1 : {|CS0535:TestInterface|}{|CS1513:|}{|CS1514:|}


                // Comment
            }
            """,
            """
            namespace Scenarios
            {
                public interface TestInterface
                {
                    void M1();
                }

                struct TestStruct1 : TestInterface
                {
                    public void M1()
                    {
                        throw new System.NotImplementedException();
                    }
                }


                // Comment
            }
            """);
    }

    [Fact, WorkItem("http://vstfdevdiv:8080/DevDiv2/DevDiv/_workitems/edit/994328")]
    public async Task TestDisposePatternWhenAdditionalUsingsAreIntroduced1()
    {
#if NET9_0_OR_GREATER
        var extraUsing = """

            using System.Diagnostics.CodeAnalysis;
            """;

        var equalsMethod = """
                public bool Equals([AllowNull] int other)
                {
                    throw new NotImplementedException();
                }
            """;
#else
        var extraUsing = "";

        var equalsMethod = """
                public bool Equals(int other)
                {
                    throw new NotImplementedException();
                }
            """;
#endif

        //CSharpCodeFixesResources.DisposePattern
        await TestWithAllCodeStyleOptionsOffAsync(
            """
            interface I<T, U> : System.IDisposable, System.IEquatable<int> where U : T
            {
                System.Collections.Generic.List<U> M(System.Collections.Generic.Dictionary<T, System.Collections.Generic.List<U>> a, T b, U c);
                System.Collections.Generic.List<UU> M<TT, UU>(System.Collections.Generic.Dictionary<TT, System.Collections.Generic.List<UU>> a, TT b, UU c) where UU : TT;
            }

            partial class C
            {
            }

            partial class C : {|CS0535:{|CS0535:{|CS0535:I<System.Exception, System.AggregateException>|}|}|}, {|CS0535:System.IDisposable|}
            {
            }
            """,
            $$"""
            using System;
            using System.Collections.Generic;{{extraUsing}}

            interface I<T, U> : System.IDisposable, System.IEquatable<int> where U : T
            {
                System.Collections.Generic.List<U> M(System.Collections.Generic.Dictionary<T, System.Collections.Generic.List<U>> a, T b, U c);
                System.Collections.Generic.List<UU> M<TT, UU>(System.Collections.Generic.Dictionary<TT, System.Collections.Generic.List<UU>> a, TT b, UU c) where UU : TT;
            }

            partial class C
            {
            }

            partial class C : I<System.Exception, System.AggregateException>, System.IDisposable
            {
                private bool disposedValue;
            
            {{equalsMethod}}

                public List<AggregateException> M(Dictionary<Exception, List<AggregateException>> a, Exception b, AggregateException c)
                {
                    throw new NotImplementedException();
                }

                public List<UU> M<TT, UU>(Dictionary<TT, List<UU>> a, TT b, UU c) where UU : TT
                {
                    throw new NotImplementedException();
                }

            {{DisposePattern("protected virtual ", "C", "public void ")}}
            }
            """, codeAction: ("False;False;True:global::I<global::System.Exception, global::System.AggregateException>;Microsoft.CodeAnalysis.ImplementInterface.AbstractImplementInterfaceService+ImplementInterfaceWithDisposePatternCodeAction;", 1));
    }

    [Fact, WorkItem("http://vstfdevdiv:8080/DevDiv2/DevDiv/_workitems/edit/994328")]
    public async Task TestDisposePatternWhenAdditionalUsingsAreIntroduced2()
    {
        await TestWithAllCodeStyleOptionsOffAsync(
            """
            interface I<T, U> : System.IDisposable, System.IEquatable<int> where U : T
            {
                System.Collections.Generic.List<U> M(System.Collections.Generic.Dictionary<T, System.Collections.Generic.List<U>> a, T b, U c);
                System.Collections.Generic.List<UU> M<TT, UU>(System.Collections.Generic.Dictionary<TT, System.Collections.Generic.List<UU>> a, TT b, UU c) where UU : TT;
            }

            partial class C : {|CS0535:{|CS0535:{|CS0535:I<System.Exception, System.AggregateException>|}|}|}, {|CS0535:System.IDisposable|}
            {
            }

            partial class C
            {
            }
            """,
            $$"""
            using System;
            using System.Collections.Generic;

            interface I<T, U> : System.IDisposable, System.IEquatable<int> where U : T
            {
                System.Collections.Generic.List<U> M(System.Collections.Generic.Dictionary<T, System.Collections.Generic.List<U>> a, T b, U c);
                System.Collections.Generic.List<UU> M<TT, UU>(System.Collections.Generic.Dictionary<TT, System.Collections.Generic.List<UU>> a, TT b, UU c) where UU : TT;
            }

            partial class C : I<System.Exception, System.AggregateException>, System.IDisposable
            {
                private bool disposedValue;

                bool IEquatable<int>.Equals(int other)
                {
                    throw new NotImplementedException();
                }

                List<AggregateException> I<Exception, AggregateException>.M(Dictionary<Exception, List<AggregateException>> a, Exception b, AggregateException c)
                {
                    throw new NotImplementedException();
                }

                List<UU> I<Exception, AggregateException>.M<TT, UU>(Dictionary<TT, List<UU>> a, TT b, UU c)
                {
                    throw new NotImplementedException();
                }

            {{DisposePattern("protected virtual ", "C", "void IDisposable.")}}
            }

            partial class C
            {
            }
            """, codeAction: ("True;False;False:global::I<global::System.Exception, global::System.AggregateException>;Microsoft.CodeAnalysis.ImplementInterface.AbstractImplementInterfaceService+ImplementInterfaceWithDisposePatternCodeAction;", 3));
    }

    private static string DisposePattern(
        string disposeVisibility,
        string className,
        string implementationVisibility,
        string disposeField = "disposedValue",
        string gcPrefix = "")
    {
        return $$"""
                {{disposeVisibility}}void Dispose(bool disposing)
                {
                    if (!{{disposeField}})
                    {
                        if (disposing)
                        {
                            // {{CodeFixesResources.TODO_colon_dispose_managed_state_managed_objects}}
                        }

                        // {{CodeFixesResources.TODO_colon_free_unmanaged_resources_unmanaged_objects_and_override_finalizer}}
                        // {{CodeFixesResources.TODO_colon_set_large_fields_to_null}}
                        {{disposeField}} = true;
                    }
                }

                // // {{string.Format(CodeFixesResources.TODO_colon_override_finalizer_only_if_0_has_code_to_free_unmanaged_resources, "Dispose(bool disposing)")}}
                // ~{{className}}()
                // {
                //     // {{string.Format(CodeFixesResources.Do_not_change_this_code_Put_cleanup_code_in_0_method, "Dispose(bool disposing)")}}
                //     Dispose(disposing: false);
                // }

                {{implementationVisibility}}Dispose()
                {
                    // {{string.Format(CodeFixesResources.Do_not_change_this_code_Put_cleanup_code_in_0_method, "Dispose(bool disposing)")}}
                    Dispose(disposing: true);
                    {{gcPrefix}}GC.SuppressFinalize(this);
                }
            """;
    }

    [Fact, WorkItem("http://vstfdevdiv:8080/DevDiv2/DevDiv/_workitems/edit/1132014")]
    public async Task TestInaccessibleAttributes()
    {
        await TestWithAllCodeStyleOptionsOffAsync(
            """
            using System;

            public class Goo : {|CS0535:Holder.SomeInterface|}
            {
            }

            public class Holder
            {
                public interface SomeInterface
                {
                    void Something([SomeAttribute] string helloWorld);
                }

                private class SomeAttribute : Attribute
                {
                }
            }
            """,
            """
            using System;

            public class Goo : Holder.SomeInterface
            {
                public void Something(string helloWorld)
                {
                    throw new NotImplementedException();
                }
            }

            public class Holder
            {
                public interface SomeInterface
                {
                    void Something([SomeAttribute] string helloWorld);
                }

                private class SomeAttribute : Attribute
                {
                }
            }
            """);
    }

    [Fact, WorkItem("https://github.com/dotnet/roslyn/issues/2785")]
    public async Task TestImplementInterfaceThroughStaticMemberInGenericClass()
    {
        await TestWithAllCodeStyleOptionsOffAsync(
            """
            using System;
            using System.Collections.Generic;
            using System.Linq;
            using System.Threading.Tasks;

            class Issue2785<T> : {|CS0535:{|CS0535:{|CS0535:{|CS0535:{|CS0535:{|CS0535:{|CS0535:{|CS0535:{|CS0535:{|CS0535:{|CS0535:{|CS0535:{|CS0535:IList<object>|}|}|}|}|}|}|}|}|}|}|}|}|}
            {
                private static List<object> innerList = new List<object>();
            }
            """,
            """
            using System;
            using System.Collections;
            using System.Collections.Generic;
            using System.Linq;
            using System.Threading.Tasks;

            class Issue2785<T> : IList<object>
            {
                private static List<object> innerList = new List<object>();

                public object this[int index]
                {
                    get
                    {
                        return ((IList<object>)innerList)[index];
                    }

                    set
                    {
                        ((IList<object>)innerList)[index] = value;
                    }
                }

                public int Count
                {
                    get
                    {
                        return ((ICollection<object>)innerList).Count;
                    }
                }

                public bool IsReadOnly
                {
                    get
                    {
                        return ((ICollection<object>)innerList).IsReadOnly;
                    }
                }

                public void Add(object item)
                {
                    ((ICollection<object>)innerList).Add(item);
                }

                public void Clear()
                {
                    ((ICollection<object>)innerList).Clear();
                }

                public bool Contains(object item)
                {
                    return ((ICollection<object>)innerList).Contains(item);
                }

                public void CopyTo(object[] array, int arrayIndex)
                {
                    ((ICollection<object>)innerList).CopyTo(array, arrayIndex);
                }

                public IEnumerator<object> GetEnumerator()
                {
                    return ((IEnumerable<object>)innerList).GetEnumerator();
                }

                public int IndexOf(object item)
                {
                    return ((IList<object>)innerList).IndexOf(item);
                }

                public void Insert(int index, object item)
                {
                    ((IList<object>)innerList).Insert(index, item);
                }

                public bool Remove(object item)
                {
                    return ((ICollection<object>)innerList).Remove(item);
                }

                public void RemoveAt(int index)
                {
                    ((IList<object>)innerList).RemoveAt(index);
                }

                IEnumerator IEnumerable.GetEnumerator()
                {
                    return ((IEnumerable)innerList).GetEnumerator();
                }
            }
            """,
codeAction: ("False;False;False:global::System.Collections.Generic.IList<object>;Microsoft.CodeAnalysis.ImplementInterface.AbstractImplementInterfaceService+ImplementInterfaceCodeAction;innerList", 1));
    }

    [Fact, CompilerTrait(CompilerFeature.Tuples)]
    public async Task LongTuple()
    {
        await TestWithAllCodeStyleOptionsOffAsync(
            """
            interface IInterface
            {
                (int, string, int, string, int, string, int, string) Method1((int, string, int, string, int, string, int, string) y);
            }

            class Class : {|CS0535:IInterface|}
            {
                (int, string) x;
            }
            """,
            """
            interface IInterface
            {
                (int, string, int, string, int, string, int, string) Method1((int, string, int, string, int, string, int, string) y);
            }

            class Class : IInterface
            {
                (int, string) x;

                public (int, string, int, string, int, string, int, string) Method1((int, string, int, string, int, string, int, string) y)
                {
                    throw new System.NotImplementedException();
                }
            }
            """);
    }

    [Fact]
    public async Task LongTupleWithNames()
    {
        await TestWithAllCodeStyleOptionsOffAsync(
            """
            interface IInterface
            {
                (int a, string b, int c, string d, int e, string f, int g, string h) Method1((int a, string b, int c, string d, int e, string f, int g, string h) y);
            }

            class Class : {|CS0535:IInterface|}
            {
                (int, string) x;
            }
            """,
            """
            interface IInterface
            {
                (int a, string b, int c, string d, int e, string f, int g, string h) Method1((int a, string b, int c, string d, int e, string f, int g, string h) y);
            }

            class Class : IInterface
            {
                (int, string) x;

                public (int a, string b, int c, string d, int e, string f, int g, string h) Method1((int a, string b, int c, string d, int e, string f, int g, string h) y)
                {
                    throw new System.NotImplementedException();
                }
            }
            """);
    }

    [Fact]
    public async Task GenericWithTuple()
    {
        await TestWithAllCodeStyleOptionsOffAsync(
            """
            interface IInterface<TA, TB>
            {
                (TA, TB) Method1((TA, TB) y);
            }

            class Class : {|CS0535:IInterface<(int, string), int>|}
            {
                (int, string) x;
            }
            """,
            """
            interface IInterface<TA, TB>
            {
                (TA, TB) Method1((TA, TB) y);
            }

            class Class : IInterface<(int, string), int>
            {
                (int, string) x;

                public ((int, string), int) Method1(((int, string), int) y)
                {
                    throw new System.NotImplementedException();
                }
            }
            """);
    }

    [Fact]
    public async Task GenericWithTupleWithNamess()
    {
        await TestWithAllCodeStyleOptionsOffAsync(
            """
            interface IInterface<TA, TB>
            {
                (TA a, TB b) Method1((TA a, TB b) y);
            }

            class Class : {|CS0535:IInterface<(int, string), int>|}
            {
                (int, string) x;
            }
            """,
            """
            interface IInterface<TA, TB>
            {
                (TA a, TB b) Method1((TA a, TB b) y);
            }

            class Class : IInterface<(int, string), int>
            {
                (int, string) x;

                public ((int, string) a, int b) Method1(((int, string) a, int b) y)
                {
                    throw new System.NotImplementedException();
                }
            }
            """);
    }

    [Fact, WorkItem("https://github.com/dotnet/roslyn/issues/15387")]
    public async Task TestWithGroupingOff1()
    {
        await new VerifyCS.Test
        {
            TestCode = """
            interface IInterface
            {
                int Prop { get; }
            }

            class Class : {|CS0535:IInterface|}
            {
                void M() { }
            }
            """,
            FixedCode = """
            interface IInterface
            {
                int Prop { get; }
            }

            class Class : IInterface
            {
                void M() { }

                public int Prop => throw new System.NotImplementedException();
            }
            """,
            Options =
            {
                new OptionsCollection(LanguageNames.CSharp)
                {
                    { ImplementTypeOptionsStorage.InsertionBehavior, ImplementTypeInsertionBehavior.AtTheEnd }
                }
            }
        }.RunAsync();
    }

    [Fact, WorkItem("https://github.com/dotnet/roslyn/issues/15387")]
    public async Task TestDoNotReorderComImportMembers_01()
    {
        await TestInRegularAndScriptAsync(
            """
            using System.Runtime.InteropServices;

            [ComImport]
            [Guid("00000000-0000-0000-0000-000000000000")]
            interface IComInterface
            {
                void MOverload();
                void X();
                void MOverload(int i);
                int Prop { get; }
            }

            class Class : {|CS0535:{|CS0535:{|CS0535:{|CS0535:IComInterface|}|}|}|}
            {
            }
            """,
            """
            using System.Runtime.InteropServices;

            [ComImport]
            [Guid("00000000-0000-0000-0000-000000000000")]
            interface IComInterface
            {
                void MOverload();
                void X();
                void MOverload(int i);
                int Prop { get; }
            }

            class Class : IComInterface
            {
                public void MOverload()
                {
                    throw new System.NotImplementedException();
                }

                public void X()
                {
                    throw new System.NotImplementedException();
                }

                public void MOverload(int i)
                {
                    throw new System.NotImplementedException();
                }

                public int Prop => throw new System.NotImplementedException();
            }
            """);
    }

    [Fact, WorkItem("https://github.com/dotnet/roslyn/issues/15387")]
    public async Task TestDoNotReorderComImportMembers_02()
    {
        await new VerifyCS.Test
        {
            ReferenceAssemblies = ReferenceAssemblies.Net.Net50,
            TestCode =
            """
            using System.Runtime.InteropServices;

            [ComImport]
            [Guid("00000000-0000-0000-0000-000000000000")]
            interface IComInterface
            {
                void {|CS0423:MOverload|}() { }
                void {|CS0423:X|}() { }
                void {|CS0423:MOverload|}(int i) { }
                int Prop { get; }
            }

            class Class : {|CS0535:IComInterface|}
            {
            }
            """,
            FixedCode =
            """
            using System.Runtime.InteropServices;

            [ComImport]
            [Guid("00000000-0000-0000-0000-000000000000")]
            interface IComInterface
            {
                void {|CS0423:MOverload|}() { }
                void {|CS0423:X|}() { }
                void {|CS0423:MOverload|}(int i) { }
                int Prop { get; }
            }

            class Class : IComInterface
            {
                public int Prop => throw new System.NotImplementedException();
            }
            """,
        }.RunAsync();
    }

    [Fact]
    public async Task TestRefReturns()
    {
        await TestInRegularAndScriptAsync(
            """
            using System;

            interface I {
                ref int IGoo();
                ref int Goo { get; }
                ref int this[int i] { get; }
            }

            class C : {|CS0535:{|CS0535:{|CS0535:I|}|}|}
            {
            }
            """,
            """
            using System;

            interface I {
                ref int IGoo();
                ref int Goo { get; }
                ref int this[int i] { get; }
            }

            class C : I
            {
                public ref int this[int i] => throw new NotImplementedException();

                public ref int Goo => throw new NotImplementedException();

                public ref int IGoo()
                {
                    throw new NotImplementedException();
                }
            }
            """);
    }

    [Fact, WorkItem("https://github.com/dotnet/roslyn/issues/5898")]
    [WorkItem("https://github.com/dotnet/roslyn/issues/13932")]
    public async Task TestAutoProperties()
    {
        await new VerifyCS.Test()
        {
            TestCode = """
            interface IInterface
            {
                int ReadOnlyProp { get; }
                int ReadWriteProp { get; set; }
                int WriteOnlyProp { set; }
            }

            class Class : {|CS0535:{|CS0535:{|CS0535:IInterface|}|}|}
            {
            }
            """,
            FixedCode = """
            interface IInterface
            {
                int ReadOnlyProp { get; }
                int ReadWriteProp { get; set; }
                int WriteOnlyProp { set; }
            }

            class Class : IInterface
            {
                public int ReadOnlyProp { get; }
                public int ReadWriteProp { get; set; }
                public int WriteOnlyProp { set => throw new System.NotImplementedException(); }
            }
            """,
            Options =
            {
                new OptionsCollection(LanguageNames.CSharp)
                {
                    { ImplementTypeOptionsStorage.PropertyGenerationBehavior, ImplementTypePropertyGenerationBehavior.PreferAutoProperties }
                }
            }
        }.RunAsync();
    }

    [Fact]
    public async Task TestOptionalParameterWithDefaultLiteral()
    {
        await new VerifyCS.Test
        {
            LanguageVersion = LanguageVersion.CSharp7_1,
            TestCode = """
            using System.Threading;

            interface IInterface
            {
                void Method1(CancellationToken cancellationToken = default(CancellationToken));
            }

            class Class : {|CS0535:IInterface|}
            {
            }
            """,
            FixedCode = """
            using System.Threading;

            interface IInterface
            {
                void Method1(CancellationToken cancellationToken = default(CancellationToken));
            }

            class Class : IInterface
            {
                public void Method1(CancellationToken cancellationToken = default)
                {
                    throw new System.NotImplementedException();
                }
            }
            """,
            Options = { AllOptionsOff },
        }.RunAsync();
    }

    [Theory, CombinatorialData]
    public async Task TestRefWithMethod_Parameters([CombinatorialValues("ref", "in", "ref readonly")] string modifier)
    {
        await TestInRegularAndScriptAsync(
            $$"""
            interface ITest
            {
                void Method({{modifier}} int p);
            }
            public class Test : {|CS0535:ITest|}
            {
            }
            """,
            $$"""
            interface ITest
            {
                void Method({{modifier}} int p);
            }
            public class Test : ITest
            {
                public void Method({{modifier}} int p)
                {
                    throw new System.NotImplementedException();
                }
            }
            """);
    }

    [Fact]
    public async Task TestRefReadOnlyWithMethod_ReturnType()
    {
        await TestInRegularAndScriptAsync(
            """
            interface ITest
            {
                ref readonly int Method();
            }
            public class Test : {|CS0535:ITest|}
            {
            }
            """,
            """
            interface ITest
            {
                ref readonly int Method();
            }
            public class Test : ITest
            {
                public ref readonly int Method()
                {
                    throw new System.NotImplementedException();
                }
            }
            """);
    }

    [Fact]
    public async Task TestRefReadOnlyWithProperty()
    {
        await TestInRegularAndScriptAsync(
            """
            interface ITest
            {
                ref readonly int Property { get; }
            }
            public class Test : {|CS0535:ITest|}
            {
            }
            """,
            """
            interface ITest
            {
                ref readonly int Property { get; }
            }
            public class Test : ITest
            {
                public ref readonly int Property => throw new System.NotImplementedException();
            }
            """);
    }

    [Theory, CombinatorialData]
    public async Task TestRefWithIndexer_Parameters([CombinatorialValues("in", "ref readonly")] string modifier)
    {
        await TestInRegularAndScriptAsync(
            $$"""
            interface ITest
            {
                int this[{{modifier}} int p] { set; }
            }
            public class Test : {|CS0535:ITest|}
            {
            }
            """,
            $$"""
            interface ITest
            {
                int this[{{modifier}} int p] { set; }
            }
            public class Test : ITest
            {
                public int this[{{modifier}} int p] { set => throw new System.NotImplementedException(); }
            }
            """);
    }

    [Fact]
    public async Task TestRefReadOnlyWithIndexer_ReturnType()
    {
        await TestInRegularAndScriptAsync(
            """
            interface ITest
            {
                ref readonly int this[int p] { get; }
            }
            public class Test : {|CS0535:ITest|}
            {
            }
            """,
            """
            interface ITest
            {
                ref readonly int this[int p] { get; }
            }
            public class Test : ITest
            {
                public ref readonly int this[int p] => throw new System.NotImplementedException();
            }
            """);
    }

    [Fact]
    public async Task TestUnmanagedConstraint()
    {
        await TestInRegularAndScriptAsync(
            """
            public interface ITest
            {
                void M<T>() where T : unmanaged;
            }
            public class Test : {|CS0535:ITest|}
            {
            }
            """,
            """
            public interface ITest
            {
                void M<T>() where T : unmanaged;
            }
            public class Test : ITest
            {
                public void M<T>() where T : unmanaged
                {
                    throw new System.NotImplementedException();
                }
            }
            """);
    }

    [Fact]
    public async Task TestSealedMember_01()
    {
        await new VerifyCS.Test
        {
            ReferenceAssemblies = ReferenceAssemblies.Net.Net50,
            TestCode = """
            interface IInterface
            {
                void Method1();

                sealed void M1() {}
                sealed int P1 => 1;
            }

            class Class : {|CS0535:IInterface|}
            {
            }
            """,
            FixedCode = """
            interface IInterface
            {
                void Method1();

                sealed void M1() {}
                sealed int P1 => 1;
            }

            class Class : IInterface
            {
                public void Method1()
                {
                    throw new System.NotImplementedException();
                }
            }
            """,
            Options = { AllOptionsOff },
        }.RunAsync();
    }

    [Fact]
    public async Task TestSealedMember_02()
    {
        await new VerifyCS.Test
        {
            ReferenceAssemblies = ReferenceAssemblies.Net.Net50,
            TestCode = """
            interface IInterface
            {
                void Method1();

                sealed void M1() {}
                sealed int P1 => 1;
            }

            class Class : {|CS0535:IInterface|}
            {
            }
            """,
            FixedCode = """
            interface IInterface
            {
                void Method1();

                sealed void M1() {}
                sealed int P1 => 1;
            }

            class Class : IInterface
            {
                void IInterface.Method1()
                {
                    throw new System.NotImplementedException();
                }
            }
            """,
            Options = { AllOptionsOff },
            CodeActionEquivalenceKey = "True;False;False:global::IInterface;Microsoft.CodeAnalysis.ImplementInterface.AbstractImplementInterfaceService+ImplementInterfaceCodeAction;",
            CodeActionIndex = 1,
        }.RunAsync();
    }

    [Fact]
    public async Task TestSealedMember_03()
    {
        await new VerifyCS.Test
        {
            ReferenceAssemblies = ReferenceAssemblies.Net.Net50,
            TestCode = """
            interface IInterface
            {
                void Method1();

                sealed void M1() {}
                sealed int P1 => 1;
            }

            abstract class Class : {|CS0535:IInterface|}
            {
            }
            """,
            FixedCode = """
            interface IInterface
            {
                void Method1();

                sealed void M1() {}
                sealed int P1 => 1;
            }

            abstract class Class : IInterface
            {
                public abstract void Method1();
            }
            """,
            Options = { AllOptionsOff },
            CodeActionEquivalenceKey = "False;True;True:global::IInterface;Microsoft.CodeAnalysis.ImplementInterface.AbstractImplementInterfaceService+ImplementInterfaceCodeAction;",
            CodeActionIndex = 1,
        }.RunAsync();
    }

    [Fact]
    public async Task TestNonPublicMember_01()
    {
        await new VerifyCS.Test
        {
            ReferenceAssemblies = ReferenceAssemblies.Net.Net50,
            TestCode = """
            interface IInterface
            {
                void Method1();

                protected void M1();
                protected int P1 {get;}
            }

            class Class : {|CS0535:{|CS0535:{|CS0535:IInterface|}|}|}
            {
            }
            """,
            FixedState =
            {
                Sources =
                {
                    """
                    interface IInterface
                    {
                        void Method1();

                        protected void M1();
                        protected int P1 {get;}
                    }

                    class Class : {|CS0535:{|CS0535:IInterface|}|}
                    {
                        public void Method1()
                        {
                            throw new System.NotImplementedException();
                        }
                    }
                    """,
                },
                MarkupHandling = MarkupMode.Allow,
            },
            Options = { AllOptionsOff },
            CodeActionEquivalenceKey = "False;False;True:global::IInterface;Microsoft.CodeAnalysis.ImplementInterface.AbstractImplementInterfaceService+ImplementInterfaceCodeAction;",
        }.RunAsync();
    }

    [Fact]
    public async Task TestNonPublicMember_02()
    {
        await new VerifyCS.Test
        {
            ReferenceAssemblies = ReferenceAssemblies.Net.Net50,
            TestCode = """
            interface IInterface
            {
                protected void M1();
                protected int P1 {get;}
            }

            class Class : {|CS0535:{|CS0535:IInterface|}|}
            {
            }
            """,
            FixedState =
            {
                Sources =
                {
                    """
                    interface IInterface
                    {
                        protected void M1();
                        protected int P1 {get;}
                    }

                    class Class : IInterface
                    {
                        int IInterface.P1
                        {
                            get
                            {
                                throw new System.NotImplementedException();
                            }
                        }

                        void IInterface.M1()
                        {
                            throw new System.NotImplementedException();
                        }
                    }
                    """,
                },
                MarkupHandling = MarkupMode.Allow,
            },
            Options = { AllOptionsOff },
            DiagnosticSelector = diagnostics => diagnostics[1],
            CodeFixTestBehaviors = CodeFixTestBehaviors.FixOne,
            CodeActionEquivalenceKey = "True;False;False:global::IInterface;Microsoft.CodeAnalysis.ImplementInterface.AbstractImplementInterfaceService+ImplementInterfaceCodeAction;",
            CodeActionIndex = 0,
        }.RunAsync();
    }

    [Fact]
    public async Task TestNonPublicMember_03()
    {
        await new VerifyCS.Test
        {
            ReferenceAssemblies = ReferenceAssemblies.Net.Net50,
            TestCode = """
            interface IInterface
            {
                void Method1();

                protected void M1();
                protected int P1 {get;}
            }

            abstract class Class : {|CS0535:{|CS0535:{|CS0535:IInterface|}|}|}
            {
            }
            """,
            FixedState =
            {
                Sources =
                {
                    """
                    interface IInterface
                    {
                        void Method1();

                        protected void M1();
                        protected int P1 {get;}
                    }

                    abstract class Class : {|CS0535:{|CS0535:IInterface|}|}
                    {
                        public abstract void Method1();
                    }
                    """,
                },
                MarkupHandling = MarkupMode.Allow,
            },
            Options = { AllOptionsOff },
            CodeActionEquivalenceKey = "False;True;True:global::IInterface;Microsoft.CodeAnalysis.ImplementInterface.AbstractImplementInterfaceService+ImplementInterfaceCodeAction;",
        }.RunAsync();
    }

    [Fact]
    public async Task TestNonPublicAccessor_01()
    {
        await new VerifyCS.Test
        {
            ReferenceAssemblies = ReferenceAssemblies.Net.Net50,
            TestCode = """
            interface IInterface
            {
                void Method1();

                int P1 {get; protected set;}
                int P2 {protected get; set;}
            }

            class Class : {|CS0535:{|CS0535:{|CS0535:IInterface|}|}|}
            {
            }
            """,
            FixedState =
            {
                Sources =
                {
                    """
                    interface IInterface
                    {
                        void Method1();

                        int P1 {get; protected set;}
                        int P2 {protected get; set;}
                    }

                    class Class : {|CS0535:{|CS0535:IInterface|}|}
                    {
                        public void Method1()
                        {
                            throw new System.NotImplementedException();
                        }
                    }
                    """,
                },
                MarkupHandling = MarkupMode.Allow,
            },
            Options = { AllOptionsOff },
            CodeActionEquivalenceKey = "False;False;True:global::IInterface;Microsoft.CodeAnalysis.ImplementInterface.AbstractImplementInterfaceService+ImplementInterfaceCodeAction;",
        }.RunAsync();
    }

    [Fact]
    public async Task TestNonPublicAccessor_02()
    {
        await new VerifyCS.Test
        {
            ReferenceAssemblies = ReferenceAssemblies.Net.Net50,
            TestCode = """
            interface IInterface
            {
                int P1 {get; protected set;}
                int P2 {protected get; set;}
            }

            class Class : {|CS0535:{|CS0535:IInterface|}|}
            {
            }
            """,
            FixedState =
            {
                Sources =
                {
                    """
                    interface IInterface
                    {
                        int P1 {get; protected set;}
                        int P2 {protected get; set;}
                    }

                    class Class : IInterface
                    {
                        int IInterface.P1
                        {
                            get
                            {
                                throw new System.NotImplementedException();
                            }

                            set
                            {
                                throw new System.NotImplementedException();
                            }
                        }

                        int IInterface.P2
                        {
                            get
                            {
                                throw new System.NotImplementedException();
                            }

                            set
                            {
                                throw new System.NotImplementedException();
                            }
                        }
                    }
                    """,
                },
                MarkupHandling = MarkupMode.Allow,
            },
            Options = { AllOptionsOff },
            CodeActionEquivalenceKey = "True;False;False:global::IInterface;Microsoft.CodeAnalysis.ImplementInterface.AbstractImplementInterfaceService+ImplementInterfaceCodeAction;",
            CodeActionIndex = 0,
        }.RunAsync();
    }

    [Fact]
    public async Task TestNonPublicAccessor_03()
    {
        await new VerifyCS.Test
        {
            ReferenceAssemblies = ReferenceAssemblies.Net.Net50,
            TestCode = """
            interface IInterface
            {
                void Method1();

                int P1 {get; protected set;}
                int P2 {protected get; set;}
            }

            abstract class Class : {|CS0535:{|CS0535:{|CS0535:IInterface|}|}|}
            {
            }
            """,
            FixedState =
            {
                Sources =
                {
                    """
                    interface IInterface
                    {
                        void Method1();

                        int P1 {get; protected set;}
                        int P2 {protected get; set;}
                    }

                    abstract class Class : {|CS0535:{|CS0535:IInterface|}|}
                    {
                        public abstract void Method1();
                    }
                    """,
                },
                MarkupHandling = MarkupMode.Allow,
            },
            Options = { AllOptionsOff },
            CodeActionEquivalenceKey = "False;True;True:global::IInterface;Microsoft.CodeAnalysis.ImplementInterface.AbstractImplementInterfaceService+ImplementInterfaceCodeAction;",
        }.RunAsync();
    }

    [Fact]
    public async Task TestPrivateAccessor_01()
    {
        await new VerifyCS.Test
        {
            ReferenceAssemblies = ReferenceAssemblies.Net.Net50,
            TestCode = """
            interface IInterface
            {
                void Method1();

                int P1 {get => 0; private set {}}
                int P2 {private get => 0; set {}}
            }

            class Class : {|CS0535:IInterface|}
            {
            }
            """,
            FixedCode = """
            interface IInterface
            {
                void Method1();

                int P1 {get => 0; private set {}}
                int P2 {private get => 0; set {}}
            }

            class Class : IInterface
            {
                public void Method1()
                {
                    throw new System.NotImplementedException();
                }
            }
            """,
            Options = { AllOptionsOff },
        }.RunAsync();
    }

    [Fact]
    public async Task TestPrivateAccessor_02()
    {
        await new VerifyCS.Test
        {
            ReferenceAssemblies = ReferenceAssemblies.Net.Net50,
            TestCode = """
            interface IInterface
            {
                void Method1();

                int P1 {get => 0; private set {}}
                int P2 {private get => 0; set {}}
            }

            class Class : {|CS0535:IInterface|}
            {
            }
            """,
            FixedCode = """
            interface IInterface
            {
                void Method1();

                int P1 {get => 0; private set {}}
                int P2 {private get => 0; set {}}
            }

            class Class : IInterface
            {
                void IInterface.Method1()
                {
                    throw new System.NotImplementedException();
                }
            }
            """,
            Options = { AllOptionsOff },
            CodeActionEquivalenceKey = "True;False;False:global::IInterface;Microsoft.CodeAnalysis.ImplementInterface.AbstractImplementInterfaceService+ImplementInterfaceCodeAction;",
            CodeActionIndex = 1,
        }.RunAsync();
    }

    [Fact]
    public async Task TestPrivateAccessor_03()
    {
        await new VerifyCS.Test
        {
            ReferenceAssemblies = ReferenceAssemblies.Net.Net50,
            TestCode = """
            interface IInterface
            {
                void Method1();

                int P1 {get => 0; private set {}}
                int P2 {private get => 0; set {}}
            }

            abstract class Class : {|CS0535:IInterface|}
            {
            }
            """,
            FixedCode = """
            interface IInterface
            {
                void Method1();

                int P1 {get => 0; private set {}}
                int P2 {private get => 0; set {}}
            }

            abstract class Class : IInterface
            {
                public abstract void Method1();
            }
            """,
            Options = { AllOptionsOff },
            CodeActionEquivalenceKey = "False;True;True:global::IInterface;Microsoft.CodeAnalysis.ImplementInterface.AbstractImplementInterfaceService+ImplementInterfaceCodeAction;",
            CodeActionIndex = 1,
        }.RunAsync();
    }

    [Fact]
    public async Task TestInaccessibleMember_01()
    {
        await new VerifyCS.Test
        {
            TestState =
            {
                Sources =
                {
                    """
                    class Class : {|CS0535:{|CS0535:{|CS0535:IInterface|}|}|}
                    {
                    }
                    """,
                },
                AdditionalProjects =
                {
                    ["Assembly1"] =
                    {
                        Sources =
                        {
                            """
                            public interface IInterface
                            {
                                void Method1();

                                internal void M1();
                                internal int P1 {get;}
                            }
                            """,
                        },
                    },
                },
                AdditionalProjectReferences = { "Assembly1" },
            },
            FixedState =
            {
                Sources =
                {
                    """
                    class Class : {|CS0535:{|CS0535:IInterface|}|}
                    {
                        public void Method1()
                        {
                            throw new System.NotImplementedException();
                        }
                    }
                    """,
                },
                MarkupHandling = MarkupMode.Allow,
            },
            Options = { AllOptionsOff },

            // Specify the code action by equivalence key only to avoid trying to implement the interface explicitly with a second code fix pass.
            CodeActionEquivalenceKey = "False;False;True:global::IInterface;Microsoft.CodeAnalysis.ImplementInterface.AbstractImplementInterfaceService+ImplementInterfaceCodeAction;",
        }.RunAsync();
    }

    [Fact]
    public async Task TestInaccessibleMember_02()
    {
        await new VerifyCS.Test
        {
            TestState =
            {
                Sources =
                {
                    """
                    class Class : {|CS0535:{|CS0535:{|CS0535:IInterface|}|}|}
                    {
                    }
                    """,
                },
                AdditionalProjects =
                {
                    ["Assembly1"] =
                    {
                        Sources =
                        {
                            """
                            public interface IInterface
                            {
                                void Method1();

                                internal void M1();
                                internal int P1 {get;}
                            }
                            """,
                        },
                    },
                },
                AdditionalProjectReferences = { "Assembly1" },
            },
            FixedState =
            {
                Sources =
                {
                    """
                    class Class : {|CS0535:{|CS0535:IInterface|}|}
                    {
                        void IInterface.Method1()
                        {
                            throw new System.NotImplementedException();
                        }
                    }
                    """,
                },
                MarkupHandling = MarkupMode.Allow,
            },
            Options = { AllOptionsOff },
            CodeActionEquivalenceKey = "True;False;False:global::IInterface;Microsoft.CodeAnalysis.ImplementInterface.AbstractImplementInterfaceService+ImplementInterfaceCodeAction;",
            CodeActionIndex = 1,
        }.RunAsync();
    }

    [Fact]
    public async Task TestInaccessibleMember_03()
    {
        await new VerifyCS.Test
        {
            TestState =
            {
                Sources =
                {
                    """
                    abstract class Class : {|CS0535:{|CS0535:{|CS0535:IInterface|}|}|}
                    {
                    }
                    """,
                },
                AdditionalProjects =
                {
                    ["Assembly1"] =
                    {
                        Sources =
                        {
                            """
                            public interface IInterface
                            {
                                void Method1();

                                internal void M1();
                                internal int P1 {get;}
                            }
                            """,
                        },
                    },
                },
                AdditionalProjectReferences = { "Assembly1" },
            },
            FixedState =
            {
                Sources =
                {
                    """
                    abstract class Class : {|CS0535:{|CS0535:IInterface|}|}
                    {
                        public abstract void Method1();
                    }
                    """,
                },
                MarkupHandling = MarkupMode.Allow,
            },
            Options = { AllOptionsOff },

            // Specify the code action by equivalence key only to avoid trying to execute a second code fix pass with a different action
            CodeActionEquivalenceKey = "False;True;True:global::IInterface;Microsoft.CodeAnalysis.ImplementInterface.AbstractImplementInterfaceService+ImplementInterfaceCodeAction;",
        }.RunAsync();
    }

    [Fact, WorkItem("https://github.com/dotnet/roslyn/issues/4146")]
    public async Task TestAccessibility_Property()
    {
        await TestWithAllCodeStyleOptionsOffAsync(
            """
            internal class Goo {}

            internal interface I
            {
                Goo MyProperty { get; }
            }

            public class C : {|CS0535:I|}
            {
            }
            """,
            """
            internal class Goo {}

            internal interface I
            {
                Goo MyProperty { get; }
            }

            public class C : {|CS0535:I|}
            {
                Goo I.MyProperty
                {
                    get
                    {
                        throw new System.NotImplementedException();
                    }
                }
            }
            """);
    }

    [Fact, WorkItem("https://github.com/dotnet/roslyn/issues/4146")]
    public async Task TestAccessibility_Method_InaccessibleReturnType()
    {
        await TestWithAllCodeStyleOptionsOffAsync(
            """
            internal class Goo {}

            internal interface I
            {
                Goo M();
            }

            public class C : {|CS0535:I|}
            {
            }
            """,
            """
            internal class Goo {}

            internal interface I
            {
                Goo M();
            }

            public class C : {|CS0535:I|}
            {
                Goo I.M()
                {
                    throw new System.NotImplementedException();
                }
            }
            """);
    }

    [Fact, WorkItem("https://github.com/dotnet/roslyn/issues/4146")]
    public async Task TestAccessibility_Method_InaccessibleParameterType()
    {
        await TestWithAllCodeStyleOptionsOffAsync(
            """
            internal class Goo {}

            internal interface I
            {
                void M(Goo goo);
            }

            public class C : {|CS0535:I|}
            {
            }
            """,
            """
            internal class Goo {}

            internal interface I
            {
                void M(Goo goo);
            }

            public class C : {|CS0535:I|}
            {
                void I.M(Goo goo)
                {
                    throw new System.NotImplementedException();
                }
            }
            """);
    }

    [Fact, WorkItem("https://github.com/dotnet/roslyn/issues/4146")]
    public async Task TestAccessibility_Event()
    {
        await TestWithAllCodeStyleOptionsOffAsync(
            """
            internal delegate void MyDelegate();

            internal interface I
            {
                event MyDelegate Event;
            }

            public class C : {|CS0535:I|}
            {
            }
            """,
            """
            internal delegate void MyDelegate();

            internal interface I
            {
                event MyDelegate Event;
            }

            public class C : {|CS0535:I|}
            {
                event MyDelegate I.Event
                {
                    add
                    {
                        throw new System.NotImplementedException();
                    }

                    remove
                    {
                        throw new System.NotImplementedException();
                    }
                }
            }
            """);
    }

    [Fact, WorkItem("https://github.com/dotnet/roslyn/issues/4146")]
    public async Task TestAccessibility_Indexer_InaccessibleReturnType()
    {
        await TestWithAllCodeStyleOptionsOffAsync(
            """
            internal class Goo {}

            internal interface I
            {
                Goo this[int i] { get; }
            }

            public class C : {|CS0535:I|}
            {
            }
            """,
            """
            internal class Goo {}

            internal interface I
            {
                Goo this[int i] { get; }
            }

            public class C : {|CS0535:I|}
            {
                Goo I.this[int i]
                {
                    get
                    {
                        throw new System.NotImplementedException();
                    }
                }
            }
            """);
    }

    [Fact, WorkItem("https://github.com/dotnet/roslyn/issues/4146")]
    public async Task TestAccessibility_Indexer_InaccessibleParameterType()
    {
        await TestWithAllCodeStyleOptionsOffAsync(
            """
            internal class Goo {}

            internal interface I
            {
                int this[Goo goo] { get; }
            }

            public class C : {|CS0535:I|}
            {
            }
            """,
            """
            internal class Goo {}

            internal interface I
            {
                int this[Goo goo] { get; }
            }

            public class C : {|CS0535:I|}
            {
                int I.this[Goo goo]
                {
                    get
                    {
                        throw new System.NotImplementedException();
                    }
                }
            }
            """);
    }

    [Fact, WorkItem("https://github.com/dotnet/roslyn/issues/4146")]
    public async Task TestAccessibility_InaccessibleMemberAsGenericArgument()
    {
        await TestWithAllCodeStyleOptionsOffAsync(
            """
            using System.Collections.Generic;

            internal class Goo {}

            internal interface I
            {
                List<Goo> M();
            }

            public class C : {|CS0535:I|}
            {
            }
            """,
            """
            using System.Collections.Generic;

            internal class Goo {}

            internal interface I
            {
                List<Goo> M();
            }

            public class C : {|CS0535:I|}
            {
                List<Goo> I.M()
                {
                    throw new System.NotImplementedException();
                }
            }
            """);
    }

    [Fact, WorkItem("https://github.com/dotnet/roslyn/issues/4146")]
    public async Task TestAccessibility_InaccessibleMemberDueToContainingType()
    {
        await TestWithAllCodeStyleOptionsOffAsync(
            """
            internal class Container
            {
                public class Goo {}
            }

            internal interface I
            {
                Container.Goo M();
            }

            public class C : {|CS0535:I|}
            {
            }
            """,
            """
            internal class Container
            {
                public class Goo {}
            }

            internal interface I
            {
                Container.Goo M();
            }

            public class C : {|CS0535:I|}
            {
                Container.Goo I.M()
                {
                    throw new System.NotImplementedException();
                }
            }
            """);
    }

    [Fact, WorkItem("https://github.com/dotnet/roslyn/issues/4146")]
    public async Task TestAccessibility_InaccessibleGenericConstraintAsReturnType()
    {
        await TestWithAllCodeStyleOptionsOffAsync(
            """
            internal class Goo {}

            internal interface I
            {
                T M<T>() where T: Goo;
            }

            public class C : {|CS0535:I|}
            {
            }
            """,
            """
            internal class Goo {}

            internal interface I
            {
                T M<T>() where T: Goo;
            }

            public class C : {|CS0535:I|}
            {
                T I.M<T>()
                {
                    throw new System.NotImplementedException();
                }
            }
            """);
    }

    [Fact, WorkItem("https://github.com/dotnet/roslyn/issues/4146")]
    public async Task TestAccessibility_InaccessibleGenericConstraintAsParameter()
    {
        await TestWithAllCodeStyleOptionsOffAsync(
            """
            internal class Goo {}

            internal interface I
            {
                void M<T>(T arg) where T: Goo;
            }

            public class C : {|CS0535:I|}
            {
            }
            """,
            """
            internal class Goo {}

            internal interface I
            {
                void M<T>(T arg) where T: Goo;
            }

            public class C : {|CS0535:I|}
            {
                void I.M<T>(T arg)
                {
                    throw new System.NotImplementedException();
                }
            }
            """);
    }

    [Fact, WorkItem("https://github.com/dotnet/roslyn/issues/4146")]
    public async Task TestAccessibility_InaccessibleGenericConstraintWhichIsNotUsed()
    {
        await TestWithAllCodeStyleOptionsOffAsync(
            """
            internal class Goo {}

            internal interface I
            {
                void M<T>() where T: Goo;
            }

            public class C : {|CS0535:I|}
            {
            }
            """,
            """
            internal class Goo {}

            internal interface I
            {
                void M<T>() where T: Goo;
            }

            public class C : {|CS0535:I|}
            {
                void I.M<T>()
                {
                    throw new System.NotImplementedException();
                }
            }
            """);
    }

    [Fact, WorkItem("https://github.com/dotnet/roslyn/issues/4146")]
    public async Task TestAccessibility_SeveralMembers_ShouldExplicitlyImplementOnlyInaccessible()
    {
        await TestWithAllCodeStyleOptionsOffAsync(
            """
            internal class Goo {}

            internal interface I
            {
                int N();
                Goo M();
            }

            public class C : {|CS0535:{|CS0535:I|}|}
            {
            }
            """,
            """
            internal class Goo {}

            internal interface I
            {
                int N();
                Goo M();
            }

            public class C : {|CS0535:{|CS0535:I|}|}
            {
                public int N()
                {
                    throw new System.NotImplementedException();
                }

                Goo I.M()
                {
                    throw new System.NotImplementedException();
                }
            }
            """);
    }

    [Fact]
    public async Task TestInaccessibleAccessor_01()
    {
        await new VerifyCS.Test
        {
            TestState =
            {
                Sources =
                {
                    """
                    class Class : {|CS0535:{|CS0535:{|CS0535:IInterface|}|}|}
                    {
                    }
                    """,
                },
                AdditionalProjects =
                {
                    ["Assembly1"] =
                    {
                        Sources =
                        {
                            """
                            public interface IInterface
                            {
                                void Method1();

                                int P1 {get; internal set;}
                                int P2 {internal get; set;}
                            }
                            """,
                        },
                    },
                },
                AdditionalProjectReferences = { "Assembly1" },
            },
            FixedState =
            {
                Sources =
                {
                    """
                    class Class : {|CS0535:{|CS0535:IInterface|}|}
                    {
                        public void Method1()
                        {
                            throw new System.NotImplementedException();
                        }
                    }
                    """,
                },
                MarkupHandling = MarkupMode.Allow,
            },
            Options = { AllOptionsOff },

            // Specify the code action by equivalence key only to avoid trying to implement the interface explicitly with a second code fix pass.
            CodeActionEquivalenceKey = "False;False;True:global::IInterface;Microsoft.CodeAnalysis.ImplementInterface.AbstractImplementInterfaceService+ImplementInterfaceCodeAction;",
        }.RunAsync();
    }

    [Fact]
    public async Task TestInaccessibleAccessor_02()
    {
        await new VerifyCS.Test
        {
            TestState =
            {
                Sources =
                {
                    """
                    class Class : {|CS0535:{|CS0535:{|CS0535:IInterface|}|}|}
                    {
                    }
                    """,
                },
                AdditionalProjects =
                {
                    ["Assembly1"] =
                    {
                        Sources =
                        {
                            """
                            public interface IInterface
                            {
                                void Method1();

                                int P1 {get; internal set;}
                                int P2 {internal get; set;}
                            }
                            """,
                        },
                    },
                },
                AdditionalProjectReferences = { "Assembly1" },
            },
            FixedState =
            {
                Sources =
                {
                    """
                    class Class : {|CS0535:{|CS0535:IInterface|}|}
                    {
                        void IInterface.Method1()
                        {
                            throw new System.NotImplementedException();
                        }
                    }
                    """,
                },
                MarkupHandling = MarkupMode.Allow,
            },
            Options = { AllOptionsOff },
            CodeActionEquivalenceKey = "True;False;False:global::IInterface;Microsoft.CodeAnalysis.ImplementInterface.AbstractImplementInterfaceService+ImplementInterfaceCodeAction;",
            CodeActionIndex = 1,
        }.RunAsync();
    }

    [Fact]
    public async Task TestInaccessibleAccessor_03()
    {
        await new VerifyCS.Test
        {
            TestState =
            {
                Sources =
                {
                    """
                    abstract class Class : {|CS0535:{|CS0535:{|CS0535:IInterface|}|}|}
                    {
                    }
                    """,
                },
                AdditionalProjects =
                {
                    ["Assembly1"] =
                    {
                        Sources =
                        {
                            """
                            public interface IInterface
                            {
                                void Method1();

                                int P1 {get; internal set;}
                                int P2 {internal get; set;}
                            }
                            """,
                        },
                    },
                },
                AdditionalProjectReferences = { "Assembly1" },
            },
            FixedState =
            {
                Sources =
                {
                    """
                    abstract class Class : {|CS0535:{|CS0535:IInterface|}|}
                    {
                        public abstract void Method1();
                    }
                    """,
                },
                MarkupHandling = MarkupMode.Allow,
            },
            Options = { AllOptionsOff },

            // Specify the code action by equivalence key only to avoid trying to execute a second code fix pass with a different action
            CodeActionEquivalenceKey = "False;True;True:global::IInterface;Microsoft.CodeAnalysis.ImplementInterface.AbstractImplementInterfaceService+ImplementInterfaceCodeAction;",
        }.RunAsync();
    }

    [Fact]
    public async Task TestVirtualMember_01()
    {
        await new VerifyCS.Test
        {
            ReferenceAssemblies = ReferenceAssemblies.Net.Net50,
            TestCode = """
            interface IInterface
            {
                void Method1();

                virtual void M1() {}
                virtual int P1 => 1;
            }

            class Class : {|CS0535:IInterface|}
            {
            }
            """,
            FixedCode = """
            interface IInterface
            {
                void Method1();

                virtual void M1() {}
                virtual int P1 => 1;
            }

            class Class : IInterface
            {
                public void Method1()
                {
                    throw new System.NotImplementedException();
                }
            }
            """,
            Options = { AllOptionsOff },
        }.RunAsync();
    }

    [Fact]
    public async Task TestVirtualMember_02()
    {
        await new VerifyCS.Test
        {
            ReferenceAssemblies = ReferenceAssemblies.Net.Net50,
            TestCode = """
            interface IInterface
            {
                void Method1();

                virtual void M1() {}
                virtual int P1 => 1;
            }

            class Class : {|CS0535:IInterface|}
            {
            }
            """,
            FixedCode = """
            interface IInterface
            {
                void Method1();

                virtual void M1() {}
                virtual int P1 => 1;
            }

            class Class : IInterface
            {
                void IInterface.Method1()
                {
                    throw new System.NotImplementedException();
                }
            }
            """,
            Options = { AllOptionsOff },
            CodeActionEquivalenceKey = "True;False;False:global::IInterface;Microsoft.CodeAnalysis.ImplementInterface.AbstractImplementInterfaceService+ImplementInterfaceCodeAction;",
            CodeActionIndex = 1,
        }.RunAsync();
    }

    [Fact]
    public async Task TestVirtualMember_03()
    {
        await new VerifyCS.Test
        {
            ReferenceAssemblies = ReferenceAssemblies.Net.Net50,
            TestCode = """
            interface IInterface
            {
                void Method1();

                virtual void M1() {}
                virtual int P1 => 1;
            }

            abstract class Class : {|CS0535:IInterface|}
            {
            }
            """,
            FixedCode = """
            interface IInterface
            {
                void Method1();

                virtual void M1() {}
                virtual int P1 => 1;
            }

            abstract class Class : IInterface
            {
                public abstract void Method1();
            }
            """,
            Options = { AllOptionsOff },
            CodeActionEquivalenceKey = "False;True;True:global::IInterface;Microsoft.CodeAnalysis.ImplementInterface.AbstractImplementInterfaceService+ImplementInterfaceCodeAction;",
            CodeActionIndex = 1,
        }.RunAsync();
    }

    [Fact]
    public async Task TestStaticMember_01()
    {
        await new VerifyCS.Test
        {
            ReferenceAssemblies = ReferenceAssemblies.Net.Net50,
            TestCode = """
            interface IInterface
            {
                void Method1();

                static void M1() {}
                static int P1 => 1;
                static int F1;
                public abstract class C {}
            }

            class Class : {|CS0535:IInterface|}
            {
            }
            """,
            FixedCode = """
            interface IInterface
            {
                void Method1();

                static void M1() {}
                static int P1 => 1;
                static int F1;
                public abstract class C {}
            }

            class Class : IInterface
            {
                public void Method1()
                {
                    throw new System.NotImplementedException();
                }
            }
            """,
            Options = { AllOptionsOff },
        }.RunAsync();
    }

    [Fact]
    public async Task TestStaticMember_02()
    {
        await new VerifyCS.Test
        {
            ReferenceAssemblies = ReferenceAssemblies.Net.Net50,
            TestCode = """
            interface IInterface
            {
                void Method1();

                static void M1() {}
                static int P1 => 1;
                static int F1;
                public abstract class C {}
            }

            class Class : {|CS0535:IInterface|}
            {
            }
            """,
            FixedCode = """
            interface IInterface
            {
                void Method1();

                static void M1() {}
                static int P1 => 1;
                static int F1;
                public abstract class C {}
            }

            class Class : IInterface
            {
                void IInterface.Method1()
                {
                    throw new System.NotImplementedException();
                }
            }
            """,
            Options = { AllOptionsOff },
            CodeActionEquivalenceKey = "True;False;False:global::IInterface;Microsoft.CodeAnalysis.ImplementInterface.AbstractImplementInterfaceService+ImplementInterfaceCodeAction;",
            CodeActionIndex = 1,
        }.RunAsync();
    }

    [Fact]
    public async Task TestStaticMember_03()
    {
        await new VerifyCS.Test
        {
            ReferenceAssemblies = ReferenceAssemblies.Net.Net50,
            TestCode = """
            interface IInterface
            {
                void Method1();

                static void M1() {}
                static int P1 => 1;
                static int F1;
                public abstract class C {}
            }

            abstract class Class : {|CS0535:IInterface|}
            {
            }
            """,
            FixedCode = """
            interface IInterface
            {
                void Method1();

                static void M1() {}
                static int P1 => 1;
                static int F1;
                public abstract class C {}
            }

            abstract class Class : IInterface
            {
                public abstract void Method1();
            }
            """,
            Options = { AllOptionsOff },
            CodeActionEquivalenceKey = "False;True;True:global::IInterface;Microsoft.CodeAnalysis.ImplementInterface.AbstractImplementInterfaceService+ImplementInterfaceCodeAction;",
            CodeActionIndex = 1,
        }.RunAsync();
    }

    [Fact]
    public async Task TestNotNullConstraint()
    {
        await TestInRegularAndScriptAsync(
            """
            public interface ITest
            {
                void M<T>() where T : notnull;
            }
            public class Test : {|CS0535:ITest|}
            {
            }
            """,
            """
            public interface ITest
            {
                void M<T>() where T : notnull;
            }
            public class Test : ITest
            {
                public void M<T>() where T : notnull
                {
                    throw new System.NotImplementedException();
                }
            }
            """);
    }

    [Fact]
    public async Task TestWithNullableProperty()
    {
        await TestInRegularAndScriptAsync(
            """
            #nullable enable

            public interface ITest
            {
                string? P { get; }
            }
            public class Test : {|CS0535:ITest|}
            {
            }
            """,
            """
            #nullable enable

            public interface ITest
            {
                string? P { get; }
            }
            public class Test : ITest
            {
                public string? P => throw new System.NotImplementedException();
            }
            """);
    }

    [Fact]
    public async Task TestWithNullablePropertyAlreadyImplemented()
    {
        var code =
            """
            #nullable enable

            public interface ITest
            {
                string? P { get; }
            }
            public class Test : ITest
            {
                public string? P => throw new System.NotImplementedException();
            }
            """;
        await VerifyCS.VerifyCodeFixAsync(code, code);
    }

    [Fact]
    public async Task TestWithNullableMethod()
    {
        await TestInRegularAndScriptAsync(
            """
            #nullable enable

            public interface ITest
            {
                string? P();
            }
            public class Test : {|CS0535:ITest|}
            {
            }
            """,
            """
            #nullable enable

            public interface ITest
            {
                string? P();
            }
            public class Test : ITest
            {
                public string? P()
                {
                    throw new System.NotImplementedException();
                }
            }
            """);
    }

    [Fact]
    public async Task TestWithNullableEvent()
    {
        // Question whether this is needed,
        // see https://github.com/dotnet/roslyn/issues/36673 
        await TestInRegularAndScriptAsync(
            """
            #nullable enable

            using System;

            public interface ITest
            {
                event EventHandler? SomeEvent;
            }
            public class Test : {|CS0535:ITest|}
            {
            }
            """,
            """
            #nullable enable

            using System;

            public interface ITest
            {
                event EventHandler? SomeEvent;
            }
            public class Test : ITest
            {
                public event EventHandler? SomeEvent;
            }
            """);
    }

    [Fact]
    public async Task TestWithNullableDisabled()
    {
        await TestInRegularAndScriptAsync(
            """
            #nullable enable

            public interface ITest
            {
                string? P { get; }
            }

            #nullable disable

            public class Test : {|CS0535:ITest|}
            {
            }
            """,
            """
            #nullable enable

            public interface ITest
            {
                string? P { get; }
            }

            #nullable disable

            public class Test : ITest
            {
                public string P => throw new System.NotImplementedException();
            }
            """);
    }

    [Fact]
    public async Task GenericInterfaceNotNull1()
    {
        await new VerifyCS.Test
        {
            ReferenceAssemblies = ReferenceAssemblies.Net.Net50,
            TestCode = """
            #nullable enable

            using System.Diagnostics.CodeAnalysis;

            interface IFoo<T>
            {
                [return: NotNull]
                T Bar([DisallowNull] T bar);

                [return: MaybeNull]
                T Baz([AllowNull] T bar);
            }

            class A : {|CS0535:{|CS0535:IFoo<int>|}|}
            {
            }
            """,
            FixedCode = """
            #nullable enable

            using System.Diagnostics.CodeAnalysis;

            interface IFoo<T>
            {
                [return: NotNull]
                T Bar([DisallowNull] T bar);

                [return: MaybeNull]
                T Baz([AllowNull] T bar);
            }

            class A : IFoo<int>
            {
                [return: NotNull]
                public int Bar([DisallowNull] int bar)
                {
                    throw new System.NotImplementedException();
                }

                [return: MaybeNull]
                public int Baz([AllowNull] int bar)
                {
                    throw new System.NotImplementedException();
                }
            }
            """,
        }.RunAsync();
    }

    [Fact, WorkItem("https://github.com/dotnet/roslyn/issues/13427")]
    public async Task TestDoNotAddNewWithGenericAndNonGenericMethods()
    {
        await TestWithAllCodeStyleOptionsOffAsync(
            """
            class B
            {
                public void M<T>() { }
            }

            interface I
            {
                void M();
            }

            class D : B, {|CS0535:I|}
            {
            }
            """,
            """
            class B
            {
                public void M<T>() { }
            }

            interface I
            {
                void M();
            }

            class D : B, I
            {
                public void M()
                {
                    throw new System.NotImplementedException();
                }
            }
            """);
    }

    [Fact]
    public async Task ImplementRemainingExplicitlyWhenPartiallyImplemented()
    {
        await TestInRegularAndScriptAsync("""
            interface I
            {
                void M1();
                void M2();
            }

            class C : {|CS0535:I|}
            {
                public void M1(){}
            }
            """,
            """
            interface I
            {
                void M1();
                void M2();
            }

            class C : {|CS0535:I|}
            {
                public void M1(){}

                void I.M2()
                {
                    throw new System.NotImplementedException();
                }
            }
            """, codeAction: ("True;False;True:global::I;Microsoft.CodeAnalysis.ImplementInterface.AbstractImplementInterfaceService+ImplementInterfaceCodeAction;", 2));
    }

    [Fact]
    public async Task ImplementInitOnlyProperty()
    {
        await new VerifyCS.Test
        {
            ReferenceAssemblies = ReferenceAssemblies.Net.Net50,
            LanguageVersion = LanguageVersion.CSharp9,
            TestCode = """
            interface I
            {
                int Property { get; init; }
            }

            class C : {|CS0535:I|}
            {
            }
            """,
            FixedCode = """
            interface I
            {
                int Property { get; init; }
            }

            class C : I
            {
                public int Property { get => throw new System.NotImplementedException(); init => throw new System.NotImplementedException(); }
            }
            """,
        }.RunAsync();
    }

    [Fact]
    public async Task ImplementRemainingExplicitlyMissingWhenAllImplemented()
    {
        var code = """
            interface I
            {
                void M1();
                void M2();
            }

            class C : I
            {
                public void M1(){}
                public void M2(){}
            }
            """;

        await VerifyCS.VerifyCodeFixAsync(code, code);
    }

    [Fact]
    public async Task ImplementRemainingExplicitlyMissingWhenAllImplementedAreExplicit()
    {
        var code = """
            interface I
            {
                void M1();
                void M2();
            }

            class C : {|CS0535:I|}
            {
                void I.M1(){}
            }
            """;
        var fixedCode = """
            interface I
            {
                void M1();
                void M2();
            }

            class C : I
            {
                public void M2()
                {
                    throw new System.NotImplementedException();
                }

                void I.M1(){}
            }
            """;

        await new VerifyCS.Test
        {
            TestCode = code,
            FixedCode = fixedCode,
            CodeActionsVerifier = codeActions => Assert.Equal(2, codeActions.Length),
        }.RunAsync();
    }

    [Fact]
    public async Task TestImplementRemainingExplicitlyNonPublicMember()
    {
        await TestInRegularAndScriptAsync("""
            interface I
            {
                void M1();
                internal void M2();
            }

            class C : {|CS0535:I|}
            {
                public void M1(){}
            }
            """,
            """
            interface I
            {
                void M1();
                internal void M2();
            }

            class C : {|CS0535:I|}
            {
                public void M1(){}

                void I.M2()
                {
                    throw new System.NotImplementedException();
                }
            }
            """, codeAction: ("True;False;True:global::I;Microsoft.CodeAnalysis.ImplementInterface.AbstractImplementInterfaceService+ImplementInterfaceCodeAction;", 1));
    }

    [Fact, WorkItem("https://github.com/dotnet/roslyn/issues/48295")]
    public async Task TestImplementOnRecord_WithSemiColon()
    {
        await new VerifyCS.Test
        {
            ReferenceAssemblies = ReferenceAssemblies.Net.Net50,
            LanguageVersion = LanguageVersion.CSharp12,
            TestCode = """
            interface I
            {
                void M1();
            }

            record C : {|CS0535:I|};
            """,
            FixedCode = """
            interface I
            {
                void M1();
            }

            record C : {|CS0535:I|}
            {
                public void M1()
                {
                    throw new System.NotImplementedException();
                }
            }

            """,
        }.RunAsync();
    }

    [Fact]
    public async Task TestImplementOnClass_WithSemiColon()
    {
        await new VerifyCS.Test
        {
            ReferenceAssemblies = ReferenceAssemblies.Net.Net50,
            LanguageVersion = LanguageVersion.CSharp12,
            TestCode = """
            interface I
            {
                void M1();
            }

            class C : {|CS0535:I|};
            """,
            FixedCode = """
            interface I
            {
                void M1();
            }

            class C : {|CS0535:I|}
            {
                public void M1()
                {
                    throw new System.NotImplementedException();
                }
            }

            """,
        }.RunAsync();
    }

    [Fact]
    public async Task TestImplementOnStruct_WithSemiColon()
    {
        await new VerifyCS.Test
        {
            ReferenceAssemblies = ReferenceAssemblies.Net.Net50,
            LanguageVersion = LanguageVersion.CSharp12,
            TestCode = """
            interface I
            {
                void M1();
            }

            struct C : {|CS0535:I|};
            """,
            FixedCode = """
            interface I
            {
                void M1();
            }

            struct C : {|CS0535:I|}
            {
                public void M1()
                {
                    throw new System.NotImplementedException();
                }
            }

            """,
        }.RunAsync();
    }

    [Fact, WorkItem("https://github.com/dotnet/roslyn/issues/48295")]
    public async Task TestImplementOnRecord_WithBracesAndTrivia()
    {
        await new VerifyCS.Test
        {
            ReferenceAssemblies = ReferenceAssemblies.Net.Net50,
            LanguageVersion = LanguageVersion.CSharp12,
            TestCode = """
            interface I
            {
                void M1();
            }

            record C : {|CS0535:I|} { } // hello
            """,
            FixedCode = """
            interface I
            {
                void M1();
            }

            record C : {|CS0535:I|}
            {
                public void M1()
                {
                    throw new System.NotImplementedException();
                }
            } // hello
            """,
        }.RunAsync();
    }

    [Theory, WorkItem("https://github.com/dotnet/roslyn/issues/48295")]
    [InlineData("record")]
    [InlineData("record class")]
    [InlineData("record struct")]
    [InlineData("class")]
    [InlineData("struct")]
    public async Task TestImplementOnRecord_WithSemiColonAndTrivia(string record)
    {
        await new VerifyCS.Test
        {
            ReferenceAssemblies = ReferenceAssemblies.Net.Net50,
            LanguageVersion = LanguageVersion.CSharp12,
            TestCode = $@"
interface I
{{
    void M1();
}}

{record} C : {{|CS0535:I|}}; // hello
",
            FixedCode = $@"
interface I
{{
    void M1();
}}

{record} C : {{|CS0535:I|}} // hello
{{
    public void M1()
    {{
        throw new System.NotImplementedException();
    }}
}}
",
        }.RunAsync();
    }

    [Fact, WorkItem("https://github.com/dotnet/roslyn/issues/49019")]
    public async Task TestUnconstrainedGenericInstantiatedWithValueType()
    {
        await new VerifyCS.Test
        {
            LanguageVersion = LanguageVersion.CSharp9,
            TestCode = """
            #nullable enable
            interface IGoo<T>
            {
                void Bar(T? x);
            }

            class C : {|CS0535:IGoo<int>|}
            {
            }
            """,
            FixedCode = """
            #nullable enable
            interface IGoo<T>
            {
                void Bar(T? x);
            }

            class C : IGoo<int>
            {
                public void Bar(int x)
                {
                    throw new System.NotImplementedException();
                }
            }
            """,
        }.RunAsync();
    }

    [Fact, WorkItem("https://github.com/dotnet/roslyn/issues/49019")]
    public async Task TestConstrainedGenericInstantiatedWithValueType()
    {
        await TestInRegularAndScriptAsync("""
            interface IGoo<T> where T : struct
            {
                void Bar(T? x);
            }

            class C : {|CS0535:IGoo<int>|}
            {
            }
            """,
            """
            interface IGoo<T> where T : struct
            {
                void Bar(T? x);
            }

            class C : IGoo<int>
            {
                public void Bar(int? x)
                {
                    throw new System.NotImplementedException();
                }
            }
            """);
    }

    [Fact, WorkItem("https://github.com/dotnet/roslyn/issues/49019")]
    public async Task TestUnconstrainedGenericInstantiatedWithReferenceType()
    {
        await new VerifyCS.Test
        {
            LanguageVersion = LanguageVersion.CSharp9,
            TestCode = """
            interface IGoo<T>
            {
            #nullable enable
                void Bar(T? x);
            #nullable restore
            }

            class C : {|CS0535:IGoo<string>|}
            {
            }
            """,
            FixedCode = """
            interface IGoo<T>
            {
            #nullable enable
                void Bar(T? x);
            #nullable restore
            }

            class C : IGoo<string>
            {
                public void Bar(string x)
                {
                    throw new System.NotImplementedException();
                }
            }
            """,
        }.RunAsync();
    }

    [Fact, WorkItem("https://github.com/dotnet/roslyn/issues/49019")]
    public async Task TestUnconstrainedGenericInstantiatedWithReferenceType_NullableEnable()
    {
        await new VerifyCS.Test
        {
            LanguageVersion = LanguageVersion.CSharp9,
            TestCode = """
            #nullable enable

            interface IGoo<T>
            {
                void Bar(T? x);
            }

            class C : {|CS0535:IGoo<string>|}
            {
            }
            """,
            FixedCode = """
            #nullable enable

            interface IGoo<T>
            {
                void Bar(T? x);
            }

            class C : IGoo<string>
            {
                public void Bar(string? x)
                {
                    throw new System.NotImplementedException();
                }
            }
            """,
        }.RunAsync();
    }

    [Fact, WorkItem("https://github.com/dotnet/roslyn/issues/49019")]
    public async Task TestConstrainedGenericInstantiatedWithReferenceType()
    {
        await new VerifyCS.Test
        {
            LanguageVersion = LanguageVersion.CSharp9,
            TestCode = """
            #nullable enable
            interface IGoo<T> where T : class
            {
                void Bar(T? x);
            }

            class C : {|CS0535:IGoo<string>|}
            {
            }
            """,
            FixedCode = """
            #nullable enable
            interface IGoo<T> where T : class
            {
                void Bar(T? x);
            }

            class C : IGoo<string>
            {
                public void Bar(string? x)
                {
                    throw new System.NotImplementedException();
                }
            }
            """,
        }.RunAsync();
    }

    [Fact, WorkItem("https://github.com/dotnet/roslyn/issues/49019")]
    public async Task TestConstrainedGenericInstantiatedWithReferenceType_NullableEnable()
    {
        await TestInRegularAndScriptAsync("""
            #nullable enable

            interface IGoo<T> where T : class
            {
                void Bar(T? x);
            }

            class C : {|CS0535:IGoo<string>|}
            {
            }
            """,
            """
            #nullable enable

            interface IGoo<T> where T : class
            {
                void Bar(T? x);
            }

            class C : IGoo<string>
            {
                public void Bar(string? x)
                {
                    throw new System.NotImplementedException();
                }
            }
            """);
    }

    [Fact, WorkItem("https://github.com/dotnet/roslyn/issues/53012")]
    public async Task TestNullableTypeParameter()
    {
        await TestInRegularAndScriptAsync(
            """
            #nullable enable

            interface I
            {
                void M<T1, T2, T3>(T1? a, T2 b, T1? c, T3? d);
            }

            class D : {|CS0535:I|}
            {
            }
            """,
            """
            #nullable enable

            interface I
            {
                void M<T1, T2, T3>(T1? a, T2 b, T1? c, T3? d);
            }

            class D : I
            {
                public void M<T1, T2, T3>(T1? a, T2 b, T1? c, T3? d)
                {
                    throw new System.NotImplementedException();
                }
            }
            """);
    }

    [Fact, WorkItem("https://github.com/dotnet/roslyn/issues/53012")]
    public async Task TestNullableTypeParameter_ExplicitInterfaceImplementation()
    {
        await TestInRegularAndScriptAsync(
            """
            #nullable enable

            interface I
            {
                void M<T1, T2, T3>(T1? a, T2 b, T1? c, T3? d);
            }

            class D : {|CS0535:I|}
            {
            }
            """,
            """
            #nullable enable

            interface I
            {
                void M<T1, T2, T3>(T1? a, T2 b, T1? c, T3? d);
            }

            class D : I
            {
                void I.M<T1, T2, T3>(T1? a, T2 b, T1? c, T3? d)
                    where T1 : default
                    where T3 : default
                {
                    throw new System.NotImplementedException();
                }
            }
            """, codeAction: ("True;False;False:global::I;Microsoft.CodeAnalysis.ImplementInterface.AbstractImplementInterfaceService+ImplementInterfaceCodeAction;", 1));
    }

    [Fact, WorkItem("https://github.com/dotnet/roslyn/issues/53012")]
    public async Task TestNullableTypeParameter_ExplicitInterfaceImplementationWithClassConstraint()
    {
        await TestInRegularAndScriptAsync(
            """
            #nullable enable

            interface I
            {
                void M<T1, T2, T3>(T1? a, T2 b, T1? c, T3? d) where T1 : class;
            }

            class D : {|CS0535:I|}
            {
            }
            """,
            """
            #nullable enable

            interface I
            {
                void M<T1, T2, T3>(T1? a, T2 b, T1? c, T3? d) where T1 : class;
            }

            class D : I
            {
                void I.M<T1, T2, T3>(T1? a, T2 b, T1? c, T3? d)
                    where T1 : class
                    where T3 : default
                {
                    throw new System.NotImplementedException();
                }
            }
            """, codeAction: ("True;False;False:global::I;Microsoft.CodeAnalysis.ImplementInterface.AbstractImplementInterfaceService+ImplementInterfaceCodeAction;", 1));
    }

    [Fact, WorkItem("https://github.com/dotnet/roslyn/issues/51779")]
    public async Task TestImplementTwoPropertiesOfCSharp5()
    {
        await new VerifyCS.Test
        {
            LanguageVersion = LanguageVersion.CSharp5,
            TestCode = """
            interface ITest
            {
                int Bar { get; }
                int Foo { get; }
            }

            class Program : {|CS0535:{|CS0535:ITest|}|}
            {
            }
            """,
            FixedCode = """
            interface ITest
            {
                int Bar { get; }
                int Foo { get; }
            }

            class Program : ITest
            {
                public int Bar
                {
                    get
                    {
                        throw new System.NotImplementedException();
                    }
                }

                public int Foo
                {
                    get
                    {
                        throw new System.NotImplementedException();
                    }
                }
            }
            """,
        }.RunAsync();
    }

    [Fact, WorkItem("https://github.com/dotnet/roslyn/issues/53925")]
    public async Task TestStaticAbstractInterfaceMember()
    {
        await new VerifyCS.Test
        {
            ReferenceAssemblies = ReferenceAssemblies.Net.Net60,
            LanguageVersion = LanguageVersion.CSharp12,
            TestCode = """
            interface ITest
            {
                static abstract void M1();
            }

            class C : {|CS0535:ITest|}
            {
            }
            """,
            FixedCode = """
            interface ITest
            {
                static abstract void M1();
            }

            class C : ITest
            {
                public static void M1()
                {
                    throw new System.NotImplementedException();
                }
            }
            """,
            CodeActionVerifier = (codeAction, verifier) => verifier.Equal(CodeFixesResources.Implement_interface, codeAction.Title),
            CodeActionEquivalenceKey = "False;False;True:global::ITest;Microsoft.CodeAnalysis.ImplementInterface.AbstractImplementInterfaceService+ImplementInterfaceCodeAction;",
            CodeActionIndex = 0,
        }.RunAsync();
    }

    [Fact, WorkItem("https://github.com/dotnet/roslyn/issues/53925")]
    public async Task TestStaticAbstractInterfaceMemberExplicitly()
    {
        await new VerifyCS.Test
        {
            ReferenceAssemblies = ReferenceAssemblies.Net.Net60,
            LanguageVersion = LanguageVersion.CSharp12,
            TestCode = """
            interface ITest
            {
                static abstract void M1();
            }

            class C : {|CS0535:ITest|}
            {
            }
            """,
            FixedCode = """
            interface ITest
            {
                static abstract void M1();
            }

            class C : ITest
            {
                static void ITest.M1()
                {
                    throw new System.NotImplementedException();
                }
            }
            """,
            CodeActionVerifier = (codeAction, verifier) => verifier.Equal(CodeFixesResources.Implement_all_members_explicitly, codeAction.Title),
            CodeActionEquivalenceKey = "True;False;False:global::ITest;Microsoft.CodeAnalysis.ImplementInterface.AbstractImplementInterfaceService+ImplementInterfaceCodeAction;",
            CodeActionIndex = 1,
        }.RunAsync();
    }

    [Fact, WorkItem("https://github.com/dotnet/roslyn/issues/53925")]
    public async Task TestStaticAbstractInterfaceMember_ImplementAbstractly()
    {
        await new VerifyCS.Test
        {
            ReferenceAssemblies = ReferenceAssemblies.Net.Net60,
            LanguageVersion = LanguageVersion.CSharp12,
            TestCode = """
            interface ITest
            {
                static abstract void M1();
            }

            abstract class C : {|CS0535:ITest|}
            {
            }
            """,
            FixedCode = """
            interface ITest
            {
                static abstract void M1();
            }

            abstract class C : ITest
            {
                public static void M1()
                {
                    throw new System.NotImplementedException();
                }
            }
            """,
            CodeActionVerifier = (codeAction, verifier) => verifier.Equal(CodeFixesResources.Implement_interface_abstractly, codeAction.Title),
            CodeActionEquivalenceKey = "False;True;True:global::ITest;Microsoft.CodeAnalysis.ImplementInterface.AbstractImplementInterfaceService+ImplementInterfaceCodeAction;",
            CodeActionIndex = 1,
        }.RunAsync();
    }

    [Fact, WorkItem("https://github.com/dotnet/roslyn/issues/53927")]
    public async Task TestStaticAbstractInterfaceOperator_OnlyExplicitlyImplementable()
    {
        await new VerifyCS.Test
        {
            ReferenceAssemblies = ReferenceAssemblies.Net.Net60,
            LanguageVersion = LanguageVersion.CSharp12,
            TestCode = """
            interface ITest
            {
                static abstract int operator -(ITest x);
            }
            class C : {|CS0535:ITest|}
            {
            }
            """,
            FixedCode = """
            interface ITest
            {
                static abstract int operator -(ITest x);
            }
            class C : ITest
            {
                static int ITest.operator -(ITest x)
                {
                    throw new System.NotImplementedException();
                }
            }
            """,
            CodeActionVerifier = (codeAction, verifier) => verifier.Equal(CodeFixesResources.Implement_all_members_explicitly, codeAction.Title),
            CodeActionEquivalenceKey = "True;False;False:global::ITest;Microsoft.CodeAnalysis.ImplementInterface.AbstractImplementInterfaceService+ImplementInterfaceCodeAction;",
            CodeActionIndex = 0,
        }.RunAsync();
    }

    [Fact]
    public async Task TestStaticAbstractInterfaceUnsigneRightShiftOperator_OnlyExplicitlyImplementable()
    {
        await new VerifyCS.Test
        {
            ReferenceAssemblies = ReferenceAssemblies.Net.Net60,
            LanguageVersion = LanguageVersion.CSharp12,
            TestCode = """
            interface ITest
            {
                static abstract int operator >>>(ITest x, int y);
            }
            class C : {|CS0535:ITest|}
            {
            }
            """,
            FixedCode = """
            interface ITest
            {
                static abstract int operator >>>(ITest x, int y);
            }
            class C : ITest
            {
                static int ITest.operator >>>(ITest x, int y)
                {
                    throw new System.NotImplementedException();
                }
            }
            """,
            CodeActionVerifier = (codeAction, verifier) => verifier.Equal(CodeFixesResources.Implement_all_members_explicitly, codeAction.Title),
            CodeActionEquivalenceKey = "True;False;False:global::ITest;Microsoft.CodeAnalysis.ImplementInterface.AbstractImplementInterfaceService+ImplementInterfaceCodeAction;",
            CodeActionIndex = 0,
        }.RunAsync();
    }

    [Fact, WorkItem("https://github.com/dotnet/roslyn/issues/53927")]
    public async Task TestStaticAbstractInterfaceOperator_ImplementImplicitly()
    {
        await new VerifyCS.Test
        {
            ReferenceAssemblies = ReferenceAssemblies.Net.Net60,
            LanguageVersion = LanguageVersion.CSharp12,
            TestCode = """
            interface ITest<T> where T : ITest<T>
            {
                static abstract int operator -(T x);
                static abstract int operator -(T x, int y);
            }
            class C : {|CS0535:{|CS0535:ITest<C>|}|}
            {
            }
            """,
            FixedCode = """
            interface ITest<T> where T : ITest<T>
            {
                static abstract int operator -(T x);
                static abstract int operator -(T x, int y);
            }
            class C : ITest<C>
            {
                public static int operator -(C x)
                {
                    throw new System.NotImplementedException();
                }

                public static int operator -(C x, int y)
                {
                    throw new System.NotImplementedException();
                }
            }
            """,
            CodeActionVerifier = (codeAction, verifier) => verifier.Equal(CodeFixesResources.Implement_interface, codeAction.Title),
            CodeActionEquivalenceKey = "False;False;True:global::ITest<global::C>;Microsoft.CodeAnalysis.ImplementInterface.AbstractImplementInterfaceService+ImplementInterfaceCodeAction;",
            CodeActionIndex = 0,
        }.RunAsync();
    }

    [Fact]
    public async Task TestStaticAbstractInterfaceUnsignedRightShiftOperator_ImplementImplicitly()
    {
        await new VerifyCS.Test
        {
            ReferenceAssemblies = ReferenceAssemblies.Net.Net60,
            LanguageVersion = LanguageVersion.CSharp12,
            TestCode = """
            interface ITest<T> where T : ITest<T>
            {
                static abstract int operator >>>(T x, int y);
            }
            class C : {|CS0535:ITest<C>|}
            {
            }
            """,
            FixedCode = """
            interface ITest<T> where T : ITest<T>
            {
                static abstract int operator >>>(T x, int y);
            }
            class C : ITest<C>
            {
                public static int operator >>>(C x, int y)
                {
                    throw new System.NotImplementedException();
                }
            }
            """,
            CodeActionVerifier = (codeAction, verifier) => verifier.Equal(CodeFixesResources.Implement_interface, codeAction.Title),
            CodeActionEquivalenceKey = "False;False;True:global::ITest<global::C>;Microsoft.CodeAnalysis.ImplementInterface.AbstractImplementInterfaceService+ImplementInterfaceCodeAction;",
            CodeActionIndex = 0,
        }.RunAsync();
    }

    [Fact, WorkItem("https://github.com/dotnet/roslyn/issues/53927")]
    public async Task TestStaticAbstractInterfaceOperator_ImplementExplicitly()
    {
        await new VerifyCS.Test
        {
            ReferenceAssemblies = ReferenceAssemblies.Net.Net60,
            LanguageVersion = LanguageVersion.CSharp12,
            TestCode = """
            interface ITest<T> where T : ITest<T>
            {
                static abstract int operator -(T x);
            }
            class C : {|CS0535:ITest<C>|}
            {
            }
            """,
            FixedCode = """
            interface ITest<T> where T : ITest<T>
            {
                static abstract int operator -(T x);
            }
            class C : ITest<C>
            {
                static int ITest<C>.operator -(C x)
                {
                    throw new System.NotImplementedException();
                }
            }
            """,
            CodeActionVerifier = (codeAction, verifier) => verifier.Equal(CodeFixesResources.Implement_all_members_explicitly, codeAction.Title),
            CodeActionEquivalenceKey = "True;False;False:global::ITest<global::C>;Microsoft.CodeAnalysis.ImplementInterface.AbstractImplementInterfaceService+ImplementInterfaceCodeAction;",
            CodeActionIndex = 1,
        }.RunAsync();
    }

    [Fact, WorkItem("https://github.com/dotnet/roslyn/issues/53927")]
    public async Task TestStaticAbstractInterfaceOperator_ImplementAbstractly()
    {
        await new VerifyCS.Test
        {
            ReferenceAssemblies = ReferenceAssemblies.Net.Net60,
            LanguageVersion = LanguageVersion.CSharp12,
            TestCode = """
            interface ITest<T> where T : ITest<T>
            {
                static abstract int operator -(T x);
            }
            abstract class C : {|CS0535:ITest<C>|}
            {
            }
            """,
            FixedCode = """
            interface ITest<T> where T : ITest<T>
            {
                static abstract int operator -(T x);
            }
            abstract class C : ITest<C>
            {
                public static int operator -(C x)
                {
                    throw new System.NotImplementedException();
                }
            }
            """,
            CodeActionVerifier = (codeAction, verifier) => verifier.Equal(CodeFixesResources.Implement_interface_abstractly, codeAction.Title),
            CodeActionEquivalenceKey = "False;True;True:global::ITest<global::C>;Microsoft.CodeAnalysis.ImplementInterface.AbstractImplementInterfaceService+ImplementInterfaceCodeAction;",
            CodeActionIndex = 1,

        }.RunAsync();
    }

    [Fact, WorkItem("https://github.com/dotnet/roslyn/issues/53927")]
    public async Task TestStaticAbstractInterface_Explicitly()
    {
        await new VerifyCS.Test
        {
            ReferenceAssemblies = ReferenceAssemblies.Net.Net60,
            LanguageVersion = LanguageVersion.CSharp12,
            TestCode = """
            interface ITest
            {
                static abstract int M(ITest x);
            }
            class C : {|CS0535:ITest|}
            {
            }
            """,
            FixedCode = """
            interface ITest
            {
                static abstract int M(ITest x);
            }
            class C : ITest
            {
                static int ITest.M(ITest x)
                {
                    throw new System.NotImplementedException();
                }
            }
            """,
            CodeActionVerifier = (codeAction, verifier) => verifier.Equal(CodeFixesResources.Implement_all_members_explicitly, codeAction.Title),
            CodeActionEquivalenceKey = "True;False;False:global::ITest;Microsoft.CodeAnalysis.ImplementInterface.AbstractImplementInterfaceService+ImplementInterfaceCodeAction;",
            CodeActionIndex = 1,

        }.RunAsync();
    }

    [Fact, WorkItem("https://github.com/dotnet/roslyn/issues/53927")]
    public async Task TestStaticAbstractInterface_Implicitly()
    {
        await new VerifyCS.Test
        {
            ReferenceAssemblies = ReferenceAssemblies.Net.Net60,
            LanguageVersion = LanguageVersion.CSharp12,
            TestCode = """
            interface ITest
            {
                static abstract int M(ITest x);
            }
            class C : {|CS0535:ITest|}
            {
            }
            """,
            FixedCode = """
            interface ITest
            {
                static abstract int M(ITest x);
            }
            class C : ITest
            {
                public static int M(ITest x)
                {
                    throw new System.NotImplementedException();
                }
            }
            """,
            CodeActionVerifier = (codeAction, verifier) => verifier.Equal(CodeFixesResources.Implement_interface, codeAction.Title),
            CodeActionEquivalenceKey = "False;False;True:global::ITest;Microsoft.CodeAnalysis.ImplementInterface.AbstractImplementInterfaceService+ImplementInterfaceCodeAction;",
            CodeActionIndex = 0,

        }.RunAsync();
    }

    [Fact, WorkItem("https://github.com/dotnet/roslyn/issues/53927")]
    public async Task TestStaticAbstractInterface_ImplementImplicitly()
    {
        await new VerifyCS.Test
        {
            ReferenceAssemblies = ReferenceAssemblies.Net.Net60,
            LanguageVersion = LanguageVersion.CSharp12,
            TestCode = """
            interface ITest<T> where T : ITest<T>
            {
                static abstract int M(T x);
            }
            class C : {|CS0535:ITest<C>|}
            {
            }
            """,
            FixedCode = """
            interface ITest<T> where T : ITest<T>
            {
                static abstract int M(T x);
            }
            class C : ITest<C>
            {
                public static int M(C x)
                {
                    throw new System.NotImplementedException();
                }
            }
            """,
            CodeActionVerifier = (codeAction, verifier) => verifier.Equal(CodeFixesResources.Implement_interface, codeAction.Title),
            CodeActionEquivalenceKey = "False;False;True:global::ITest<global::C>;Microsoft.CodeAnalysis.ImplementInterface.AbstractImplementInterfaceService+ImplementInterfaceCodeAction;",
            CodeActionIndex = 0,

        }.RunAsync();
    }

    [Fact, WorkItem("https://github.com/dotnet/roslyn/issues/53927")]
    public async Task TestStaticAbstractInterface_ImplementExplicitly()
    {
        await new VerifyCS.Test
        {
            ReferenceAssemblies = ReferenceAssemblies.Net.Net60,
            LanguageVersion = LanguageVersion.CSharp12,
            TestCode = """
            interface ITest<T> where T : ITest<T>
            {
                static abstract int M(T x);
            }
            class C : {|CS0535:ITest<C>|}
            {
            }
            """,
            FixedCode = """
            interface ITest<T> where T : ITest<T>
            {
                static abstract int M(T x);
            }
            class C : ITest<C>
            {
                static int ITest<C>.M(C x)
                {
                    throw new System.NotImplementedException();
                }
            }
            """,
            CodeActionVerifier = (codeAction, verifier) => verifier.Equal(CodeFixesResources.Implement_all_members_explicitly, codeAction.Title),
            CodeActionEquivalenceKey = "True;False;False:global::ITest<global::C>;Microsoft.CodeAnalysis.ImplementInterface.AbstractImplementInterfaceService+ImplementInterfaceCodeAction;",
            CodeActionIndex = 1,

        }.RunAsync();
    }

    [Fact, WorkItem("https://github.com/dotnet/roslyn/issues/53927")]
    public async Task TestStaticAbstractInterface_ImplementAbstractly()
    {
        await new VerifyCS.Test
        {
            ReferenceAssemblies = ReferenceAssemblies.Net.Net60,
            LanguageVersion = LanguageVersion.CSharp12,
            TestCode = """
            interface ITest<T> where T : ITest<T>
            {
                static abstract int M(T x);
            }
            abstract class C : {|CS0535:ITest<C>|}
            {
            }
            """,
            FixedCode = """
            interface ITest<T> where T : ITest<T>
            {
                static abstract int M(T x);
            }
            abstract class C : ITest<C>
            {
                public static int M(C x)
                {
                    throw new System.NotImplementedException();
                }
            }
            """,
            CodeActionVerifier = (codeAction, verifier) => verifier.Equal(CodeFixesResources.Implement_interface_abstractly, codeAction.Title),
            CodeActionEquivalenceKey = "False;True;True:global::ITest<global::C>;Microsoft.CodeAnalysis.ImplementInterface.AbstractImplementInterfaceService+ImplementInterfaceCodeAction;",
            CodeActionIndex = 1,

        }.RunAsync();
    }

    [Fact, WorkItem("https://github.com/dotnet/roslyn/issues/60214")]
    public async Task TestImplementCheckedOperators_Explicitly()
    {
        await new VerifyCS.Test
        {
            ReferenceAssemblies = ReferenceAssemblies.Net.Net60,
            LanguageVersion = LanguageVersion.CSharp12,
            TestCode = """
            interface I1<T> where T : I1<T>
            {
                abstract static explicit operator checked string(T x);
                abstract static explicit operator string(T x);

                abstract static T operator checked -(T x);
                abstract static T operator -(T x);

                abstract static T operator checked +(T x, T y);
                abstract static T operator +(T x, T y);
            }

            class C3 : {|CS0535:{|CS0535:{|CS0535:{|CS0535:{|CS0535:{|CS0535:I1<C3>|}|}|}|}|}|}
            {
            }
            """,
            FixedCode = """
            interface I1<T> where T : I1<T>
            {
                abstract static explicit operator checked string(T x);
                abstract static explicit operator string(T x);

                abstract static T operator checked -(T x);
                abstract static T operator -(T x);

                abstract static T operator checked +(T x, T y);
                abstract static T operator +(T x, T y);
            }

            class C3 : I1<C3>
            {
                static C3 I1<C3>.operator checked +(C3 x, C3 y)
                {
                    throw new System.NotImplementedException();
                }

                static C3 I1<C3>.operator +(C3 x, C3 y)
                {
                    throw new System.NotImplementedException();
                }

                static C3 I1<C3>.operator checked -(C3 x)
                {
                    throw new System.NotImplementedException();
                }

                static C3 I1<C3>.operator -(C3 x)
                {
                    throw new System.NotImplementedException();
                }

                static explicit I1<C3>.operator checked string(C3 x)
                {
                    throw new System.NotImplementedException();
                }

                static explicit I1<C3>.operator string(C3 x)
                {
                    throw new System.NotImplementedException();
                }
            }
            """,
            CodeActionVerifier = (codeAction, verifier) => verifier.Equal(CodeFixesResources.Implement_all_members_explicitly, codeAction.Title),
            CodeActionEquivalenceKey = "True;False;False:global::I1<global::C3>;Microsoft.CodeAnalysis.ImplementInterface.AbstractImplementInterfaceService+ImplementInterfaceCodeAction;",
            CodeActionIndex = 1,
        }.RunAsync();
    }

    [Fact, WorkItem("https://github.com/dotnet/roslyn/issues/60214")]
    public async Task TestImplementCheckedOperators_Implicitly()
    {
        await new VerifyCS.Test
        {
            ReferenceAssemblies = ReferenceAssemblies.Net.Net60,
            LanguageVersion = LanguageVersion.CSharp12,
            TestCode = """
            interface I1<T> where T : I1<T>
            {
                abstract static explicit operator checked string(T x);
                abstract static explicit operator string(T x);

                abstract static T operator checked -(T x);
                abstract static T operator -(T x);

                abstract static T operator checked +(T x, T y);
                abstract static T operator +(T x, T y);
            }

            class C3 : {|CS0535:{|CS0535:{|CS0535:{|CS0535:{|CS0535:{|CS0535:I1<C3>|}|}|}|}|}|}
            {
            }
            """,
            FixedCode = """
            interface I1<T> where T : I1<T>
            {
                abstract static explicit operator checked string(T x);
                abstract static explicit operator string(T x);

                abstract static T operator checked -(T x);
                abstract static T operator -(T x);

                abstract static T operator checked +(T x, T y);
                abstract static T operator +(T x, T y);
            }

            class C3 : I1<C3>
            {
                public static C3 operator checked +(C3 x, C3 y)
                {
                    throw new System.NotImplementedException();
                }

                public static C3 operator +(C3 x, C3 y)
                {
                    throw new System.NotImplementedException();
                }

                public static C3 operator checked -(C3 x)
                {
                    throw new System.NotImplementedException();
                }

                public static C3 operator -(C3 x)
                {
                    throw new System.NotImplementedException();
                }

                public static explicit operator checked string(C3 x)
                {
                    throw new System.NotImplementedException();
                }

                public static explicit operator string(C3 x)
                {
                    throw new System.NotImplementedException();
                }
            }
            """,
            CodeActionVerifier = (codeAction, verifier) => verifier.Equal(CodeFixesResources.Implement_interface, codeAction.Title),
            CodeActionEquivalenceKey = "False;False;True:global::I1<global::C3>;Microsoft.CodeAnalysis.ImplementInterface.AbstractImplementInterfaceService+ImplementInterfaceCodeAction;",
            CodeActionIndex = 0,
        }.RunAsync();
    }

    [Fact, WorkItem("https://github.com/dotnet/roslyn/issues/60214")]
    public async Task TestImplementCheckedOperators_Abstractly()
    {
        await new VerifyCS.Test
        {
            ReferenceAssemblies = ReferenceAssemblies.Net.Net60,
            LanguageVersion = LanguageVersion.CSharp12,
            TestCode = """
            interface I1<T> where T : I1<T>
            {
                abstract static explicit operator checked string(T x);
                abstract static explicit operator string(T x);

                abstract static T operator checked -(T x);
                abstract static T operator -(T x);

                abstract static T operator checked +(T x, T y);
                abstract static T operator +(T x, T y);
            }

            abstract class C3 : {|CS0535:{|CS0535:{|CS0535:{|CS0535:{|CS0535:{|CS0535:I1<C3>|}|}|}|}|}|}
            {
            }
            """,
            FixedCode = """
            interface I1<T> where T : I1<T>
            {
                abstract static explicit operator checked string(T x);
                abstract static explicit operator string(T x);

                abstract static T operator checked -(T x);
                abstract static T operator -(T x);

                abstract static T operator checked +(T x, T y);
                abstract static T operator +(T x, T y);
            }

            abstract class C3 : I1<C3>
            {
                public static C3 operator checked +(C3 x, C3 y)
                {
                    throw new System.NotImplementedException();
                }

                public static C3 operator +(C3 x, C3 y)
                {
                    throw new System.NotImplementedException();
                }

                public static C3 operator checked -(C3 x)
                {
                    throw new System.NotImplementedException();
                }

                public static C3 operator -(C3 x)
                {
                    throw new System.NotImplementedException();
                }

                public static explicit operator checked string(C3 x)
                {
                    throw new System.NotImplementedException();
                }

                public static explicit operator string(C3 x)
                {
                    throw new System.NotImplementedException();
                }
            }
            """,
            CodeActionVerifier = (codeAction, verifier) => verifier.Equal(CodeFixesResources.Implement_interface_abstractly, codeAction.Title),
            CodeActionEquivalenceKey = "False;True;True:global::I1<global::C3>;Microsoft.CodeAnalysis.ImplementInterface.AbstractImplementInterfaceService+ImplementInterfaceCodeAction;",
            CodeActionIndex = 1,
        }.RunAsync();
    }

    [Fact, WorkItem("https://github.com/dotnet/roslyn/issues/34580")]
    public async Task TestSupportedConstraints1()
    {
        await new VerifyCS.Test
        {
            LanguageVersion = LanguageVersion.CSharp7_3,
            TestCode =
            """
            using System;

            public interface ITest
            {
                void TestEnum<T>(T value) where T : Enum;
            }

            public abstract class BaseTest : {|CS0535:ITest|}
            {
            }
            """,
            FixedCode =
            """
            using System;

            public interface ITest
            {
                void TestEnum<T>(T value) where T : Enum;
            }

            public abstract class BaseTest : ITest
            {
                public void TestEnum<T>(T value) where T : Enum
                {
                    throw new NotImplementedException();
                }
            }
            """,
        }.RunAsync();
    }

    [Fact, WorkItem("https://github.com/dotnet/roslyn/issues/34580")]
    public async Task TestSupportedConstraints2()
    {
        await new VerifyCS.Test
        {
            LanguageVersion = LanguageVersion.CSharp7_2,
            TestCode =
            """
            using System;

            public interface ITest
            {
                void TestEnum<T>(T value) where T : {|CS8320:Enum|};
            }

            public abstract class BaseTest : {|CS0535:ITest|}
            {
            }
            """,
            FixedCode =
            """
            using System;

            public interface ITest
            {
                void TestEnum<T>(T value) where T : {|CS8320:Enum|};
            }

            public abstract class BaseTest : ITest
            {
                void ITest.TestEnum<T>(T value)
                {
                    throw new NotImplementedException();
                }
            }
            """,
        }.RunAsync();
    }

    [Fact, WorkItem("https://github.com/dotnet/roslyn/issues/58136")]
    public async Task TestStaticAbstractMembers1()
    {
        await new VerifyCS.Test
        {
            ReferenceAssemblies = ReferenceAssemblies.Net.Net60,
            LanguageVersion = LanguageVersion.CSharp12,
            TestCode = """
            using System;

            internal interface I
            {
                internal static abstract int P { get; }

                internal static abstract event Action E;

                internal static abstract void M();
            }

            class C : {|CS0535:{|CS0535:{|CS0535:I|}|}|}
            {
            }
            """,
            FixedCode = """
            using System;

            internal interface I
            {
                internal static abstract int P { get; }

                internal static abstract event Action E;

                internal static abstract void M();
            }

            class C : I
            {
                static int I.P => throw new NotImplementedException();

                static event Action I.E
                {
                    add
                    {
                        throw new NotImplementedException();
                    }

                    remove
                    {
                        throw new NotImplementedException();
                    }
                }

                static void I.M()
                {
                    throw new NotImplementedException();
                }
            }
            """,
            CodeActionVerifier = (codeAction, verifier) => verifier.Equal(CodeFixesResources.Implement_all_members_explicitly, codeAction.Title),
        }.RunAsync();
    }

    [Fact, WorkItem("https://github.com/dotnet/roslyn/issues/37374")]
    public async Task TestRefReadonly1()
    {
        await new VerifyCS.Test
        {
            ReferenceAssemblies = ReferenceAssemblies.Net.Net60,
            TestCode =
            """
            using System.Collections;
            using System.Collections.Generic;

            public interface IRefReadOnlyList<T> : IReadOnlyList<T> where T : struct
            {
                new ref readonly T this[int ix] { get; }
            }

            public struct A { };

            public class Class : {|CS0535:{|CS0535:{|CS0535:{|CS0535:{|CS0535:IRefReadOnlyList<A>|}|}|}|}|}
            {
            }
            """,
            FixedCode =
            """
            using System.Collections;
            using System.Collections.Generic;

            public interface IRefReadOnlyList<T> : IReadOnlyList<T> where T : struct
            {
                new ref readonly T this[int ix] { get; }
            }

            public struct A { };

            public class Class : IRefReadOnlyList<A>
            {
                public ref readonly A this[int ix] => throw new System.NotImplementedException();

                A IReadOnlyList<A>.this[int index] => throw new System.NotImplementedException();

                public int Count => throw new System.NotImplementedException();

                public IEnumerator<A> GetEnumerator()
                {
                    throw new System.NotImplementedException();
                }

                IEnumerator IEnumerable.GetEnumerator()
                {
                    return GetEnumerator();
                }
            }
            """,
        }.RunAsync();
    }

    [Fact, WorkItem("https://github.com/dotnet/roslyn/issues/70232")]
    public async Task TestMissingWhenAlreadyContainingImpl()
    {
        var code =
            """
            interface I
            {
                event System.EventHandler Click;
            }

            class C : I
            {
                event System.EventHandler I.Click { add { } remove { } }

                event System.EventHandler I.Click

            }
            """;
        await new VerifyCS.Test
        {
            TestCode = code,
            //LanguageVersion = LanguageVersion.CSharp12,
            ExpectedDiagnostics =
            {
                DiagnosticResult.CompilerError("CS8646").WithSpan(6, 7, 6, 8),
                DiagnosticResult.CompilerError("CS0071").WithSpan(10, 32, 10, 33),
                DiagnosticResult.CompilerError("CS0102").WithSpan(10, 33, 10, 38)
            }
        }.RunAsync();
    }

<<<<<<< HEAD
    [Fact, WorkItem("https://github.com/dotnet/roslyn/issues/67023")]
    public async Task TestIEnumerable1()
    {
        await TestWithAllCodeStyleOptionsOffAsync(
            """
            using System;
            using System.Collections;
            using System.Collections.Generic;

            class Class : {|CS0535:{|CS0535:IEnumerable<int>|}|}
            {
            }
            """,
            """
            using System;
            using System.Collections;
            using System.Collections.Generic;

            class Class : IEnumerable<int>
            {
                public IEnumerator<int> GetEnumerator()
                {
                    throw new NotImplementedException();
                }
            
                IEnumerator IEnumerable.GetEnumerator()
                {
                    return GetEnumerator();
                }
            }
            """);
    }

    [Fact, WorkItem("https://github.com/dotnet/roslyn/issues/67023")]
    public async Task TestIEnumerable2()
    {
        await TestWithAllCodeStyleOptionsOffAsync(
            """
            using System;
            using System.Collections;
            using System.Collections.Generic;

            class Class : {|CS0535:{|CS0535:{|CS0535:{|CS0535:{|CS0535:IEnumerator<int>|}|}|}|}|}
            {
            }
            """,
            """
            using System;
            using System.Collections;
            using System.Collections.Generic;

            class Class : IEnumerator<int>
            {
                public int Current
                {
                    get
                    {
                        throw new NotImplementedException();
                    }
                }
            
                object IEnumerator.Current
                {
                    get
                    {
                        return Current;
                    }
                }

                public void Dispose()
                {
                    throw new NotImplementedException();
                }
            
                public bool MoveNext()
                {
                    throw new NotImplementedException();
                }
            
                public void Reset()
                {
                    throw new NotImplementedException();
                }
            }
            """);
    }

    [Fact, WorkItem("https://github.com/dotnet/roslyn/issues/67023")]
    public async Task TestIEnumerable3()
    {
        await TestWithAllCodeStyleOptionsOnAsync(
            """
            using System;
            using System.Collections;
            using System.Collections.Generic;

            class Class : {|CS0535:{|CS0535:{|CS0535:{|CS0535:{|CS0535:IEnumerator<int>|}|}|}|}|}
            {
            }
            """,
            """
            using System;
            using System.Collections;
            using System.Collections.Generic;

            class Class : IEnumerator<int>
            {
                public int Current => throw new NotImplementedException();
            
                object IEnumerator.Current => Current;
            
                public void Dispose() => throw new NotImplementedException();
                public bool MoveNext() => throw new NotImplementedException();
                public void Reset() => throw new NotImplementedException();
            }
            """);
=======
    [Fact, WorkItem("https://github.com/dotnet/roslyn/issues/61263")]
    public async Task ImplementStaticConversionsExplicitly()
    {
        await new VerifyCS.Test
        {
            ReferenceAssemblies = ReferenceAssemblies.Net.Net80,
            LanguageVersion = LanguageVersion.CSharp12,
            TestCode = """
                interface I11<T11> where T11 : I11<T11>
                {
                    static abstract implicit operator long(T11 x);
                    static abstract explicit operator int(T11 x);
                }

                class C11 : {|CS0535:{|CS0535:I11<C11>|}|}
                {
                }
                """,
            FixedCode = """
                interface I11<T11> where T11 : I11<T11>
                {
                    static abstract implicit operator long(T11 x);
                    static abstract explicit operator int(T11 x);
                }
            
                class C11 : I11<C11>
                {
                    static implicit I11<C11>.operator long(C11 x)
                    {
                        throw new System.NotImplementedException();
                    }
                
                    static explicit I11<C11>.operator int(C11 x)
                    {
                        throw new System.NotImplementedException();
                    }
                }
                """,
            CodeActionIndex = 1,
            CodeActionEquivalenceKey = "True;False;False:global::I11<global::C11>;Microsoft.CodeAnalysis.ImplementInterface.AbstractImplementInterfaceService+ImplementInterfaceCodeAction;",
            CodeActionVerifier = (codeAction, verifier) => verifier.Equal(CodeFixesResources.Implement_all_members_explicitly, codeAction.Title),
        }.RunAsync();
>>>>>>> f0bc04b3
    }
}<|MERGE_RESOLUTION|>--- conflicted
+++ resolved
@@ -11968,8 +11968,51 @@
         }.RunAsync();
     }
 
-<<<<<<< HEAD
-    [Fact, WorkItem("https://github.com/dotnet/roslyn/issues/67023")]
+    [Fact, WorkItem("https://github.com/dotnet/roslyn/issues/61263")]
+    public async Task ImplementStaticConversionsExplicitly()
+    {
+        await new VerifyCS.Test
+        {
+            ReferenceAssemblies = ReferenceAssemblies.Net.Net80,
+            LanguageVersion = LanguageVersion.CSharp12,
+            TestCode = """
+                interface I11<T11> where T11 : I11<T11>
+                {
+                    static abstract implicit operator long(T11 x);
+                    static abstract explicit operator int(T11 x);
+                }
+
+                class C11 : {|CS0535:{|CS0535:I11<C11>|}|}
+                {
+                }
+                """,
+            FixedCode = """
+                interface I11<T11> where T11 : I11<T11>
+                {
+                    static abstract implicit operator long(T11 x);
+                    static abstract explicit operator int(T11 x);
+                }
+            
+                class C11 : I11<C11>
+                {
+                    static implicit I11<C11>.operator long(C11 x)
+                    {
+                        throw new System.NotImplementedException();
+                    }
+                
+                    static explicit I11<C11>.operator int(C11 x)
+                    {
+                        throw new System.NotImplementedException();
+                    }
+                }
+                """,
+            CodeActionIndex = 1,
+            CodeActionEquivalenceKey = "True;False;False:global::I11<global::C11>;Microsoft.CodeAnalysis.ImplementInterface.AbstractImplementInterfaceService+ImplementInterfaceCodeAction;",
+            CodeActionVerifier = (codeAction, verifier) => verifier.Equal(CodeFixesResources.Implement_all_members_explicitly, codeAction.Title),
+        }.RunAsync();
+    }
+
+        [Fact, WorkItem("https://github.com/dotnet/roslyn/issues/67023")]
     public async Task TestIEnumerable1()
     {
         await TestWithAllCodeStyleOptionsOffAsync(
@@ -12085,49 +12128,5 @@
                 public void Reset() => throw new NotImplementedException();
             }
             """);
-=======
-    [Fact, WorkItem("https://github.com/dotnet/roslyn/issues/61263")]
-    public async Task ImplementStaticConversionsExplicitly()
-    {
-        await new VerifyCS.Test
-        {
-            ReferenceAssemblies = ReferenceAssemblies.Net.Net80,
-            LanguageVersion = LanguageVersion.CSharp12,
-            TestCode = """
-                interface I11<T11> where T11 : I11<T11>
-                {
-                    static abstract implicit operator long(T11 x);
-                    static abstract explicit operator int(T11 x);
-                }
-
-                class C11 : {|CS0535:{|CS0535:I11<C11>|}|}
-                {
-                }
-                """,
-            FixedCode = """
-                interface I11<T11> where T11 : I11<T11>
-                {
-                    static abstract implicit operator long(T11 x);
-                    static abstract explicit operator int(T11 x);
-                }
-            
-                class C11 : I11<C11>
-                {
-                    static implicit I11<C11>.operator long(C11 x)
-                    {
-                        throw new System.NotImplementedException();
-                    }
-                
-                    static explicit I11<C11>.operator int(C11 x)
-                    {
-                        throw new System.NotImplementedException();
-                    }
-                }
-                """,
-            CodeActionIndex = 1,
-            CodeActionEquivalenceKey = "True;False;False:global::I11<global::C11>;Microsoft.CodeAnalysis.ImplementInterface.AbstractImplementInterfaceService+ImplementInterfaceCodeAction;",
-            CodeActionVerifier = (codeAction, verifier) => verifier.Equal(CodeFixesResources.Implement_all_members_explicitly, codeAction.Title),
-        }.RunAsync();
->>>>>>> f0bc04b3
     }
 }