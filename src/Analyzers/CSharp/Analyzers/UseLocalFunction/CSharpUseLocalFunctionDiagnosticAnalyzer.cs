--- conflicted
+++ resolved
@@ -56,10 +56,6 @@
             context.RegisterCompilationStartAction(compilationContext =>
             {
                 var compilation = compilationContext.Compilation;
-<<<<<<< HEAD
-                var expressionTypeOpt = compilation.GetTypeByMetadataName(typeof(Expression<>).FullName!);
-=======
->>>>>>> 67d940c4
 
                 // Local functions are only available in C# 7.0 and above.  Don't offer this refactoring
                 // in projects targeting a lesser version.
@@ -72,11 +68,7 @@
             });
         }
 
-<<<<<<< HEAD
-        private void SyntaxNodeAction(SyntaxNodeAnalysisContext syntaxContext, INamedTypeSymbol? expressionTypeOpt)
-=======
         private void SyntaxNodeAction(SyntaxNodeAnalysisContext syntaxContext, INamedTypeSymbol? expressionType)
->>>>>>> 67d940c4
         {
             var options = syntaxContext.Options;
             var syntaxTree = syntaxContext.Node.SyntaxTree;
@@ -130,11 +122,7 @@
                 return;
             }
 
-<<<<<<< HEAD
-            if (!CanReplaceAnonymousWithLocalFunction(semanticModel, expressionTypeOpt, local, block, anonymousFunction, out var referenceLocations, cancellationToken))
-=======
             if (!CanReplaceAnonymousWithLocalFunction(semanticModel, expressionType, local, block, anonymousFunction, out var referenceLocations, cancellationToken))
->>>>>>> 67d940c4
                 return;
 
             // Looks good!
