﻿// Licensed to the .NET Foundation under one or more agreements.
// The .NET Foundation licenses this file to you under the MIT license.
// See the LICENSE file in the project root for more information.

using System;
using System.Collections.Generic;
using System.Collections.Immutable;
using System.Linq;
using System.Threading.Tasks;
using Microsoft.CodeAnalysis.Diagnostics;
using Microsoft.CodeAnalysis.Test.Utilities;
using Microsoft.CodeAnalysis.Text;
using Roslyn.Test.Utilities;
using Xunit;

namespace Microsoft.CodeAnalysis.UnitTests.Diagnostics
{
    public abstract partial class SuppressMessageAttributeTests
    {
        #region Local Suppression

        [Fact]
        public async Task LocalSuppressionOnType()
        {
            await VerifyCSharpAsync(@"
[System.Diagnostics.CodeAnalysis.SuppressMessage(""Test"", ""Declaration"")]
public class C
{
}
public class C1
{
}
",
                new[] { new WarningOnNamePrefixDeclarationAnalyzer("C") },
                Diagnostic("Declaration", "C1"));
        }

        [Fact]
        public async Task MultipleLocalSuppressionsOnSingleSymbol()
        {
            await VerifyCSharpAsync(@"
using System.Diagnostics.CodeAnalysis;

[SuppressMessage(""Test"", ""Declaration"")]
[SuppressMessage(""Test"", ""TypeDeclaration"")]
public class C
{
}
",
                new DiagnosticAnalyzer[] { new WarningOnNamePrefixDeclarationAnalyzer("C"), new WarningOnTypeDeclarationAnalyzer() });
        }

        [Fact]
        public async Task DuplicateLocalSuppressions()
        {
            await VerifyCSharpAsync(@"
using System.Diagnostics.CodeAnalysis;

[SuppressMessage(""Test"", ""Declaration"")]
[SuppressMessage(""Test"", ""Declaration"")]
public class C
{
}
",
                new DiagnosticAnalyzer[] { new WarningOnNamePrefixDeclarationAnalyzer("C") });
        }

        [Fact]
        public async Task LocalSuppressionOnMember()
        {
            await VerifyCSharpAsync(@"
public class C
{
    [System.Diagnostics.CodeAnalysis.SuppressMessage(""Test"", ""Declaration"")]
    public void Goo() {}
    public void Goo1() {}
}
",
                new[] { new WarningOnNamePrefixDeclarationAnalyzer("Goo") },
                Diagnostic("Declaration", "Goo1"));
        }

        #endregion

        #region Global Suppression

        [Fact]
        public async Task GlobalSuppressionOnNamespaces()
        {
            await VerifyCSharpAsync(@"
using System.Diagnostics.CodeAnalysis;

[assembly: SuppressMessage(""Test"", ""Declaration"", Scope=""Namespace"", Target=""N"")]
[module: SuppressMessage(""Test"", ""Declaration"", Scope=""Namespace"", Target=""N.N1"")]
[module: SuppressMessage(""Test"", ""Declaration"", Scope=""Namespace"", Target=""N4"")]

namespace N
{
    namespace N1
    {
        namespace N2.N3
        {
        }
    }
}

namespace N4
{
}
",
                new[] { new WarningOnNamePrefixDeclarationAnalyzer("N") },
                Diagnostic("Declaration", "N2"),
                Diagnostic("Declaration", "N3"));
        }

        [Fact, WorkItem(486, "https://github.com/dotnet/roslyn/issues/486")]
        public async Task GlobalSuppressionOnNamespaces_NamespaceAndDescendants()
        {
            await VerifyCSharpAsync(@"
using System.Diagnostics.CodeAnalysis;

[assembly: SuppressMessage(""Test"", ""Declaration"", Scope=""NamespaceAndDescendants"", Target=""N.N1"")]
[module: SuppressMessage(""Test"", ""Declaration"", Scope=""namespaceanddescendants"", Target=""N4"")]

namespace N
{
    namespace N1
    {
        namespace N2.N3
        {
        }
    }
}

namespace N4
{
    namespace N5
    {
    }
}

namespace N.N1.N6.N7
{
}
",
                new[] { new WarningOnNamePrefixDeclarationAnalyzer("N") },
                Diagnostic("Declaration", "N"));
        }

        [Fact, WorkItem(486, "https://github.com/dotnet/roslyn/issues/486")]
        public async Task GlobalSuppressionOnTypesAndNamespaces_NamespaceAndDescendants()
        {
            await VerifyCSharpAsync(@"
using System.Diagnostics.CodeAnalysis;

[assembly: SuppressMessage(""Test"", ""Declaration"", Scope=""NamespaceAndDescendants"", Target=""N.N1.N2"")]
[module: SuppressMessage(""Test"", ""Declaration"", Scope=""NamespaceAndDescendants"", Target=""N4"")]
[module: SuppressMessage(""Test"", ""Declaration"", Scope=""Type"", Target=""C2"")]

namespace N
{
    namespace N1
    {
        class C1
        {
        }

        namespace N2.N3
        {
            class C2
            {
            }

            class C3
            {
                class C4
                {
                }
            }
        }
    }
}

namespace N4
{
    namespace N5
    {
        class C5
        {
        }
    }

    class C6
    {
    }
}

namespace N.N1.N2.N7
{
    class C7
    {
    }
}
",
                new[] { new WarningOnNamePrefixDeclarationAnalyzer("N"), new WarningOnNamePrefixDeclarationAnalyzer("C") },
                Diagnostic("Declaration", "N"),
                Diagnostic("Declaration", "N1"),
                Diagnostic("Declaration", "C1"));
        }

        [Fact]
        public async Task GlobalSuppressionOnTypes()
        {
            await VerifyCSharpAsync(@"
using System.Diagnostics.CodeAnalysis;

[assembly: SuppressMessage(""Test"", ""Declaration"", Scope=""Type"", Target=""E"")]
[module: SuppressMessage(""Test"", ""Declaration"", Scope=""Type"", Target=""Ef"")]
[assembly: SuppressMessage(""Test"", ""Declaration"", Scope=""Type"", Target=""Egg"")]
[assembly: SuppressMessage(""Test"", ""Declaration"", Scope=""Type"", Target=""Ele`2"")]

public class E
{
}
public interface Ef
{
}
public struct Egg
{
}
public delegate void Ele<T1,T2>(T1 x, T2 y);
",
                new[] { new WarningOnNamePrefixDeclarationAnalyzer("E") });
        }

        [Fact]
        public async Task GlobalSuppressionOnNestedTypes()
        {
            await VerifyCSharpAsync(@"
using System.Diagnostics.CodeAnalysis;

[assembly: SuppressMessage(""Test"", ""Declaration"", Scope=""type"", Target=""C.A1"")]
[module: SuppressMessage(""Test"", ""Declaration"", Scope=""type"", Target=""C+A2"")]
[assembly: SuppressMessage(""Test"", ""Declaration"", Scope=""member"", Target=""C+A3"")]
[assembly: SuppressMessage(""Test"", ""Declaration"", Scope=""member"", Target=""C.A4"")]

public class C
{
    public class A1 { }
    public class A2 { }
    public class A3 { }
    public delegate void A4();
}
",
                new[] { new WarningOnNamePrefixDeclarationAnalyzer("A") },
                Diagnostic("Declaration", "A1"),
                Diagnostic("Declaration", "A3"),
                Diagnostic("Declaration", "A4"));
        }

        [Fact]
        public async Task GlobalSuppressionOnBasicModule()
        {
            await VerifyBasicAsync(@"
<assembly: System.Diagnostics.CodeAnalysis.SuppressMessage(""Test"", ""Declaration"", Scope=""type"", Target=""M"")>

Module M
    Class C
    End Class
End Module
",
                new[] { new WarningOnNamePrefixDeclarationAnalyzer("M") });
        }

        [Fact]
        public async Task GlobalSuppressionOnMembers()
        {
            await VerifyCSharpAsync(@"
using System.Diagnostics.CodeAnalysis;

[assembly: SuppressMessage(""Test"", ""Declaration"", Scope=""Member"", Target=""C.#M1"")]
[module: SuppressMessage(""Test"", ""Declaration"", Scope=""Member"", Target=""C.#M3`1()"")]

public class C
{
    int M1;
    public void M2() {}
    public static void M3<T>() {}
}
",
                new[] { new WarningOnNamePrefixDeclarationAnalyzer("M") },
                new[] { Diagnostic("Declaration", "M2") });
        }

        [Fact]
        public async Task MultipleGlobalSuppressionsOnSingleSymbol()
        {
            await VerifyCSharpAsync(@"
using System.Diagnostics.CodeAnalysis;

[assembly: SuppressMessage(""Test"", ""Declaration"", Scope=""Type"", Target=""E"")]
[assembly: SuppressMessage(""Test"", ""TypeDeclaration"", Scope=""Type"", Target=""E"")]

public class E
{
}
",
                new DiagnosticAnalyzer[] { new WarningOnNamePrefixDeclarationAnalyzer("E"), new WarningOnTypeDeclarationAnalyzer() });
        }

        [Fact]
        public async Task DuplicateGlobalSuppressions()
        {
            await VerifyCSharpAsync(@"
using System.Diagnostics.CodeAnalysis;

[assembly: SuppressMessage(""Test"", ""Declaration"", Scope=""Type"", Target=""E"")]
[assembly: SuppressMessage(""Test"", ""Declaration"", Scope=""Type"", Target=""E"")]

public class E
{
}
",
                new[] { new WarningOnNamePrefixDeclarationAnalyzer("E") });
        }

        #endregion

        #region Syntax Semantics

        [Fact]
        public async Task WarningOnCommentAnalyzerCSharp()
        {
            await VerifyCSharpAsync("// Comment\r\n /* Comment */",
                new[] { new WarningOnCommentAnalyzer() },
                Diagnostic("Comment", "// Comment"),
                Diagnostic("Comment", "/* Comment */"));
        }

        [Fact]
        public async Task WarningOnCommentAnalyzerBasic()
        {
            await VerifyBasicAsync("' Comment",
                new[] { new WarningOnCommentAnalyzer() },
                Diagnostic("Comment", "' Comment"));
        }

        [Fact]
        public async Task GloballySuppressSyntaxDiagnosticsCSharp()
        {
            await VerifyCSharpAsync(@"
// before module attributes
[module: System.Diagnostics.CodeAnalysis.SuppressMessage(""Test"", ""Comment"")]
// before class
public class C
{
    // before method
    public void Goo() // after method declaration
    {
        // inside method
    }
}
// after class
",
                new[] { new WarningOnCommentAnalyzer() });
        }

        [Fact]
        public async Task GloballySuppressSyntaxDiagnosticsBasic()
        {
            await VerifyBasicAsync(@"
' before module attributes
<Module: System.Diagnostics.CodeAnalysis.SuppressMessage(""Test"", ""Comment"")>
' before class
Public Class C
    ' before sub
    Public Sub Goo() ' after sub statement
        ' inside sub
    End Sub
End Class
' after class
",
                new[] { new WarningOnCommentAnalyzer() });
        }

        [Fact]
        public async Task GloballySuppressSyntaxDiagnosticsOnTargetCSharp()
        {
            await VerifyCSharpAsync(@"
// before module attributes
[module: System.Diagnostics.CodeAnalysis.SuppressMessage(""Test"", ""Comment"", Scope=""Member"" Target=""C.Goo():System.Void"")]
// before class
public class C
{
    // before method
    public void Goo() // after method declaration
    {
        // inside method
    }
}
// after class
",
                new[] { new WarningOnCommentAnalyzer() },
                Diagnostic("Comment", "// before module attributes"),
                Diagnostic("Comment", "// before class"),
                Diagnostic("Comment", "// after class"));
        }

        [Fact]
        public async Task GloballySuppressSyntaxDiagnosticsOnTargetBasic()
        {
            await VerifyBasicAsync(@"
' before module attributes
<Module: System.Diagnostics.CodeAnalysis.SuppressMessage(""Test"", ""Comment"", Scope:=""Member"", Target:=""C.Goo():System.Void"")>
' before class
Public Class C
    ' before sub
    Public Sub Goo() ' after sub statement
        ' inside sub
    End Sub
End Class
' after class
",
                new[] { new WarningOnCommentAnalyzer() },
                Diagnostic("Comment", "' before module attributes"),
                Diagnostic("Comment", "' before class"),
                Diagnostic("Comment", "' after class"));
        }

        [Fact]
        public async Task SuppressSyntaxDiagnosticsOnNamespaceDeclarationCSharp()
        {
            await VerifyTokenDiagnosticsCSharpAsync(@"
[assembly: System.Diagnostics.CodeAnalysis.SuppressMessage(""Test"", ""Token"", Scope=""namespace"", Target=""A.B"")]
namespace A
[|{
    namespace B
    {
        class C {}
    }
}|]
",
                Diagnostic("Token", "{").WithLocation(4, 1),
                Diagnostic("Token", "class").WithLocation(7, 9),
                Diagnostic("Token", "C").WithLocation(7, 15),
                Diagnostic("Token", "{").WithLocation(7, 17),
                Diagnostic("Token", "}").WithLocation(7, 18),
                Diagnostic("Token", "}").WithLocation(9, 1));
        }

        [Fact, WorkItem(486, "https://github.com/dotnet/roslyn/issues/486")]
        public async Task SuppressSyntaxDiagnosticsOnNamespaceAndChildDeclarationCSharp()
        {
            await VerifyTokenDiagnosticsCSharpAsync(@"
[assembly: System.Diagnostics.CodeAnalysis.SuppressMessage(""Test"", ""Token"", Scope=""NamespaceAndDescendants"", Target=""A.B"")]
namespace A
[|{
    namespace B
    {
        class C {}
    }
}|]
",
                Diagnostic("Token", "{").WithLocation(4, 1),
                Diagnostic("Token", "}").WithLocation(9, 1));
        }

        [Fact]
        public async Task SuppressSyntaxDiagnosticsOnNamespaceDeclarationBasic()
        {
            await VerifyTokenDiagnosticsBasicAsync(@"
<assembly: System.Diagnostics.CodeAnalysis.SuppressMessage(""Test"", ""Token"", Scope:=""Namespace"", Target:=""A.B"")>
Namespace [|A
    Namespace B 
        Class C
        End Class
    End Namespace
End|] Namespace
",
                Diagnostic("Token", "A").WithLocation(3, 11),
                Diagnostic("Token", "Class").WithLocation(5, 9),
                Diagnostic("Token", "C").WithLocation(5, 15),
                Diagnostic("Token", "End").WithLocation(6, 9),
                Diagnostic("Token", "Class").WithLocation(6, 13),
                Diagnostic("Token", "End").WithLocation(8, 1));
        }

        [Fact, WorkItem(486, "https://github.com/dotnet/roslyn/issues/486")]
        public async Task SuppressSyntaxDiagnosticsOnNamespaceAndDescendantsDeclarationBasic()
        {
            await VerifyTokenDiagnosticsBasicAsync(@"
<assembly: System.Diagnostics.CodeAnalysis.SuppressMessage(""Test"", ""Token"", Scope:=""NamespaceAndDescendants"", Target:=""A.B"")>
Namespace [|A
    Namespace B 
        Class C
        End Class
    End Namespace
End|] Namespace
",
                Diagnostic("Token", "A").WithLocation(3, 11),
                Diagnostic("Token", "End").WithLocation(8, 1));
        }

        [Theory, WorkItem(486, "https://github.com/dotnet/roslyn/issues/486")]
        [InlineData("Namespace")]
        [InlineData("NamespaceAndDescendants")]
        public async Task DontSuppressSyntaxDiagnosticsInRootNamespaceBasic(string scope)
        {
            await VerifyBasicAsync($@"
<module: System.Diagnostics.SuppressMessage(""Test"", ""Comment"", Scope:=""{scope}"", Target:=""RootNamespace"")>
' In root namespace
",
                rootNamespace: "RootNamespace",
                analyzers: new[] { new WarningOnCommentAnalyzer() },
                diagnostics: Diagnostic("Comment", "' In root namespace").WithLocation(3, 1));
        }

        [Fact]
        public async Task SuppressSyntaxDiagnosticsOnTypesCSharp()
        {
            await VerifyTokenDiagnosticsCSharpAsync(@"
using System.Diagnostics.CodeAnalysis;

namespace N
[|{
    [SuppressMessage(""Test"", ""Token"")]
    class C<T> {}

    [SuppressMessage(""Test"", ""Token"")]
    struct S<T> {}

    [SuppressMessage(""Test"", ""Token"")]
    interface I<T>{}

    [SuppressMessage(""Test"", ""Token"")]
    enum E {}

    [SuppressMessage(""Test"", ""Token"")]
    delegate void D();
}|]
",
                Diagnostic("Token", "{").WithLocation(5, 1),
                Diagnostic("Token", "}").WithLocation(20, 1));
        }

        [Fact]
        public async Task SuppressSyntaxDiagnosticsOnTypesBasic()
        {
            await VerifyTokenDiagnosticsBasicAsync(@"
Imports System.Diagnostics.CodeAnalysis

Namespace [|N
    <SuppressMessage(""Test"", ""Token"")>
    Module M
    End Module

    <SuppressMessage(""Test"", ""Token"")>
    Class C
    End Class

    <SuppressMessage(""Test"", ""Token"")>
    Structure S
    End Structure

    <SuppressMessage(""Test"", ""Token"")>
    Interface I
    End Interface

    <SuppressMessage(""Test"", ""Token"")>
    Enum E
        None
    End Enum

    <SuppressMessage(""Test"", ""Token"")>
    Delegate Sub D()
End|] Namespace
",
                Diagnostic("Token", "N").WithLocation(4, 11),
                Diagnostic("Token", "End").WithLocation(28, 1));
        }

        [Fact]
        public async Task SuppressSyntaxDiagnosticsOnFieldsCSharp()
        {
            await VerifyTokenDiagnosticsCSharpAsync(@"
using System.Diagnostics.CodeAnalysis;

class C
[|{
    [SuppressMessage(""Test"", ""Token"")]
    int field1 = 1, field2 = 2;

    [SuppressMessage(""Test"", ""Token"")]
    int field3 = 3;
}|]
",
                Diagnostic("Token", "{"),
                Diagnostic("Token", "}"));
        }

        [Fact]
        [WorkItem(6379, "https://github.com/dotnet/roslyn/issues/6379")]
        public async Task SuppressSyntaxDiagnosticsOnEnumFieldsCSharp()
        {
            await VerifyCSharpAsync(@"
// before module attributes
[module: System.Diagnostics.CodeAnalysis.SuppressMessage(""Test"", ""Comment"", Scope=""Member"" Target=""E.Field1"")]
// before enum
public enum E
{
    // before Field1 declaration
    Field1, // after Field1 declaration
    Field2 // after Field2 declaration
}
// after enum
",
                new[] { new WarningOnCommentAnalyzer() },
                Diagnostic("Comment", "// before module attributes"),
                Diagnostic("Comment", "// before enum"),
                Diagnostic("Comment", "// after Field1 declaration"),
                Diagnostic("Comment", "// after Field2 declaration"),
                Diagnostic("Comment", "// after enum"));
        }

        [Fact]
        public async Task SuppressSyntaxDiagnosticsOnFieldsBasic()
        {
            await VerifyTokenDiagnosticsBasicAsync(@"
Imports System.Diagnostics.CodeAnalysis

Class [|C
    <SuppressMessage(""Test"", ""Token"")>
    Public field1 As Integer = 1,
           field2 As Double = 2.0

    <SuppressMessage(""Test"", ""Token"")>
    Public field3 As Integer = 3
End|] Class
",
                Diagnostic("Token", "C"),
                Diagnostic("Token", "End"));
        }

        [Fact]
        public async Task SuppressSyntaxDiagnosticsOnEventsCSharp()
        {
            await VerifyTokenDiagnosticsCSharpAsync(@"
class C
[|{
    [System.Diagnostics.CodeAnalysis.SuppressMessage(""Test"", ""Token"")]
    public event System.Action<int> E1;

    [System.Diagnostics.CodeAnalysis.SuppressMessage(""Test"", ""Token"")]
    public event System.Action<int> E2, E3;
}|]
",
                Diagnostic("Token", "{"),
                Diagnostic("Token", "}"));
        }

        [Fact]
        public async Task SuppressSyntaxDiagnosticsOnEventsBasic()
        {
            await VerifyTokenDiagnosticsBasicAsync(@"
Imports System.Diagnostics.CodeAnalysis

Class [|C
    <SuppressMessage(""Test"", ""Token"")>
    Public Event E1 As System.Action(Of Integer)

    <SuppressMessage(""Test"", ""Token"")>
    Public Event E2(ByVal arg As Integer)
End|] Class
",
                Diagnostic("Token", "C"),
                Diagnostic("Token", "End"));
        }

        [Fact]
        public async Task SuppressSyntaxDiagnosticsOnEventAddAccessorCSharp()
        {
            await VerifyTokenDiagnosticsCSharpAsync(@"
class C
{
    public event System.Action<int> E
    [|{
        [System.Diagnostics.CodeAnalysis.SuppressMessage(""Test"", ""Token"")]
        add {}
        remove|] {}
    }
}
",
                Diagnostic("Token", "{").WithLocation(5, 5),
                Diagnostic("Token", "remove").WithLocation(8, 9));
        }

        [Fact]
        public async Task SuppressSyntaxDiagnosticsOnEventAddAccessorBasic()
        {
            await VerifyTokenDiagnosticsBasicAsync(@"
Class C
    Public Custom Event E As System.Action(Of Integer[|)
        <System.Diagnostics.CodeAnalysis.SuppressMessage(""Test"", ""Token"")>
        AddHandler(value As Action(Of Integer))
        End AddHandler
        RemoveHandler|](value As Action(Of Integer))
        End RemoveHandler
        RaiseEvent(obj As Integer)
        End RaiseEvent
    End Event
End Class
",
                Diagnostic("Token", ")"),
                Diagnostic("Token", "RemoveHandler"));
        }

        [Fact]
        public async Task SuppressSyntaxDiagnosticsOnEventRemoveAccessorCSharp()
        {
            await VerifyTokenDiagnosticsCSharpAsync(@"
class C
{
    public event System.Action<int> E
    {
        add {[|}
        [System.Diagnostics.CodeAnalysis.SuppressMessage(""Test"", ""Token"")]
        remove {}
    }|]
}
",
                Diagnostic("Token", "}").WithLocation(6, 14),
                Diagnostic("Token", "}").WithLocation(9, 5));
        }

        [Fact]
        public async Task SuppressSyntaxDiagnosticsOnEventRemoveAccessorBasic()
        {
            await VerifyTokenDiagnosticsBasicAsync(@"
Class C
    Public Custom Event E As System.Action(Of Integer)
        AddHandler(value As Action(Of Integer))
        End [|AddHandler
        <System.Diagnostics.CodeAnalysis.SuppressMessage(""Test"", ""Token"")>
        RemoveHandler(value As Action(Of Integer))
        End RemoveHandler
        RaiseEvent|](obj As Integer)
        End RaiseEvent
    End Event
End Class
",
                Diagnostic("Token", "AddHandler"),
                Diagnostic("Token", "RaiseEvent"));
        }

        [WorkItem(1103442, "http://vstfdevdiv:8080/DevDiv2/DevDiv/_workitems/edit/1103442")]
        [Fact]
        public async Task SuppressSyntaxDiagnosticsOnRaiseEventAccessorBasic()
        {
            await VerifyTokenDiagnosticsBasicAsync(@"
Class C
    Public Custom Event E As System.Action(Of Integer)
        AddHandler(value As Action(Of Integer))
        End AddHandler
        RemoveHandler(value As Action(Of Integer))
        End [|RemoveHandler
        <System.Diagnostics.CodeAnalysis.SuppressMessage(""Test"", ""Token"")>
        RaiseEvent(obj As Integer)
        End RaiseEvent
    End|] Event
End Class
",
                Diagnostic("Token", "RemoveHandler"),
                Diagnostic("Token", "End"));
        }

        [Fact]
        public async Task SuppressSyntaxDiagnosticsOnPropertyCSharp()
        {
            await VerifyTokenDiagnosticsCSharpAsync(@"
using System.Diagnostics.CodeAnalysis;

class C
[|{
    [SuppressMessage(""Test"", ""Token"")]
    int Property1 { get; set; }

    [SuppressMessage(""Test"", ""Token"")]
    int Property2
    {
        get { return 2; }
        set { Property1 = 2; }
    }
}|]
",
                Diagnostic("Token", "{").WithLocation(5, 1),
                Diagnostic("Token", "}").WithLocation(15, 1));
        }

        [Fact]
        public async Task SuppressSyntaxDiagnosticsOnPropertyBasic()
        {
            await VerifyTokenDiagnosticsBasicAsync(@"
Imports System.Diagnostics.CodeAnalysis

Class [|C
    <SuppressMessage(""Test"", ""Token"")>
    Property Property1 As Integer

    <SuppressMessage(""Test"", ""Token"")>
    Property Property2 As Integer
        Get
            Return 2
        End Get
        Set(value As Integer)
            Property1 = value
        End Set
    End Property
End|] Class
",
                Diagnostic("Token", "C").WithLocation(4, 7),
                Diagnostic("Token", "End").WithLocation(17, 1));
        }

        [Fact]
        public async Task SuppressSyntaxDiagnosticsOnPropertyGetterCSharp()
        {
            await VerifyTokenDiagnosticsCSharpAsync(@"
class C
{
    int x;
    int Property
    [|{
        [System.Diagnostics.CodeAnalysis.SuppressMessage(""Test"", ""Token"")]
        get { return 2; }
        set|] { x = 2; }
    }
}
",
                Diagnostic("Token", "{").WithLocation(6, 5),
                Diagnostic("Token", "set").WithLocation(9, 9));
        }

        [Fact]
        public async Task SuppressSyntaxDiagnosticsOnPropertyGetterBasic()
        {
            await VerifyTokenDiagnosticsBasicAsync(@"
Class C
    Private x As Integer
    Property [Property] As [|Integer
        <System.Diagnostics.CodeAnalysis.SuppressMessage(""Test"", ""Token"")>
        Get
            Return 2
        End Get
        Set|](value As Integer)
            x = value
        End Set
    End Property
End Class
",
                Diagnostic("Token", "Integer").WithLocation(4, 28),
                Diagnostic("Token", "Set").WithLocation(9, 9));
        }

        [Fact]
        public async Task SuppressSyntaxDiagnosticsOnPropertySetterCSharp()
        {
            await VerifyTokenDiagnosticsCSharpAsync(@"
class C
{
    int x;
    int Property
    [|{
        [System.Diagnostics.CodeAnalysis.SuppressMessage(""Test"", ""Token"")]
        get { return 2; }
        set|] { x = 2; }
    }
}
",
                Diagnostic("Token", "{").WithLocation(6, 5),
                Diagnostic("Token", "set").WithLocation(9, 9));
        }

        [Fact]
        public async Task SuppressSyntaxDiagnosticsOnPropertySetterBasic()
        {
            await VerifyTokenDiagnosticsBasicAsync(@"
Class C
    Private x As Integer
    Property [Property] As Integer
        Get
            Return 2
        End [|Get
        <System.Diagnostics.CodeAnalysis.SuppressMessage(""Test"", ""Token"")>
        Set(value As Integer)
            x = value
        End Set
    End|] Property
End Class
",
                Diagnostic("Token", "Get").WithLocation(7, 13),
                Diagnostic("Token", "End").WithLocation(12, 5));
        }

        [Fact]
        public async Task SuppressSyntaxDiagnosticsOnIndexerCSharp()
        {
            await VerifyTokenDiagnosticsCSharpAsync(@"
class C
{
    int x[|;
    [System.Diagnostics.CodeAnalysis.SuppressMessage(""Test"", ""Token"")]
    int this[int i]
    {
        get { return 2; }
        set { x = 2; }
    }
}|]
",
                Diagnostic("Token", ";").WithLocation(4, 10),
                Diagnostic("Token", "}").WithLocation(11, 1));
        }

        [Fact]
        public async Task SuppressSyntaxDiagnosticsOnIndexerGetterCSharp()
        {
            await VerifyTokenDiagnosticsCSharpAsync(@"
class C
{
    int x;
    int this[int i]
    [|{
        [System.Diagnostics.CodeAnalysis.SuppressMessage(""Test"", ""Token"")]
        get { return 2; }
        set|] { x = 2; }
    }
}
",
                Diagnostic("Token", "{").WithLocation(6, 5),
                Diagnostic("Token", "set").WithLocation(9, 9));
        }

        [Fact]
        public async Task SuppressSyntaxDiagnosticsOnIndexerSetterCSharp()
        {
            await VerifyTokenDiagnosticsCSharpAsync(@"
class C
{
    int x;
    int this[int i]
    {
        get { return 2; [|}
        [System.Diagnostics.CodeAnalysis.SuppressMessage(""Test"", ""Token"")]
        set { x = 2; }
    }|]
}
",
                Diagnostic("Token", "}").WithLocation(7, 25),
                Diagnostic("Token", "}").WithLocation(10, 5));
        }

        [Fact]
        public async Task SuppressSyntaxDiagnosticsOnMethodCSharp()
        {
            await VerifyTokenDiagnosticsCSharpAsync(@"
using System.Diagnostics.CodeAnalysis;

abstract class C
[|{
    [SuppressMessage(""Test"", ""Token"")]
    public void M1<T>() {}

    [SuppressMessage(""Test"", ""Token"")]
    public abstract void M2();
}|]
",
                Diagnostic("Token", "{").WithLocation(5, 1),
                Diagnostic("Token", "}").WithLocation(11, 1));
        }

        [Fact]
        public async Task SuppressSyntaxDiagnosticsOnMethodBasic()
        {
            await VerifyTokenDiagnosticsBasicAsync(@"
Imports System.Diagnostics.CodeAnalysis

Public MustInherit Class [|C
    <SuppressMessage(""Test"", ""Token"")> 
    Public Function M2(Of T)() As Integer
        Return 0
    End Function 
    
    <SuppressMessage(""Test"", ""Token"")> 
    Public MustOverride Sub M3() 
End|] Class
",
                Diagnostic("Token", "C").WithLocation(4, 26),
                Diagnostic("Token", "End").WithLocation(12, 1));
        }

        [Fact]
        public async Task SuppressSyntaxDiagnosticsOnOperatorCSharp()
        {
            await VerifyTokenDiagnosticsCSharpAsync(@"
class C
[|{
    [System.Diagnostics.CodeAnalysis.SuppressMessage(""Test"", ""Token"")]
    public static C operator +(C a, C b) 
    {
        return null;
    } 
}|]
",
                Diagnostic("Token", "{").WithLocation(3, 1),
                Diagnostic("Token", "}").WithLocation(9, 1));
        }

        [Fact]
        public async Task SuppressSyntaxDiagnosticsOnOperatorBasic()
        {
            await VerifyTokenDiagnosticsBasicAsync(@"
Class [|C
    <System.Diagnostics.CodeAnalysis.SuppressMessage(""Test"", ""Token"")> 
    Public Shared Operator +(ByVal a As C, ByVal b As C) As C 
        Return Nothing
    End Operator 
End|] Class 
",
                Diagnostic("Token", "C").WithLocation(2, 7),
                Diagnostic("Token", "End").WithLocation(7, 1));
        }

        [Fact]
        public async Task SuppressSyntaxDiagnosticsOnConstructorCSharp()
        {
            await VerifyTokenDiagnosticsCSharpAsync(@"
class Base
{
    public Base(int x) {}
}

class C : Base
[|{
    [System.Diagnostics.CodeAnalysis.SuppressMessage(""Test"", ""Token"")]
    public C() : base(0) {} 
}|]
",
                Diagnostic("Token", "{").WithLocation(8, 1),
                Diagnostic("Token", "}").WithLocation(11, 1));
        }

        [Fact]
        public async Task SuppressSyntaxDiagnosticsOnConstructorBasic()
        {
            await VerifyTokenDiagnosticsBasicAsync(@"
Class [|C
    <System.Diagnostics.CodeAnalysis.SuppressMessage(""Test"", ""Token"")>
    Public Sub New()
    End Sub
End|] Class
",
                Diagnostic("Token", "C").WithLocation(2, 7),
                Diagnostic("Token", "End").WithLocation(6, 1));
        }

        [Fact]
        public async Task SuppressSyntaxDiagnosticsOnDestructorCSharp()
        {
            await VerifyTokenDiagnosticsCSharpAsync(@"
class C
[|{
    [System.Diagnostics.CodeAnalysis.SuppressMessage(""Test"", ""Token"")]
    ~C() {}
}|]
",
                Diagnostic("Token", "{").WithLocation(3, 1),
                Diagnostic("Token", "}").WithLocation(6, 1));
        }

        [Fact]
        public async Task SuppressSyntaxDiagnosticsOnNestedTypeCSharp()
        {
            await VerifyTokenDiagnosticsCSharpAsync(@"
class C
[|{
    [System.Diagnostics.CodeAnalysis.SuppressMessage(""Test"", ""Token"")]
    class D
    {
        class E
        {
        }
    }
}|]
",
                Diagnostic("Token", "{").WithLocation(3, 1),
                Diagnostic("Token", "}").WithLocation(11, 1));
        }

        [Fact]
        public async Task SuppressSyntaxDiagnosticsOnNestedTypeBasic()
        {
            await VerifyTokenDiagnosticsBasicAsync(@"
Class [|C
    <System.Diagnostics.CodeAnalysis.SuppressMessage(""Test"", ""Token"")>
    Class D
        Class E
        End Class
    End Class
End|] Class
",
                Diagnostic("Token", "C").WithLocation(2, 7),
                Diagnostic("Token", "End").WithLocation(8, 1));
        }

        #endregion

        #region Special Cases

        [Fact]
        public async Task SuppressMessageCompilationEnded()
        {
            await VerifyCSharpAsync(
                @"[module: System.Diagnostics.CodeAnalysis.SuppressMessage(""Test"", ""CompilationEnded"")]",
                new[] { new WarningOnCompilationEndedAnalyzer() });
        }

        [Fact]
        public async Task SuppressMessageOnPropertyAccessor()
        {
            await VerifyCSharpAsync(@"
public class C
{
    [System.Diagnostics.CodeAnalysis.SuppressMessage(""Test"", ""Declaration"")]
    public string P { get; private set; }
}
",
                new[] { new WarningOnNamePrefixDeclarationAnalyzer("get_") });
        }

        [Fact]
        public async Task SuppressMessageOnDelegateInvoke()
        {
            await VerifyCSharpAsync(@"
public class C
{
    [System.Diagnostics.CodeAnalysis.SuppressMessage(""Test"", ""Declaration"")]
    delegate void D();
}
",
                new[] { new WarningOnNamePrefixDeclarationAnalyzer("Invoke") });
        }

        [Fact]
        public async Task SuppressMessageOnCodeBodyCSharp()
        {
            await VerifyCSharpAsync(
                @"
public class C
{
    [System.Diagnostics.CodeAnalysis.SuppressMessage(""Test"", ""CodeBody"")]
    void Goo()
    {
        Goo();
    }
}
",
                new[] { new WarningOnCodeBodyAnalyzer(LanguageNames.CSharp) });
        }

        [Fact]
        public async Task SuppressMessageOnCodeBodyBasic()
        {
            await VerifyBasicAsync(
                @"
Public Class C
    <System.Diagnostics.CodeAnalysis.SuppressMessage(""Test"", ""CodeBody"")>
    Sub Goo()
        Goo()
    End Sub
End Class
",
                new[] { new WarningOnCodeBodyAnalyzer(LanguageNames.VisualBasic) });
        }

        #endregion

        #region Attribute Decoding

        [Fact]
        public async Task UnnecessaryScopeAndTarget()
        {
            await VerifyCSharpAsync(@"
using System.Diagnostics.CodeAnalysis;

[SuppressMessage(""Test"", ""Declaration"", Scope=""Type"")]
public class C1
{
}

[SuppressMessage(""Test"", ""Declaration"", Target=""C"")]
public class C2
{
}

[SuppressMessage(""Test"", ""Declaration"", Scope=""Type"", Target=""C"")]
public class C3
{
}
",
                new[] { new WarningOnNamePrefixDeclarationAnalyzer("C") });
        }

        [Fact]
        public async Task InvalidScopeOrTarget()
        {
            await VerifyCSharpAsync(@"
using System.Diagnostics.CodeAnalysis;

[module: SuppressMessage(""Test"", ""Declaration"", Scope=""Class"", Target=""C"")]
[module: SuppressMessage(""Test"", ""Declaration"", Scope=""Type"", Target=""E"")]
[module: SuppressMessage(""Test"", ""Declaration"", Scope=""Class"", Target=""E"")]

public class C
{
}
",
                new[] { new WarningOnNamePrefixDeclarationAnalyzer("C") },
                Diagnostic("Declaration", "C"));
        }

        [Fact]
        public async Task MissingScopeOrTarget()
        {
            await VerifyCSharpAsync(@"
using System.Diagnostics.CodeAnalysis;

[module: SuppressMessage(""Test"", ""Declaration"", Target=""C"")]
[module: SuppressMessage(""Test"", ""Declaration"", Scope=""Type"")]

public class C
{
}
",
                new[] { new WarningOnNamePrefixDeclarationAnalyzer("C") },
                Diagnostic("Declaration", "C"));
        }

        [Fact]
        public async Task InvalidAttributeConstructorParameters()
        {
            await VerifyBasicAsync(@"
Imports System.Diagnostics.CodeAnalysis

<module: SuppressMessage(UndeclaredIdentifier, ""Comment"")>
<module: SuppressMessage(""Test"", UndeclaredIdentifier)>
<module: SuppressMessage(""Test"", ""Comment"", Scope:=UndeclaredIdentifier, Target:=""C"")>
<module: SuppressMessage(""Test"", ""Comment"", Scope:=""Type"", Target:=UndeclaredIdentifier)>

Class C
End Class
",
                new[] { new WarningOnTypeDeclarationAnalyzer() },
                Diagnostic("TypeDeclaration", "C").WithLocation(9, 7));
        }

<<<<<<< HEAD
        [Fact]
        public async Task AnalyzerExceptionDiagnosticsWithDifferentContext()
        {
            var analyzer = new ThrowExceptionForEachNamedTypeAnalyzer();
            var exceptions = new List<Exception>();
            var diagnostics = new List<Diagnostic>();

            await VerifyCSharpAsync(@"
public class C0
{
}
public class C1
{
}
public class C2
{
}
",
                new[] { analyzer },
                onAnalyzerException: (ex, a, d) =>
                {
                    if (diagnostics.Contains(d))
                    {
                        return;
                    }

                    exceptions.Add(ex);
                    diagnostics.Add(d);
                });

            var orderedDiagnostics = new List<Diagnostic>(diagnostics.OrderBy(d => d.Location.SourceSpan));
            var expected = new List<DiagnosticDescription>();
            Assert.Equal(3, diagnostics.Count);
            for (var i = 0; i < exceptions.Count; i++)
            {
                IFormattable context = $@"{string.Format(CodeAnalysisResources.ExceptionContext, $@"Compilation: {analyzer.AssemblyName}
ISymbol: C{orderedDiagnostics.IndexOf(diagnostics[i])} (NamedType)")}

{exceptions[i]}
-----

{string.Format(CodeAnalysisResources.DisableAnalyzerDiagnosticsMessage, "ThrowException")}";
                var diagnostic = Diagnostic("AD0001", null)
                        .WithArguments(
                            "Microsoft.CodeAnalysis.UnitTests.Diagnostics.SuppressMessageAttributeTests+ThrowExceptionForEachNamedTypeAnalyzer",
                            "System.Exception",
                            "ThrowExceptionAnalyzer exception",
                            context)
                        .WithLocation(1, 1);

                expected.Add(diagnostic);
            }

            // expect 3 different diagnostics with 3 different contexts.
            diagnostics.Verify(expected.ToArray());
        }

=======
>>>>>>> fd90dd44
        #endregion

        protected async Task VerifyCSharpAsync(string source, DiagnosticAnalyzer[] analyzers, params DiagnosticDescription[] diagnostics)
        {
            await VerifyAsync(source, LanguageNames.CSharp, analyzers, diagnostics);
        }

        protected Task VerifyTokenDiagnosticsCSharpAsync(string markup, params DiagnosticDescription[] diagnostics)
        {
            return VerifyTokenDiagnosticsAsync(markup, LanguageNames.CSharp, diagnostics);
        }

        protected async Task VerifyBasicAsync(string source, string rootNamespace, DiagnosticAnalyzer[] analyzers, params DiagnosticDescription[] diagnostics)
        {
            Assert.False(string.IsNullOrWhiteSpace(rootNamespace), string.Format("Invalid root namespace '{0}'", rootNamespace));
            await VerifyAsync(source, LanguageNames.VisualBasic, analyzers, diagnostics, rootNamespace: rootNamespace);
        }

        protected async Task VerifyBasicAsync(string source, DiagnosticAnalyzer[] analyzers, params DiagnosticDescription[] diagnostics)
        {
            await VerifyAsync(source, LanguageNames.VisualBasic, analyzers, diagnostics);
        }

        protected Task VerifyTokenDiagnosticsBasicAsync(string markup, params DiagnosticDescription[] diagnostics)
        {
            return VerifyTokenDiagnosticsAsync(markup, LanguageNames.VisualBasic, diagnostics);
        }

        protected abstract Task VerifyAsync(string source, string language, DiagnosticAnalyzer[] analyzers, DiagnosticDescription[] diagnostics, string rootNamespace = null);

        // Generate a diagnostic on every token in the specified spans, and verify that only the specified diagnostics are not suppressed
        private Task VerifyTokenDiagnosticsAsync(string markup, string language, DiagnosticDescription[] diagnostics)
        {
            MarkupTestFile.GetSpans(markup, out var source, out ImmutableArray<TextSpan> spans);
            Assert.True(spans.Length > 0, "Must specify a span within which to generate diagnostics on each token");

            return VerifyAsync(source, language, new DiagnosticAnalyzer[] { new WarningOnTokenAnalyzer(spans) }, diagnostics);
        }

        protected abstract bool ConsiderArgumentsForComparingDiagnostics { get; }

        protected DiagnosticDescription Diagnostic(string id, string squiggledText)
        {
            var arguments = this.ConsiderArgumentsForComparingDiagnostics && squiggledText != null
                ? new[] { squiggledText }
                : null;
            return new DiagnosticDescription(id, false, squiggledText, arguments, null, null, false);
        }
    }
}<|MERGE_RESOLUTION|>--- conflicted
+++ resolved
@@ -1262,66 +1262,6 @@
                 Diagnostic("TypeDeclaration", "C").WithLocation(9, 7));
         }
 
-<<<<<<< HEAD
-        [Fact]
-        public async Task AnalyzerExceptionDiagnosticsWithDifferentContext()
-        {
-            var analyzer = new ThrowExceptionForEachNamedTypeAnalyzer();
-            var exceptions = new List<Exception>();
-            var diagnostics = new List<Diagnostic>();
-
-            await VerifyCSharpAsync(@"
-public class C0
-{
-}
-public class C1
-{
-}
-public class C2
-{
-}
-",
-                new[] { analyzer },
-                onAnalyzerException: (ex, a, d) =>
-                {
-                    if (diagnostics.Contains(d))
-                    {
-                        return;
-                    }
-
-                    exceptions.Add(ex);
-                    diagnostics.Add(d);
-                });
-
-            var orderedDiagnostics = new List<Diagnostic>(diagnostics.OrderBy(d => d.Location.SourceSpan));
-            var expected = new List<DiagnosticDescription>();
-            Assert.Equal(3, diagnostics.Count);
-            for (var i = 0; i < exceptions.Count; i++)
-            {
-                IFormattable context = $@"{string.Format(CodeAnalysisResources.ExceptionContext, $@"Compilation: {analyzer.AssemblyName}
-ISymbol: C{orderedDiagnostics.IndexOf(diagnostics[i])} (NamedType)")}
-
-{exceptions[i]}
------
-
-{string.Format(CodeAnalysisResources.DisableAnalyzerDiagnosticsMessage, "ThrowException")}";
-                var diagnostic = Diagnostic("AD0001", null)
-                        .WithArguments(
-                            "Microsoft.CodeAnalysis.UnitTests.Diagnostics.SuppressMessageAttributeTests+ThrowExceptionForEachNamedTypeAnalyzer",
-                            "System.Exception",
-                            "ThrowExceptionAnalyzer exception",
-                            context)
-                        .WithLocation(1, 1);
-
-                expected.Add(diagnostic);
-            }
-
-            // expect 3 different diagnostics with 3 different contexts.
-            diagnostics.Verify(expected.ToArray());
-        }
-
-=======
->>>>>>> fd90dd44
         #endregion
 
         protected async Task VerifyCSharpAsync(string source, DiagnosticAnalyzer[] analyzers, params DiagnosticDescription[] diagnostics)
