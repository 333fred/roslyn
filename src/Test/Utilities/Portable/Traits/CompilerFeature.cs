﻿// Copyright (c) Microsoft.  All Rights Reserved.  Licensed under the Apache License, Version 2.0.  See License.txt in the project root for license information.

using System;
using Xunit;
using Xunit.Sdk;

namespace Microsoft.CodeAnalysis.Test.Utilities
{
    public enum CompilerFeature
    {
        Async,
        Dynamic,
        ExpressionBody,
        Determinism,
        Iterator,
        LocalFunctions,
        Params,
        Var,
        Tuples,
        RefLocalsReturns,
        ReadOnlyReferences,
        OutVar,
        Patterns,
        DefaultLiteral,
        AsyncMain,
<<<<<<< HEAD
        PEVerifyCompat,
        RefConditionalOperator,
=======
        NonTrailingNamedArgs,
>>>>>>> 73aeb5fb
    }
}<|MERGE_RESOLUTION|>--- conflicted
+++ resolved
@@ -23,11 +23,8 @@
         Patterns,
         DefaultLiteral,
         AsyncMain,
-<<<<<<< HEAD
+        NonTrailingNamedArgs,
         PEVerifyCompat,
         RefConditionalOperator,
-=======
-        NonTrailingNamedArgs,
->>>>>>> 73aeb5fb
     }
 }