--- conflicted
+++ resolved
@@ -851,10 +851,6 @@
         add("UnitTests\CSharpCompilerEmitTest\net461\Microsoft.DiaSymReader.dll")
         add("UnitTests\CSharpCompilerEmitTest\net461\Microsoft.DiaSymReader.Native.amd64.dll")
         add("UnitTests\CSharpCompilerEmitTest\net461\Microsoft.DiaSymReader.Native.x86.dll")
-<<<<<<< HEAD
-        add("UnitTests\EditorServicesTest\Microsoft.VisualStudio.Platform.VSEditor.Interop.dll")
-=======
->>>>>>> 62bb55cf
         add("Vsix\ExpressionEvaluatorPackage\Microsoft.VisualStudio.Debugger.Engine.dll")
         add("Vsix\VisualStudioIntegrationTestSetup\Microsoft.Diagnostics.Runtime.dll")
         add("Exes\Toolset\System.AppContext.dll")
