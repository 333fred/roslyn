﻿<?xml version="1.0" encoding="utf-8"?>
<xliff xmlns="urn:oasis:names:tc:xliff:document:1.2" xmlns:xsi="http://www.w3.org/2001/XMLSchema-instance" version="1.2" xsi:schemaLocation="urn:oasis:names:tc:xliff:document:1.2 xliff-core-1.2-transitional.xsd">
  <file datatype="xml" source-language="en" target-language="it" original="../Strings.resx">
    <body>
      <trans-unit id="Arg_ArrayPlusOffTooSmall">
        <source>Destination array is not long enough to copy all the items in the collection. Check array index and length.</source>
        <target state="translated">La lunghezza della matrice di destinazione non è sufficiente per copiare tutti gli elementi della raccolta. Controllare l'indice e la lunghezza della matrice.</target>
<<<<<<< HEAD
=======
        <note />
      </trans-unit>
      <trans-unit id="Arg_BogusIComparer">
        <source>Unable to sort because the IComparer.Compare() method returns inconsistent results. Either a value does not compare equal to itself, or one value repeatedly compared to another value yields different results. IComparer: '{0}'.</source>
        <target state="new">Unable to sort because the IComparer.Compare() method returns inconsistent results. Either a value does not compare equal to itself, or one value repeatedly compared to another value yields different results. IComparer: '{0}'.</target>
>>>>>>> 4f19d827
        <note />
      </trans-unit>
      <trans-unit id="Arg_HTCapacityOverflow">
        <source>Hashtable's capacity overflowed and went negative. Check load factor, capacity and the current size of the table.</source>
        <target state="translated">Overflow capacità hashtable. Il valore è diventato negativo. Controllare la capacità, il fattore di carico e la dimensione corrente della tabella.</target>
        <note />
      </trans-unit>
      <trans-unit id="Arg_KeyNotFoundWithKey">
        <source>The given key '{0}' was not present in the dictionary.</source>
        <target state="translated">La chiave specificata '{0}' non è presente nel dizionario.</target>
        <note />
      </trans-unit>
      <trans-unit id="Arg_LongerThanDestArray">
        <source>Destination array was not long enough. Check the destination index, length, and the array's lower bounds.</source>
        <target state="translated">Lunghezza della matrice di destinazione insufficiente. Controllare l'indice di destinazione, la lunghezza e i limiti inferiori della matrice.</target>
        <note />
      </trans-unit>
      <trans-unit id="Arg_LongerThanSrcArray">
        <source>Source array was not long enough. Check the source index, length, and the array's lower bounds.</source>
        <target state="translated">Lunghezza della matrice di origine insufficiente. Controllare l'indice di origine, la lunghezza e i limiti inferiori della matrice.</target>
        <note />
      </trans-unit>
      <trans-unit id="Arg_NonZeroLowerBound">
        <source>The lower bound of target array must be zero.</source>
        <target state="translated">Il limite inferiore della matrice di destinazione deve essere zero.</target>
        <note />
      </trans-unit>
      <trans-unit id="Arg_RankMultiDimNotSupported">
        <source>Only single dimensional arrays are supported for the requested action.</source>
        <target state="translated">Per l'azione richiesta sono supportate solo matrici unidimensionali.</target>
        <note />
      </trans-unit>
      <trans-unit id="Arg_WrongType">
        <source>The value "{0}" is not of type "{1}" and cannot be used in this generic collection.</source>
        <target state="translated">Il valore "{0}" non è di tipo "{1}" e non può essere utilizzato in questa raccolta generica.</target>
        <note />
      </trans-unit>
      <trans-unit id="ArgumentException_OtherNotArrayOfCorrectLength">
        <source>Object is not a array with the same number of elements as the array to compare it to.</source>
        <target state="translated">L'oggetto non è una matrice con lo stesso numero di elementi della matrice a cui confrontarlo.</target>
        <note />
      </trans-unit>
      <trans-unit id="ArgumentOutOfRange_ArrayLB">
        <source>Number was less than the array's lower bound in the first dimension.</source>
        <target state="translated">Il valore del numero è minore del limite inferiore della matrice nella prima dimensione.</target>
        <note />
      </trans-unit>
      <trans-unit id="ArgumentOutOfRange_BiggerThanCollection">
        <source>Larger than collection size.</source>
        <target state="translated">Più grande della dimensione della raccolta.</target>
        <note />
      </trans-unit>
      <trans-unit id="ArgumentOutOfRange_Count">
        <source>Count must be positive and count must refer to a location within the string/array/collection.</source>
        <target state="translated">Il contatore deve avere valore positivo e fare riferimento a una posizione all'interno della stringa, della matrice o della raccolta.</target>
        <note />
      </trans-unit>
      <trans-unit id="ArgumentOutOfRange_Index">
        <source>Index was out of range. Must be non-negative and less than the size of the collection.</source>
        <target state="translated">Indice non compreso nell'intervallo consentito. Deve essere non negativo e minore della dimensione della raccolta.</target>
        <note />
      </trans-unit>
      <trans-unit id="ArgumentOutOfRange_ListInsert">
        <source>Index must be within the bounds of the List.</source>
        <target state="translated">L'indice deve essere compreso nei limiti dell'elenco.</target>
        <note />
      </trans-unit>
      <trans-unit id="ArgumentOutOfRange_NeedNonNegNum">
        <source>Non-negative number required.</source>
        <target state="translated">È richiesto un numero non negativo.</target>
        <note />
      </trans-unit>
      <trans-unit id="ArgumentOutOfRange_SmallCapacity">
        <source>capacity was less than the current size.</source>
        <target state="translated">capacità inferiore alla dimensione corrente.</target>
        <note />
      </trans-unit>
      <trans-unit id="Argument_AddingDuplicateWithKey">
        <source>An item with the same key has already been added. Key: {0}</source>
        <target state="translated">È stato già aggiunto un elemento con la stessa chiave. Chiave: {0}</target>
        <note />
      </trans-unit>
      <trans-unit id="Argument_InvalidArrayType">
        <source>Target array type is not compatible with the type of items in the collection.</source>
        <target state="translated">Il tipo di matrice di destinazione non è compatibile con il tipo di elementi della raccolta.</target>
        <note />
      </trans-unit>
      <trans-unit id="Argument_InvalidOffLen">
        <source>Offset and length were out of bounds for the array or count is greater than the number of elements from index to the end of the source collection.</source>
        <target state="translated">Offset e lunghezza eccedono i limiti della matrice oppure il conteggio è maggiore del numero di elementi presenti dall'indice alla fine della raccolta di origine.</target>
        <note />
      </trans-unit>
      <trans-unit id="InvalidOperation_ConcurrentOperationsNotSupported">
        <source>Operations that change non-concurrent collections must have exclusive access. A concurrent update was performed on this collection and corrupted its state. The collection's state is no longer correct.</source>
        <target state="translated">Le operazioni che modificano raccolte non simultanee devono avere accesso esclusivo. Un aggiornamento simultaneo eseguito su questa raccolta ne ha danneggiato lo stato. Lo stato della raccolta non è più corretto.</target>
        <note />
      </trans-unit>
      <trans-unit id="InvalidOperation_EnumFailedVersion">
        <source>Collection was modified; enumeration operation may not execute.</source>
        <target state="translated">La raccolta è stata modificata. L'operazione di enumerazione potrebbe non essere eseguita.</target>
        <note />
      </trans-unit>
      <trans-unit id="InvalidOperation_EnumOpCantHappen">
        <source>Enumeration has either not started or has already finished.</source>
        <target state="translated">Enumerazione non avviata o già terminata.</target>
        <note />
      </trans-unit>
      <trans-unit id="InvalidOperation_IComparerFailed">
        <source>Failed to compare two elements in the array.</source>
        <target state="translated">Non è stato possibile confrontare due elementi nella matrice.</target>
        <note />
      </trans-unit>
      <trans-unit id="NotSupported_FixedSizeCollection">
        <source>Collection was of a fixed size.</source>
        <target state="translated">La raccolta è a dimensione fissa.</target>
        <note />
      </trans-unit>
      <trans-unit id="NotSupported_KeyCollectionSet">
        <source>Mutating a key collection derived from a dictionary is not allowed.</source>
        <target state="translated">Impossibile cambiare una raccolta di chiavi derivata da un dizionario.</target>
        <note />
      </trans-unit>
      <trans-unit id="NotSupported_ValueCollectionSet">
        <source>Mutating a value collection derived from a dictionary is not allowed.</source>
        <target state="translated">Impossibile cambiare una raccolta di valori derivata da un dizionario.</target>
        <note />
      </trans-unit>
      <trans-unit id="Rank_MustMatch">
        <source>The specified arrays must have the same number of dimensions.</source>
        <target state="translated">Le matrici specificate devono avere lo stesso numero di dimensioni.</target>
        <note />
      </trans-unit>
    </body>
  </file>
</xliff><|MERGE_RESOLUTION|>--- conflicted
+++ resolved
@@ -5,14 +5,11 @@
       <trans-unit id="Arg_ArrayPlusOffTooSmall">
         <source>Destination array is not long enough to copy all the items in the collection. Check array index and length.</source>
         <target state="translated">La lunghezza della matrice di destinazione non è sufficiente per copiare tutti gli elementi della raccolta. Controllare l'indice e la lunghezza della matrice.</target>
-<<<<<<< HEAD
-=======
         <note />
       </trans-unit>
       <trans-unit id="Arg_BogusIComparer">
         <source>Unable to sort because the IComparer.Compare() method returns inconsistent results. Either a value does not compare equal to itself, or one value repeatedly compared to another value yields different results. IComparer: '{0}'.</source>
         <target state="new">Unable to sort because the IComparer.Compare() method returns inconsistent results. Either a value does not compare equal to itself, or one value repeatedly compared to another value yields different results. IComparer: '{0}'.</target>
->>>>>>> 4f19d827
         <note />
       </trans-unit>
       <trans-unit id="Arg_HTCapacityOverflow">
