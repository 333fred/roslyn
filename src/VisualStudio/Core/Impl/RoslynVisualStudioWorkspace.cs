﻿// Copyright (c) Microsoft.  All Rights Reserved.  Licensed under the Apache License, Version 2.0.  See License.txt in the project root for license information.

using System;
using System.Collections.Generic;
using System.ComponentModel.Composition;
using System.Linq;
using System.Threading;
using Microsoft.CodeAnalysis;
using Microsoft.CodeAnalysis.Editor.GoToDefinition;
using Microsoft.CodeAnalysis.Editor.Host;
using Microsoft.CodeAnalysis.Editor.Undo;
using Microsoft.CodeAnalysis.FindSymbols;
using Microsoft.CodeAnalysis.Host.Mef;
using Microsoft.CodeAnalysis.Options;
using Microsoft.CodeAnalysis.Shared.Extensions;
using Microsoft.VisualStudio.Composition;
using Microsoft.VisualStudio.LanguageServices.Implementation.CodeModel;
using Microsoft.VisualStudio.LanguageServices.Implementation.Interop;
using Microsoft.VisualStudio.LanguageServices.Implementation.Library.ObjectBrowser.Lists;
using Microsoft.VisualStudio.LanguageServices.Implementation.ProjectSystem;
using Microsoft.VisualStudio.Shell;
using Roslyn.Utilities;
using IAsyncServiceProvider = Microsoft.VisualStudio.Shell.IAsyncServiceProvider;

namespace Microsoft.VisualStudio.LanguageServices
{
    [Export(typeof(VisualStudioWorkspace))]
    [Export(typeof(VisualStudioWorkspaceImpl))]
    internal class RoslynVisualStudioWorkspace : VisualStudioWorkspaceImpl
    {
        /// <remarks>
        /// Must be lazily constructed since the <see cref="IStreamingFindUsagesPresenter"/> implementation imports a
        /// backreference to <see cref="VisualStudioWorkspace"/>.
        /// </remarks>
        private readonly Lazy<IStreamingFindUsagesPresenter> _streamingPresenter;

        [ImportingConstructor]
        [Obsolete(MefConstruction.ImportingConstructorMessage, error: true)]
        public RoslynVisualStudioWorkspace(
            ExportProvider exportProvider,
            Lazy<IStreamingFindUsagesPresenter> streamingPresenter,
            [ImportMany] IEnumerable<IDocumentOptionsProviderFactory> documentOptionsProviderFactories,
            [Import(typeof(SVsServiceProvider))] IAsyncServiceProvider asyncServiceProvider)
            : base(exportProvider, asyncServiceProvider, documentOptionsProviderFactories)
        {
<<<<<<< HEAD
            _streamingPresenter = streamingPresenter;

            foreach (var providerFactory in documentOptionsProviderFactories)
            {
                var optionsProvider = providerFactory.TryCreate(this);

                if (optionsProvider != null)
                {
                    Services.GetRequiredService<IOptionService>().RegisterDocumentOptionsProvider(optionsProvider);
                }
            }
=======
            _streamingPresenters = streamingPresenters;
>>>>>>> 45ab8454
        }

        internal override IInvisibleEditor OpenInvisibleEditor(DocumentId documentId)
        {
            var globalUndoService = this.Services.GetService<IGlobalUndoService>();
            var needsUndoDisabled = false;

            // Do not save the file if is open and there is not a global undo transaction.
            var needsSave = globalUndoService.IsGlobalTransactionOpen(this) || !this.IsDocumentOpen(documentId);
            if (needsSave)
            {
                if (this.CurrentSolution.ContainsDocument(documentId))
                {
                    // Disable undo on generated documents
                    needsUndoDisabled = this.CurrentSolution.GetDocument(documentId).IsGeneratedCode(CancellationToken.None);
                }
                else
                {
                    // Enable undo on "additional documents" or if no document can be found.
                    needsUndoDisabled = false;
                }
            }

            var document = this.CurrentSolution.GetTextDocument(documentId);

            return new InvisibleEditor(ServiceProvider.GlobalProvider, document.FilePath, GetHierarchy(documentId.ProjectId), needsSave, needsUndoDisabled);
        }

        private static bool TryResolveSymbol(ISymbol symbol, Project project, CancellationToken cancellationToken, out ISymbol resolvedSymbol, out Project resolvedProject)
        {
            resolvedSymbol = null;
            resolvedProject = null;

            var currentProject = project.Solution.Workspace.CurrentSolution.GetProject(project.Id);
            if (currentProject == null)
            {
                return false;
            }

            var originalCompilation = project.GetCompilationAsync(cancellationToken).WaitAndGetResult(cancellationToken);
            var symbolId = SymbolKey.Create(symbol, cancellationToken);
            var currentCompilation = currentProject.GetCompilationAsync(cancellationToken).WaitAndGetResult(cancellationToken);
            var symbolInfo = symbolId.Resolve(currentCompilation, cancellationToken: cancellationToken);

            if (symbolInfo.Symbol == null)
            {
                return false;
            }

            resolvedSymbol = symbolInfo.Symbol;
            resolvedProject = currentProject;

            return true;
        }

        public override bool TryGoToDefinition(
            ISymbol symbol, Project project, CancellationToken cancellationToken)
        {
            if (!TryResolveSymbol(symbol, project, cancellationToken,
                    out var searchSymbol, out var searchProject))
            {
                return false;
            }

            return GoToDefinitionHelpers.TryGoToDefinition(
                searchSymbol, searchProject,
                _streamingPresenter.Value, cancellationToken);
        }

        public override bool TryFindAllReferences(ISymbol symbol, Project project, CancellationToken cancellationToken)
        {
            // Legacy API.  Previously used by ObjectBrowser to support 'FindRefs' off of an
            // object browser item.  Now ObjectBrowser goes through the streaming-FindRefs system.
            return false;
        }

        public override void DisplayReferencedSymbols(Solution solution, IEnumerable<ReferencedSymbol> referencedSymbols)
        {
            // Legacy API.  Previously used by ObjectBrowser to support 'FindRefs' off of an
            // object browser item.  Now ObjectBrowser goes through the streaming-FindRefs system.
        }

        internal override object GetBrowseObject(SymbolListItem symbolListItem)
        {
            var compilation = symbolListItem.GetCompilation(this);
            if (compilation == null)
            {
                return null;
            }

            var symbol = symbolListItem.ResolveSymbol(compilation);
            var sourceLocation = symbol.Locations.Where(l => l.IsInSource).FirstOrDefault();

            if (sourceLocation == null)
            {
                return null;
            }

            var projectId = symbolListItem.ProjectId;
            if (projectId == null)
            {
                return null;
            }

            var project = this.CurrentSolution.GetProject(projectId);
            if (project == null)
            {
                return null;
            }

            var codeModelService = project.LanguageServices.GetService<ICodeModelService>();
            if (codeModelService == null)
            {
                return null;
            }

            var tree = sourceLocation.SourceTree;
            var document = project.GetDocument(tree);

            var vsFileCodeModel = this.GetFileCodeModel(document.Id);

            var fileCodeModel = ComAggregate.GetManagedObject<FileCodeModel>(vsFileCodeModel);
            if (fileCodeModel != null)
            {
                var syntaxNode = tree.GetRoot().FindNode(sourceLocation.SourceSpan);
                while (syntaxNode != null)
                {
                    if (!codeModelService.TryGetNodeKey(syntaxNode).IsEmpty)
                    {
                        break;
                    }

                    syntaxNode = syntaxNode.Parent;
                }

                if (syntaxNode != null)
                {
                    var codeElement = fileCodeModel.GetOrCreateCodeElement<EnvDTE.CodeElement>(syntaxNode);
                    if (codeElement != null)
                    {
                        return codeElement;
                    }
                }
            }

            return null;
        }
    }
}<|MERGE_RESOLUTION|>--- conflicted
+++ resolved
@@ -43,21 +43,7 @@
             [Import(typeof(SVsServiceProvider))] IAsyncServiceProvider asyncServiceProvider)
             : base(exportProvider, asyncServiceProvider, documentOptionsProviderFactories)
         {
-<<<<<<< HEAD
             _streamingPresenter = streamingPresenter;
-
-            foreach (var providerFactory in documentOptionsProviderFactories)
-            {
-                var optionsProvider = providerFactory.TryCreate(this);
-
-                if (optionsProvider != null)
-                {
-                    Services.GetRequiredService<IOptionService>().RegisterDocumentOptionsProvider(optionsProvider);
-                }
-            }
-=======
-            _streamingPresenters = streamingPresenters;
->>>>>>> 45ab8454
         }
 
         internal override IInvisibleEditor OpenInvisibleEditor(DocumentId documentId)
