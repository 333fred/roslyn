--- conflicted
+++ resolved
@@ -119,24 +119,6 @@
           "lib/dotnet/System.Collections.Immutable.dll": {}
         }
       },
-<<<<<<< HEAD
-      "System.Console/4.0.0-beta-23123": {
-        "dependencies": {
-          "System.Runtime": "[4.0.0, )",
-          "System.IO": "[4.0.0, )"
-        },
-        "frameworkAssemblies": [
-          "mscorlib"
-        ],
-        "compile": {
-          "ref/net46/System.Console.dll": {}
-        },
-        "runtime": {
-          "lib/net46/System.Console.dll": {}
-        }
-      },
-=======
->>>>>>> 3c6b860b
       "System.Diagnostics.Debug/4.0.10": {
         "compile": {
           "ref/net46/_._": {}
@@ -522,24 +504,6 @@
           "lib/dotnet/System.Collections.Immutable.dll": {}
         }
       },
-<<<<<<< HEAD
-      "System.Console/4.0.0-beta-23123": {
-        "dependencies": {
-          "System.Runtime": "[4.0.0, )",
-          "System.IO": "[4.0.0, )"
-        },
-        "frameworkAssemblies": [
-          "mscorlib"
-        ],
-        "compile": {
-          "ref/net46/System.Console.dll": {}
-        },
-        "runtime": {
-          "lib/net46/System.Console.dll": {}
-        }
-      },
-=======
->>>>>>> 3c6b860b
       "System.Diagnostics.Debug/4.0.10": {
         "compile": {
           "ref/net46/_._": {}
@@ -1107,41 +1071,6 @@
         "[Content_Types].xml"
       ]
     },
-<<<<<<< HEAD
-    "System.Console/4.0.0-beta-23123": {
-      "sha512": "fPglodP4GQV7HBBDhmCZaCD8fzBvhtHmBmiN/8yWiJz0NNnA55YUNBh3myvR2DP/6IOHJ75/tTRkvwdpX3BWXA==",
-      "type": "Package",
-      "files": [
-        "_rels/.rels",
-        "System.Console.nuspec",
-        "lib/DNXCore50/System.Console.dll",
-        "lib/net46/System.Console.dll",
-        "lib/MonoAndroid10/_._",
-        "lib/MonoTouch10/_._",
-        "lib/xamarinios10/_._",
-        "lib/xamarinmac20/_._",
-        "ref/dotnet/System.Console.dll",
-        "ref/dotnet/System.Console.xml",
-        "ref/dotnet/zh-hant/System.Console.xml",
-        "ref/dotnet/de/System.Console.xml",
-        "ref/dotnet/fr/System.Console.xml",
-        "ref/dotnet/it/System.Console.xml",
-        "ref/dotnet/ja/System.Console.xml",
-        "ref/dotnet/ko/System.Console.xml",
-        "ref/dotnet/ru/System.Console.xml",
-        "ref/dotnet/zh-hans/System.Console.xml",
-        "ref/dotnet/es/System.Console.xml",
-        "ref/net46/System.Console.dll",
-        "ref/MonoAndroid10/_._",
-        "ref/MonoTouch10/_._",
-        "ref/xamarinios10/_._",
-        "ref/xamarinmac20/_._",
-        "package/services/metadata/core-properties/8d7a3fc8c6314a7b8e950ea4ca023405.psmdcp",
-        "[Content_Types].xml"
-      ]
-    },
-=======
->>>>>>> 3c6b860b
     "System.Diagnostics.Debug/4.0.10": {
       "sha512": "pi2KthuvI2LWV2c2V+fwReDsDiKpNl040h6DcwFOb59SafsPT/V1fCy0z66OKwysurJkBMmp5j5CBe3Um+ub0g==",
       "type": "Package",
