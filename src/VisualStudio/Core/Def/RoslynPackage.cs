--- conflicted
+++ resolved
@@ -157,16 +157,14 @@
                 await experiment.InitializeAsync().ConfigureAwait(true);
             }
 
-<<<<<<< HEAD
-            // Load the telemetry service and tell it to start watching the solution for project info.
-            var projectTelemetryService = _workspace.Services.GetService<IProjectTelemetryService>();
-            projectTelemetryService.Start(this.DisposalToken);
-=======
             // Load the designer attribute service and tell it to start watching the solution for
             // designable files.
             var designerAttributeService = _workspace.Services.GetService<IDesignerAttributeService>();
             designerAttributeService.Start(this.DisposalToken);
->>>>>>> 74c5f451
+
+            // Load the telemetry service and tell it to start watching the solution for project info.
+            var projectTelemetryService = _workspace.Services.GetService<IProjectTelemetryService>();
+            projectTelemetryService.Start(this.DisposalToken);
         }
 
         private async Task LoadInteractiveMenusAsync(CancellationToken cancellationToken)
