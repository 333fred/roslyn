--- conflicted
+++ resolved
@@ -14,16 +14,7 @@
         public DebuggerIntelliSenseWorkspace(Solution solution)
             : base(solution.Workspace.Services.HostServices, WorkspaceKind.Debugger)
         {
-<<<<<<< HEAD
-            // The solution we are handed is still parented by the original workspace. We want to
-            // inherit it's "no partial solutions" flag so that way this workspace will also act
-            // deterministically if we're in unit tests
-            TestHookPartialSolutionsDisabled = solution.Workspace.TestHookPartialSolutionsDisabled;
-
             SetCurrentSolutionEx(solution);
-=======
-            SetCurrentSolution(solution);
->>>>>>> 048f6959
         }
 
         public void OpenDocument(DocumentId documentId, SourceTextContainer textContainer)
