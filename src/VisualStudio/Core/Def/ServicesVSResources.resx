<?xml version="1.0" encoding="utf-8"?>
<root>
  <!-- 
    Microsoft ResX Schema 
    
    Version 2.0
    
    The primary goals of this format is to allow a simple XML format 
    that is mostly human readable. The generation and parsing of the 
    various data types are done through the TypeConverter classes 
    associated with the data types.
    
    Example:
    
    ... ado.net/XML headers & schema ...
    <resheader name="resmimetype">text/microsoft-resx</resheader>
    <resheader name="version">2.0</resheader>
    <resheader name="reader">System.Resources.ResXResourceReader, System.Windows.Forms, ...</resheader>
    <resheader name="writer">System.Resources.ResXResourceWriter, System.Windows.Forms, ...</resheader>
    <data name="Name1"><value>this is my long string</value><comment>this is a comment</comment></data>
    <data name="Color1" type="System.Drawing.Color, System.Drawing">Blue</data>
    <data name="Bitmap1" mimetype="application/x-microsoft.net.object.binary.base64">
        <value>[base64 mime encoded serialized .NET Framework object]</value>
    </data>
    <data name="Icon1" type="System.Drawing.Icon, System.Drawing" mimetype="application/x-microsoft.net.object.bytearray.base64">
        <value>[base64 mime encoded string representing a byte array form of the .NET Framework object]</value>
        <comment>This is a comment</comment>
    </data>
                
    There are any number of "resheader" rows that contain simple 
    name/value pairs.
    
    Each data row contains a name, and value. The row also contains a 
    type or mimetype. Type corresponds to a .NET class that support 
    text/value conversion through the TypeConverter architecture. 
    Classes that don't support this are serialized and stored with the 
    mimetype set.
    
    The mimetype is used for serialized objects, and tells the 
    ResXResourceReader how to depersist the object. This is currently not 
    extensible. For a given mimetype the value must be set accordingly:
    
    Note - application/x-microsoft.net.object.binary.base64 is the format 
    that the ResXResourceWriter will generate, however the reader can 
    read any of the formats listed below.
    
    mimetype: application/x-microsoft.net.object.binary.base64
    value   : The object must be serialized with 
            : System.Runtime.Serialization.Formatters.Binary.BinaryFormatter
            : and then encoded with base64 encoding.
    
    mimetype: application/x-microsoft.net.object.soap.base64
    value   : The object must be serialized with 
            : System.Runtime.Serialization.Formatters.Soap.SoapFormatter
            : and then encoded with base64 encoding.

    mimetype: application/x-microsoft.net.object.bytearray.base64
    value   : The object must be serialized into a byte array 
            : using a System.ComponentModel.TypeConverter
            : and then encoded with base64 encoding.
    -->
  <xsd:schema id="root" xmlns="" xmlns:xsd="http://www.w3.org/2001/XMLSchema" xmlns:msdata="urn:schemas-microsoft-com:xml-msdata">
    <xsd:import namespace="http://www.w3.org/XML/1998/namespace" />
    <xsd:element name="root" msdata:IsDataSet="true">
      <xsd:complexType>
        <xsd:choice maxOccurs="unbounded">
          <xsd:element name="metadata">
            <xsd:complexType>
              <xsd:sequence>
                <xsd:element name="value" type="xsd:string" minOccurs="0" />
              </xsd:sequence>
              <xsd:attribute name="name" use="required" type="xsd:string" />
              <xsd:attribute name="type" type="xsd:string" />
              <xsd:attribute name="mimetype" type="xsd:string" />
              <xsd:attribute ref="xml:space" />
            </xsd:complexType>
          </xsd:element>
          <xsd:element name="assembly">
            <xsd:complexType>
              <xsd:attribute name="alias" type="xsd:string" />
              <xsd:attribute name="name" type="xsd:string" />
            </xsd:complexType>
          </xsd:element>
          <xsd:element name="data">
            <xsd:complexType>
              <xsd:sequence>
                <xsd:element name="value" type="xsd:string" minOccurs="0" msdata:Ordinal="1" />
                <xsd:element name="comment" type="xsd:string" minOccurs="0" msdata:Ordinal="2" />
              </xsd:sequence>
              <xsd:attribute name="name" type="xsd:string" use="required" msdata:Ordinal="1" />
              <xsd:attribute name="type" type="xsd:string" msdata:Ordinal="3" />
              <xsd:attribute name="mimetype" type="xsd:string" msdata:Ordinal="4" />
              <xsd:attribute ref="xml:space" />
            </xsd:complexType>
          </xsd:element>
          <xsd:element name="resheader">
            <xsd:complexType>
              <xsd:sequence>
                <xsd:element name="value" type="xsd:string" minOccurs="0" msdata:Ordinal="1" />
              </xsd:sequence>
              <xsd:attribute name="name" type="xsd:string" use="required" />
            </xsd:complexType>
          </xsd:element>
        </xsd:choice>
      </xsd:complexType>
    </xsd:element>
  </xsd:schema>
  <resheader name="resmimetype">
    <value>text/microsoft-resx</value>
  </resheader>
  <resheader name="version">
    <value>2.0</value>
  </resheader>
  <resheader name="reader">
    <value>System.Resources.ResXResourceReader, System.Windows.Forms, Version=4.0.0.0, Culture=neutral, PublicKeyToken=b77a5c561934e089</value>
  </resheader>
  <resheader name="writer">
    <value>System.Resources.ResXResourceWriter, System.Windows.Forms, Version=4.0.0.0, Culture=neutral, PublicKeyToken=b77a5c561934e089</value>
  </resheader>
  <data name="Element_is_not_valid" xml:space="preserve">
    <value>Element is not valid.</value>
  </data>
  <data name="You_must_select_at_least_one_member" xml:space="preserve">
    <value>You must select at least one member.</value>
  </data>
  <data name="Name_conflicts_with_an_existing_type_name" xml:space="preserve">
    <value>Name conflicts with an existing type name.</value>
  </data>
  <data name="Name_is_not_a_valid_0_identifier" xml:space="preserve">
    <value>Name is not a valid {0} identifier.</value>
  </data>
  <data name="Illegal_characters_in_path" xml:space="preserve">
    <value>Illegal characters in path.</value>
  </data>
  <data name="File_name_must_have_the_0_extension" xml:space="preserve">
    <value>File name must have the "{0}" extension.</value>
  </data>
  <data name="Debugger" xml:space="preserve">
    <value>Debugger</value>
  </data>
  <data name="Determining_breakpoint_location" xml:space="preserve">
    <value>Determining breakpoint location...</value>
  </data>
  <data name="Determining_autos" xml:space="preserve">
    <value>Determining autos...</value>
  </data>
  <data name="Resolving_breakpoint_location" xml:space="preserve">
    <value>Resolving breakpoint location...</value>
  </data>
  <data name="Validating_breakpoint_location" xml:space="preserve">
    <value>Validating breakpoint location...</value>
  </data>
  <data name="Getting_DataTip_text" xml:space="preserve">
    <value>Getting DataTip text...</value>
  </data>
  <data name="Preview_unavailable" xml:space="preserve">
    <value>Preview unavailable</value>
  </data>
  <data name="Overrides_" xml:space="preserve">
    <value>Overrides</value>
  </data>
  <data name="Overridden_By" xml:space="preserve">
    <value>Overridden By</value>
  </data>
  <data name="Inherits_" xml:space="preserve">
    <value>Inherits</value>
  </data>
  <data name="Inherited_By" xml:space="preserve">
    <value>Inherited By</value>
  </data>
  <data name="Implements_" xml:space="preserve">
    <value>Implements</value>
  </data>
  <data name="Implemented_By" xml:space="preserve">
    <value>Implemented By</value>
  </data>
  <data name="Maximum_number_of_documents_are_open" xml:space="preserve">
    <value>Maximum number of documents are open.</value>
  </data>
  <data name="Failed_to_create_document_in_miscellaneous_files_project" xml:space="preserve">
    <value>Failed to create document in miscellaneous files project.</value>
  </data>
  <data name="Invalid_access" xml:space="preserve">
    <value>Invalid access.</value>
  </data>
  <data name="The_following_references_were_not_found_0_Please_locate_and_add_them_manually" xml:space="preserve">
    <value>The following references were not found. {0}Please locate and add them manually.</value>
  </data>
  <data name="End_position_must_be_start_position" xml:space="preserve">
    <value>End position must be &gt;= start position</value>
  </data>
  <data name="Not_a_valid_value" xml:space="preserve">
    <value>Not a valid value</value>
  </data>
  <data name="given_workspace_doesn_t_support_undo" xml:space="preserve">
    <value>given workspace doesn't support undo</value>
  </data>
  <data name="Add_a_reference_to_0" xml:space="preserve">
    <value>Add a reference to '{0}'</value>
  </data>
  <data name="Event_type_is_invalid" xml:space="preserve">
    <value>Event type is invalid</value>
  </data>
  <data name="Can_t_find_where_to_insert_member" xml:space="preserve">
    <value>Can't find where to insert member</value>
  </data>
  <data name="Can_t_rename_other_elements" xml:space="preserve">
    <value>Can't rename 'other' elements</value>
  </data>
  <data name="Unknown_rename_type" xml:space="preserve">
    <value>Unknown rename type</value>
  </data>
  <data name="IDs_are_not_supported_for_this_symbol_type" xml:space="preserve">
    <value>IDs are not supported for this symbol type.</value>
  </data>
  <data name="Can_t_create_a_node_id_for_this_symbol_kind_colon_0" xml:space="preserve">
    <value>Can't create a node id for this symbol kind: '{0}'</value>
  </data>
  <data name="Project_References" xml:space="preserve">
    <value>Project References</value>
  </data>
  <data name="Base_Types" xml:space="preserve">
    <value>Base Types</value>
  </data>
  <data name="Miscellaneous_Files" xml:space="preserve">
    <value>Miscellaneous Files</value>
  </data>
  <data name="Could_not_find_project_0" xml:space="preserve">
    <value>Could not find project '{0}'</value>
  </data>
  <data name="Could_not_find_location_of_folder_on_disk" xml:space="preserve">
    <value>Could not find location of folder on disk</value>
  </data>
  <data name="Assembly" xml:space="preserve">
    <value>Assembly </value>
  </data>
  <data name="Exceptions_colon" xml:space="preserve">
    <value>Exceptions:</value>
  </data>
  <data name="Member_of_0" xml:space="preserve">
    <value>Member of {0}</value>
  </data>
  <data name="Parameters_colon1" xml:space="preserve">
    <value>Parameters:</value>
  </data>
  <data name="Project" xml:space="preserve">
    <value>Project </value>
  </data>
  <data name="Remarks_colon" xml:space="preserve">
    <value>Remarks:</value>
  </data>
  <data name="Returns_colon" xml:space="preserve">
    <value>Returns:</value>
  </data>
  <data name="Summary_colon" xml:space="preserve">
    <value>Summary:</value>
  </data>
  <data name="Type_Parameters_colon" xml:space="preserve">
    <value>Type Parameters:</value>
  </data>
  <data name="File_already_exists" xml:space="preserve">
    <value>File already exists</value>
  </data>
  <data name="File_path_cannot_use_reserved_keywords" xml:space="preserve">
    <value>File path cannot use reserved keywords</value>
  </data>
  <data name="DocumentPath_is_illegal" xml:space="preserve">
    <value>DocumentPath is illegal</value>
  </data>
  <data name="Project_Path_is_illegal" xml:space="preserve">
    <value>Project Path is illegal</value>
  </data>
  <data name="Path_cannot_have_empty_filename" xml:space="preserve">
    <value>Path cannot have empty filename</value>
  </data>
  <data name="The_given_DocumentId_did_not_come_from_the_Visual_Studio_workspace" xml:space="preserve">
    <value>The given DocumentId did not come from the Visual Studio workspace.</value>
  </data>
  <data name="Project_colon_0_1_Use_the_dropdown_to_view_and_switch_to_other_projects_this_file_may_belong_to" xml:space="preserve">
    <value>Project: {0} ({1})

Use the dropdown to view and switch to other projects this file may belong to.</value>
  </data>
  <data name="_0_Use_the_dropdown_to_view_and_navigate_to_other_items_in_this_file" xml:space="preserve">
    <value>{0}

Use the dropdown to view and navigate to other items in this file.</value>
  </data>
  <data name="Project_colon_0_Use_the_dropdown_to_view_and_switch_to_other_projects_this_file_may_belong_to" xml:space="preserve">
    <value>Project: {0}

Use the dropdown to view and switch to other projects this file may belong to.</value>
  </data>
  <data name="AnalyzerChangedOnDisk" xml:space="preserve">
    <value>AnalyzerChangedOnDisk</value>
  </data>
  <data name="The_analyzer_assembly_0_has_changed_Diagnostics_may_be_incorrect_until_Visual_Studio_is_restarted" xml:space="preserve">
    <value>The analyzer assembly '{0}' has changed. Diagnostics may be incorrect until Visual Studio is restarted.</value>
  </data>
  <data name="CSharp_VB_Diagnostics_Table_Data_Source" xml:space="preserve">
    <value>C#/VB Diagnostics Table Data Source</value>
  </data>
  <data name="CSharp_VB_Todo_List_Table_Data_Source" xml:space="preserve">
    <value>C#/VB Todo List Table Data Source</value>
  </data>
  <data name="Cancel" xml:space="preserve">
    <value>Cancel</value>
  </data>
  <data name="Deselect_All" xml:space="preserve">
    <value>_Deselect All</value>
  </data>
  <data name="Extract_Interface" xml:space="preserve">
    <value>Extract Interface</value>
  </data>
  <data name="Generated_name_colon" xml:space="preserve">
    <value>Generated name:</value>
  </data>
  <data name="New_file_name_colon" xml:space="preserve">
    <value>New _file name:</value>
  </data>
  <data name="New_interface_name_colon" xml:space="preserve">
    <value>New _interface name:</value>
  </data>
  <data name="OK" xml:space="preserve">
    <value>OK</value>
  </data>
  <data name="Select_All" xml:space="preserve">
    <value>_Select All</value>
  </data>
  <data name="Select_public_members_to_form_interface" xml:space="preserve">
    <value>Select public _members to form interface</value>
  </data>
  <data name="Access_colon" xml:space="preserve">
    <value>_Access:</value>
  </data>
  <data name="Add_to_existing_file" xml:space="preserve">
    <value>Add to _existing file</value>
  </data>
  <data name="Add_to_current_file" xml:space="preserve">
    <value>Add to _current file</value>
  </data>
  <data name="Change_Signature" xml:space="preserve">
    <value>Change Signature</value>
  </data>
  <data name="Create_new_file" xml:space="preserve">
    <value>_Create new file</value>
  </data>
  <data name="Default_" xml:space="preserve">
    <value>Default</value>
  </data>
  <data name="File_Name_colon" xml:space="preserve">
    <value>File Name:</value>
  </data>
  <data name="Generate_Type" xml:space="preserve">
    <value>Generate Type</value>
  </data>
  <data name="Kind_colon" xml:space="preserve">
    <value>_Kind:</value>
  </data>
  <data name="Location_colon" xml:space="preserve">
    <value>Location:</value>
  </data>
  <data name="Select_destination" xml:space="preserve">
    <value>Select destination</value>
  </data>
  <data name="Modifier" xml:space="preserve">
    <value>Modifier</value>
  </data>
  <data name="Name_colon1" xml:space="preserve">
    <value>Name:</value>
  </data>
  <data name="Parameter" xml:space="preserve">
    <value>Parameter</value>
  </data>
  <data name="Parameters_colon2" xml:space="preserve">
    <value>Parameters:</value>
  </data>
  <data name="Preview_method_signature_colon" xml:space="preserve">
    <value>Preview method signature:</value>
  </data>
  <data name="Preview_reference_changes" xml:space="preserve">
    <value>Preview reference changes</value>
  </data>
  <data name="Project_colon" xml:space="preserve">
    <value>_Project:</value>
  </data>
  <data name="Type" xml:space="preserve">
    <value>Type</value>
  </data>
  <data name="Type_Details_colon" xml:space="preserve">
    <value>Type Details:</value>
  </data>
  <data name="Re_move" xml:space="preserve">
    <value>Re_move</value>
  </data>
  <data name="Restore" xml:space="preserve">
    <value>_Restore</value>
  </data>
  <data name="More_about_0" xml:space="preserve">
    <value>More about {0}</value>
  </data>
  <data name="Navigation_must_be_performed_on_the_foreground_thread" xml:space="preserve">
    <value>Navigation must be performed on the foreground thread.</value>
  </data>
  <data name="bracket_plus_bracket" xml:space="preserve">
    <value>[+] </value>
  </data>
  <data name="bracket_bracket" xml:space="preserve">
    <value>[-] </value>
  </data>
  <data name="Reference_to_0_in_project_1" xml:space="preserve">
    <value>Reference to '{0}' in project '{1}'</value>
  </data>
  <data name="Unknown1" xml:space="preserve">
    <value>&lt;Unknown&gt;</value>
  </data>
  <data name="Analyzer_reference_to_0_in_project_1" xml:space="preserve">
    <value>Analyzer reference to '{0}' in project '{1}'</value>
  </data>
  <data name="Project_reference_to_0_in_project_1" xml:space="preserve">
    <value>Project reference to '{0}' in project '{1}'</value>
  </data>
  <data name="AnalyzerDependencyConflict" xml:space="preserve">
    <value>AnalyzerDependencyConflict</value>
  </data>
  <data name="Analyzer_assemblies_0_and_1_both_have_identity_2_but_different_contents_Only_one_will_be_loaded_and_analyzers_using_these_assemblies_may_not_run_correctly" xml:space="preserve">
    <value>Analyzer assemblies '{0}' and '{1}' both have identity '{2}' but different contents. Only one will be loaded and analyzers using these assemblies may not run correctly.</value>
  </data>
  <data name="_0_references" xml:space="preserve">
    <value>{0} references</value>
  </data>
  <data name="_1_reference" xml:space="preserve">
    <value>1 reference</value>
  </data>
  <data name="_0_encountered_an_error_and_has_been_disabled" xml:space="preserve">
    <value>'{0}' encountered an error and has been disabled.</value>
  </data>
  <data name="Enable" xml:space="preserve">
    <value>Enable</value>
  </data>
  <data name="Enable_and_ignore_future_errors" xml:space="preserve">
    <value>Enable and ignore future errors</value>
  </data>
  <data name="No_Changes" xml:space="preserve">
    <value>No Changes</value>
  </data>
  <data name="Current_block" xml:space="preserve">
    <value>Current block</value>
  </data>
  <data name="Determining_current_block" xml:space="preserve">
    <value>Determining current block.</value>
  </data>
  <data name="IntelliSense" xml:space="preserve">
    <value>IntelliSense</value>
  </data>
  <data name="CSharp_VB_Build_Table_Data_Source" xml:space="preserve">
    <value>C#/VB Build Table Data Source</value>
  </data>
  <data name="MissingAnalyzerReference" xml:space="preserve">
    <value>MissingAnalyzerReference</value>
  </data>
  <data name="Analyzer_assembly_0_depends_on_1_but_it_was_not_found_Analyzers_may_not_run_correctly_unless_the_missing_assembly_is_added_as_an_analyzer_reference_as_well" xml:space="preserve">
    <value>Analyzer assembly '{0}' depends on '{1}' but it was not found. Analyzers may not run correctly unless the missing assembly is added as an analyzer reference as well.</value>
  </data>
  <data name="Suppress_diagnostics" xml:space="preserve">
    <value>Suppress diagnostics</value>
  </data>
  <data name="Computing_suppressions_fix" xml:space="preserve">
    <value>Computing suppressions fix...</value>
  </data>
  <data name="Applying_suppressions_fix" xml:space="preserve">
    <value>Applying suppressions fix...</value>
  </data>
  <data name="Remove_suppressions" xml:space="preserve">
    <value>Remove suppressions</value>
  </data>
  <data name="Computing_remove_suppressions_fix" xml:space="preserve">
    <value>Computing remove suppressions fix...</value>
  </data>
  <data name="Applying_remove_suppressions_fix" xml:space="preserve">
    <value>Applying remove suppressions fix...</value>
  </data>
  <data name="This_workspace_only_supports_opening_documents_on_the_UI_thread" xml:space="preserve">
    <value>This workspace only supports opening documents on the UI thread.</value>
  </data>
  <data name="This_workspace_does_not_support_updating_Visual_Basic_compilation_options" xml:space="preserve">
    <value>This workspace does not support updating Visual Basic compilation options.</value>
  </data>
  <data name="This_workspace_does_not_support_updating_Visual_Basic_parse_options" xml:space="preserve">
    <value>This workspace does not support updating Visual Basic parse options.</value>
  </data>
  <data name="Synchronize_0" xml:space="preserve">
    <value>Synchronize {0}</value>
  </data>
  <data name="Synchronizing_with_0" xml:space="preserve">
    <value>Synchronizing with {0}...</value>
  </data>
  <data name="Visual_Studio_has_suspended_some_advanced_features_to_improve_performance" xml:space="preserve">
    <value>Visual Studio has suspended some advanced features to improve performance.</value>
  </data>
  <data name="Installing_0" xml:space="preserve">
    <value>Installing '{0}'</value>
  </data>
  <data name="Installing_0_completed" xml:space="preserve">
    <value>Installing '{0}' completed</value>
  </data>
  <data name="Package_install_failed_colon_0" xml:space="preserve">
    <value>Package install failed: {0}</value>
  </data>
  <data name="Unknown2" xml:space="preserve">
    <value>&lt;Unknown&gt;</value>
  </data>
  <data name="No" xml:space="preserve">
    <value>No</value>
  </data>
  <data name="Yes" xml:space="preserve">
    <value>Yes</value>
  </data>
  <data name="Choose_a_Symbol_Specification_and_a_Naming_Style" xml:space="preserve">
    <value>Choose a Symbol Specification and a Naming Style.</value>
  </data>
  <data name="Enter_a_title_for_this_Naming_Rule" xml:space="preserve">
    <value>Enter a title for this Naming Rule.</value>
  </data>
  <data name="Enter_a_title_for_this_Naming_Style" xml:space="preserve">
    <value>Enter a title for this Naming Style.</value>
  </data>
  <data name="Enter_a_title_for_this_Symbol_Specification" xml:space="preserve">
    <value>Enter a title for this Symbol Specification.</value>
  </data>
  <data name="Accessibilities_can_match_any" xml:space="preserve">
    <value>Accessibilities (can match any)</value>
  </data>
  <data name="Capitalization_colon" xml:space="preserve">
    <value>Capitalization:</value>
  </data>
  <data name="all_lower" xml:space="preserve">
    <value>all lower</value>
  </data>
  <data name="ALL_UPPER" xml:space="preserve">
    <value>ALL UPPER</value>
  </data>
  <data name="camel_Case_Name" xml:space="preserve">
    <value>camel Case Name</value>
  </data>
  <data name="First_word_upper" xml:space="preserve">
    <value>First word upper</value>
  </data>
  <data name="Pascal_Case_Name" xml:space="preserve">
    <value>Pascal Case Name</value>
  </data>
  <data name="Severity_colon" xml:space="preserve">
    <value>Severity:</value>
  </data>
  <data name="Modifiers_must_match_all" xml:space="preserve">
    <value>Modifiers (must match all)</value>
  </data>
  <data name="Name_colon2" xml:space="preserve">
    <value>Name:</value>
  </data>
  <data name="Naming_Rule" xml:space="preserve">
    <value>Naming Rule</value>
  </data>
  <data name="Naming_Style" xml:space="preserve">
    <value>Naming Style</value>
  </data>
  <data name="Naming_Style_colon" xml:space="preserve">
    <value>Naming Style:</value>
  </data>
  <data name="Naming_Rules_allow_you_to_define_how_particular_sets_of_symbols_should_be_named_and_how_incorrectly_named_symbols_should_be_handled" xml:space="preserve">
    <value>Naming Rules allow you to define how particular sets of symbols should be named and how incorrectly-named symbols should be handled.</value>
  </data>
  <data name="The_first_matching_top_level_Naming_Rule_is_used_by_default_when_naming_a_symbol_while_any_special_cases_are_handled_by_a_matching_child_rule" xml:space="preserve">
    <value>The first matching top-level Naming Rule is used by default when naming a symbol, while any special cases are handled by a matching child rule.</value>
  </data>
  <data name="Naming_Style_Title_colon" xml:space="preserve">
    <value>Naming Style Title:</value>
  </data>
  <data name="Parent_Rule_colon" xml:space="preserve">
    <value>Parent Rule:</value>
  </data>
  <data name="Required_Prefix_colon" xml:space="preserve">
    <value>Required Prefix:</value>
  </data>
  <data name="Required_Suffix_colon" xml:space="preserve">
    <value>Required Suffix:</value>
  </data>
  <data name="Sample_Identifier_colon" xml:space="preserve">
    <value>Sample Identifier:</value>
  </data>
  <data name="Symbol_Kinds_can_match_any" xml:space="preserve">
    <value>Symbol Kinds (can match any)</value>
  </data>
  <data name="Symbol_Specification" xml:space="preserve">
    <value>Symbol Specification</value>
  </data>
  <data name="Symbol_Specification_colon" xml:space="preserve">
    <value>Symbol Specification:</value>
  </data>
  <data name="Symbol_Specification_Title_colon" xml:space="preserve">
    <value>Symbol Specification Title:</value>
  </data>
  <data name="Word_Separator_colon" xml:space="preserve">
    <value>Word Separator:</value>
  </data>
  <data name="example" xml:space="preserve">
    <value>example</value>
    <comment>IdentifierWord_Example and IdentifierWord_Identifier are combined (with prefixes, suffixes, and word separators) into an example identifier name in the NamingStyle UI.</comment>
  </data>
  <data name="identifier" xml:space="preserve">
    <value>identifier</value>
    <comment>IdentifierWord_Example and IdentifierWord_Identifier are combined (with prefixes, suffixes, and word separators) into an example identifier name in the NamingStyle UI.</comment>
  </data>
  <data name="Install_0" xml:space="preserve">
    <value>Install '{0}'</value>
  </data>
  <data name="Uninstalling_0" xml:space="preserve">
    <value>Uninstalling '{0}'</value>
  </data>
  <data name="Uninstalling_0_completed" xml:space="preserve">
    <value>Uninstalling '{0}' completed</value>
  </data>
  <data name="Uninstall_0" xml:space="preserve">
    <value>Uninstall '{0}'</value>
  </data>
  <data name="Package_uninstall_failed_colon_0" xml:space="preserve">
    <value>Package uninstall failed: {0}</value>
  </data>
  <data name="Error_encountered_while_loading_the_project_Some_project_features_such_as_full_solution_analysis_for_the_failed_project_and_projects_that_depend_on_it_have_been_disabled" xml:space="preserve">
    <value>Error encountered while loading the project. Some project features, such as full solution analysis for the failed project and projects that depend on it, have been disabled.</value>
  </data>
  <data name="Project_loading_failed" xml:space="preserve">
    <value>Project loading failed.</value>
  </data>
  <data name="To_see_what_caused_the_issue_please_try_below_1_Close_Visual_Studio_long_paragraph_follows" xml:space="preserve">
    <value>To see what caused the issue, please try below.

1. Close Visual Studio
2. Open a Visual Studio Developer Command Prompt
3. Set environment variable “TraceDesignTime” to true (set TraceDesignTime=true)
4. Delete .vs directory/.suo file
5. Restart VS from the command prompt you set the environment variable (devenv)
6. Open the solution
7. Check '{0}' and look for the failed tasks (FAILED)</value>
  </data>
  <data name="Additional_information_colon" xml:space="preserve">
    <value>Additional information:</value>
  </data>
  <data name="Installing_0_failed_Additional_information_colon_1" xml:space="preserve">
    <value>Installing '{0}' failed.

Additional information: {1}</value>
  </data>
  <data name="Uninstalling_0_failed_Additional_information_colon_1" xml:space="preserve">
    <value>Uninstalling '{0}' failed.

Additional information: {1}</value>
  </data>
  <data name="Move_0_below_1" xml:space="preserve">
    <value>Move {0} below {1}</value>
    <comment>{0} and {1} are parameter descriptions</comment>
  </data>
  <data name="Move_0_above_1" xml:space="preserve">
    <value>Move {0} above {1}</value>
    <comment>{0} and {1} are parameter descriptions</comment>
  </data>
  <data name="Remove_0" xml:space="preserve">
    <value>Remove {0}</value>
    <comment>{0} is a parameter description</comment>
  </data>
  <data name="Restore_0" xml:space="preserve">
    <value>Restore {0}</value>
    <comment>{0} is a parameter description</comment>
  </data>
  <data name="Re_enable" xml:space="preserve">
    <value>Re-enable</value>
  </data>
  <data name="Learn_more" xml:space="preserve">
    <value>Learn more</value>
  </data>
  <data name="Build_plus_live_analysis_NuGet_package" xml:space="preserve">
    <value>Build + live analysis (NuGet package)</value>
  </data>
  <data name="Live_analysis_VSIX_extension" xml:space="preserve">
    <value>Live analysis (VSIX extension)</value>
  </data>
  <data name="Prefer_framework_type" xml:space="preserve">
    <value>Prefer framework type</value>
  </data>
  <data name="Prefer_predefined_type" xml:space="preserve">
    <value>Prefer predefined type</value>
  </data>
  <data name="Copy_to_Clipboard" xml:space="preserve">
    <value>Copy to Clipboard</value>
  </data>
  <data name="Close" xml:space="preserve">
    <value>Close</value>
  </data>
  <data name="Unknown_parameters" xml:space="preserve">
    <value>&lt;Unknown Parameters&gt;</value>
  </data>
  <data name="End_of_inner_exception_stack" xml:space="preserve">
    <value>--- End of inner exception stack trace ---</value>
  </data>
  <data name="For_locals_parameters_and_members" xml:space="preserve">
    <value>For locals, parameters and members</value>
  </data>
  <data name="For_member_access_expressions" xml:space="preserve">
    <value>For member access expressions</value>
  </data>
  <data name="Prefer_object_initializer" xml:space="preserve">
    <value>Prefer object initializer</value>
  </data>
  <data name="Expression_preferences_colon" xml:space="preserve">
    <value>Expression preferences:</value>
  </data>
  <data name="Block_Structure_Guides" xml:space="preserve">
    <value>Block Structure Guides</value>
  </data>
  <data name="Outlining" xml:space="preserve">
    <value>Outlining</value>
  </data>
  <data name="Show_guides_for_code_level_constructs" xml:space="preserve">
    <value>Show guides for code level constructs</value>
  </data>
  <data name="Show_guides_for_comments_and_preprocessor_regions" xml:space="preserve">
    <value>Show guides for comments and preprocessor regions</value>
  </data>
  <data name="Show_guides_for_declaration_level_constructs" xml:space="preserve">
    <value>Show guides for declaration level constructs</value>
  </data>
  <data name="Show_outlining_for_code_level_constructs" xml:space="preserve">
    <value>Show outlining for code level constructs</value>
  </data>
  <data name="Show_outlining_for_comments_and_preprocessor_regions" xml:space="preserve">
    <value>Show outlining for comments and preprocessor regions</value>
  </data>
  <data name="Show_outlining_for_declaration_level_constructs" xml:space="preserve">
    <value>Show outlining for declaration level constructs</value>
  </data>
  <data name="Variable_preferences_colon" xml:space="preserve">
    <value>Variable preferences:</value>
  </data>
  <data name="Prefer_inlined_variable_declaration" xml:space="preserve">
    <value>Prefer inlined variable declaration</value>
  </data>
  <data name="Use_expression_body_for_methods" xml:space="preserve">
    <value>Use expression body for methods</value>
  </data>
  <data name="Code_block_preferences_colon" xml:space="preserve">
    <value>Code block preferences:</value>
  </data>
  <data name="Use_expression_body_for_accessors" xml:space="preserve">
    <value>Use expression body for accessors</value>
  </data>
  <data name="Use_expression_body_for_constructors" xml:space="preserve">
    <value>Use expression body for constructors</value>
  </data>
  <data name="Use_expression_body_for_indexers" xml:space="preserve">
    <value>Use expression body for indexers</value>
  </data>
  <data name="Use_expression_body_for_operators" xml:space="preserve">
    <value>Use expression body for operators</value>
  </data>
  <data name="Use_expression_body_for_properties" xml:space="preserve">
    <value>Use expression body for properties</value>
  </data>
  <data name="Some_naming_rules_are_incomplete_Please_complete_or_remove_them" xml:space="preserve">
    <value>Some naming rules are incomplete. Please complete or remove them.</value>
  </data>
  <data name="Manage_specifications" xml:space="preserve">
    <value>Manage specifications</value>
  </data>
  <data name="Manage_naming_styles" xml:space="preserve">
    <value>Manage naming styles</value>
  </data>
  <data name="Reorder" xml:space="preserve">
    <value>Reorder</value>
  </data>
  <data name="Severity" xml:space="preserve">
    <value>Severity</value>
  </data>
  <data name="Specification" xml:space="preserve">
    <value>Specification</value>
  </data>
  <data name="Required_Style" xml:space="preserve">
    <value>Required Style</value>
  </data>
  <data name="This_item_cannot_be_deleted_because_it_is_used_by_an_existing_Naming_Rule" xml:space="preserve">
    <value>This item cannot be deleted because it is used by an existing Naming Rule.</value>
  </data>
  <data name="Prefer_collection_initializer" xml:space="preserve">
    <value>Prefer collection initializer</value>
  </data>
  <data name="Prefer_coalesce_expression" xml:space="preserve">
    <value>Prefer coalesce expression</value>
  </data>
  <data name="Collapse_regions_when_collapsing_to_definitions" xml:space="preserve">
    <value>Collapse #regions when collapsing to definitions</value>
  </data>
  <data name="Prefer_null_propagation" xml:space="preserve">
    <value>Prefer null propagation</value>
  </data>
  <data name="Prefer_explicit_tuple_name" xml:space="preserve">
    <value>Prefer explicit tuple name</value>
  </data>
  <data name="Description" xml:space="preserve">
    <value>Description</value>
  </data>
  <data name="Preference" xml:space="preserve">
    <value>Preference</value>
  </data>
  <data name="Implement_Interface_or_Abstract_Class" xml:space="preserve">
    <value>Implement Interface or Abstract Class</value>
  </data>
  <data name="For_a_given_symbol_only_the_topmost_rule_with_a_matching_Specification_will_be_applied_Violation_of_that_rules_Required_Style_will_be_reported_at_the_chosen_Severity_level" xml:space="preserve">
    <value>For a given symbol, only the topmost rule with a matching 'Specification' will be applied. Violation of that rule's 'Required Style' will be reported at the chosen 'Severity' level.</value>
  </data>
  <data name="at_the_end" xml:space="preserve">
    <value>at the end</value>
  </data>
  <data name="When_inserting_properties_events_and_methods_place_them" xml:space="preserve">
    <value>When inserting properties, events and methods, place them:</value>
  </data>
  <data name="with_other_members_of_the_same_kind" xml:space="preserve">
    <value>with other members of the same kind</value>
  </data>
  <data name="Prefer_braces" xml:space="preserve">
    <value>Prefer braces</value>
  </data>
  <data name="Over_colon" xml:space="preserve">
    <value>Over:</value>
  </data>
  <data name="Prefer_colon" xml:space="preserve">
    <value>Prefer:</value>
  </data>
  <data name="or" xml:space="preserve">
    <value>or</value>
  </data>
  <data name="built_in_types" xml:space="preserve">
    <value>built-in types</value>
  </data>
  <data name="everywhere_else" xml:space="preserve">
    <value>everywhere else</value>
  </data>
  <data name="type_is_apparent_from_assignment_expression" xml:space="preserve">
    <value>type is apparent from assignment expression</value>
  </data>
  <data name="Move_down" xml:space="preserve">
    <value>Move down</value>
  </data>
  <data name="Move_up" xml:space="preserve">
    <value>Move up</value>
  </data>
  <data name="Remove" xml:space="preserve">
    <value>Remove</value>
  </data>
  <data name="Pick_members" xml:space="preserve">
    <value>Pick members</value>
  </data>
  <data name="Unfortunately_a_process_used_by_Visual_Studio_has_encountered_an_unrecoverable_error_We_recommend_saving_your_work_and_then_closing_and_restarting_Visual_Studio" xml:space="preserve">
    <value>Unfortunately, a process used by Visual Studio has encountered an unrecoverable error.  We recommend saving your work, and then closing and restarting Visual Studio.</value>
  </data>
  <data name="analyzer_Prefer_auto_properties" xml:space="preserve">
    <value>Prefer auto properties</value>
  </data>
  <data name="Add_a_symbol_specification" xml:space="preserve">
    <value>Add a symbol specification</value>
  </data>
  <data name="Remove_symbol_specification" xml:space="preserve">
    <value>Remove symbol specification</value>
  </data>
  <data name="Add_item" xml:space="preserve">
    <value>Add item</value>
  </data>
  <data name="Edit_item" xml:space="preserve">
    <value>Edit item</value>
  </data>
  <data name="Remove_item" xml:space="preserve">
    <value>Remove item</value>
  </data>
  <data name="Add_a_naming_rule" xml:space="preserve">
    <value>Add a naming rule</value>
  </data>
  <data name="Remove_naming_rule" xml:space="preserve">
    <value>Remove naming rule</value>
  </data>
  <data name="VisualStudioWorkspace_TryApplyChanges_cannot_be_called_from_a_background_thread" xml:space="preserve">
    <value>VisualStudioWorkspace.TryApplyChanges cannot be called from a background thread.</value>
  </data>
  <data name="codegen_prefer_auto_properties" xml:space="preserve">
    <value>prefer auto properties</value>
  </data>
  <data name="prefer_throwing_properties" xml:space="preserve">
    <value>prefer throwing properties</value>
  </data>
  <data name="When_generating_properties" xml:space="preserve">
    <value>When generating properties:</value>
  </data>
  <data name="Options" xml:space="preserve">
    <value>Options</value>
  </data>
  <data name="Install_Microsoft_recommended_Roslyn_analyzers_which_provide_additional_diagnostics_and_fixes_for_common_API_design_security_performance_and_reliability_issues" xml:space="preserve">
    <value>Install Microsoft-recommended Roslyn analyzers, which provide additional diagnostics and fixes for common API design, security, performance, and reliability issues</value>
  </data>
  <data name="Never_show_this_again" xml:space="preserve">
    <value>Never show this again</value>
  </data>
  <data name="Prefer_simple_default_expression" xml:space="preserve">
    <value>Prefer simple 'default' expression</value>
  </data>
  <data name="Prefer_inferred_tuple_names" xml:space="preserve">
    <value>Prefer inferred tuple element names</value>
  </data>
  <data name="Prefer_inferred_anonymous_type_member_names" xml:space="preserve">
    <value>Prefer inferred anonymous type member names</value>
  </data>
  <data name="Preview_pane" xml:space="preserve">
    <value>Preview pane</value>
  </data>
  <data name="Analysis" xml:space="preserve">
    <value>Analysis</value>
  </data>
  <data name="Fade_out_unreachable_code" xml:space="preserve">
    <value>Fade out unreachable code</value>
  </data>
  <data name="Fading" xml:space="preserve">
    <value>Fading</value>
  </data>
  <data name="Prefer_local_function_over_anonymous_function" xml:space="preserve">
    <value>Prefer local function over anonymous function</value>
  </data>
  <data name="Keep_all_parentheses_in_colon" xml:space="preserve">
    <value>Keep all parentheses in:</value>
  </data>
  <data name="In_other_operators" xml:space="preserve">
    <value>In other operators</value>
  </data>
  <data name="Never_if_unnecessary" xml:space="preserve">
    <value>Never if unnecessary</value>
  </data>
  <data name="Always_for_clarity" xml:space="preserve">
    <value>Always for clarity</value>
  </data>
  <data name="Parentheses_preferences_colon" xml:space="preserve">
    <value>Parentheses preferences:</value>
  </data>
  <data name="ModuleHasBeenUnloaded" xml:space="preserve">
    <value>Module has been unloaded.</value>
  </data>
  <data name="Prefer_deconstructed_variable_declaration" xml:space="preserve">
    <value>Prefer deconstructed variable declaration</value>
  </data>
  <data name="External_reference_found" xml:space="preserve">
    <value>External reference found</value>
  </data>
  <data name="No_references_found_to_0" xml:space="preserve">
    <value>No references found to '{0}'</value>
  </data>
  <data name="Search_found_no_results" xml:space="preserve">
    <value>Search found no results</value>
  </data>
  <data name="Sync_Class_View" xml:space="preserve">
    <value>Sync Class View</value>
  </data>
  <data name="Reset_Visual_Studio_default_keymapping" xml:space="preserve">
    <value>Reset Visual Studio default keymapping</value>
  </data>
  <data name="Enable_navigation_to_decompiled_sources" xml:space="preserve">
    <value>Enable navigation to decompiled sources (experimental)</value>
  </data>
  <data name="Decompiler_Legal_Notice_Message" xml:space="preserve">
    <value>IMPORTANT: Visual Studio includes decompiling functionality (“Decompiler”) that enables reproducing source code from binary code. By accessing and using the Decompiler, you agree to the Visual Studio license terms and the terms for the Decompiler below. If you do not agree with these combined terms, do not access or use the Decompiler.

You acknowledge that binary code and source code might be protected by copyright and trademark laws.  Before using the Decompiler on any binary code, you need to first:
(i) confirm that the license terms governing your use of the binary code do not contain a provision which prohibits you from decompiling the software; or
(ii) obtain permission to decompile the binary code from the owner of the software.

Your use of the Decompiler is optional.  Microsoft is not responsible and disclaims all liability for your use of the Decompiler that violates any laws or any software license terms which prohibit decompiling of the software.

I agree to all of the foregoing:</value>
  </data>
  <data name="Decompiler_Legal_Notice_Title" xml:space="preserve">
    <value>Decompiler Legal Notice</value>
  </data>
  <data name="Colorize_regular_expressions" xml:space="preserve">
    <value>Colorize regular expressions</value>
  </data>
  <data name="Highlight_related_components_under_cursor" xml:space="preserve">
    <value>Highlight related components under cursor</value>
  </data>
  <data name="Regular_Expressions" xml:space="preserve">
    <value>Regular Expressions</value>
  </data>
  <data name="Report_invalid_regular_expressions" xml:space="preserve">
    <value>Report invalid regular expressions</value>
  </data>
  <data name="Code_style_header_use_editor_config" xml:space="preserve">
    <value>Your .editorconfig file might override the local settings configured on this page which only apply to your machine. To configure these settings to travel with your solution use EditorConfig files. More info</value>
  </data>
  <data name="Modifier_preferences_colon" xml:space="preserve">
    <value>Modifier preferences:</value>
  </data>
  <data name="Prefer_readonly_fields" xml:space="preserve">
    <value>Prefer readonly fields</value>
  </data>
  <data name="Analyzing_0" xml:space="preserve">
    <value>Analyzing '{0}'</value>
  </data>
  <data name="Prefer_conditional_expression_over_if_with_assignments" xml:space="preserve">
    <value>Prefer conditional expression over 'if' with assignments</value>
  </data>
  <data name="Prefer_conditional_expression_over_if_with_returns" xml:space="preserve">
    <value>Prefer conditional expression over 'if' with returns</value>
  </data>
  <data name="Apply_0_keymapping_scheme" xml:space="preserve">
    <value>Apply '{0}' keymapping scheme</value>
  </data>
  <data name="We_notice_you_suspended_0_Reset_keymappings_to_continue_to_navigate_and_refactor" xml:space="preserve">
    <value>We notice you suspended '{0}'. Reset keymappings to continue to navigate and refactor.</value>
  </data>
  <data name="Use_expression_body_for_lambdas" xml:space="preserve">
    <value>Use expression body for lambdas</value>
  </data>
  <data name="Prefer_compound_assignments" xml:space="preserve">
    <value>Prefer compound assignments</value>
  </data>
  <data name="Generate_dot_editorconfig_file_from_settings" xml:space="preserve">
    <value>Generate .editorconfig file from settings</value>
  </data>
  <data name="Save_dot_editorconfig_file" xml:space="preserve">
    <value>Save .editorconfig file</value>
  </data>
  <data name="Kind" xml:space="preserve">
    <value>Kind</value>
  </data>
  <data name="Prefer_index_operator" xml:space="preserve">
    <value>Prefer index operator</value>
  </data>
  <data name="Prefer_range_operator" xml:space="preserve">
    <value>Prefer range operator</value>
  </data>
  <data name="All_methods" xml:space="preserve">
    <value>All methods</value>
  </data>
  <data name="Avoid_expression_statements_that_implicitly_ignore_value" xml:space="preserve">
    <value>Avoid expression statements that implicitly ignore value</value>
  </data>
  <data name="Avoid_unused_parameters" xml:space="preserve">
    <value>Avoid unused parameters</value>
  </data>
  <data name="Avoid_unused_value_assignments" xml:space="preserve">
    <value>Avoid unused value assignments</value>
  </data>
  <data name="Parameter_name_contains_invalid_characters" xml:space="preserve">
    <value>Parameter name contains invalid character(s).</value>
  </data>
  <data name="Parameter_preferences_colon" xml:space="preserve">
    <value>Parameter preferences:</value>
  </data>
  <data name="Parameter_type_contains_invalid_characters" xml:space="preserve">
    <value>Parameter type contains invalid character(s).</value>
  </data>
  <data name="Non_public_methods" xml:space="preserve">
    <value>Non-public methods</value>
  </data>
  <data name="Unused_value_is_explicitly_assigned_to_an_unused_local" xml:space="preserve">
    <value>Unused value is explicitly assigned to an unused local</value>
  </data>
  <data name="Unused_value_is_explicitly_assigned_to_discard" xml:space="preserve">
    <value>Unused value is explicitly assigned to discard</value>
  </data>
  <data name="Value_assigned_here_is_never_used" xml:space="preserve">
    <value>Value assigned here is never used</value>
  </data>
  <data name="Value_returned_by_invocation_is_implicitly_ignored" xml:space="preserve">
    <value>Value returned by invocation is implicitly ignored</value>
  </data>
  <data name="Back" xml:space="preserve">
    <value>Back</value>
  </data>
  <data name="Finish" xml:space="preserve">
    <value>Finish</value>
  </data>
  <data name="Interface_cannot_have_field" xml:space="preserve">
    <value>Interface cannot have field.</value>
  </data>
  <data name="Make_abstract" xml:space="preserve">
    <value>Make abstract</value>
  </data>
  <data name="Members" xml:space="preserve">
    <value>Members</value>
  </data>
  <data name="Namespace_0" xml:space="preserve">
    <value>Namespace: '{0}'</value>
  </data>
  <data name="Pull_Members_Up" xml:space="preserve">
    <value>Pull Members Up</value>
  </data>
  <data name="Additional_changes_are_needed_to_complete_the_refactoring_Review_changes_below" xml:space="preserve">
    <value>Additional changes are needed to complete the refactoring. Review changes below.</value>
  </data>
  <data name="Select_Dependents" xml:space="preserve">
    <value>Select _Dependents</value>
  </data>
  <data name="Select_destination_and_members_to_pull_up" xml:space="preserve">
    <value>Select destination and members to pull up.</value>
  </data>
  <data name="Select_members_colon" xml:space="preserve">
    <value>Select members:</value>
  </data>
  <data name="Select_Public" xml:space="preserve">
    <value>Select _Public</value>
  </data>
  <data name="_0_will_be_changed_to_abstract" xml:space="preserve">
    <value>'{0}' will be changed to abstract.</value>
  </data>
  <data name="_0_will_be_changed_to_non_static" xml:space="preserve">
    <value>'{0}' will be changed to non-static.</value>
  </data>
  <data name="_0_will_be_changed_to_public" xml:space="preserve">
    <value>'{0}' will be changed to public.</value>
  </data>
  <data name="Calculating_dependents" xml:space="preserve">
    <value>Calculating dependents...</value>
  </data>
  <data name="Select_destination_colon" xml:space="preserve">
    <value>Select destination:</value>
  </data>
  <data name="Use_expression_body_for_local_functions" xml:space="preserve">
    <value>Use expression body for local functions</value>
  </data>
  <data name="Allow_colon" xml:space="preserve">
    <value>Allow:</value>
  </data>
  <data name="Make_0_abstract" xml:space="preserve">
    <value>Make '{0}' abstract</value>
  </data>
  <data name="Review_Changes" xml:space="preserve">
    <value>Review Changes</value>
  </data>
  <data name="Select_member" xml:space="preserve">
    <value>Select member</value>
  </data>
  <data name="Prefer_static_local_functions" xml:space="preserve">
    <value>Prefer static local functions</value>
  </data>
  <data name="Prefer_simple_using_statement" xml:space="preserve">
    <value>Prefer simple 'using' statement</value>
  </data>
  <data name="Show_completion_list" xml:space="preserve">
    <value>Show completion list</value>
  </data>
  <data name="Move_to_namespace" xml:space="preserve">
    <value>Move to Namespace</value>
  </data>
  <data name="Namespace" xml:space="preserve">
    <value>Namespace</value>
  </data>
  <data name="Target_Namespace_colon" xml:space="preserve">
    <value>Target Namespace:</value>
  </data>
  <data name="This_is_an_invalid_namespace" xml:space="preserve">
    <value>This is an invalid namespace</value>
  </data>
  <data name="A_new_namespace_will_be_created" xml:space="preserve">
    <value>A new namespace will be created</value>
  </data>
  <data name="A_type_and_name_must_be_provided" xml:space="preserve">
    <value>A type and name must be provided.</value>
  </data>
  <data name="Rename_0_to_1" xml:space="preserve">
    <value>Rename {0} to {1}</value>
  </data>
  <data name="NamingSpecification_CSharp_Class" xml:space="preserve">
    <value>class</value>
    <comment>{Locked} This string can be found under "Tools | Options | Text Editor | C# | Code Style | Naming | Manage Specifications | + | Symbol kinds". All of the "NamingSpecification_CSharp_*" strings represent language constructs, and some of them are also actual keywords (including this one).</comment>
  </data>
  <data name="NamingSpecification_CSharp_Delegate" xml:space="preserve">
    <value>delegate</value>
    <comment>{Locked} This string can be found under "Tools | Options | Text Editor | C# | Code Style | Naming | Manage Specifications | + | Symbol kinds". All of the "NamingSpecification_CSharp_*" strings represent language constructs, and some of them are also actual keywords (including this one).</comment>
  </data>
  <data name="NamingSpecification_CSharp_Enum" xml:space="preserve">
    <value>enum</value>
    <comment>{Locked} This string can be found under "Tools | Options | Text Editor | C# | Code Style | Naming | Manage Specifications | + | Symbol kinds". All of the "NamingSpecification_CSharp_*" strings represent language constructs, and some of them are also actual keywords (including this one).</comment>
  </data>
  <data name="NamingSpecification_CSharp_Event" xml:space="preserve">
    <value>event</value>
    <comment>{Locked} This string can be found under "Tools | Options | Text Editor | C# | Code Style | Naming | Manage Specifications | + | Symbol kinds". All of the "NamingSpecification_CSharp_*" strings represent language constructs, and some of them are also actual keywords (including this one).</comment>
  </data>
  <data name="NamingSpecification_CSharp_Field" xml:space="preserve">
    <value>field</value>
    <comment>This string can be found under "Tools | Options | Text Editor | C# | Code Style | Naming | Manage Specifications | + | Symbol kinds". All of the "NamingSpecification_CSharp_*" strings represent language constructs, and some of them are also actual keywords (NOT this one). Refers to the C# programming language concept of a "field" (which stores data).</comment>
  </data>
  <data name="NamingSpecification_CSharp_Interface" xml:space="preserve">
    <value>interface</value>
    <comment>{Locked} This string can be found under "Tools | Options | Text Editor | C# | Code Style | Naming | Manage Specifications | + | Symbol kinds". All of the "NamingSpecification_CSharp_*" strings represent language constructs, and some of them are also actual keywords (including this one).</comment>
  </data>
  <data name="NamingSpecification_CSharp_Local" xml:space="preserve">
    <value>local</value>
    <comment>This string can be found under "Tools | Options | Text Editor | C# | Code Style | Naming | Manage Specifications | + | Symbol kinds". All of the "NamingSpecification_CSharp_*" strings represent language constructs, and some of them are also actual keywords (NOT this one). Refers to the C# language concept of a "local variable".</comment>
  </data>
  <data name="NamingSpecification_CSharp_LocalFunction" xml:space="preserve">
    <value>local function</value>
    <comment>This string can be found under "Tools | Options | Text Editor | C# | Code Style | Naming | Manage Specifications | + | Symbol kinds". All of the "NamingSpecification_CSharp_*" strings represent language constructs, and some of them are also actual keywords (NOT this one). Refers to the C# language concept of a "local function" that exists locally within another function.</comment>
  </data>
  <data name="NamingSpecification_CSharp_Method" xml:space="preserve">
    <value>method</value>
    <comment>This string can be found under "Tools | Options | Text Editor | C# | Code Style | Naming | Manage Specifications | + | Symbol kinds". All of the "NamingSpecification_CSharp_*" strings represent language constructs, and some of them are also actual keywords (NOT this one). Refers to the C# language concept of a "method" that can be called by other code.</comment>
  </data>
  <data name="NamingSpecification_CSharp_Namespace" xml:space="preserve">
    <value>namespace</value>
    <comment>{Locked} This string can be found under "Tools | Options | Text Editor | C# | Code Style | Naming | Manage Specifications | + | Symbol kinds". All of the "NamingSpecification_CSharp_*" strings represent language constructs, and some of them are also actual keywords (including this one).</comment>
  </data>
  <data name="NamingSpecification_CSharp_Parameter" xml:space="preserve">
    <value>parameter</value>
    <comment>This string can be found under "Tools | Options | Text Editor | C# | Code Style | Naming | Manage Specifications | + | Symbol kinds". All of the "NamingSpecification_CSharp_*" strings represent language constructs, and some of them are also actual keywords (NOT this one). Refers to the C# language concept of a "parameter" being passed to a method.</comment>
  </data>
  <data name="NamingSpecification_CSharp_Property" xml:space="preserve">
    <value>property</value>
    <comment>This string can be found under "Tools | Options | Text Editor | C# | Code Style | Naming | Manage Specifications | + | Symbol kinds". All of the "NamingSpecification_CSharp_*" strings represent language constructs, and some of them are also actual keywords (NOT this one). Refers to the C# language concept of a "property" (which allows for the retrieval of data).</comment>
  </data>
  <data name="NamingSpecification_CSharp_Struct" xml:space="preserve">
    <value>struct</value>
    <comment>{Locked} This string can be found under "Tools | Options | Text Editor | C# | Code Style | Naming | Manage Specifications | + | Symbol kinds". All of the "NamingSpecification_CSharp_*" strings represent language constructs, and some of them are also actual keywords (including this one).</comment>
  </data>
  <data name="NamingSpecification_CSharp_TypeParameter" xml:space="preserve">
    <value>type parameter</value>
    <comment>This string can be found under "Tools | Options | Text Editor | C# | Code Style | Naming | Manage Specifications | + | Symbol kinds". All of the "NamingSpecification_CSharp_*" strings represent language constructs, and some of them are also actual keywords (NOT this one). Refers to the C# language concept of a "type parameter".</comment>
  </data>
  <data name="NamingSpecification_VisualBasic_Class" xml:space="preserve">
    <value>Class</value>
    <comment>{Locked} This string can be found under "Tools | Options | Text Editor | Basic | Code Style | Naming | Manage Specifications | + | Symbol kinds". All of the "NamingSpecification_VisualBasic_*" strings represent language constructs, and some of them are also actual keywords (including this one).</comment>
  </data>
  <data name="NamingSpecification_VisualBasic_Delegate" xml:space="preserve">
    <value>Delegate</value>
    <comment>{Locked} This string can be found under "Tools | Options | Text Editor | Basic | Code Style | Naming | Manage Specifications | + | Symbol kinds". All of the "NamingSpecification_VisualBasic_*" strings represent language constructs, and some of them are also actual keywords (including this one).</comment>
  </data>
  <data name="NamingSpecification_VisualBasic_Enum" xml:space="preserve">
    <value>Enum</value>
    <comment>{Locked} This string can be found under "Tools | Options | Text Editor | Basic | Code Style | Naming | Manage Specifications | + | Symbol kinds". All of the "NamingSpecification_VisualBasic_*" strings represent language constructs, and some of them are also actual keywords (including this one).</comment>
  </data>
  <data name="NamingSpecification_VisualBasic_Event" xml:space="preserve">
    <value>Event</value>
    <comment>{Locked} This string can be found under "Tools | Options | Text Editor | Basic | Code Style | Naming | Manage Specifications | + | Symbol kinds". All of the "NamingSpecification_VisualBasic_*" strings represent language constructs, and some of them are also actual keywords (including this one).</comment>
  </data>
  <data name="NamingSpecification_VisualBasic_Field" xml:space="preserve">
    <value>Field</value>
    <comment>This string can be found under "Tools | Options | Text Editor | Basic | Code Style | Naming | Manage Specifications | + | Symbol kinds". All of the "NamingSpecification_VisualBasic_*" strings represent language constructs, and some of them are also actual keywords (NOT this one). Refers to the Visual Basic language concept of a "field" (which stores data).</comment>
  </data>
  <data name="NamingSpecification_VisualBasic_Interface" xml:space="preserve">
    <value>Interface</value>
    <comment>{Locked} This string can be found under "Tools | Options | Text Editor | Basic | Code Style | Naming | Manage Specifications | + | Symbol kinds". All of the "NamingSpecification_VisualBasic_*" strings represent language constructs, and some of them are also actual keywords (including this one).</comment>
  </data>
  <data name="NamingSpecification_VisualBasic_Local" xml:space="preserve">
    <value>Local</value>
    <comment>This string can be found under "Tools | Options | Text Editor | Basic | Code Style | Naming | Manage Specifications | + | Symbol kinds". All of the "NamingSpecification_VisualBasic_*" strings represent language constructs, and some of them are also actual keywords (NOT this one). Refers to the Visual Basic language concept of a "local variable".</comment>
  </data>
  <data name="NamingSpecification_VisualBasic_Method" xml:space="preserve">
    <value>Method</value>
    <comment>This string can be found under "Tools | Options | Text Editor | Basic | Code Style | Naming | Manage Specifications | + | Symbol kinds". All of the "NamingSpecification_VisualBasic_*" strings represent language constructs, and some of them are also actual keywords (NOT this one). Refers to the Visual Basic language concept of a "method".</comment>
  </data>
  <data name="NamingSpecification_VisualBasic_Module" xml:space="preserve">
    <value>Module</value>
    <comment>{Locked} This string can be found under "Tools | Options | Text Editor | Basic | Code Style | Naming | Manage Specifications | + | Symbol kinds". All of the "NamingSpecification_VisualBasic_*" strings represent language constructs, and some of them are also actual keywords (including this one).</comment>
  </data>
  <data name="NamingSpecification_VisualBasic_Namespace" xml:space="preserve">
    <value>Namespace</value>
    <comment>{Locked} This string can be found under "Tools | Options | Text Editor | Basic | Code Style | Naming | Manage Specifications | + | Symbol kinds". All of the "NamingSpecification_VisualBasic_*" strings represent language constructs, and some of them are also actual keywords (including this one).</comment>
  </data>
  <data name="NamingSpecification_VisualBasic_Parameter" xml:space="preserve">
    <value>Parameter</value>
    <comment>This string can be found under "Tools | Options | Text Editor | Basic | Code Style | Naming | Manage Specifications | + | Symbol kinds". All of the "NamingSpecification_VisualBasic_*" strings represent language constructs, and some of them are also actual keywords (NOT this one). Refers to the Visual Basic language concept of a "parameter" which can be passed to a method.</comment>
  </data>
  <data name="NamingSpecification_VisualBasic_Property" xml:space="preserve">
    <value>Property</value>
    <comment>{Locked} This string can be found under "Tools | Options | Text Editor | Basic | Code Style | Naming | Manage Specifications | + | Symbol kinds". All of the "NamingSpecification_VisualBasic_*" strings represent language constructs, and some of them are also actual keywords (including this one).</comment>
  </data>
  <data name="NamingSpecification_VisualBasic_Structure" xml:space="preserve">
    <value>Structure</value>
    <comment>{Locked} This string can be found under "Tools | Options | Text Editor | Basic | Code Style | Naming | Manage Specifications | + | Symbol kinds". All of the "NamingSpecification_VisualBasic_*" strings represent language constructs, and some of them are also actual keywords (including this one).</comment>
  </data>
  <data name="NamingSpecification_VisualBasic_TypeParameter" xml:space="preserve">
    <value>Type Parameter</value>
    <comment>This string can be found under "Tools | Options | Text Editor | Basic | Code Style | Naming | Manage Specifications | + | Symbol kinds". All of the "NamingSpecification_VisualBasic_*" strings represent language constructs, and some of them are also actual keywords (NOT this one). Refers to the Visual Basic language concept of a "type parameter".</comment>
  </data>
  <data name="Containing_member" xml:space="preserve">
    <value>Containing Member</value>
  </data>
  <data name="Containing_type" xml:space="preserve">
    <value>Containing Type</value>
  </data>
  <data name="Running_low_priority_background_processes" xml:space="preserve">
    <value>Running low priority background processes</value>
  </data>
  <data name="Evaluating_0_tasks_in_queue" xml:space="preserve">
    <value>Evaluating ({0} tasks in queue)</value>
  </data>
  <data name="Paused_0_tasks_in_queue" xml:space="preserve">
    <value>Paused ({0} tasks in queue)</value>
  </data>
  <data name="Naming_rules" xml:space="preserve">
    <value>Naming rules</value>
  </data>
  <data name="Updating_severity" xml:space="preserve">
    <value>Updating severity</value>
  </data>
  <data name="Prefer_System_HashCode_in_GetHashCode" xml:space="preserve">
    <value>Prefer 'System.HashCode' in 'GetHashCode'</value>
  </data>
  <data name="Requires_System_HashCode_be_present_in_project" xml:space="preserve">
    <value>Requires 'System.HashCode' be present in project</value>
  </data>
  <data name="A_new_editorconfig_file_was_detected_at_the_root_of_your_solution_Would_you_like_to_make_it_a_solution_item" xml:space="preserve">
    <value>A new .editorconfig file was detected at the root of your solution. Would you like to make it a solution item?</value>
  </data>
  <data name="Run_Code_Analysis_on_0" xml:space="preserve">
    <value>Run Code Analysis on {0}</value>
  </data>
  <data name="Running_code_analysis_for_0" xml:space="preserve">
    <value>Running code analysis for '{0}'...</value>
  </data>
  <data name="Running_code_analysis_for_Solution" xml:space="preserve">
    <value>Running code analysis for Solution...</value>
  </data>
  <data name="Code_analysis_completed_for_0" xml:space="preserve">
    <value>Code analysis completed for '{0}'.</value>
  </data>
  <data name="Code_analysis_completed_for_Solution" xml:space="preserve">
    <value>Code analysis completed for Solution.</value>
  </data>
  <data name="Code_analysis_terminated_before_completion_for_0" xml:space="preserve">
    <value>Code analysis terminated before completion for '{0}'.</value>
  </data>
  <data name="Code_analysis_terminated_before_completion_for_Solution" xml:space="preserve">
    <value>Code analysis terminated before completion for Solution.</value>
  </data>
  <data name="Background_analysis_scope_colon" xml:space="preserve">
    <value>Background analysis scope:</value>
  </data>
  <data name="Current_document" xml:space="preserve">
    <value>Current document</value>
  </data>
  <data name="Open_documents" xml:space="preserve">
    <value>Open documents</value>
  </data>
  <data name="Entire_solution" xml:space="preserve">
    <value>Entire solution</value>
  </data>
  <data name="Edit" xml:space="preserve">
    <value>_Edit</value>
  </data>
  <data name="Edit_0" xml:space="preserve">
    <value>Edit {0}</value>
    <comment>{0} is a parameter description</comment>
  </data>
  <data name="Parameter_Details" xml:space="preserve">
    <value>Parameter Details</value>
  </data>
  <data name="Add" xml:space="preserve">
    <value>_Add</value>
    <comment>Adding an element to a list</comment>
  </data>
  <data name="Callsite" xml:space="preserve">
    <value>Call site</value>
  </data>
  <data name="Add_Parameter" xml:space="preserve">
    <value>Add Parameter</value>
  </data>
  <data name="Call_site_value" xml:space="preserve">
    <value>Call site value:</value>
  </data>
  <data name="Parameter_Name" xml:space="preserve">
    <value>Parameter name:</value>
  </data>
  <data name="Type_Name" xml:space="preserve">
    <value>Type name:</value>
  </data>
  <data name="You_must_change_the_signature" xml:space="preserve">
    <value>You must change the signature</value>
    <comment>"signature" here means the definition of a method</comment>
  </data>
  <data name="Added_Parameter" xml:space="preserve">
    <value>Added parameter.</value>
  </data>
  <data name="Inserting_call_site_value_0" xml:space="preserve">
    <value>Inserting call site value '{0}'</value>
  </data>
  <data name="Index" xml:space="preserve">
    <value>Index</value>
    <comment>Index of parameter in original signature</comment>
  </data>
  <data name="IntroduceUndefinedTodoVariables" xml:space="preserve">
    <value>Introduce undefined TODO variables</value>
    <comment>"TODO" is an indicator that more work should be done at the location where the TODO is inserted</comment>
  </data>
  <data name="Omit_only_for_optional_parameters" xml:space="preserve">
    <value>Omit (only for optional parameters)</value>
  </data>
  <data name="Optional_with_default_value_colon" xml:space="preserve">
    <value>Optional with default value:</value>
  </data>
  <data name="Parameter_kind" xml:space="preserve">
    <value>Parameter kind</value>
  </data>
  <data name="Required" xml:space="preserve">
    <value>Required</value>
  </data>
  <data name="Use_named_argument" xml:space="preserve">
    <value>Use named argument</value>
    <comment>"argument" is a programming term for a value passed to a function</comment>
  </data>
  <data name="Value_to_inject_at_call_sites" xml:space="preserve">
    <value>Value to inject at call sites</value>
  </data>
  <data name="Value_colon" xml:space="preserve">
    <value>Value:</value>
  </data>
  <data name="Editor_Color_Scheme" xml:space="preserve">
    <value>Editor Color Scheme</value>
  </data>
  <data name="Visual_Studio_2019" xml:space="preserve">
    <value>Visual Studio 2019</value>
  </data>
  <data name="Visual_Studio_2017" xml:space="preserve">
    <value>Visual Studio 2017</value>
  </data>
  <data name="Editor_color_scheme_options_are_only_available_when_using_a_color_theme_bundled_with_Visual_Studio_The_color_theme_can_be_configured_from_the_Environment_General_options_page" xml:space="preserve">
    <value>Editor color scheme options are only available when using a color theme bundled with Visual Studio. The color theme can be configured from the Environment &gt; General options page.</value>
  </data>
  <data name="Some_color_scheme_colors_are_being_overridden_by_changes_made_in_the_Environment_Fonts_and_Colors_options_page_Choose_Use_Defaults_in_the_Fonts_and_Colors_page_to_revert_all_customizations" xml:space="preserve">
    <value>Some color scheme colors are being overridden by changes made in the Environment &gt; Fonts and Colors options page. Choose `Use Defaults` in the Fonts and Colors page to revert all customizations.</value>
  </data>
  <data name="Prefer_simplified_boolean_expressions" xml:space="preserve">
    <value>Prefer simplified boolean expressions</value>
  </data>
  <data name="All_sources" xml:space="preserve">
    <value>All sources</value>
  </data>
  <data name="Entire_repository" xml:space="preserve">
    <value>Entire repository</value>
  </data>
  <data name="Indexed_in_organization" xml:space="preserve">
    <value>Indexed in organization</value>
  </data>
  <data name="Indexed_in_repo" xml:space="preserve">
    <value>Indexed in repo</value>
  </data>
  <data name="Item_origin" xml:space="preserve">
    <value>Item origin</value>
  </data>
  <data name="Loaded_items" xml:space="preserve">
    <value>Loaded items</value>
  </data>
  <data name="Loaded_solution" xml:space="preserve">
    <value>Loaded solution</value>
  </data>
  <data name="Local" xml:space="preserve">
    <value>Local</value>
  </data>
  <data name="Local_metadata" xml:space="preserve">
    <value>Local metadata</value>
  </data>
  <data name="Other" xml:space="preserve">
    <value>Others</value>
  </data>
  <data name="Repository" xml:space="preserve">
    <value>Repository</value>
  </data>
  <data name="Type_name_has_a_syntax_error" xml:space="preserve">
    <value>Type name has a syntax error</value>
    <comment>"Type" is the programming language concept</comment>
  </data>
  <data name="Type_name_is_not_recognized" xml:space="preserve">
    <value>Type name is not recognized</value>
    <comment>"Type" is the programming language concept</comment>
  </data>
  <data name="Type_name_is_recognized" xml:space="preserve">
    <value>Type name is recognized</value>
    <comment>"Type" is the programming language concept</comment>
  </data>
  <data name="Please_enter_a_type_name" xml:space="preserve">
    <value>Please enter a type name</value>
    <comment>"Type" is the programming language concept</comment>
  </data>
  <data name="Enter_a_call_site_value_or_choose_a_different_value_injection_kind" xml:space="preserve">
    <value>Enter a call site value or choose a different value injection kind</value>
  </data>
  <data name="Optional_parameters_must_provide_a_default_value" xml:space="preserve">
    <value>Optional parameters must provide a default value</value>
  </data>
  <data name="Parameter_information" xml:space="preserve">
    <value>Parameter information</value>
  </data>
  <data name="Infer_from_context" xml:space="preserve">
    <value>Infer from context</value>
  </data>
  <data name="None" xml:space="preserve">
    <value>None</value>
  </data>
  <data name="Warning_colon_duplicate_parameter_name" xml:space="preserve">
    <value>Warning: duplicate parameter name</value>
  </data>
  <data name="Warning_colon_type_does_not_bind" xml:space="preserve">
    <value>Warning: type does not bind</value>
  </data>
  <data name="Display_inline_parameter_name_hints" xml:space="preserve">
    <value>Disp_lay inline parameter name hints</value>
  </data>
  <data name="Current_parameter" xml:space="preserve">
    <value>Current parameter</value>
  </data>
  <data name="Bitness32" xml:space="preserve">
    <value>32-bit</value>
  </data>
  <data name="Bitness64" xml:space="preserve">
    <value>64-bit</value>
  </data>
  <data name="Use_64_bit_process_for_code_analysis_requires_restart" xml:space="preserve">
    <value>Use 64-bit process for code analysis (requires restart)</value>
  </data>
  <data name="Extract_Base_Class" xml:space="preserve">
    <value>Extract Base Class</value>
  </data>
  <data name="This_file_is_autogenerated_by_0_and_cannot_be_edited" xml:space="preserve">
    <value>This file is auto-generated by the generator '{0}' and cannot be edited.</value>
  </data>
  <data name="generated_by_0_suffix" xml:space="preserve">
    <value>[generated by {0}]</value>
    <comment>{0} is the name of a generator.</comment>
  </data>
  <data name="generated_suffix" xml:space="preserve">
    <value>[generated]</value>
  </data>
  <data name="The_generator_0_that_generated_this_file_has_been_removed_from_the_project" xml:space="preserve">
    <value>The generator '{0}' that generated this file has been removed from the project; this file is no longer being included in your project.</value>
  </data>
  <data name="The_generator_0_that_generated_this_file_has_stopped_generating_this_file" xml:space="preserve">
    <value>The generator '{0}' that generated this file has stopped generating this file; this file is no longer being included in your project.</value>
  </data>
  <data name="Comments" xml:space="preserve">
    <value>Comments</value>
  </data>
  <data name="Inline_Hints_experimental" xml:space="preserve">
    <value>Inline Hints (experimental)</value>
  </data>
  <data name="Show_hints_for_everything_else" xml:space="preserve">
    <value>Show hints for everything else</value>
  </data>
  <data name="Show_hints_for_literals" xml:space="preserve">
    <value>Show hints for literals</value>
  </data>
  <data name="Suppress_hints_when_parameter_name_matches_the_method_s_intent" xml:space="preserve">
    <value>Suppress hints when parameter name matches the method's intent</value>
  </data>
  <data name="Suppress_hints_when_parameter_names_differ_only_by_suffix" xml:space="preserve">
    <value>Suppress hints when parameter names differ only by suffix</value>
  </data>
  <data name="Display_inline_type_hints" xml:space="preserve">
    <value>Display inline type hints</value>
  </data>
  <data name="Show_hints_for_lambda_parameter_types" xml:space="preserve">
    <value>Show hints for lambda parameter types</value>
  </data>
  <data name="Show_hints_for_implicit_object_creation" xml:space="preserve">
    <value>Show hints for implicit object creation</value>
  </data>
  <data name="Show_hints_for_variables_with_inferred_types" xml:space="preserve">
    <value>Show hints for variables with inferred types</value>
  </data>
  <data name="Color_hints" xml:space="preserve">
    <value>Color hints</value>
  </data>
  <data name="Display_all_hints_while_pressing_Alt_F1" xml:space="preserve">
    <value>Display all hints while pressing Alt+F1</value>
  </data>
  <data name="Enable_pull_diagnostics_experimental_requires_restart" xml:space="preserve">
    <value>Enable 'pull' diagnostics (experimental, requires restart)</value>
  </data>
  <data name="Enable_Razor_pull_diagnostics_experimental_requires_restart" xml:space="preserve">
    <value>Enable Razor 'pull' diagnostics (experimental, requires restart)</value>
  </data>
  <data name="CSharp_Visual_Basic_Diagnostics_Language_Client" xml:space="preserve">
    <value>C#/Visual Basic Diagnostics Language Client</value>
  </data>
  <data name="New_Type_Name_colon" xml:space="preserve">
    <value>New Type Name:</value>
  </data>
  <data name="Format_document" xml:space="preserve">
    <value>Format document</value>
  </data>
  <data name="New_line_preferences_experimental_colon" xml:space="preserve">
    <value>New line preferences (experimental):</value>
  </data>
  <data name="Require_colon" xml:space="preserve">
    <value>Require:</value>
  </data>
  <data name="Allow_multiple_blank_lines" xml:space="preserve">
    <value>Allow multiple blank lines</value>
  </data>
  <data name="Allow_statement_immediately_after_block" xml:space="preserve">
    <value>Allow statement immediately after block</value>
  </data>
  <data name="Symbols_without_references" xml:space="preserve">
    <value>Symbols without references</value>
  </data>
  <data name="Tab_twice_to_insert_arguments" xml:space="preserve">
    <value>Tab twice to insert arguments (experimental)</value>
  </data>
  <data name="Apply" xml:space="preserve">
    <value>Apply</value>
  </data>
  <data name="Remove_All" xml:space="preserve">
    <value>Remove All</value>
  </data>
  <data name="Action" xml:space="preserve">
    <value>Action</value>
    <comment>Action to perform on an unused reference, such as remove or keep</comment>
  </data>
  <data name="Assemblies" xml:space="preserve">
    <value>Assemblies</value>
  </data>
  <data name="Choose_which_action_you_would_like_to_perform_on_the_unused_references" xml:space="preserve">
    <value>Choose which action you would like to perform on the unused references.</value>
  </data>
  <data name="Keep" xml:space="preserve">
    <value>Keep</value>
  </data>
  <data name="Packages" xml:space="preserve">
    <value>Packages</value>
  </data>
  <data name="Projects" xml:space="preserve">
    <value>Projects</value>
  </data>
  <data name="Reference" xml:space="preserve">
    <value>Reference</value>
  </data>
  <data name="Enable_all_features_in_opened_files_from_source_generators_experimental" xml:space="preserve">
    <value>Enable all features in opened files from source generators (experimental)</value>
  </data>
  <data name="Remove_Unused_References" xml:space="preserve">
    <value>Remove Unused References</value>
  </data>
  <data name="Analyzing_project_references" xml:space="preserve">
    <value>Analyzing project references...</value>
  </data>
  <data name="Updating_project_references" xml:space="preserve">
    <value>Updating project references...</value>
  </data>
  <data name="No_unused_references_were_found" xml:space="preserve">
    <value>No unused references were found.</value>
  </data>
  <data name="Show_Remove_Unused_References_command_in_Solution_Explorer_experimental" xml:space="preserve">
    <value>Show "Remove Unused References" command in Solution Explorer (experimental)</value>
  </data>
  <data name="Enable_file_logging_for_diagnostics" xml:space="preserve">
    <value>Enable file logging for diagnostics (logged in '%Temp%\Roslyn' folder)</value>
  </data>
  <data name="This_action_cannot_be_undone_Do_you_wish_to_continue" xml:space="preserve">
    <value>This action cannot be undone. Do you wish to continue?</value>
  </data>
  <data name="Show_inheritance_margin" xml:space="preserve">
    <value>Show inheritance margin</value>
  </data>
  <data name="Inheritance_Margin_experimental" xml:space="preserve">
    <value>Inheritance Margin (experimental)</value>
  </data>
  <data name="Analyzers" xml:space="preserve">
    <value>Analyzers</value>
  </data>
  <data name="Carriage_Return_Newline_rn" xml:space="preserve">
    <value>Carriage Return + Newline (\r\n)</value>
  </data>
  <data name="Carriage_Return_r" xml:space="preserve">
    <value>Carriage Return (\r)</value>
  </data>
  <data name="Category" xml:space="preserve">
    <value>Category</value>
  </data>
  <data name="Code_Style" xml:space="preserve">
    <value>Code Style</value>
  </data>
  <data name="Disabled" xml:space="preserve">
    <value>Disabled</value>
  </data>
  <data name="Enabled" xml:space="preserve">
    <value>Enabled</value>
  </data>
  <data name="Error" xml:space="preserve">
    <value>Error</value>
  </data>
  <data name="Formatting" xml:space="preserve">
    <value>Formatting</value>
  </data>
  <data name="Id" xml:space="preserve">
    <value>Id</value>
  </data>
  <data name="Newline_n" xml:space="preserve">
    <value>Newline (\\n)</value>
  </data>
  <data name="Refactoring_Only" xml:space="preserve">
    <value>Refactoring Only</value>
  </data>
  <data name="Suggestion" xml:space="preserve">
    <value>Suggestion</value>
  </data>
  <data name="Title" xml:space="preserve">
    <value>Title</value>
  </data>
  <data name="Value" xml:space="preserve">
    <value>Value</value>
  </data>
  <data name="Warning" xml:space="preserve">
    <value>Warning</value>
  </data>
  <data name="Search_Settings" xml:space="preserve">
    <value>Search Settings</value>
  </data>
<<<<<<< HEAD
  <data name="Error_updating_suppressions_0" xml:space="preserve">
    <value>Error updating suppressions: {0}</value>
  </data>
  <data name="This_rule_is_not_configurable" xml:space="preserve">
    <value>This rule is not configurable</value>
  </data>
=======
>>>>>>> ae1fff34
  <data name="Multiple_members_are_inherited" xml:space="preserve">
    <value>Multiple members are inherited</value>
  </data>
  <data name="_0_is_inherited" xml:space="preserve">
    <value>'{0}' is inherited</value>
  </data>
  <data name="Navigate_to_0" xml:space="preserve">
    <value>Navigate to '{0}'</value>
  </data>
  <data name="Multiple_members_are_inherited_on_line_0" xml:space="preserve">
    <value>Multiple members are inherited on line {0}</value>
    <comment>Line number info is needed for accessibility purpose.</comment>
  </data>
  <data name="Implemented_members" xml:space="preserve">
    <value>Implemented members</value>
  </data>
  <data name="Implementing_members" xml:space="preserve">
    <value>Implementing members</value>
  </data>
  <data name="Overriding_members" xml:space="preserve">
    <value>Overriding members</value>
  </data>
  <data name="Overridden_members" xml:space="preserve">
    <value>Overridden members</value>
  </data>
  <data name="Error_updating_suppressions_0" xml:space="preserve">
    <value>Error updating suppressions: {0}</value>
  </data>
</root><|MERGE_RESOLUTION|>--- conflicted
+++ resolved
@@ -1716,15 +1716,9 @@
   <data name="Search_Settings" xml:space="preserve">
     <value>Search Settings</value>
   </data>
-<<<<<<< HEAD
-  <data name="Error_updating_suppressions_0" xml:space="preserve">
-    <value>Error updating suppressions: {0}</value>
-  </data>
   <data name="This_rule_is_not_configurable" xml:space="preserve">
     <value>This rule is not configurable</value>
   </data>
-=======
->>>>>>> ae1fff34
   <data name="Multiple_members_are_inherited" xml:space="preserve">
     <value>Multiple members are inherited</value>
   </data>
