﻿<?xml version="1.0" encoding="utf-8"?>
<root>
  <!-- 
    Microsoft ResX Schema 
    
    Version 2.0
    
    The primary goals of this format is to allow a simple XML format 
    that is mostly human readable. The generation and parsing of the 
    various data types are done through the TypeConverter classes 
    associated with the data types.
    
    Example:
    
    ... ado.net/XML headers & schema ...
    <resheader name="resmimetype">text/microsoft-resx</resheader>
    <resheader name="version">2.0</resheader>
    <resheader name="reader">System.Resources.ResXResourceReader, System.Windows.Forms, ...</resheader>
    <resheader name="writer">System.Resources.ResXResourceWriter, System.Windows.Forms, ...</resheader>
    <data name="Name1"><value>this is my long string</value><comment>this is a comment</comment></data>
    <data name="Color1" type="System.Drawing.Color, System.Drawing">Blue</data>
    <data name="Bitmap1" mimetype="application/x-microsoft.net.object.binary.base64">
        <value>[base64 mime encoded serialized .NET Framework object]</value>
    </data>
    <data name="Icon1" type="System.Drawing.Icon, System.Drawing" mimetype="application/x-microsoft.net.object.bytearray.base64">
        <value>[base64 mime encoded string representing a byte array form of the .NET Framework object]</value>
        <comment>This is a comment</comment>
    </data>
                
    There are any number of "resheader" rows that contain simple 
    name/value pairs.
    
    Each data row contains a name, and value. The row also contains a 
    type or mimetype. Type corresponds to a .NET class that support 
    text/value conversion through the TypeConverter architecture. 
    Classes that don't support this are serialized and stored with the 
    mimetype set.
    
    The mimetype is used for serialized objects, and tells the 
    ResXResourceReader how to depersist the object. This is currently not 
    extensible. For a given mimetype the value must be set accordingly:
    
    Note - application/x-microsoft.net.object.binary.base64 is the format 
    that the ResXResourceWriter will generate, however the reader can 
    read any of the formats listed below.
    
    mimetype: application/x-microsoft.net.object.binary.base64
    value   : The object must be serialized with 
            : System.Runtime.Serialization.Formatters.Binary.BinaryFormatter
            : and then encoded with base64 encoding.
    
    mimetype: application/x-microsoft.net.object.soap.base64
    value   : The object must be serialized with 
            : System.Runtime.Serialization.Formatters.Soap.SoapFormatter
            : and then encoded with base64 encoding.

    mimetype: application/x-microsoft.net.object.bytearray.base64
    value   : The object must be serialized into a byte array 
            : using a System.ComponentModel.TypeConverter
            : and then encoded with base64 encoding.
    -->
  <xsd:schema id="root" xmlns="" xmlns:xsd="http://www.w3.org/2001/XMLSchema" xmlns:msdata="urn:schemas-microsoft-com:xml-msdata">
    <xsd:import namespace="http://www.w3.org/XML/1998/namespace" />
    <xsd:element name="root" msdata:IsDataSet="true">
      <xsd:complexType>
        <xsd:choice maxOccurs="unbounded">
          <xsd:element name="metadata">
            <xsd:complexType>
              <xsd:sequence>
                <xsd:element name="value" type="xsd:string" minOccurs="0" />
              </xsd:sequence>
              <xsd:attribute name="name" use="required" type="xsd:string" />
              <xsd:attribute name="type" type="xsd:string" />
              <xsd:attribute name="mimetype" type="xsd:string" />
              <xsd:attribute ref="xml:space" />
            </xsd:complexType>
          </xsd:element>
          <xsd:element name="assembly">
            <xsd:complexType>
              <xsd:attribute name="alias" type="xsd:string" />
              <xsd:attribute name="name" type="xsd:string" />
            </xsd:complexType>
          </xsd:element>
          <xsd:element name="data">
            <xsd:complexType>
              <xsd:sequence>
                <xsd:element name="value" type="xsd:string" minOccurs="0" msdata:Ordinal="1" />
                <xsd:element name="comment" type="xsd:string" minOccurs="0" msdata:Ordinal="2" />
              </xsd:sequence>
              <xsd:attribute name="name" type="xsd:string" use="required" msdata:Ordinal="1" />
              <xsd:attribute name="type" type="xsd:string" msdata:Ordinal="3" />
              <xsd:attribute name="mimetype" type="xsd:string" msdata:Ordinal="4" />
              <xsd:attribute ref="xml:space" />
            </xsd:complexType>
          </xsd:element>
          <xsd:element name="resheader">
            <xsd:complexType>
              <xsd:sequence>
                <xsd:element name="value" type="xsd:string" minOccurs="0" msdata:Ordinal="1" />
              </xsd:sequence>
              <xsd:attribute name="name" type="xsd:string" use="required" />
            </xsd:complexType>
          </xsd:element>
        </xsd:choice>
      </xsd:complexType>
    </xsd:element>
  </xsd:schema>
  <resheader name="resmimetype">
    <value>text/microsoft-resx</value>
  </resheader>
  <resheader name="version">
    <value>2.0</value>
  </resheader>
  <resheader name="reader">
    <value>System.Resources.ResXResourceReader, System.Windows.Forms, Version=4.0.0.0, Culture=neutral, PublicKeyToken=b77a5c561934e089</value>
  </resheader>
  <resheader name="writer">
    <value>System.Resources.ResXResourceWriter, System.Windows.Forms, Version=4.0.0.0, Culture=neutral, PublicKeyToken=b77a5c561934e089</value>
  </resheader>
  <data name="Element_is_not_valid" xml:space="preserve">
    <value>Element is not valid.</value>
  </data>
  <data name="You_must_select_at_least_one_member" xml:space="preserve">
    <value>You must select at least one member.</value>
  </data>
  <data name="Interface_name_conflicts_with_an_existing_type_name" xml:space="preserve">
    <value>Interface name conflicts with an existing type name.</value>
  </data>
  <data name="Interface_name_is_not_a_valid_0_identifier" xml:space="preserve">
    <value>Interface name is not a valid {0} identifier.</value>
  </data>
  <data name="Illegal_characters_in_path" xml:space="preserve">
    <value>Illegal characters in path.</value>
  </data>
  <data name="File_name_must_have_the_0_extension" xml:space="preserve">
    <value>File name must have the "{0}" extension.</value>
  </data>
  <data name="Debugger" xml:space="preserve">
    <value>Debugger</value>
  </data>
  <data name="Determining_breakpoint_location" xml:space="preserve">
    <value>Determining breakpoint location...</value>
  </data>
  <data name="Determining_autos" xml:space="preserve">
    <value>Determining autos...</value>
  </data>
  <data name="Resolving_breakpoint_location" xml:space="preserve">
    <value>Resolving breakpoint location...</value>
  </data>
  <data name="Validating_breakpoint_location" xml:space="preserve">
    <value>Validating breakpoint location...</value>
  </data>
  <data name="Getting_DataTip_text" xml:space="preserve">
    <value>Getting DataTip text...</value>
  </data>
  <data name="Preview_unavailable" xml:space="preserve">
    <value>Preview unavailable</value>
  </data>
  <data name="Overrides_" xml:space="preserve">
    <value>Overrides</value>
  </data>
  <data name="Overridden_By" xml:space="preserve">
    <value>Overridden By</value>
  </data>
  <data name="Inherits_" xml:space="preserve">
    <value>Inherits</value>
  </data>
  <data name="Inherited_By" xml:space="preserve">
    <value>Inherited By</value>
  </data>
  <data name="Implements_" xml:space="preserve">
    <value>Implements</value>
  </data>
  <data name="Implemented_By" xml:space="preserve">
    <value>Implemented By</value>
  </data>
  <data name="Maximum_number_of_documents_are_open" xml:space="preserve">
    <value>Maximum number of documents are open.</value>
  </data>
  <data name="Failed_to_create_document_in_miscellaneous_files_project" xml:space="preserve">
    <value>Failed to create document in miscellaneous files project.</value>
  </data>
  <data name="Invalid_access" xml:space="preserve">
    <value>Invalid access.</value>
  </data>
  <data name="The_following_references_were_not_found_0_Please_locate_and_add_them_manually" xml:space="preserve">
    <value>The following references were not found. {0}Please locate and add them manually.</value>
  </data>
  <data name="End_position_must_be_start_position" xml:space="preserve">
    <value>End position must be &gt;= start position</value>
  </data>
  <data name="Not_a_valid_value" xml:space="preserve">
    <value>Not a valid value</value>
  </data>
  <data name="given_workspace_doesn_t_support_undo" xml:space="preserve">
    <value>given workspace doesn't support undo</value>
  </data>
  <data name="Add_a_reference_to_0" xml:space="preserve">
    <value>Add a reference to '{0}'</value>
  </data>
  <data name="Event_type_is_invalid" xml:space="preserve">
    <value>Event type is invalid</value>
  </data>
  <data name="Can_t_find_where_to_insert_member" xml:space="preserve">
    <value>Can't find where to insert member</value>
  </data>
  <data name="Can_t_rename_other_elements" xml:space="preserve">
    <value>Can't rename 'other' elements</value>
  </data>
  <data name="Unknown_rename_type" xml:space="preserve">
    <value>Unknown rename type</value>
  </data>
  <data name="IDs_are_not_supported_for_this_symbol_type" xml:space="preserve">
    <value>IDs are not supported for this symbol type.</value>
  </data>
  <data name="Can_t_create_a_node_id_for_this_symbol_kind_colon_0" xml:space="preserve">
    <value>Can't create a node id for this symbol kind: '{0}'</value>
  </data>
  <data name="Project_References" xml:space="preserve">
    <value>Project References</value>
  </data>
  <data name="Base_Types" xml:space="preserve">
    <value>Base Types</value>
  </data>
  <data name="Miscellaneous_Files" xml:space="preserve">
    <value>Miscellaneous Files</value>
  </data>
  <data name="Could_not_find_project_0" xml:space="preserve">
    <value>Could not find project '{0}'</value>
  </data>
  <data name="Could_not_find_location_of_folder_on_disk" xml:space="preserve">
    <value>Could not find location of folder on disk</value>
  </data>
  <data name="Assembly" xml:space="preserve">
    <value>Assembly </value>
  </data>
  <data name="Exceptions_colon" xml:space="preserve">
    <value>Exceptions:</value>
  </data>
  <data name="Member_of_0" xml:space="preserve">
    <value>Member of {0}</value>
  </data>
  <data name="Parameters_colon1" xml:space="preserve">
    <value>Parameters:</value>
  </data>
  <data name="Project" xml:space="preserve">
    <value>Project </value>
  </data>
  <data name="Remarks_colon" xml:space="preserve">
    <value>Remarks:</value>
  </data>
  <data name="Returns_colon" xml:space="preserve">
    <value>Returns:</value>
  </data>
  <data name="Summary_colon" xml:space="preserve">
    <value>Summary:</value>
  </data>
  <data name="Type_Parameters_colon" xml:space="preserve">
    <value>Type Parameters:</value>
  </data>
  <data name="File_already_exists" xml:space="preserve">
    <value>File already exists</value>
  </data>
  <data name="File_path_cannot_use_reserved_keywords" xml:space="preserve">
    <value>File path cannot use reserved keywords</value>
  </data>
  <data name="DocumentPath_is_illegal" xml:space="preserve">
    <value>DocumentPath is illegal</value>
  </data>
  <data name="Project_Path_is_illegal" xml:space="preserve">
    <value>Project Path is illegal</value>
  </data>
  <data name="Path_cannot_have_empty_filename" xml:space="preserve">
    <value>Path cannot have empty filename</value>
  </data>
  <data name="The_given_DocumentId_did_not_come_from_the_Visual_Studio_workspace" xml:space="preserve">
    <value>The given DocumentId did not come from the Visual Studio workspace.</value>
  </data>
  <data name="Project_colon_0_1_Use_the_dropdown_to_view_and_switch_to_other_projects_this_file_may_belong_to" xml:space="preserve">
    <value>Project: {0} ({1})

Use the dropdown to view and switch to other projects this file may belong to.</value>
  </data>
  <data name="_0_Use_the_dropdown_to_view_and_navigate_to_other_items_in_this_file" xml:space="preserve">
    <value>{0}

Use the dropdown to view and navigate to other items in this file.</value>
  </data>
  <data name="Project_colon_0_Use_the_dropdown_to_view_and_switch_to_other_projects_this_file_may_belong_to" xml:space="preserve">
    <value>Project: {0}

Use the dropdown to view and switch to other projects this file may belong to.</value>
  </data>
  <data name="ErrorReadingRuleset" xml:space="preserve">
    <value>ErrorReadingRuleset</value>
  </data>
  <data name="Error_reading_ruleset_file_0_1" xml:space="preserve">
    <value>Error reading ruleset file {0} - {1}</value>
  </data>
  <data name="AnalyzerChangedOnDisk" xml:space="preserve">
    <value>AnalyzerChangedOnDisk</value>
  </data>
  <data name="The_analyzer_assembly_0_has_changed_Diagnostics_may_be_incorrect_until_Visual_Studio_is_restarted" xml:space="preserve">
    <value>The analyzer assembly '{0}' has changed. Diagnostics may be incorrect until Visual Studio is restarted.</value>
  </data>
  <data name="CSharp_VB_Diagnostics_Table_Data_Source" xml:space="preserve">
    <value>C#/VB Diagnostics Table Data Source</value>
  </data>
  <data name="CSharp_VB_Todo_List_Table_Data_Source" xml:space="preserve">
    <value>C#/VB Todo List Table Data Source</value>
  </data>
  <data name="Cancel" xml:space="preserve">
    <value>Cancel</value>
  </data>
  <data name="Deselect_All" xml:space="preserve">
    <value>_Deselect All</value>
  </data>
  <data name="Extract_Interface" xml:space="preserve">
    <value>Extract Interface</value>
  </data>
  <data name="Generated_name_colon" xml:space="preserve">
    <value>Generated name:</value>
  </data>
  <data name="New_file_name_colon" xml:space="preserve">
    <value>New _file name:</value>
  </data>
  <data name="New_interface_name_colon" xml:space="preserve">
    <value>New _interface name:</value>
  </data>
  <data name="OK" xml:space="preserve">
    <value>OK</value>
  </data>
  <data name="Select_All" xml:space="preserve">
    <value>_Select All</value>
  </data>
  <data name="Select_public_members_to_form_interface" xml:space="preserve">
    <value>Select public _members to form interface</value>
  </data>
  <data name="Access_colon" xml:space="preserve">
    <value>_Access:</value>
  </data>
  <data name="Add_to_existing_file" xml:space="preserve">
    <value>Add to _existing file</value>
  </data>
  <data name="Add_to_current_file" xml:space="preserve">
    <value>Add to _current file</value>
  </data>
  <data name="Change_Signature" xml:space="preserve">
    <value>Change Signature</value>
  </data>
  <data name="Create_new_file" xml:space="preserve">
    <value>_Create new file</value>
  </data>
  <data name="Default_" xml:space="preserve">
    <value>Default</value>
  </data>
  <data name="File_Name_colon" xml:space="preserve">
    <value>File Name:</value>
  </data>
  <data name="Generate_Type" xml:space="preserve">
    <value>Generate Type</value>
  </data>
  <data name="Kind_colon" xml:space="preserve">
    <value>_Kind:</value>
  </data>
  <data name="Location_colon" xml:space="preserve">
    <value>Location:</value>
  </data>
  <data name="Select_destination" xml:space="preserve">
    <value>Select destination</value>
  </data>
  <data name="Modifier" xml:space="preserve">
    <value>Modifier</value>
  </data>
  <data name="Name_colon1" xml:space="preserve">
    <value>Name:</value>
  </data>
  <data name="Parameter" xml:space="preserve">
    <value>Parameter</value>
  </data>
  <data name="Parameters_colon2" xml:space="preserve">
    <value>Parameters:</value>
  </data>
  <data name="Preview_method_signature_colon" xml:space="preserve">
    <value>Preview method signature:</value>
  </data>
  <data name="Preview_reference_changes" xml:space="preserve">
    <value>Preview reference changes</value>
  </data>
  <data name="Project_colon" xml:space="preserve">
    <value>_Project:</value>
  </data>
  <data name="Type" xml:space="preserve">
    <value>Type</value>
  </data>
  <data name="Type_Details_colon" xml:space="preserve">
    <value>Type Details:</value>
  </data>
  <data name="Re_move" xml:space="preserve">
    <value>Re_move</value>
  </data>
  <data name="Restore" xml:space="preserve">
    <value>_Restore</value>
  </data>
  <data name="More_about_0" xml:space="preserve">
    <value>More about {0}</value>
  </data>
  <data name="Navigation_must_be_performed_on_the_foreground_thread" xml:space="preserve">
    <value>Navigation must be performed on the foreground thread.</value>
  </data>
  <data name="bracket_plus_bracket" xml:space="preserve">
    <value>[+] </value>
  </data>
  <data name="bracket_bracket" xml:space="preserve">
    <value>[-] </value>
  </data>
  <data name="Reference_to_0_in_project_1" xml:space="preserve">
    <value>Reference to '{0}' in project '{1}'</value>
  </data>
  <data name="Unknown1" xml:space="preserve">
    <value>&lt;Unknown&gt;</value>
  </data>
  <data name="Analyzer_reference_to_0_in_project_1" xml:space="preserve">
    <value>Analyzer reference to '{0}' in project '{1}'</value>
  </data>
  <data name="Project_reference_to_0_in_project_1" xml:space="preserve">
    <value>Project reference to '{0}' in project '{1}'</value>
  </data>
  <data name="AnalyzerDependencyConflict" xml:space="preserve">
    <value>AnalyzerDependencyConflict</value>
  </data>
  <data name="Analyzer_assemblies_0_and_1_both_have_identity_2_but_different_contents_Only_one_will_be_loaded_and_analyzers_using_these_assemblies_may_not_run_correctly" xml:space="preserve">
    <value>Analyzer assemblies '{0}' and '{1}' both have identity '{2}' but different contents. Only one will be loaded and analyzers using these assemblies may not run correctly.</value>
  </data>
  <data name="_0_references" xml:space="preserve">
    <value>{0} references</value>
  </data>
  <data name="_1_reference" xml:space="preserve">
    <value>1 reference</value>
  </data>
  <data name="_0_encountered_an_error_and_has_been_disabled" xml:space="preserve">
    <value>'{0}' encountered an error and has been disabled.</value>
  </data>
  <data name="Enable" xml:space="preserve">
    <value>Enable</value>
  </data>
  <data name="Enable_and_ignore_future_errors" xml:space="preserve">
    <value>Enable and ignore future errors</value>
  </data>
  <data name="No_Changes" xml:space="preserve">
    <value>No Changes</value>
  </data>
  <data name="Current_block" xml:space="preserve">
    <value>Current block</value>
  </data>
  <data name="Determining_current_block" xml:space="preserve">
    <value>Determining current block.</value>
  </data>
  <data name="IntelliSense" xml:space="preserve">
    <value>IntelliSense</value>
  </data>
  <data name="CSharp_VB_Build_Table_Data_Source" xml:space="preserve">
    <value>C#/VB Build Table Data Source</value>
  </data>
  <data name="MissingAnalyzerReference" xml:space="preserve">
    <value>MissingAnalyzerReference</value>
  </data>
  <data name="Analyzer_assembly_0_depends_on_1_but_it_was_not_found_Analyzers_may_not_run_correctly_unless_the_missing_assembly_is_added_as_an_analyzer_reference_as_well" xml:space="preserve">
    <value>Analyzer assembly '{0}' depends on '{1}' but it was not found. Analyzers may not run correctly unless the missing assembly is added as an analyzer reference as well.</value>
  </data>
  <data name="Suppress_diagnostics" xml:space="preserve">
    <value>Suppress diagnostics</value>
  </data>
  <data name="Computing_suppressions_fix" xml:space="preserve">
    <value>Computing suppressions fix...</value>
  </data>
  <data name="Applying_suppressions_fix" xml:space="preserve">
    <value>Applying suppressions fix...</value>
  </data>
  <data name="Remove_suppressions" xml:space="preserve">
    <value>Remove suppressions</value>
  </data>
  <data name="Computing_remove_suppressions_fix" xml:space="preserve">
    <value>Computing remove suppressions fix...</value>
  </data>
  <data name="Applying_remove_suppressions_fix" xml:space="preserve">
    <value>Applying remove suppressions fix...</value>
  </data>
  <data name="This_workspace_only_supports_opening_documents_on_the_UI_thread" xml:space="preserve">
    <value>This workspace only supports opening documents on the UI thread.</value>
  </data>
  <data name="This_workspace_does_not_support_updating_Visual_Basic_compilation_options" xml:space="preserve">
    <value>This workspace does not support updating Visual Basic compilation options.</value>
  </data>
  <data name="This_workspace_does_not_support_updating_Visual_Basic_parse_options" xml:space="preserve">
    <value>This workspace does not support updating Visual Basic parse options.</value>
  </data>
  <data name="Synchronize_0" xml:space="preserve">
    <value>Synchronize {0}</value>
  </data>
  <data name="Synchronizing_with_0" xml:space="preserve">
    <value>Synchronizing with {0}...</value>
  </data>
  <data name="Visual_Studio_has_suspended_some_advanced_features_to_improve_performance" xml:space="preserve">
    <value>Visual Studio has suspended some advanced features to improve performance.</value>
  </data>
  <data name="Installing_0" xml:space="preserve">
    <value>Installing '{0}'</value>
  </data>
  <data name="Installing_0_completed" xml:space="preserve">
    <value>Installing '{0}' completed</value>
  </data>
  <data name="Package_install_failed_colon_0" xml:space="preserve">
    <value>Package install failed: {0}</value>
  </data>
  <data name="Unknown2" xml:space="preserve">
    <value>&lt;Unknown&gt;</value>
  </data>
  <data name="No" xml:space="preserve">
    <value>No</value>
  </data>
  <data name="Yes" xml:space="preserve">
    <value>Yes</value>
  </data>
  <data name="Choose_a_Symbol_Specification_and_a_Naming_Style" xml:space="preserve">
    <value>Choose a Symbol Specification and a Naming Style.</value>
  </data>
  <data name="Enter_a_title_for_this_Naming_Rule" xml:space="preserve">
    <value>Enter a title for this Naming Rule.</value>
  </data>
  <data name="Enter_a_title_for_this_Naming_Style" xml:space="preserve">
    <value>Enter a title for this Naming Style.</value>
  </data>
  <data name="Enter_a_title_for_this_Symbol_Specification" xml:space="preserve">
    <value>Enter a title for this Symbol Specification.</value>
  </data>
  <data name="Accessibilities_can_match_any" xml:space="preserve">
    <value>Accessibilities (can match any)</value>
  </data>
  <data name="Capitalization_colon" xml:space="preserve">
    <value>Capitalization:</value>
  </data>
  <data name="all_lower" xml:space="preserve">
    <value>all lower</value>
  </data>
  <data name="ALL_UPPER" xml:space="preserve">
    <value>ALL UPPER</value>
  </data>
  <data name="camel_Case_Name" xml:space="preserve">
    <value>camel Case Name</value>
  </data>
  <data name="First_word_upper" xml:space="preserve">
    <value>First word upper</value>
  </data>
  <data name="Pascal_Case_Name" xml:space="preserve">
    <value>Pascal Case Name</value>
  </data>
  <data name="Severity_colon" xml:space="preserve">
    <value>Severity:</value>
  </data>
  <data name="Modifiers_must_match_all" xml:space="preserve">
    <value>Modifiers (must match all)</value>
  </data>
  <data name="Name_colon2" xml:space="preserve">
    <value>Name:</value>
  </data>
  <data name="Naming_Rule" xml:space="preserve">
    <value>Naming Rule</value>
  </data>
  <data name="Naming_Style" xml:space="preserve">
    <value>Naming Style</value>
  </data>
  <data name="Naming_Style_colon" xml:space="preserve">
    <value>Naming Style:</value>
  </data>
  <data name="Naming_Rules_allow_you_to_define_how_particular_sets_of_symbols_should_be_named_and_how_incorrectly_named_symbols_should_be_handled" xml:space="preserve">
    <value>Naming Rules allow you to define how particular sets of symbols should be named and how incorrectly-named symbols should be handled.</value>
  </data>
  <data name="The_first_matching_top_level_Naming_Rule_is_used_by_default_when_naming_a_symbol_while_any_special_cases_are_handled_by_a_matching_child_rule" xml:space="preserve">
    <value>The first matching top-level Naming Rule is used by default when naming a symbol, while any special cases are handled by a matching child rule.</value>
  </data>
  <data name="Naming_Style_Title_colon" xml:space="preserve">
    <value>Naming Style Title:</value>
  </data>
  <data name="Parent_Rule_colon" xml:space="preserve">
    <value>Parent Rule:</value>
  </data>
  <data name="Required_Prefix_colon" xml:space="preserve">
    <value>Required Prefix:</value>
  </data>
  <data name="Required_Suffix_colon" xml:space="preserve">
    <value>Required Suffix:</value>
  </data>
  <data name="Sample_Identifier_colon" xml:space="preserve">
    <value>Sample Identifier:</value>
  </data>
  <data name="Symbol_Kinds_can_match_any" xml:space="preserve">
    <value>Symbol Kinds (can match any)</value>
  </data>
  <data name="Symbol_Specification" xml:space="preserve">
    <value>Symbol Specification</value>
  </data>
  <data name="Symbol_Specification_colon" xml:space="preserve">
    <value>Symbol Specification:</value>
  </data>
  <data name="Symbol_Specification_Title_colon" xml:space="preserve">
    <value>Symbol Specification Title:</value>
  </data>
  <data name="Word_Separator_colon" xml:space="preserve">
    <value>Word Separator:</value>
  </data>
  <data name="example" xml:space="preserve">
    <value>example</value>
    <comment>IdentifierWord_Example and IdentifierWord_Identifier are combined (with prefixes, suffixes, and word separators) into an example identifier name in the NamingStyle UI.</comment>
  </data>
  <data name="identifier" xml:space="preserve">
    <value>identifier</value>
    <comment>IdentifierWord_Example and IdentifierWord_Identifier are combined (with prefixes, suffixes, and word separators) into an example identifier name in the NamingStyle UI.</comment>
  </data>
  <data name="Install_0" xml:space="preserve">
    <value>Install '{0}'</value>
  </data>
  <data name="Uninstalling_0" xml:space="preserve">
    <value>Uninstalling '{0}'</value>
  </data>
  <data name="Uninstalling_0_completed" xml:space="preserve">
    <value>Uninstalling '{0}' completed</value>
  </data>
  <data name="Uninstall_0" xml:space="preserve">
    <value>Uninstall '{0}'</value>
  </data>
  <data name="Package_uninstall_failed_colon_0" xml:space="preserve">
    <value>Package uninstall failed: {0}</value>
  </data>
  <data name="Error_encountered_while_loading_the_project_Some_project_features_such_as_full_solution_analysis_for_the_failed_project_and_projects_that_depend_on_it_have_been_disabled" xml:space="preserve">
    <value>Error encountered while loading the project. Some project features, such as full solution analysis for the failed project and projects that depend on it, have been disabled.</value>
  </data>
  <data name="Project_loading_failed" xml:space="preserve">
    <value>Project loading failed.</value>
  </data>
  <data name="To_see_what_caused_the_issue_please_try_below_1_Close_Visual_Studio_long_paragraph_follows" xml:space="preserve">
    <value>To see what caused the issue, please try below.

1. Close Visual Studio
2. Open a Visual Studio Developer Command Prompt
3. Set environment variable “TraceDesignTime” to true (set TraceDesignTime=true)
4. Delete .vs directory/.suo file
5. Restart VS from the command prompt you set the environment variable (devenv)
6. Open the solution
7. Check '{0}' and look for the failed tasks (FAILED)</value>
  </data>
  <data name="Additional_information_colon" xml:space="preserve">
    <value>Additional information:</value>
  </data>
  <data name="Installing_0_failed_Additional_information_colon_1" xml:space="preserve">
    <value>Installing '{0}' failed.

Additional information: {1}</value>
  </data>
  <data name="Uninstalling_0_failed_Additional_information_colon_1" xml:space="preserve">
    <value>Uninstalling '{0}' failed.

Additional information: {1}</value>
  </data>
  <data name="Move_0_below_1" xml:space="preserve">
    <value>Move {0} below {1}</value>
    <comment>{0} and {1} are parameter descriptions</comment>
  </data>
  <data name="Move_0_above_1" xml:space="preserve">
    <value>Move {0} above {1}</value>
    <comment>{0} and {1} are parameter descriptions</comment>
  </data>
  <data name="Remove_0" xml:space="preserve">
    <value>Remove {0}</value>
    <comment>{0} is a parameter description</comment>
  </data>
  <data name="Restore_0" xml:space="preserve">
    <value>Restore {0}</value>
    <comment>{0} is a parameter description</comment>
  </data>
  <data name="Re_enable" xml:space="preserve">
    <value>Re-enable</value>
  </data>
  <data name="Learn_more" xml:space="preserve">
    <value>Learn more</value>
  </data>
  <data name="Build_plus_live_analysis_NuGet_package" xml:space="preserve">
    <value>Build + live analysis (NuGet package)</value>
  </data>
  <data name="Live_analysis_VSIX_extension" xml:space="preserve">
    <value>Live analysis (VSIX extension)</value>
  </data>
  <data name="Prefer_framework_type" xml:space="preserve">
    <value>Prefer framework type</value>
  </data>
  <data name="Prefer_predefined_type" xml:space="preserve">
    <value>Prefer predefined type</value>
  </data>
  <data name="Copy_to_Clipboard" xml:space="preserve">
    <value>Copy to Clipboard</value>
  </data>
  <data name="Close" xml:space="preserve">
    <value>Close</value>
  </data>
  <data name="Unknown_parameters" xml:space="preserve">
    <value>&lt;Unknown Parameters&gt;</value>
  </data>
  <data name="End_of_inner_exception_stack" xml:space="preserve">
    <value>--- End of inner exception stack trace ---</value>
  </data>
  <data name="For_locals_parameters_and_members" xml:space="preserve">
    <value>For locals, parameters and members</value>
  </data>
  <data name="For_member_access_expressions" xml:space="preserve">
    <value>For member access expressions</value>
  </data>
  <data name="Prefer_object_initializer" xml:space="preserve">
    <value>Prefer object initializer</value>
  </data>
  <data name="Expression_preferences_colon" xml:space="preserve">
    <value>Expression preferences:</value>
  </data>
  <data name="Block_Structure_Guides" xml:space="preserve">
    <value>Block Structure Guides</value>
  </data>
  <data name="Outlining" xml:space="preserve">
    <value>Outlining</value>
  </data>
  <data name="Show_guides_for_code_level_constructs" xml:space="preserve">
    <value>Show guides for code level constructs</value>
  </data>
  <data name="Show_guides_for_comments_and_preprocessor_regions" xml:space="preserve">
    <value>Show guides for comments and preprocessor regions</value>
  </data>
  <data name="Show_guides_for_declaration_level_constructs" xml:space="preserve">
    <value>Show guides for declaration level constructs</value>
  </data>
  <data name="Show_outlining_for_code_level_constructs" xml:space="preserve">
    <value>Show outlining for code level constructs</value>
  </data>
  <data name="Show_outlining_for_comments_and_preprocessor_regions" xml:space="preserve">
    <value>Show outlining for comments and preprocessor regions</value>
  </data>
  <data name="Show_outlining_for_declaration_level_constructs" xml:space="preserve">
    <value>Show outlining for declaration level constructs</value>
  </data>
  <data name="Variable_preferences_colon" xml:space="preserve">
    <value>Variable preferences:</value>
  </data>
  <data name="Prefer_inlined_variable_declaration" xml:space="preserve">
    <value>Prefer inlined variable declaration</value>
  </data>
  <data name="Use_expression_body_for_methods" xml:space="preserve">
    <value>Use expression body for methods</value>
  </data>
  <data name="Code_block_preferences_colon" xml:space="preserve">
    <value>Code block preferences:</value>
  </data>
  <data name="Use_expression_body_for_accessors" xml:space="preserve">
    <value>Use expression body for accessors</value>
  </data>
  <data name="Use_expression_body_for_constructors" xml:space="preserve">
    <value>Use expression body for constructors</value>
  </data>
  <data name="Use_expression_body_for_indexers" xml:space="preserve">
    <value>Use expression body for indexers</value>
  </data>
  <data name="Use_expression_body_for_operators" xml:space="preserve">
    <value>Use expression body for operators</value>
  </data>
  <data name="Use_expression_body_for_properties" xml:space="preserve">
    <value>Use expression body for properties</value>
  </data>
  <data name="Some_naming_rules_are_incomplete_Please_complete_or_remove_them" xml:space="preserve">
    <value>Some naming rules are incomplete. Please complete or remove them.</value>
  </data>
  <data name="Manage_specifications" xml:space="preserve">
    <value>Manage specifications</value>
  </data>
  <data name="Manage_naming_styles" xml:space="preserve">
    <value>Manage naming styles</value>
  </data>
  <data name="Reorder" xml:space="preserve">
    <value>Reorder</value>
  </data>
  <data name="Severity" xml:space="preserve">
    <value>Severity</value>
  </data>
  <data name="Specification" xml:space="preserve">
    <value>Specification</value>
  </data>
  <data name="Required_Style" xml:space="preserve">
    <value>Required Style</value>
  </data>
  <data name="This_item_cannot_be_deleted_because_it_is_used_by_an_existing_Naming_Rule" xml:space="preserve">
    <value>This item cannot be deleted because it is used by an existing Naming Rule.</value>
  </data>
  <data name="Prefer_collection_initializer" xml:space="preserve">
    <value>Prefer collection initializer</value>
  </data>
  <data name="Prefer_coalesce_expression" xml:space="preserve">
    <value>Prefer coalesce expression</value>
  </data>
  <data name="Collapse_regions_when_collapsing_to_definitions" xml:space="preserve">
    <value>Collapse #regions when collapsing to definitions</value>
  </data>
  <data name="Prefer_null_propagation" xml:space="preserve">
    <value>Prefer null propagation</value>
  </data>
  <data name="Prefer_explicit_tuple_name" xml:space="preserve">
    <value>Prefer explicit tuple name</value>
  </data>
  <data name="Description" xml:space="preserve">
    <value>Description</value>
  </data>
  <data name="Preference" xml:space="preserve">
    <value>Preference</value>
  </data>
  <data name="Implement_Interface_or_Abstract_Class" xml:space="preserve">
    <value>Implement Interface or Abstract Class</value>
  </data>
  <data name="For_a_given_symbol_only_the_topmost_rule_with_a_matching_Specification_will_be_applied_Violation_of_that_rules_Required_Style_will_be_reported_at_the_chosen_Severity_level" xml:space="preserve">
    <value>For a given symbol, only the topmost rule with a matching 'Specification' will be applied. Violation of that rule's 'Required Style' will be reported at the chosen 'Severity' level.</value>
  </data>
  <data name="at_the_end" xml:space="preserve">
    <value>at the end</value>
  </data>
  <data name="When_inserting_properties_events_and_methods_place_them" xml:space="preserve">
    <value>When inserting properties, events and methods, place them:</value>
  </data>
  <data name="with_other_members_of_the_same_kind" xml:space="preserve">
    <value>with other members of the same kind</value>
  </data>
  <data name="Prefer_braces" xml:space="preserve">
    <value>Prefer braces</value>
  </data>
  <data name="Over_colon" xml:space="preserve">
    <value>Over:</value>
  </data>
  <data name="Prefer_colon" xml:space="preserve">
    <value>Prefer:</value>
  </data>
  <data name="or" xml:space="preserve">
    <value>or</value>
  </data>
  <data name="built_in_types" xml:space="preserve">
    <value>built-in types</value>
  </data>
  <data name="everywhere_else" xml:space="preserve">
    <value>everywhere else</value>
  </data>
  <data name="type_is_apparent_from_assignment_expression" xml:space="preserve">
    <value>type is apparent from assignment expression</value>
  </data>
  <data name="Get_help_for_0" xml:space="preserve">
    <value>Get help for '{0}'</value>
  </data>
  <data name="Get_help_for_0_from_Bing" xml:space="preserve">
    <value>Get help for '{0}' from Bing</value>
  </data>
  <data name="Move_down" xml:space="preserve">
    <value>Move down</value>
  </data>
  <data name="Move_up" xml:space="preserve">
    <value>Move up</value>
  </data>
  <data name="Remove" xml:space="preserve">
    <value>Remove</value>
  </data>
  <data name="Pick_members" xml:space="preserve">
    <value>Pick members</value>
  </data>
  <data name="Unfortunately_a_process_used_by_Visual_Studio_has_encountered_an_unrecoverable_error_We_recommend_saving_your_work_and_then_closing_and_restarting_Visual_Studio" xml:space="preserve">
    <value>Unfortunately, a process used by Visual Studio has encountered an unrecoverable error.  We recommend saving your work, and then closing and restarting Visual Studio.</value>
  </data>
  <data name="analyzer_Prefer_auto_properties" xml:space="preserve">
    <value>Prefer auto properties</value>
  </data>
  <data name="Add_a_symbol_specification" xml:space="preserve">
    <value>Add a symbol specification</value>
  </data>
  <data name="Remove_symbol_specification" xml:space="preserve">
    <value>Remove symbol specification</value>
  </data>
  <data name="Add_item" xml:space="preserve">
    <value>Add item</value>
  </data>
  <data name="Edit_item" xml:space="preserve">
    <value>Edit item</value>
  </data>
  <data name="Remove_item" xml:space="preserve">
    <value>Remove item</value>
  </data>
  <data name="Add_a_naming_rule" xml:space="preserve">
    <value>Add a naming rule</value>
  </data>
  <data name="Remove_naming_rule" xml:space="preserve">
    <value>Remove naming rule</value>
  </data>
  <data name="VisualStudioWorkspace_TryApplyChanges_cannot_be_called_from_a_background_thread" xml:space="preserve">
    <value>VisualStudioWorkspace.TryApplyChanges cannot be called from a background thread.</value>
  </data>
  <data name="codegen_prefer_auto_properties" xml:space="preserve">
    <value>prefer auto properties</value>
  </data>
  <data name="prefer_throwing_properties" xml:space="preserve">
    <value>prefer throwing properties</value>
  </data>
  <data name="When_generating_properties" xml:space="preserve">
    <value>When generating properties:</value>
  </data>
  <data name="Options" xml:space="preserve">
    <value>Options</value>
  </data>
  <data name="Install_Microsoft_recommended_Roslyn_analyzers_which_provide_additional_diagnostics_and_fixes_for_common_API_design_security_performance_and_reliability_issues" xml:space="preserve">
    <value>Install Microsoft-recommended Roslyn analyzers, which provide additional diagnostics and fixes for common API design, security, performance, and reliability issues</value>
  </data>
  <data name="Never_show_this_again" xml:space="preserve">
    <value>Never show this again</value>
  </data>
  <data name="Prefer_simple_default_expression" xml:space="preserve">
    <value>Prefer simple 'default' expression</value>
  </data>
  <data name="Prefer_inferred_tuple_names" xml:space="preserve">
    <value>Prefer inferred tuple element names</value>
  </data>
  <data name="Prefer_inferred_anonymous_type_member_names" xml:space="preserve">
    <value>Prefer inferred anonymous type member names</value>
  </data>
  <data name="Preview_pane" xml:space="preserve">
    <value>Preview pane</value>
  </data>
  <data name="Analysis" xml:space="preserve">
    <value>Analysis</value>
  </data>
  <data name="Fade_out_unreachable_code" xml:space="preserve">
    <value>Fade out unreachable code</value>
  </data>
  <data name="Fading" xml:space="preserve">
    <value>Fading</value>
  </data>
  <data name="Prefer_local_function_over_anonymous_function" xml:space="preserve">
    <value>Prefer local function over anonymous function</value>
  </data>
  <data name="Keep_all_parentheses_in_colon" xml:space="preserve">
    <value>Keep all parentheses in:</value>
  </data>
  <data name="In_other_operators" xml:space="preserve">
    <value>In other operators</value>
  </data>
  <data name="Never_if_unnecessary" xml:space="preserve">
    <value>Never if unnecessary</value>
  </data>
  <data name="Always_for_clarity" xml:space="preserve">
    <value>Always for clarity</value>
  </data>
  <data name="Parentheses_preferences_colon" xml:space="preserve">
    <value>Parentheses preferences:</value>
  </data>
  <data name="ModuleHasBeenUnloaded" xml:space="preserve">
    <value>Module has been unloaded.</value>
  </data>
  <data name="Prefer_deconstructed_variable_declaration" xml:space="preserve">
    <value>Prefer deconstructed variable declaration</value>
  </data>
  <data name="External_reference_found" xml:space="preserve">
    <value>External reference found</value>
  </data>
  <data name="No_references_found_to_0" xml:space="preserve">
    <value>No references found to '{0}'</value>
  </data>
  <data name="Search_found_no_results" xml:space="preserve">
    <value>Search found no results</value>
  </data>
  <data name="Sync_Class_View" xml:space="preserve">
    <value>Sync Class View</value>
  </data>
  <data name="Reset_Visual_Studio_default_keymapping" xml:space="preserve">
    <value>Reset Visual Studio default keymapping</value>
  </data>
  <data name="Enable_navigation_to_decompiled_sources" xml:space="preserve">
    <value>Enable navigation to decompiled sources (experimental)</value>
  </data>
  <data name="Decompiler_Legal_Notice_Message" xml:space="preserve">
    <value>IMPORTANT: Visual Studio includes decompiling functionality (“Decompiler”) that enables reproducing source code from binary code. By accessing and using the Decompiler, you agree to the Visual Studio license terms and the terms for the Decompiler below. If you do not agree with these combined terms, do not access or use the Decompiler.
 
You acknowledge that binary code and source code might be protected by copyright and trademark laws.  Before using the Decompiler on any binary code, you need to first:  
(i) confirm that the license terms governing your use of the binary code do not contain a provision which prohibits you from decompiling the software; or
(ii) obtain permission to decompile the binary code from the owner of the software.
 
Your use of the Decompiler is optional.  Microsoft is not responsible and disclaims all liability for your use of the Decompiler that violates any laws or any software license terms which prohibit decompiling of the software.

I agree to all of the foregoing:</value>
  </data>
  <data name="Decompiler_Legal_Notice_Title" xml:space="preserve">
    <value>Decompiler Legal Notice</value>
  </data>
  <data name="Colorize_regular_expressions" xml:space="preserve">
    <value>Colorize regular expressions</value>
  </data>
  <data name="Highlight_related_components_under_cursor" xml:space="preserve">
    <value>Highlight related components under cursor</value>
  </data>
  <data name="Regular_Expressions" xml:space="preserve">
    <value>Regular Expressions</value>
  </data>
  <data name="Report_invalid_regular_expressions" xml:space="preserve">
    <value>Report invalid regular expressions</value>
  </data>
  <data name="Code_style_header_use_editor_config" xml:space="preserve">
    <value>Your .editorconfig file might override the local settings configured on this page which only apply to your machine. To configure these settings to travel with your solution use EditorConfig files. More info</value>
  </data>
  <data name="Modifier_preferences_colon" xml:space="preserve">
    <value>Modifier preferences:</value>
  </data>
  <data name="Prefer_readonly_fields" xml:space="preserve">
    <value>Prefer readonly fields</value>
  </data>
  <data name="Analyzing_0" xml:space="preserve">
    <value>Analyzing '{0}'</value>
  </data>
  <data name="Prefer_conditional_expression_over_if_with_assignments" xml:space="preserve">
    <value>Prefer conditional expression over 'if' with assignments</value>
  </data>
  <data name="Prefer_conditional_expression_over_if_with_returns" xml:space="preserve">
    <value>Prefer conditional expression over 'if' with returns</value>
  </data>
  <data name="Apply_0_keymapping_scheme" xml:space="preserve">
    <value>Apply '{0}' keymapping scheme</value>
  </data>
  <data name="We_notice_you_suspended_0_Reset_keymappings_to_continue_to_navigate_and_refactor" xml:space="preserve">
    <value>We notice you suspended '{0}'. Reset keymappings to continue to navigate and refactor.</value>
  </data>
  <data name="Use_expression_body_for_lambdas" xml:space="preserve">
    <value>Use expression body for lambdas</value>
  </data>
  <data name="Prefer_compound_assignments" xml:space="preserve">
    <value>Prefer compound assignments</value>
  </data>
  <data name="Generate_dot_editorconfig_file_from_settings" xml:space="preserve">
    <value>Generate .editorconfig file from settings</value>
  </data>
  <data name="Save_dot_editorconfig_file" xml:space="preserve">
    <value>Save .editorconfig file</value>
  </data>
  <data name="Kind" xml:space="preserve">
    <value>Kind</value>
  </data>
  <data name="Prefer_index_operator" xml:space="preserve">
    <value>Prefer index operator</value>
  </data>
  <data name="Prefer_range_operator" xml:space="preserve">
    <value>Prefer range operator</value>
  </data>
  <data name="All_methods" xml:space="preserve">
    <value>All methods</value>
  </data>
  <data name="Avoid_expression_statements_that_implicitly_ignore_value" xml:space="preserve">
    <value>Avoid expression statements that implicitly ignore value</value>
  </data>
  <data name="Avoid_unused_parameters" xml:space="preserve">
    <value>Avoid unused parameters</value>
  </data>
  <data name="Avoid_unused_value_assignments" xml:space="preserve">
    <value>Avoid unused value assignments</value>
  </data>
  <data name="Parameter_preferences_colon" xml:space="preserve">
    <value>Parameter preferences:</value>
  </data>
  <data name="Non_public_methods" xml:space="preserve">
    <value>Non-public methods</value>
  </data>
  <data name="Unused_value_is_explicitly_assigned_to_an_unused_local" xml:space="preserve">
    <value>Unused value is explicitly assigned to an unused local</value>
  </data>
  <data name="Unused_value_is_explicitly_assigned_to_discard" xml:space="preserve">
    <value>Unused value is explicitly assigned to discard</value>
  </data>
  <data name="Value_assigned_here_is_never_used" xml:space="preserve">
    <value>Value assigned here is never used</value>
  </data>
  <data name="Value_returned_by_invocation_is_implicitly_ignored" xml:space="preserve">
    <value>Value returned by invocation is implicitly ignored</value>
  </data>
  <data name="Back" xml:space="preserve">
    <value>Back</value>
  </data>
  <data name="Finish" xml:space="preserve">
    <value>Finish</value>
  </data>
  <data name="Interface_cannot_have_field" xml:space="preserve">
    <value>Interface cannot have field.</value>
  </data>
  <data name="Make_abstract" xml:space="preserve">
    <value>Make abstract</value>
  </data>
  <data name="Members" xml:space="preserve">
    <value>Members</value>
  </data>
  <data name="Namespace_0" xml:space="preserve">
    <value>Namespace: '{0}'</value>
  </data>
  <data name="Pull_Members_Up" xml:space="preserve">
    <value>Pull Members Up</value>
  </data>
  <data name="Additional_changes_are_needed_to_complete_the_refactoring_Review_changes_below" xml:space="preserve">
    <value>Additional changes are needed to complete the refactoring. Review changes below.</value>
  </data>
  <data name="Select_Dependents" xml:space="preserve">
    <value>Select _Dependents</value>
  </data>
  <data name="Select_destination_and_members_to_pull_up" xml:space="preserve">
    <value>Select destination and members to pull up.</value>
  </data>
  <data name="Select_members_colon" xml:space="preserve">
    <value>Select members:</value>
  </data>
  <data name="Select_Public" xml:space="preserve">
    <value>Select _Public</value>
  </data>
  <data name="_0_will_be_changed_to_abstract" xml:space="preserve">
    <value>'{0}' will be changed to abstract.</value>
  </data>
  <data name="_0_will_be_changed_to_non_static" xml:space="preserve">
    <value>'{0}' will be changed to non-static.</value>
  </data>
  <data name="_0_will_be_changed_to_public" xml:space="preserve">
    <value>'{0}' will be changed to public.</value>
  </data>
  <data name="Calculating_dependents" xml:space="preserve">
    <value>Calculating dependents...</value>
  </data>
  <data name="Select_destination_colon" xml:space="preserve">
    <value>Select destination:</value>
  </data>
  <data name="Use_expression_body_for_local_functions" xml:space="preserve">
    <value>Use expression body for local functions</value>
  </data>
  <data name="Allow_colon" xml:space="preserve">
    <value>Allow:</value>
  </data>
  <data name="Make_0_abstract" xml:space="preserve">
    <value>Make '{0}' abstract</value>
  </data>
  <data name="Review_Changes" xml:space="preserve">
    <value>Review Changes</value>
  </data>
  <data name="Select_member" xml:space="preserve">
    <value>Select member</value>
  </data>
  <data name="Prefer_static_local_functions" xml:space="preserve">
    <value>Prefer static local functions</value>
  </data>
  <data name="Prefer_simple_using_statement" xml:space="preserve">
    <value>Prefer simple 'using' statement</value>
  </data>
  <data name="Show_completion_list" xml:space="preserve">
    <value>Show completion list</value>
  </data>
  <data name="Move_to_namespace" xml:space="preserve">
    <value>Move to Namespace</value>
  </data>
  <data name="Namespace" xml:space="preserve">
    <value>Namespace</value>
  </data>
  <data name="Target_Namespace_colon" xml:space="preserve">
    <value>Target Namespace:</value>
  </data>
  <data name="This_is_an_invalid_namespace" xml:space="preserve">
    <value>This is an invalid namespace</value>
  </data>
  <data name="A_new_namespace_will_be_created" xml:space="preserve">
    <value>A new namespace will be created</value>
  </data>
  <data name="Rename_0_to_1" xml:space="preserve">
    <value>Rename {0} to {1}</value>
  </data>
  <data name="NamingSpecification_CSharp_Class" xml:space="preserve">
    <value>class</value>
    <comment>{Locked} This string can be found under "Tools | Options | Text Editor | C# | Code Style | Naming | Manage Specifications | + | Symbol kinds". All of the "NamingSpecification_CSharp_*" strings represent language constructs, and some of them are also actual keywords (including this one).</comment>
  </data>
  <data name="NamingSpecification_CSharp_Delegate" xml:space="preserve">
    <value>delegate</value>
    <comment>{Locked} This string can be found under "Tools | Options | Text Editor | C# | Code Style | Naming | Manage Specifications | + | Symbol kinds". All of the "NamingSpecification_CSharp_*" strings represent language constructs, and some of them are also actual keywords (including this one).</comment>
  </data>
  <data name="NamingSpecification_CSharp_Enum" xml:space="preserve">
    <value>enum</value>
    <comment>{Locked} This string can be found under "Tools | Options | Text Editor | C# | Code Style | Naming | Manage Specifications | + | Symbol kinds". All of the "NamingSpecification_CSharp_*" strings represent language constructs, and some of them are also actual keywords (including this one).</comment>
  </data>
  <data name="NamingSpecification_CSharp_Event" xml:space="preserve">
    <value>event</value>
    <comment>{Locked} This string can be found under "Tools | Options | Text Editor | C# | Code Style | Naming | Manage Specifications | + | Symbol kinds". All of the "NamingSpecification_CSharp_*" strings represent language constructs, and some of them are also actual keywords (including this one).</comment>
  </data>
  <data name="NamingSpecification_CSharp_Field" xml:space="preserve">
    <value>field</value>
    <comment>This string can be found under "Tools | Options | Text Editor | C# | Code Style | Naming | Manage Specifications | + | Symbol kinds". All of the "NamingSpecification_CSharp_*" strings represent language constructs, and some of them are also actual keywords (NOT this one). Refers to the C# programming language concept of a "field" (which stores data).</comment>
  </data>
  <data name="NamingSpecification_CSharp_Interface" xml:space="preserve">
    <value>interface</value>
    <comment>{Locked} This string can be found under "Tools | Options | Text Editor | C# | Code Style | Naming | Manage Specifications | + | Symbol kinds". All of the "NamingSpecification_CSharp_*" strings represent language constructs, and some of them are also actual keywords (including this one).</comment>
  </data>
  <data name="NamingSpecification_CSharp_Local" xml:space="preserve">
    <value>local</value>
    <comment>This string can be found under "Tools | Options | Text Editor | C# | Code Style | Naming | Manage Specifications | + | Symbol kinds". All of the "NamingSpecification_CSharp_*" strings represent language constructs, and some of them are also actual keywords (NOT this one). Refers to the C# language concept of a "local variable".</comment>
  </data>
  <data name="NamingSpecification_CSharp_LocalFunction" xml:space="preserve">
    <value>local function</value>
    <comment>This string can be found under "Tools | Options | Text Editor | C# | Code Style | Naming | Manage Specifications | + | Symbol kinds". All of the "NamingSpecification_CSharp_*" strings represent language constructs, and some of them are also actual keywords (NOT this one). Refers to the C# language concept of a "local function" that exists locally within another function.</comment>
  </data>
  <data name="NamingSpecification_CSharp_Method" xml:space="preserve">
    <value>method</value>
    <comment>This string can be found under "Tools | Options | Text Editor | C# | Code Style | Naming | Manage Specifications | + | Symbol kinds". All of the "NamingSpecification_CSharp_*" strings represent language constructs, and some of them are also actual keywords (NOT this one). Refers to the C# language concept of a "method" that can be called by other code.</comment>
  </data>
  <data name="NamingSpecification_CSharp_Namespace" xml:space="preserve">
    <value>namespace</value>
    <comment>{Locked} This string can be found under "Tools | Options | Text Editor | C# | Code Style | Naming | Manage Specifications | + | Symbol kinds". All of the "NamingSpecification_CSharp_*" strings represent language constructs, and some of them are also actual keywords (including this one).</comment>
  </data>
  <data name="NamingSpecification_CSharp_Parameter" xml:space="preserve">
    <value>parameter</value>
    <comment>This string can be found under "Tools | Options | Text Editor | C# | Code Style | Naming | Manage Specifications | + | Symbol kinds". All of the "NamingSpecification_CSharp_*" strings represent language constructs, and some of them are also actual keywords (NOT this one). Refers to the C# language concept of a "parameter" being passed to a method.</comment>
  </data>
  <data name="NamingSpecification_CSharp_Property" xml:space="preserve">
    <value>property</value>
    <comment>This string can be found under "Tools | Options | Text Editor | C# | Code Style | Naming | Manage Specifications | + | Symbol kinds". All of the "NamingSpecification_CSharp_*" strings represent language constructs, and some of them are also actual keywords (NOT this one). Refers to the C# language concept of a "property" (which allows for the retrieval of data).</comment>
  </data>
  <data name="NamingSpecification_CSharp_Struct" xml:space="preserve">
    <value>struct</value>
    <comment>{Locked} This string can be found under "Tools | Options | Text Editor | C# | Code Style | Naming | Manage Specifications | + | Symbol kinds". All of the "NamingSpecification_CSharp_*" strings represent language constructs, and some of them are also actual keywords (including this one).</comment>
  </data>
  <data name="NamingSpecification_CSharp_TypeParameter" xml:space="preserve">
    <value>type parameter</value>
    <comment>This string can be found under "Tools | Options | Text Editor | C# | Code Style | Naming | Manage Specifications | + | Symbol kinds". All of the "NamingSpecification_CSharp_*" strings represent language constructs, and some of them are also actual keywords (NOT this one). Refers to the C# language concept of a "type parameter".</comment>
  </data>
  <data name="NamingSpecification_VisualBasic_Class" xml:space="preserve">
    <value>Class</value>
    <comment>{Locked} This string can be found under "Tools | Options | Text Editor | Basic | Code Style | Naming | Manage Specifications | + | Symbol kinds". All of the "NamingSpecification_VisualBasic_*" strings represent language constructs, and some of them are also actual keywords (including this one).</comment>
  </data>
  <data name="NamingSpecification_VisualBasic_Delegate" xml:space="preserve">
    <value>Delegate</value>
    <comment>{Locked} This string can be found under "Tools | Options | Text Editor | Basic | Code Style | Naming | Manage Specifications | + | Symbol kinds". All of the "NamingSpecification_VisualBasic_*" strings represent language constructs, and some of them are also actual keywords (including this one).</comment>
  </data>
  <data name="NamingSpecification_VisualBasic_Enum" xml:space="preserve">
    <value>Enum</value>
    <comment>{Locked} This string can be found under "Tools | Options | Text Editor | Basic | Code Style | Naming | Manage Specifications | + | Symbol kinds". All of the "NamingSpecification_VisualBasic_*" strings represent language constructs, and some of them are also actual keywords (including this one).</comment>
  </data>
  <data name="NamingSpecification_VisualBasic_Event" xml:space="preserve">
    <value>Event</value>
    <comment>{Locked} This string can be found under "Tools | Options | Text Editor | Basic | Code Style | Naming | Manage Specifications | + | Symbol kinds". All of the "NamingSpecification_VisualBasic_*" strings represent language constructs, and some of them are also actual keywords (including this one).</comment>
  </data>
  <data name="NamingSpecification_VisualBasic_Field" xml:space="preserve">
    <value>Field</value>
    <comment>This string can be found under "Tools | Options | Text Editor | Basic | Code Style | Naming | Manage Specifications | + | Symbol kinds". All of the "NamingSpecification_VisualBasic_*" strings represent language constructs, and some of them are also actual keywords (NOT this one). Refers to the Visual Basic language concept of a "field" (which stores data).</comment>
  </data>
  <data name="NamingSpecification_VisualBasic_Interface" xml:space="preserve">
    <value>Interface</value>
    <comment>{Locked} This string can be found under "Tools | Options | Text Editor | Basic | Code Style | Naming | Manage Specifications | + | Symbol kinds". All of the "NamingSpecification_VisualBasic_*" strings represent language constructs, and some of them are also actual keywords (including this one).</comment>
  </data>
  <data name="NamingSpecification_VisualBasic_Local" xml:space="preserve">
    <value>Local</value>
    <comment>This string can be found under "Tools | Options | Text Editor | Basic | Code Style | Naming | Manage Specifications | + | Symbol kinds". All of the "NamingSpecification_VisualBasic_*" strings represent language constructs, and some of them are also actual keywords (NOT this one). Refers to the Visual Basic language concept of a "local variable".</comment>
  </data>
  <data name="NamingSpecification_VisualBasic_Method" xml:space="preserve">
    <value>Method</value>
    <comment>This string can be found under "Tools | Options | Text Editor | Basic | Code Style | Naming | Manage Specifications | + | Symbol kinds". All of the "NamingSpecification_VisualBasic_*" strings represent language constructs, and some of them are also actual keywords (NOT this one). Refers to the Visual Basic language concept of a "method".</comment>
  </data>
  <data name="NamingSpecification_VisualBasic_Module" xml:space="preserve">
    <value>Module</value>
    <comment>{Locked} This string can be found under "Tools | Options | Text Editor | Basic | Code Style | Naming | Manage Specifications | + | Symbol kinds". All of the "NamingSpecification_VisualBasic_*" strings represent language constructs, and some of them are also actual keywords (including this one).</comment>
  </data>
  <data name="NamingSpecification_VisualBasic_Namespace" xml:space="preserve">
    <value>Namespace</value>
    <comment>{Locked} This string can be found under "Tools | Options | Text Editor | Basic | Code Style | Naming | Manage Specifications | + | Symbol kinds". All of the "NamingSpecification_VisualBasic_*" strings represent language constructs, and some of them are also actual keywords (including this one).</comment>
  </data>
  <data name="NamingSpecification_VisualBasic_Parameter" xml:space="preserve">
    <value>Parameter</value>
    <comment>This string can be found under "Tools | Options | Text Editor | Basic | Code Style | Naming | Manage Specifications | + | Symbol kinds". All of the "NamingSpecification_VisualBasic_*" strings represent language constructs, and some of them are also actual keywords (NOT this one). Refers to the Visual Basic language concept of a "parameter" which can be passed to a method.</comment>
  </data>
  <data name="NamingSpecification_VisualBasic_Property" xml:space="preserve">
    <value>Property</value>
    <comment>{Locked} This string can be found under "Tools | Options | Text Editor | Basic | Code Style | Naming | Manage Specifications | + | Symbol kinds". All of the "NamingSpecification_VisualBasic_*" strings represent language constructs, and some of them are also actual keywords (including this one).</comment>
  </data>
  <data name="NamingSpecification_VisualBasic_Structure" xml:space="preserve">
    <value>Structure</value>
    <comment>{Locked} This string can be found under "Tools | Options | Text Editor | Basic | Code Style | Naming | Manage Specifications | + | Symbol kinds". All of the "NamingSpecification_VisualBasic_*" strings represent language constructs, and some of them are also actual keywords (including this one).</comment>
  </data>
  <data name="NamingSpecification_VisualBasic_TypeParameter" xml:space="preserve">
    <value>Type Parameter</value>
    <comment>This string can be found under "Tools | Options | Text Editor | Basic | Code Style | Naming | Manage Specifications | + | Symbol kinds". All of the "NamingSpecification_VisualBasic_*" strings represent language constructs, and some of them are also actual keywords (NOT this one). Refers to the Visual Basic language concept of a "type parameter".</comment>
  </data>
  <data name="Containing_member" xml:space="preserve">
    <value>Containing Member</value>
  </data>
  <data name="Containing_type" xml:space="preserve">
    <value>Containing Type</value>
  </data>
  <data name="Use_editorconfig_compatibility_mode" xml:space="preserve">
    <value>Use .editorconfig compatibility mode (requires restart)</value>
  </data>
  <data name="Running_low_priority_background_processes" xml:space="preserve">
    <value>Running low priority background processes</value>
  </data>
  <data name="Evaluating_0_tasks_in_queue" xml:space="preserve">
    <value>Evaluating ({0} tasks in queue)</value>
  </data>
  <data name="Paused_0_tasks_in_queue" xml:space="preserve">
    <value>Paused ({0} tasks in queue)</value>
  </data>
  <data name="Naming_rules" xml:space="preserve">
    <value>Naming rules</value>
  </data>
  <data name="Updating_severity" xml:space="preserve">
    <value>Updating severity</value>
  </data>
  <data name="Prefer_System_HashCode_in_GetHashCode" xml:space="preserve">
    <value>Prefer 'System.HashCode' in 'GetHashCode'</value>
  </data>
  <data name="Requires_System_HashCode_be_present_in_project" xml:space="preserve">
    <value>Requires 'System.HashCode' be present in project</value>
  </data>
  <data name="A_new_editorconfig_file_was_detected_at_the_root_of_your_solution_Would_you_like_to_make_it_a_solution_item" xml:space="preserve">
    <value>A new .editorconfig file was detected at the root of your solution. Would you like to make it a solution item?</value>
  </data>
  <data name="Run_Code_Analysis_on_0" xml:space="preserve">
    <value>Run Code Analysis on {0}</value>
  </data>
  <data name="Running_code_analysis_for_0" xml:space="preserve">
    <value>Running code analysis for '{0}'...</value>
  </data>
  <data name="Running_code_analysis_for_Solution" xml:space="preserve">
    <value>Running code analysis for Solution...</value>
  </data>
  <data name="Code_analysis_completed_for_0" xml:space="preserve">
    <value>Code analysis completed for '{0}'.</value>
  </data>
  <data name="Code_analysis_completed_for_Solution" xml:space="preserve">
    <value>Code analysis completed for Solution.</value>
  </data>
  <data name="Background_analysis_scope_colon" xml:space="preserve">
    <value>Background analysis scope:</value>
  </data>
  <data name="Current_document" xml:space="preserve">
    <value>Current document</value>
  </data>
  <data name="Open_documents" xml:space="preserve">
    <value>Open documents</value>
  </data>
  <data name="Entire_solution" xml:space="preserve">
    <value>Entire solution</value>
  </data>
  <data name="CSharp_Visual_Basic_Language_Server_Client" xml:space="preserve">
    <value>C#/Visual Basic Language Server Client</value>
  </data>
  <data name="Live_Share_CSharp_Visual_Basic_Language_Server_Client" xml:space="preserve">
    <value>Live Share C#/Visual Basic Language Server Client</value>
    <comment>'Live Share' is a product name and does not need to be localized.</comment>
  </data>
<<<<<<< HEAD
  <data name="Editor_Color_Scheme" xml:space="preserve">
    <value>Editor Color Scheme</value>
  </data>
  <data name="Enhanced" xml:space="preserve">
    <value>Enhanced</value>
  </data>
  <data name="Visual_Studio_2017" xml:space="preserve">
    <value>Visual Studio 2017</value>
  </data>
  <data name="Editor_color_scheme_options_are_only_available_when_using_a_color_theme_bundled_with_Visual_Studio_The_color_theme_can_be_configured_from_the_Environment_General_options_page" xml:space="preserve">
    <value>Editor color scheme options are only available when using a color theme bundled with Visual Studio. The color theme can be configured from the Environment &gt; General options page.</value>
  </data>
  <data name="Some_color_scheme_colors_are_being_overridden_by_changes_made_in_the_Environment_Fonts_and_Colors_options_page_Choose_Use_Defaults_in_the_Fonts_and_Colors_page_to_revert_all_customizations" xml:space="preserve">
    <value>Some color scheme colors are being overridden by changes made in the Environment &gt; Fonts and Colors options page. Choose `Use Defaults` in the Fonts and Colors page to revert all customizations.</value>
=======
  <data name="Value_colon" xml:space="preserve">
    <value>Value:</value>
>>>>>>> aaed1133
  </data>
</root><|MERGE_RESOLUTION|>--- conflicted
+++ resolved
@@ -1354,7 +1354,9 @@
     <value>Live Share C#/Visual Basic Language Server Client</value>
     <comment>'Live Share' is a product name and does not need to be localized.</comment>
   </data>
-<<<<<<< HEAD
+  <data name="Value_colon" xml:space="preserve">
+    <value>Value:</value>
+  </data>
   <data name="Editor_Color_Scheme" xml:space="preserve">
     <value>Editor Color Scheme</value>
   </data>
@@ -1369,9 +1371,5 @@
   </data>
   <data name="Some_color_scheme_colors_are_being_overridden_by_changes_made_in_the_Environment_Fonts_and_Colors_options_page_Choose_Use_Defaults_in_the_Fonts_and_Colors_page_to_revert_all_customizations" xml:space="preserve">
     <value>Some color scheme colors are being overridden by changes made in the Environment &gt; Fonts and Colors options page. Choose `Use Defaults` in the Fonts and Colors page to revert all customizations.</value>
-=======
-  <data name="Value_colon" xml:space="preserve">
-    <value>Value:</value>
->>>>>>> aaed1133
   </data>
 </root>