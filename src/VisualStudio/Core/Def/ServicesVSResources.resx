<?xml version="1.0" encoding="utf-8"?>
<root>
  <!-- 
    Microsoft ResX Schema 
    
    Version 2.0
    
    The primary goals of this format is to allow a simple XML format 
    that is mostly human readable. The generation and parsing of the 
    various data types are done through the TypeConverter classes 
    associated with the data types.
    
    Example:
    
    ... ado.net/XML headers & schema ...
    <resheader name="resmimetype">text/microsoft-resx</resheader>
    <resheader name="version">2.0</resheader>
    <resheader name="reader">System.Resources.ResXResourceReader, System.Windows.Forms, ...</resheader>
    <resheader name="writer">System.Resources.ResXResourceWriter, System.Windows.Forms, ...</resheader>
    <data name="Name1"><value>this is my long string</value><comment>this is a comment</comment></data>
    <data name="Color1" type="System.Drawing.Color, System.Drawing">Blue</data>
    <data name="Bitmap1" mimetype="application/x-microsoft.net.object.binary.base64">
        <value>[base64 mime encoded serialized .NET Framework object]</value>
    </data>
    <data name="Icon1" type="System.Drawing.Icon, System.Drawing" mimetype="application/x-microsoft.net.object.bytearray.base64">
        <value>[base64 mime encoded string representing a byte array form of the .NET Framework object]</value>
        <comment>This is a comment</comment>
    </data>
                
    There are any number of "resheader" rows that contain simple 
    name/value pairs.
    
    Each data row contains a name, and value. The row also contains a 
    type or mimetype. Type corresponds to a .NET class that support 
    text/value conversion through the TypeConverter architecture. 
    Classes that don't support this are serialized and stored with the 
    mimetype set.
    
    The mimetype is used for serialized objects, and tells the 
    ResXResourceReader how to depersist the object. This is currently not 
    extensible. For a given mimetype the value must be set accordingly:
    
    Note - application/x-microsoft.net.object.binary.base64 is the format 
    that the ResXResourceWriter will generate, however the reader can 
    read any of the formats listed below.
    
    mimetype: application/x-microsoft.net.object.binary.base64
    value   : The object must be serialized with 
            : System.Runtime.Serialization.Formatters.Binary.BinaryFormatter
            : and then encoded with base64 encoding.
    
    mimetype: application/x-microsoft.net.object.soap.base64
    value   : The object must be serialized with 
            : System.Runtime.Serialization.Formatters.Soap.SoapFormatter
            : and then encoded with base64 encoding.

    mimetype: application/x-microsoft.net.object.bytearray.base64
    value   : The object must be serialized into a byte array 
            : using a System.ComponentModel.TypeConverter
            : and then encoded with base64 encoding.
    -->
  <xsd:schema id="root" xmlns="" xmlns:xsd="http://www.w3.org/2001/XMLSchema" xmlns:msdata="urn:schemas-microsoft-com:xml-msdata">
    <xsd:import namespace="http://www.w3.org/XML/1998/namespace" />
    <xsd:element name="root" msdata:IsDataSet="true">
      <xsd:complexType>
        <xsd:choice maxOccurs="unbounded">
          <xsd:element name="metadata">
            <xsd:complexType>
              <xsd:sequence>
                <xsd:element name="value" type="xsd:string" minOccurs="0" />
              </xsd:sequence>
              <xsd:attribute name="name" use="required" type="xsd:string" />
              <xsd:attribute name="type" type="xsd:string" />
              <xsd:attribute name="mimetype" type="xsd:string" />
              <xsd:attribute ref="xml:space" />
            </xsd:complexType>
          </xsd:element>
          <xsd:element name="assembly">
            <xsd:complexType>
              <xsd:attribute name="alias" type="xsd:string" />
              <xsd:attribute name="name" type="xsd:string" />
            </xsd:complexType>
          </xsd:element>
          <xsd:element name="data">
            <xsd:complexType>
              <xsd:sequence>
                <xsd:element name="value" type="xsd:string" minOccurs="0" msdata:Ordinal="1" />
                <xsd:element name="comment" type="xsd:string" minOccurs="0" msdata:Ordinal="2" />
              </xsd:sequence>
              <xsd:attribute name="name" type="xsd:string" use="required" msdata:Ordinal="1" />
              <xsd:attribute name="type" type="xsd:string" msdata:Ordinal="3" />
              <xsd:attribute name="mimetype" type="xsd:string" msdata:Ordinal="4" />
              <xsd:attribute ref="xml:space" />
            </xsd:complexType>
          </xsd:element>
          <xsd:element name="resheader">
            <xsd:complexType>
              <xsd:sequence>
                <xsd:element name="value" type="xsd:string" minOccurs="0" msdata:Ordinal="1" />
              </xsd:sequence>
              <xsd:attribute name="name" type="xsd:string" use="required" />
            </xsd:complexType>
          </xsd:element>
        </xsd:choice>
      </xsd:complexType>
    </xsd:element>
  </xsd:schema>
  <resheader name="resmimetype">
    <value>text/microsoft-resx</value>
  </resheader>
  <resheader name="version">
    <value>2.0</value>
  </resheader>
  <resheader name="reader">
    <value>System.Resources.ResXResourceReader, System.Windows.Forms, Version=4.0.0.0, Culture=neutral, PublicKeyToken=b77a5c561934e089</value>
  </resheader>
  <resheader name="writer">
    <value>System.Resources.ResXResourceWriter, System.Windows.Forms, Version=4.0.0.0, Culture=neutral, PublicKeyToken=b77a5c561934e089</value>
  </resheader>
  <data name="Element_is_not_valid" xml:space="preserve">
    <value>Element is not valid.</value>
  </data>
  <data name="You_must_select_at_least_one_member" xml:space="preserve">
    <value>You must select at least one member.</value>
  </data>
  <data name="Name_conflicts_with_an_existing_type_name" xml:space="preserve">
    <value>Name conflicts with an existing type name.</value>
  </data>
  <data name="Name_is_not_a_valid_0_identifier" xml:space="preserve">
    <value>Name is not a valid {0} identifier.</value>
  </data>
  <data name="Illegal_characters_in_path" xml:space="preserve">
    <value>Illegal characters in path.</value>
  </data>
  <data name="File_name_must_have_the_0_extension" xml:space="preserve">
    <value>File name must have the "{0}" extension.</value>
  </data>
  <data name="Debugger" xml:space="preserve">
    <value>Debugger</value>
  </data>
  <data name="Determining_breakpoint_location" xml:space="preserve">
    <value>Determining breakpoint location...</value>
  </data>
  <data name="Determining_autos" xml:space="preserve">
    <value>Determining autos...</value>
  </data>
  <data name="Resolving_breakpoint_location" xml:space="preserve">
    <value>Resolving breakpoint location...</value>
  </data>
  <data name="Validating_breakpoint_location" xml:space="preserve">
    <value>Validating breakpoint location...</value>
  </data>
  <data name="Getting_DataTip_text" xml:space="preserve">
    <value>Getting DataTip text...</value>
  </data>
  <data name="Preview_unavailable" xml:space="preserve">
    <value>Preview unavailable</value>
  </data>
  <data name="Overrides_" xml:space="preserve">
    <value>Overrides</value>
  </data>
  <data name="Overridden_By" xml:space="preserve">
    <value>Overridden By</value>
  </data>
  <data name="Inherits_" xml:space="preserve">
    <value>Inherits</value>
  </data>
  <data name="Inherited_By" xml:space="preserve">
    <value>Inherited By</value>
  </data>
  <data name="Implements_" xml:space="preserve">
    <value>Implements</value>
  </data>
  <data name="Implemented_By" xml:space="preserve">
    <value>Implemented By</value>
  </data>
  <data name="Maximum_number_of_documents_are_open" xml:space="preserve">
    <value>Maximum number of documents are open.</value>
  </data>
  <data name="Failed_to_create_document_in_miscellaneous_files_project" xml:space="preserve">
    <value>Failed to create document in miscellaneous files project.</value>
  </data>
  <data name="Invalid_access" xml:space="preserve">
    <value>Invalid access.</value>
  </data>
  <data name="The_following_references_were_not_found_0_Please_locate_and_add_them_manually" xml:space="preserve">
    <value>The following references were not found. {0}Please locate and add them manually.</value>
  </data>
  <data name="End_position_must_be_start_position" xml:space="preserve">
    <value>End position must be &gt;= start position</value>
  </data>
  <data name="Not_a_valid_value" xml:space="preserve">
    <value>Not a valid value</value>
  </data>
  <data name="given_workspace_doesn_t_support_undo" xml:space="preserve">
    <value>given workspace doesn't support undo</value>
  </data>
  <data name="Add_a_reference_to_0" xml:space="preserve">
    <value>Add a reference to '{0}'</value>
  </data>
  <data name="Event_type_is_invalid" xml:space="preserve">
    <value>Event type is invalid</value>
  </data>
  <data name="Can_t_find_where_to_insert_member" xml:space="preserve">
    <value>Can't find where to insert member</value>
  </data>
  <data name="Can_t_rename_other_elements" xml:space="preserve">
    <value>Can't rename 'other' elements</value>
  </data>
  <data name="Unknown_rename_type" xml:space="preserve">
    <value>Unknown rename type</value>
  </data>
  <data name="IDs_are_not_supported_for_this_symbol_type" xml:space="preserve">
    <value>IDs are not supported for this symbol type.</value>
  </data>
  <data name="Can_t_create_a_node_id_for_this_symbol_kind_colon_0" xml:space="preserve">
    <value>Can't create a node id for this symbol kind: '{0}'</value>
  </data>
  <data name="Project_References" xml:space="preserve">
    <value>Project References</value>
  </data>
  <data name="Base_Types" xml:space="preserve">
    <value>Base Types</value>
  </data>
  <data name="Miscellaneous_Files" xml:space="preserve">
    <value>Miscellaneous Files</value>
  </data>
  <data name="Could_not_find_project_0" xml:space="preserve">
    <value>Could not find project '{0}'</value>
  </data>
  <data name="Could_not_find_location_of_folder_on_disk" xml:space="preserve">
    <value>Could not find location of folder on disk</value>
  </data>
  <data name="Assembly" xml:space="preserve">
    <value>Assembly </value>
  </data>
  <data name="Exceptions_colon" xml:space="preserve">
    <value>Exceptions:</value>
  </data>
  <data name="Member_of_0" xml:space="preserve">
    <value>Member of {0}</value>
  </data>
  <data name="Parameters_colon1" xml:space="preserve">
    <value>Parameters:</value>
  </data>
  <data name="Project" xml:space="preserve">
    <value>Project </value>
  </data>
  <data name="Remarks_colon" xml:space="preserve">
    <value>Remarks:</value>
  </data>
  <data name="Returns_colon" xml:space="preserve">
    <value>Returns:</value>
  </data>
  <data name="Summary_colon" xml:space="preserve">
    <value>Summary:</value>
  </data>
  <data name="Type_Parameters_colon" xml:space="preserve">
    <value>Type Parameters:</value>
  </data>
  <data name="File_already_exists" xml:space="preserve">
    <value>File already exists</value>
  </data>
  <data name="File_path_cannot_use_reserved_keywords" xml:space="preserve">
    <value>File path cannot use reserved keywords</value>
  </data>
  <data name="DocumentPath_is_illegal" xml:space="preserve">
    <value>DocumentPath is illegal</value>
  </data>
  <data name="Project_Path_is_illegal" xml:space="preserve">
    <value>Project Path is illegal</value>
  </data>
  <data name="Path_cannot_have_empty_filename" xml:space="preserve">
    <value>Path cannot have empty filename</value>
  </data>
  <data name="The_given_DocumentId_did_not_come_from_the_Visual_Studio_workspace" xml:space="preserve">
    <value>The given DocumentId did not come from the Visual Studio workspace.</value>
  </data>
  <data name="Project_colon_0_1_Use_the_dropdown_to_view_and_switch_to_other_projects_this_file_may_belong_to" xml:space="preserve">
    <value>Project: {0} ({1})

Use the dropdown to view and switch to other projects this file may belong to.</value>
  </data>
  <data name="_0_Use_the_dropdown_to_view_and_navigate_to_other_items_in_this_file" xml:space="preserve">
    <value>{0}

Use the dropdown to view and navigate to other items in this file.</value>
  </data>
  <data name="Project_colon_0_Use_the_dropdown_to_view_and_switch_to_other_projects_this_file_may_belong_to" xml:space="preserve">
    <value>Project: {0}

Use the dropdown to view and switch to other projects this file may belong to.</value>
  </data>
  <data name="AnalyzerChangedOnDisk" xml:space="preserve">
    <value>AnalyzerChangedOnDisk</value>
  </data>
  <data name="The_analyzer_assembly_0_has_changed_Diagnostics_may_be_incorrect_until_Visual_Studio_is_restarted" xml:space="preserve">
    <value>The analyzer assembly '{0}' has changed. Diagnostics may be incorrect until Visual Studio is restarted.</value>
  </data>
  <data name="CSharp_VB_Diagnostics_Table_Data_Source" xml:space="preserve">
    <value>C#/VB Diagnostics Table Data Source</value>
  </data>
  <data name="CSharp_VB_Todo_List_Table_Data_Source" xml:space="preserve">
    <value>C#/VB Todo List Table Data Source</value>
  </data>
  <data name="Cancel" xml:space="preserve">
    <value>Cancel</value>
  </data>
  <data name="Deselect_All" xml:space="preserve">
    <value>_Deselect All</value>
  </data>
  <data name="Extract_Interface" xml:space="preserve">
    <value>Extract Interface</value>
  </data>
  <data name="Generated_name_colon" xml:space="preserve">
    <value>Generated name:</value>
  </data>
  <data name="New_file_name_colon" xml:space="preserve">
    <value>New _file name:</value>
  </data>
  <data name="New_interface_name_colon" xml:space="preserve">
    <value>New _interface name:</value>
  </data>
  <data name="OK" xml:space="preserve">
    <value>OK</value>
  </data>
  <data name="Select_All" xml:space="preserve">
    <value>_Select All</value>
  </data>
  <data name="Select_public_members_to_form_interface" xml:space="preserve">
    <value>Select public _members to form interface</value>
  </data>
  <data name="Access_colon" xml:space="preserve">
    <value>_Access:</value>
  </data>
  <data name="Add_to_existing_file" xml:space="preserve">
    <value>Add to _existing file</value>
  </data>
  <data name="Add_to_current_file" xml:space="preserve">
    <value>Add to _current file</value>
  </data>
  <data name="Change_Signature" xml:space="preserve">
    <value>Change Signature</value>
  </data>
  <data name="Create_new_file" xml:space="preserve">
    <value>_Create new file</value>
  </data>
  <data name="Default_" xml:space="preserve">
    <value>Default</value>
  </data>
  <data name="File_Name_colon" xml:space="preserve">
    <value>File Name:</value>
  </data>
  <data name="Generate_Type" xml:space="preserve">
    <value>Generate Type</value>
  </data>
  <data name="Kind_colon" xml:space="preserve">
    <value>_Kind:</value>
  </data>
  <data name="Location_colon" xml:space="preserve">
    <value>Location:</value>
  </data>
  <data name="Select_destination" xml:space="preserve">
    <value>Select destination</value>
  </data>
  <data name="Modifier" xml:space="preserve">
    <value>Modifier</value>
  </data>
  <data name="Name_colon1" xml:space="preserve">
    <value>Name:</value>
  </data>
  <data name="Parameter" xml:space="preserve">
    <value>Parameter</value>
  </data>
  <data name="Parameters_colon2" xml:space="preserve">
    <value>Parameters:</value>
  </data>
  <data name="Preview_method_signature_colon" xml:space="preserve">
    <value>Preview method signature:</value>
  </data>
  <data name="Preview_reference_changes" xml:space="preserve">
    <value>Preview reference changes</value>
  </data>
  <data name="Project_colon" xml:space="preserve">
    <value>_Project:</value>
  </data>
  <data name="Type" xml:space="preserve">
    <value>Type</value>
  </data>
  <data name="Type_Details_colon" xml:space="preserve">
    <value>Type Details:</value>
  </data>
  <data name="Re_move" xml:space="preserve">
    <value>Re_move</value>
  </data>
  <data name="Restore" xml:space="preserve">
    <value>_Restore</value>
  </data>
  <data name="More_about_0" xml:space="preserve">
    <value>More about {0}</value>
  </data>
  <data name="Navigation_must_be_performed_on_the_foreground_thread" xml:space="preserve">
    <value>Navigation must be performed on the foreground thread.</value>
  </data>
  <data name="bracket_plus_bracket" xml:space="preserve">
    <value>[+] </value>
  </data>
  <data name="bracket_bracket" xml:space="preserve">
    <value>[-] </value>
  </data>
  <data name="Reference_to_0_in_project_1" xml:space="preserve">
    <value>Reference to '{0}' in project '{1}'</value>
  </data>
  <data name="Unknown1" xml:space="preserve">
    <value>&lt;Unknown&gt;</value>
  </data>
  <data name="Analyzer_reference_to_0_in_project_1" xml:space="preserve">
    <value>Analyzer reference to '{0}' in project '{1}'</value>
  </data>
  <data name="Project_reference_to_0_in_project_1" xml:space="preserve">
    <value>Project reference to '{0}' in project '{1}'</value>
  </data>
  <data name="AnalyzerDependencyConflict" xml:space="preserve">
    <value>AnalyzerDependencyConflict</value>
  </data>
  <data name="Analyzer_assemblies_0_and_1_both_have_identity_2_but_different_contents_Only_one_will_be_loaded_and_analyzers_using_these_assemblies_may_not_run_correctly" xml:space="preserve">
    <value>Analyzer assemblies '{0}' and '{1}' both have identity '{2}' but different contents. Only one will be loaded and analyzers using these assemblies may not run correctly.</value>
  </data>
  <data name="_0_references" xml:space="preserve">
    <value>{0} references</value>
  </data>
  <data name="_1_reference" xml:space="preserve">
    <value>1 reference</value>
  </data>
  <data name="_0_encountered_an_error_and_has_been_disabled" xml:space="preserve">
    <value>'{0}' encountered an error and has been disabled.</value>
  </data>
  <data name="Enable" xml:space="preserve">
    <value>Enable</value>
  </data>
  <data name="Enable_and_ignore_future_errors" xml:space="preserve">
    <value>Enable and ignore future errors</value>
  </data>
  <data name="No_Changes" xml:space="preserve">
    <value>No Changes</value>
  </data>
  <data name="Current_block" xml:space="preserve">
    <value>Current block</value>
  </data>
  <data name="Determining_current_block" xml:space="preserve">
    <value>Determining current block.</value>
  </data>
  <data name="IntelliSense" xml:space="preserve">
    <value>IntelliSense</value>
  </data>
  <data name="CSharp_VB_Build_Table_Data_Source" xml:space="preserve">
    <value>C#/VB Build Table Data Source</value>
  </data>
  <data name="MissingAnalyzerReference" xml:space="preserve">
    <value>MissingAnalyzerReference</value>
  </data>
  <data name="Analyzer_assembly_0_depends_on_1_but_it_was_not_found_Analyzers_may_not_run_correctly_unless_the_missing_assembly_is_added_as_an_analyzer_reference_as_well" xml:space="preserve">
    <value>Analyzer assembly '{0}' depends on '{1}' but it was not found. Analyzers may not run correctly unless the missing assembly is added as an analyzer reference as well.</value>
  </data>
  <data name="Suppress_diagnostics" xml:space="preserve">
    <value>Suppress diagnostics</value>
  </data>
  <data name="Computing_suppressions_fix" xml:space="preserve">
    <value>Computing suppressions fix...</value>
  </data>
  <data name="Applying_suppressions_fix" xml:space="preserve">
    <value>Applying suppressions fix...</value>
  </data>
  <data name="Remove_suppressions" xml:space="preserve">
    <value>Remove suppressions</value>
  </data>
  <data name="Computing_remove_suppressions_fix" xml:space="preserve">
    <value>Computing remove suppressions fix...</value>
  </data>
  <data name="Applying_remove_suppressions_fix" xml:space="preserve">
    <value>Applying remove suppressions fix...</value>
  </data>
  <data name="This_workspace_only_supports_opening_documents_on_the_UI_thread" xml:space="preserve">
    <value>This workspace only supports opening documents on the UI thread.</value>
  </data>
  <data name="This_workspace_does_not_support_updating_Visual_Basic_compilation_options" xml:space="preserve">
    <value>This workspace does not support updating Visual Basic compilation options.</value>
  </data>
  <data name="This_workspace_does_not_support_updating_Visual_Basic_parse_options" xml:space="preserve">
    <value>This workspace does not support updating Visual Basic parse options.</value>
  </data>
  <data name="Synchronize_0" xml:space="preserve">
    <value>Synchronize {0}</value>
  </data>
  <data name="Synchronizing_with_0" xml:space="preserve">
    <value>Synchronizing with {0}...</value>
  </data>
  <data name="Visual_Studio_has_suspended_some_advanced_features_to_improve_performance" xml:space="preserve">
    <value>Visual Studio has suspended some advanced features to improve performance.</value>
  </data>
  <data name="Installing_0" xml:space="preserve">
    <value>Installing '{0}'</value>
  </data>
  <data name="Installing_0_completed" xml:space="preserve">
    <value>Installing '{0}' completed</value>
  </data>
  <data name="Package_install_failed_colon_0" xml:space="preserve">
    <value>Package install failed: {0}</value>
  </data>
  <data name="Unknown2" xml:space="preserve">
    <value>&lt;Unknown&gt;</value>
  </data>
  <data name="No" xml:space="preserve">
    <value>No</value>
  </data>
  <data name="Yes" xml:space="preserve">
    <value>Yes</value>
  </data>
  <data name="Choose_a_Symbol_Specification_and_a_Naming_Style" xml:space="preserve">
    <value>Choose a Symbol Specification and a Naming Style.</value>
  </data>
  <data name="Enter_a_title_for_this_Naming_Rule" xml:space="preserve">
    <value>Enter a title for this Naming Rule.</value>
  </data>
  <data name="Enter_a_title_for_this_Naming_Style" xml:space="preserve">
    <value>Enter a title for this Naming Style.</value>
  </data>
  <data name="Enter_a_title_for_this_Symbol_Specification" xml:space="preserve">
    <value>Enter a title for this Symbol Specification.</value>
  </data>
  <data name="Accessibilities_can_match_any" xml:space="preserve">
    <value>Accessibilities (can match any)</value>
  </data>
  <data name="Capitalization_colon" xml:space="preserve">
    <value>Capitalization:</value>
  </data>
  <data name="all_lower" xml:space="preserve">
    <value>all lower</value>
  </data>
  <data name="ALL_UPPER" xml:space="preserve">
    <value>ALL UPPER</value>
  </data>
  <data name="camel_Case_Name" xml:space="preserve">
    <value>camel Case Name</value>
  </data>
  <data name="First_word_upper" xml:space="preserve">
    <value>First word upper</value>
  </data>
  <data name="Pascal_Case_Name" xml:space="preserve">
    <value>Pascal Case Name</value>
  </data>
  <data name="Severity_colon" xml:space="preserve">
    <value>Severity:</value>
  </data>
  <data name="Modifiers_must_match_all" xml:space="preserve">
    <value>Modifiers (must match all)</value>
  </data>
  <data name="Name_colon2" xml:space="preserve">
    <value>Name:</value>
  </data>
  <data name="Naming_Rule" xml:space="preserve">
    <value>Naming Rule</value>
  </data>
  <data name="Naming_Style" xml:space="preserve">
    <value>Naming Style</value>
  </data>
  <data name="Naming_Style_colon" xml:space="preserve">
    <value>Naming Style:</value>
  </data>
  <data name="Naming_Rules_allow_you_to_define_how_particular_sets_of_symbols_should_be_named_and_how_incorrectly_named_symbols_should_be_handled" xml:space="preserve">
    <value>Naming Rules allow you to define how particular sets of symbols should be named and how incorrectly-named symbols should be handled.</value>
  </data>
  <data name="The_first_matching_top_level_Naming_Rule_is_used_by_default_when_naming_a_symbol_while_any_special_cases_are_handled_by_a_matching_child_rule" xml:space="preserve">
    <value>The first matching top-level Naming Rule is used by default when naming a symbol, while any special cases are handled by a matching child rule.</value>
  </data>
  <data name="Naming_Style_Title_colon" xml:space="preserve">
    <value>Naming Style Title:</value>
  </data>
  <data name="Parent_Rule_colon" xml:space="preserve">
    <value>Parent Rule:</value>
  </data>
  <data name="Required_Prefix_colon" xml:space="preserve">
    <value>Required Prefix:</value>
  </data>
  <data name="Required_Suffix_colon" xml:space="preserve">
    <value>Required Suffix:</value>
  </data>
  <data name="Sample_Identifier_colon" xml:space="preserve">
    <value>Sample Identifier:</value>
  </data>
  <data name="Symbol_Kinds_can_match_any" xml:space="preserve">
    <value>Symbol Kinds (can match any)</value>
  </data>
  <data name="Symbol_Specification" xml:space="preserve">
    <value>Symbol Specification</value>
  </data>
  <data name="Symbol_Specification_colon" xml:space="preserve">
    <value>Symbol Specification:</value>
  </data>
  <data name="Symbol_Specification_Title_colon" xml:space="preserve">
    <value>Symbol Specification Title:</value>
  </data>
  <data name="Word_Separator_colon" xml:space="preserve">
    <value>Word Separator:</value>
  </data>
  <data name="example" xml:space="preserve">
    <value>example</value>
    <comment>IdentifierWord_Example and IdentifierWord_Identifier are combined (with prefixes, suffixes, and word separators) into an example identifier name in the NamingStyle UI.</comment>
  </data>
  <data name="identifier" xml:space="preserve">
    <value>identifier</value>
    <comment>IdentifierWord_Example and IdentifierWord_Identifier are combined (with prefixes, suffixes, and word separators) into an example identifier name in the NamingStyle UI.</comment>
  </data>
  <data name="Install_0" xml:space="preserve">
    <value>Install '{0}'</value>
  </data>
  <data name="Uninstalling_0" xml:space="preserve">
    <value>Uninstalling '{0}'</value>
  </data>
  <data name="Uninstalling_0_completed" xml:space="preserve">
    <value>Uninstalling '{0}' completed</value>
  </data>
  <data name="Uninstall_0" xml:space="preserve">
    <value>Uninstall '{0}'</value>
  </data>
  <data name="Package_uninstall_failed_colon_0" xml:space="preserve">
    <value>Package uninstall failed: {0}</value>
  </data>
  <data name="Error_encountered_while_loading_the_project_Some_project_features_such_as_full_solution_analysis_for_the_failed_project_and_projects_that_depend_on_it_have_been_disabled" xml:space="preserve">
    <value>Error encountered while loading the project. Some project features, such as full solution analysis for the failed project and projects that depend on it, have been disabled.</value>
  </data>
  <data name="Project_loading_failed" xml:space="preserve">
    <value>Project loading failed.</value>
  </data>
  <data name="To_see_what_caused_the_issue_please_try_below_1_Close_Visual_Studio_long_paragraph_follows" xml:space="preserve">
    <value>To see what caused the issue, please try below.

1. Close Visual Studio
2. Open a Visual Studio Developer Command Prompt
3. Set environment variable “TraceDesignTime” to true (set TraceDesignTime=true)
4. Delete .vs directory/.suo file
5. Restart VS from the command prompt you set the environment variable (devenv)
6. Open the solution
7. Check '{0}' and look for the failed tasks (FAILED)</value>
  </data>
  <data name="Additional_information_colon" xml:space="preserve">
    <value>Additional information:</value>
  </data>
  <data name="Installing_0_failed_Additional_information_colon_1" xml:space="preserve">
    <value>Installing '{0}' failed.

Additional information: {1}</value>
  </data>
  <data name="Uninstalling_0_failed_Additional_information_colon_1" xml:space="preserve">
    <value>Uninstalling '{0}' failed.

Additional information: {1}</value>
  </data>
  <data name="Move_0_below_1" xml:space="preserve">
    <value>Move {0} below {1}</value>
    <comment>{0} and {1} are parameter descriptions</comment>
  </data>
  <data name="Move_0_above_1" xml:space="preserve">
    <value>Move {0} above {1}</value>
    <comment>{0} and {1} are parameter descriptions</comment>
  </data>
  <data name="Remove_0" xml:space="preserve">
    <value>Remove {0}</value>
    <comment>{0} is a parameter description</comment>
  </data>
  <data name="Restore_0" xml:space="preserve">
    <value>Restore {0}</value>
    <comment>{0} is a parameter description</comment>
  </data>
  <data name="Re_enable" xml:space="preserve">
    <value>Re-enable</value>
  </data>
  <data name="Learn_more" xml:space="preserve">
    <value>Learn more</value>
  </data>
  <data name="Build_plus_live_analysis_NuGet_package" xml:space="preserve">
    <value>Build + live analysis (NuGet package)</value>
  </data>
  <data name="Live_analysis_VSIX_extension" xml:space="preserve">
    <value>Live analysis (VSIX extension)</value>
  </data>
  <data name="Prefer_framework_type" xml:space="preserve">
    <value>Prefer framework type</value>
  </data>
  <data name="Prefer_predefined_type" xml:space="preserve">
    <value>Prefer predefined type</value>
  </data>
  <data name="Copy_to_Clipboard" xml:space="preserve">
    <value>Copy to Clipboard</value>
  </data>
  <data name="Close" xml:space="preserve">
    <value>Close</value>
  </data>
  <data name="Unknown_parameters" xml:space="preserve">
    <value>&lt;Unknown Parameters&gt;</value>
  </data>
  <data name="End_of_inner_exception_stack" xml:space="preserve">
    <value>--- End of inner exception stack trace ---</value>
  </data>
  <data name="For_locals_parameters_and_members" xml:space="preserve">
    <value>For locals, parameters and members</value>
  </data>
  <data name="For_member_access_expressions" xml:space="preserve">
    <value>For member access expressions</value>
  </data>
  <data name="Prefer_object_initializer" xml:space="preserve">
    <value>Prefer object initializer</value>
  </data>
  <data name="Expression_preferences_colon" xml:space="preserve">
    <value>Expression preferences:</value>
  </data>
  <data name="Block_Structure_Guides" xml:space="preserve">
    <value>Block Structure Guides</value>
  </data>
  <data name="Outlining" xml:space="preserve">
    <value>Outlining</value>
  </data>
  <data name="Show_guides_for_code_level_constructs" xml:space="preserve">
    <value>Show guides for code level constructs</value>
  </data>
  <data name="Show_guides_for_comments_and_preprocessor_regions" xml:space="preserve">
    <value>Show guides for comments and preprocessor regions</value>
  </data>
  <data name="Show_guides_for_declaration_level_constructs" xml:space="preserve">
    <value>Show guides for declaration level constructs</value>
  </data>
  <data name="Show_outlining_for_code_level_constructs" xml:space="preserve">
    <value>Show outlining for code level constructs</value>
  </data>
  <data name="Show_outlining_for_comments_and_preprocessor_regions" xml:space="preserve">
    <value>Show outlining for comments and preprocessor regions</value>
  </data>
  <data name="Show_outlining_for_declaration_level_constructs" xml:space="preserve">
    <value>Show outlining for declaration level constructs</value>
  </data>
  <data name="Variable_preferences_colon" xml:space="preserve">
    <value>Variable preferences:</value>
  </data>
  <data name="Prefer_inlined_variable_declaration" xml:space="preserve">
    <value>Prefer inlined variable declaration</value>
  </data>
  <data name="Use_expression_body_for_methods" xml:space="preserve">
    <value>Use expression body for methods</value>
  </data>
  <data name="Code_block_preferences_colon" xml:space="preserve">
    <value>Code block preferences:</value>
  </data>
  <data name="Use_expression_body_for_accessors" xml:space="preserve">
    <value>Use expression body for accessors</value>
  </data>
  <data name="Use_expression_body_for_constructors" xml:space="preserve">
    <value>Use expression body for constructors</value>
  </data>
  <data name="Use_expression_body_for_indexers" xml:space="preserve">
    <value>Use expression body for indexers</value>
  </data>
  <data name="Use_expression_body_for_operators" xml:space="preserve">
    <value>Use expression body for operators</value>
  </data>
  <data name="Use_expression_body_for_properties" xml:space="preserve">
    <value>Use expression body for properties</value>
  </data>
  <data name="Some_naming_rules_are_incomplete_Please_complete_or_remove_them" xml:space="preserve">
    <value>Some naming rules are incomplete. Please complete or remove them.</value>
  </data>
  <data name="Manage_specifications" xml:space="preserve">
    <value>Manage specifications</value>
  </data>
  <data name="Manage_naming_styles" xml:space="preserve">
    <value>Manage naming styles</value>
  </data>
  <data name="Reorder" xml:space="preserve">
    <value>Reorder</value>
  </data>
  <data name="Severity" xml:space="preserve">
    <value>Severity</value>
  </data>
  <data name="Specification" xml:space="preserve">
    <value>Specification</value>
  </data>
  <data name="Required_Style" xml:space="preserve">
    <value>Required Style</value>
  </data>
  <data name="This_item_cannot_be_deleted_because_it_is_used_by_an_existing_Naming_Rule" xml:space="preserve">
    <value>This item cannot be deleted because it is used by an existing Naming Rule.</value>
  </data>
  <data name="Prefer_collection_initializer" xml:space="preserve">
    <value>Prefer collection initializer</value>
  </data>
  <data name="Prefer_coalesce_expression" xml:space="preserve">
    <value>Prefer coalesce expression</value>
  </data>
  <data name="Collapse_regions_when_collapsing_to_definitions" xml:space="preserve">
    <value>Collapse #regions when collapsing to definitions</value>
  </data>
  <data name="Prefer_null_propagation" xml:space="preserve">
    <value>Prefer null propagation</value>
  </data>
  <data name="Prefer_explicit_tuple_name" xml:space="preserve">
    <value>Prefer explicit tuple name</value>
  </data>
  <data name="Description" xml:space="preserve">
    <value>Description</value>
  </data>
  <data name="Preference" xml:space="preserve">
    <value>Preference</value>
  </data>
  <data name="Implement_Interface_or_Abstract_Class" xml:space="preserve">
    <value>Implement Interface or Abstract Class</value>
  </data>
  <data name="For_a_given_symbol_only_the_topmost_rule_with_a_matching_Specification_will_be_applied_Violation_of_that_rules_Required_Style_will_be_reported_at_the_chosen_Severity_level" xml:space="preserve">
    <value>For a given symbol, only the topmost rule with a matching 'Specification' will be applied. Violation of that rule's 'Required Style' will be reported at the chosen 'Severity' level.</value>
  </data>
  <data name="at_the_end" xml:space="preserve">
    <value>at the end</value>
  </data>
  <data name="When_inserting_properties_events_and_methods_place_them" xml:space="preserve">
    <value>When inserting properties, events and methods, place them:</value>
  </data>
  <data name="with_other_members_of_the_same_kind" xml:space="preserve">
    <value>with other members of the same kind</value>
  </data>
  <data name="Prefer_braces" xml:space="preserve">
    <value>Prefer braces</value>
  </data>
  <data name="Over_colon" xml:space="preserve">
    <value>Over:</value>
  </data>
  <data name="Prefer_colon" xml:space="preserve">
    <value>Prefer:</value>
  </data>
  <data name="or" xml:space="preserve">
    <value>or</value>
  </data>
  <data name="built_in_types" xml:space="preserve">
    <value>built-in types</value>
  </data>
  <data name="everywhere_else" xml:space="preserve">
    <value>everywhere else</value>
  </data>
  <data name="type_is_apparent_from_assignment_expression" xml:space="preserve">
    <value>type is apparent from assignment expression</value>
  </data>
  <data name="Move_down" xml:space="preserve">
    <value>Move down</value>
  </data>
  <data name="Move_up" xml:space="preserve">
    <value>Move up</value>
  </data>
  <data name="Remove" xml:space="preserve">
    <value>Remove</value>
  </data>
  <data name="Pick_members" xml:space="preserve">
    <value>Pick members</value>
  </data>
  <data name="Unfortunately_a_process_used_by_Visual_Studio_has_encountered_an_unrecoverable_error_We_recommend_saving_your_work_and_then_closing_and_restarting_Visual_Studio" xml:space="preserve">
    <value>Unfortunately, a process used by Visual Studio has encountered an unrecoverable error.  We recommend saving your work, and then closing and restarting Visual Studio.</value>
  </data>
  <data name="analyzer_Prefer_auto_properties" xml:space="preserve">
    <value>Prefer auto properties</value>
  </data>
  <data name="Add_a_symbol_specification" xml:space="preserve">
    <value>Add a symbol specification</value>
  </data>
  <data name="Remove_symbol_specification" xml:space="preserve">
    <value>Remove symbol specification</value>
  </data>
  <data name="Add_item" xml:space="preserve">
    <value>Add item</value>
  </data>
  <data name="Edit_item" xml:space="preserve">
    <value>Edit item</value>
  </data>
  <data name="Remove_item" xml:space="preserve">
    <value>Remove item</value>
  </data>
  <data name="Add_a_naming_rule" xml:space="preserve">
    <value>Add a naming rule</value>
  </data>
  <data name="Remove_naming_rule" xml:space="preserve">
    <value>Remove naming rule</value>
  </data>
  <data name="VisualStudioWorkspace_TryApplyChanges_cannot_be_called_from_a_background_thread" xml:space="preserve">
    <value>VisualStudioWorkspace.TryApplyChanges cannot be called from a background thread.</value>
  </data>
  <data name="codegen_prefer_auto_properties" xml:space="preserve">
    <value>prefer auto properties</value>
  </data>
  <data name="prefer_throwing_properties" xml:space="preserve">
    <value>prefer throwing properties</value>
  </data>
  <data name="When_generating_properties" xml:space="preserve">
    <value>When generating properties:</value>
  </data>
  <data name="Options" xml:space="preserve">
    <value>Options</value>
  </data>
  <data name="Install_Microsoft_recommended_Roslyn_analyzers_which_provide_additional_diagnostics_and_fixes_for_common_API_design_security_performance_and_reliability_issues" xml:space="preserve">
    <value>Install Microsoft-recommended Roslyn analyzers, which provide additional diagnostics and fixes for common API design, security, performance, and reliability issues</value>
  </data>
  <data name="Never_show_this_again" xml:space="preserve">
    <value>Never show this again</value>
  </data>
  <data name="Prefer_simple_default_expression" xml:space="preserve">
    <value>Prefer simple 'default' expression</value>
  </data>
  <data name="Prefer_inferred_tuple_names" xml:space="preserve">
    <value>Prefer inferred tuple element names</value>
  </data>
  <data name="Prefer_inferred_anonymous_type_member_names" xml:space="preserve">
    <value>Prefer inferred anonymous type member names</value>
  </data>
  <data name="Preview_pane" xml:space="preserve">
    <value>Preview pane</value>
  </data>
  <data name="Analysis" xml:space="preserve">
    <value>Analysis</value>
  </data>
  <data name="Fade_out_unreachable_code" xml:space="preserve">
    <value>Fade out unreachable code</value>
  </data>
  <data name="Fading" xml:space="preserve">
    <value>Fading</value>
  </data>
  <data name="Prefer_local_function_over_anonymous_function" xml:space="preserve">
    <value>Prefer local function over anonymous function</value>
  </data>
  <data name="Keep_all_parentheses_in_colon" xml:space="preserve">
    <value>Keep all parentheses in:</value>
  </data>
  <data name="In_other_operators" xml:space="preserve">
    <value>In other operators</value>
  </data>
  <data name="Never_if_unnecessary" xml:space="preserve">
    <value>Never if unnecessary</value>
  </data>
  <data name="Always_for_clarity" xml:space="preserve">
    <value>Always for clarity</value>
  </data>
  <data name="Parentheses_preferences_colon" xml:space="preserve">
    <value>Parentheses preferences:</value>
  </data>
  <data name="ModuleHasBeenUnloaded" xml:space="preserve">
    <value>Module has been unloaded.</value>
  </data>
  <data name="Prefer_deconstructed_variable_declaration" xml:space="preserve">
    <value>Prefer deconstructed variable declaration</value>
  </data>
  <data name="External_reference_found" xml:space="preserve">
    <value>External reference found</value>
  </data>
  <data name="No_references_found_to_0" xml:space="preserve">
    <value>No references found to '{0}'</value>
  </data>
  <data name="Search_found_no_results" xml:space="preserve">
    <value>Search found no results</value>
  </data>
  <data name="Sync_Class_View" xml:space="preserve">
    <value>Sync Class View</value>
  </data>
  <data name="Reset_Visual_Studio_default_keymapping" xml:space="preserve">
    <value>Reset Visual Studio default keymapping</value>
  </data>
  <data name="Enable_navigation_to_decompiled_sources" xml:space="preserve">
    <value>Enable navigation to decompiled sources (experimental)</value>
  </data>
  <data name="Decompiler_Legal_Notice_Message" xml:space="preserve">
    <value>IMPORTANT: Visual Studio includes decompiling functionality (“Decompiler”) that enables reproducing source code from binary code. By accessing and using the Decompiler, you agree to the Visual Studio license terms and the terms for the Decompiler below. If you do not agree with these combined terms, do not access or use the Decompiler.

You acknowledge that binary code and source code might be protected by copyright and trademark laws.  Before using the Decompiler on any binary code, you need to first:
(i) confirm that the license terms governing your use of the binary code do not contain a provision which prohibits you from decompiling the software; or
(ii) obtain permission to decompile the binary code from the owner of the software.

Your use of the Decompiler is optional.  Microsoft is not responsible and disclaims all liability for your use of the Decompiler that violates any laws or any software license terms which prohibit decompiling of the software.

I agree to all of the foregoing:</value>
  </data>
  <data name="Decompiler_Legal_Notice_Title" xml:space="preserve">
    <value>Decompiler Legal Notice</value>
  </data>
  <data name="Colorize_regular_expressions" xml:space="preserve">
    <value>Colorize regular expressions</value>
  </data>
  <data name="Highlight_related_components_under_cursor" xml:space="preserve">
    <value>Highlight related components under cursor</value>
  </data>
  <data name="Regular_Expressions" xml:space="preserve">
    <value>Regular Expressions</value>
  </data>
  <data name="Report_invalid_regular_expressions" xml:space="preserve">
    <value>Report invalid regular expressions</value>
  </data>
  <data name="Code_style_header_use_editor_config" xml:space="preserve">
    <value>Your .editorconfig file might override the local settings configured on this page which only apply to your machine. To configure these settings to travel with your solution use EditorConfig files. More info</value>
  </data>
  <data name="Modifier_preferences_colon" xml:space="preserve">
    <value>Modifier preferences:</value>
  </data>
  <data name="Prefer_readonly_fields" xml:space="preserve">
    <value>Prefer readonly fields</value>
  </data>
  <data name="Analyzing_0" xml:space="preserve">
    <value>Analyzing '{0}'</value>
  </data>
  <data name="Prefer_conditional_expression_over_if_with_assignments" xml:space="preserve">
    <value>Prefer conditional expression over 'if' with assignments</value>
  </data>
  <data name="Prefer_conditional_expression_over_if_with_returns" xml:space="preserve">
    <value>Prefer conditional expression over 'if' with returns</value>
  </data>
  <data name="Apply_0_keymapping_scheme" xml:space="preserve">
    <value>Apply '{0}' keymapping scheme</value>
  </data>
  <data name="We_notice_you_suspended_0_Reset_keymappings_to_continue_to_navigate_and_refactor" xml:space="preserve">
    <value>We notice you suspended '{0}'. Reset keymappings to continue to navigate and refactor.</value>
  </data>
  <data name="Use_expression_body_for_lambdas" xml:space="preserve">
    <value>Use expression body for lambdas</value>
  </data>
  <data name="Prefer_compound_assignments" xml:space="preserve">
    <value>Prefer compound assignments</value>
  </data>
  <data name="Generate_dot_editorconfig_file_from_settings" xml:space="preserve">
    <value>Generate .editorconfig file from settings</value>
  </data>
  <data name="Save_dot_editorconfig_file" xml:space="preserve">
    <value>Save .editorconfig file</value>
  </data>
  <data name="Kind" xml:space="preserve">
    <value>Kind</value>
  </data>
  <data name="Prefer_index_operator" xml:space="preserve">
    <value>Prefer index operator</value>
  </data>
  <data name="Prefer_range_operator" xml:space="preserve">
    <value>Prefer range operator</value>
  </data>
  <data name="All_methods" xml:space="preserve">
    <value>All methods</value>
  </data>
  <data name="Avoid_expression_statements_that_implicitly_ignore_value" xml:space="preserve">
    <value>Avoid expression statements that implicitly ignore value</value>
  </data>
  <data name="Avoid_unused_parameters" xml:space="preserve">
    <value>Avoid unused parameters</value>
  </data>
  <data name="Avoid_unused_value_assignments" xml:space="preserve">
    <value>Avoid unused value assignments</value>
  </data>
  <data name="Parameter_name_contains_invalid_characters" xml:space="preserve">
    <value>Parameter name contains invalid character(s).</value>
  </data>
  <data name="Parameter_preferences_colon" xml:space="preserve">
    <value>Parameter preferences:</value>
  </data>
  <data name="Parameter_type_contains_invalid_characters" xml:space="preserve">
    <value>Parameter type contains invalid character(s).</value>
  </data>
  <data name="Non_public_methods" xml:space="preserve">
    <value>Non-public methods</value>
  </data>
  <data name="Unused_value_is_explicitly_assigned_to_an_unused_local" xml:space="preserve">
    <value>Unused value is explicitly assigned to an unused local</value>
  </data>
  <data name="Unused_value_is_explicitly_assigned_to_discard" xml:space="preserve">
    <value>Unused value is explicitly assigned to discard</value>
  </data>
  <data name="Value_assigned_here_is_never_used" xml:space="preserve">
    <value>Value assigned here is never used</value>
  </data>
  <data name="Value_returned_by_invocation_is_implicitly_ignored" xml:space="preserve">
    <value>Value returned by invocation is implicitly ignored</value>
  </data>
  <data name="Back" xml:space="preserve">
    <value>Back</value>
  </data>
  <data name="Finish" xml:space="preserve">
    <value>Finish</value>
  </data>
  <data name="Interface_cannot_have_field" xml:space="preserve">
    <value>Interface cannot have field.</value>
  </data>
  <data name="Make_abstract" xml:space="preserve">
    <value>Make abstract</value>
  </data>
  <data name="Members" xml:space="preserve">
    <value>Members</value>
  </data>
  <data name="Namespace_0" xml:space="preserve">
    <value>Namespace: '{0}'</value>
  </data>
  <data name="Pull_Members_Up" xml:space="preserve">
    <value>Pull Members Up</value>
  </data>
  <data name="Additional_changes_are_needed_to_complete_the_refactoring_Review_changes_below" xml:space="preserve">
    <value>Additional changes are needed to complete the refactoring. Review changes below.</value>
  </data>
  <data name="Select_Dependents" xml:space="preserve">
    <value>Select _Dependents</value>
  </data>
  <data name="Select_destination_and_members_to_pull_up" xml:space="preserve">
    <value>Select destination and members to pull up.</value>
  </data>
  <data name="Select_members_colon" xml:space="preserve">
    <value>Select members:</value>
  </data>
  <data name="Select_Public" xml:space="preserve">
    <value>Select _Public</value>
  </data>
  <data name="_0_will_be_changed_to_abstract" xml:space="preserve">
    <value>'{0}' will be changed to abstract.</value>
  </data>
  <data name="_0_will_be_changed_to_non_static" xml:space="preserve">
    <value>'{0}' will be changed to non-static.</value>
  </data>
  <data name="_0_will_be_changed_to_public" xml:space="preserve">
    <value>'{0}' will be changed to public.</value>
  </data>
  <data name="Calculating_dependents" xml:space="preserve">
    <value>Calculating dependents...</value>
  </data>
  <data name="Select_destination_colon" xml:space="preserve">
    <value>Select destination:</value>
  </data>
  <data name="Use_expression_body_for_local_functions" xml:space="preserve">
    <value>Use expression body for local functions</value>
  </data>
  <data name="Allow_colon" xml:space="preserve">
    <value>Allow:</value>
  </data>
  <data name="Make_0_abstract" xml:space="preserve">
    <value>Make '{0}' abstract</value>
  </data>
  <data name="Review_Changes" xml:space="preserve">
    <value>Review Changes</value>
  </data>
  <data name="Select_member" xml:space="preserve">
    <value>Select member</value>
  </data>
  <data name="Prefer_static_local_functions" xml:space="preserve">
    <value>Prefer static local functions</value>
  </data>
  <data name="Prefer_simple_using_statement" xml:space="preserve">
    <value>Prefer simple 'using' statement</value>
  </data>
  <data name="Show_completion_list" xml:space="preserve">
    <value>Show completion list</value>
  </data>
  <data name="Move_to_namespace" xml:space="preserve">
    <value>Move to Namespace</value>
  </data>
  <data name="Namespace" xml:space="preserve">
    <value>Namespace</value>
  </data>
  <data name="Target_Namespace_colon" xml:space="preserve">
    <value>Target Namespace:</value>
  </data>
  <data name="This_is_an_invalid_namespace" xml:space="preserve">
    <value>This is an invalid namespace</value>
  </data>
  <data name="A_new_namespace_will_be_created" xml:space="preserve">
    <value>A new namespace will be created</value>
  </data>
  <data name="A_type_and_name_must_be_provided" xml:space="preserve">
    <value>A type and name must be provided.</value>
  </data>
  <data name="Rename_0_to_1" xml:space="preserve">
    <value>Rename {0} to {1}</value>
  </data>
  <data name="NamingSpecification_CSharp_Class" xml:space="preserve">
    <value>class</value>
    <comment>{Locked} This string can be found under "Tools | Options | Text Editor | C# | Code Style | Naming | Manage Specifications | + | Symbol kinds". All of the "NamingSpecification_CSharp_*" strings represent language constructs, and some of them are also actual keywords (including this one).</comment>
  </data>
  <data name="NamingSpecification_CSharp_Delegate" xml:space="preserve">
    <value>delegate</value>
    <comment>{Locked} This string can be found under "Tools | Options | Text Editor | C# | Code Style | Naming | Manage Specifications | + | Symbol kinds". All of the "NamingSpecification_CSharp_*" strings represent language constructs, and some of them are also actual keywords (including this one).</comment>
  </data>
  <data name="NamingSpecification_CSharp_Enum" xml:space="preserve">
    <value>enum</value>
    <comment>{Locked} This string can be found under "Tools | Options | Text Editor | C# | Code Style | Naming | Manage Specifications | + | Symbol kinds". All of the "NamingSpecification_CSharp_*" strings represent language constructs, and some of them are also actual keywords (including this one).</comment>
  </data>
  <data name="NamingSpecification_CSharp_Event" xml:space="preserve">
    <value>event</value>
    <comment>{Locked} This string can be found under "Tools | Options | Text Editor | C# | Code Style | Naming | Manage Specifications | + | Symbol kinds". All of the "NamingSpecification_CSharp_*" strings represent language constructs, and some of them are also actual keywords (including this one).</comment>
  </data>
  <data name="NamingSpecification_CSharp_Field" xml:space="preserve">
    <value>field</value>
    <comment>This string can be found under "Tools | Options | Text Editor | C# | Code Style | Naming | Manage Specifications | + | Symbol kinds". All of the "NamingSpecification_CSharp_*" strings represent language constructs, and some of them are also actual keywords (NOT this one). Refers to the C# programming language concept of a "field" (which stores data).</comment>
  </data>
  <data name="NamingSpecification_CSharp_Interface" xml:space="preserve">
    <value>interface</value>
    <comment>{Locked} This string can be found under "Tools | Options | Text Editor | C# | Code Style | Naming | Manage Specifications | + | Symbol kinds". All of the "NamingSpecification_CSharp_*" strings represent language constructs, and some of them are also actual keywords (including this one).</comment>
  </data>
  <data name="NamingSpecification_CSharp_Local" xml:space="preserve">
    <value>local</value>
    <comment>This string can be found under "Tools | Options | Text Editor | C# | Code Style | Naming | Manage Specifications | + | Symbol kinds". All of the "NamingSpecification_CSharp_*" strings represent language constructs, and some of them are also actual keywords (NOT this one). Refers to the C# language concept of a "local variable".</comment>
  </data>
  <data name="NamingSpecification_CSharp_LocalFunction" xml:space="preserve">
    <value>local function</value>
    <comment>This string can be found under "Tools | Options | Text Editor | C# | Code Style | Naming | Manage Specifications | + | Symbol kinds". All of the "NamingSpecification_CSharp_*" strings represent language constructs, and some of them are also actual keywords (NOT this one). Refers to the C# language concept of a "local function" that exists locally within another function.</comment>
  </data>
  <data name="NamingSpecification_CSharp_Method" xml:space="preserve">
    <value>method</value>
    <comment>This string can be found under "Tools | Options | Text Editor | C# | Code Style | Naming | Manage Specifications | + | Symbol kinds". All of the "NamingSpecification_CSharp_*" strings represent language constructs, and some of them are also actual keywords (NOT this one). Refers to the C# language concept of a "method" that can be called by other code.</comment>
  </data>
  <data name="NamingSpecification_CSharp_Namespace" xml:space="preserve">
    <value>namespace</value>
    <comment>{Locked} This string can be found under "Tools | Options | Text Editor | C# | Code Style | Naming | Manage Specifications | + | Symbol kinds". All of the "NamingSpecification_CSharp_*" strings represent language constructs, and some of them are also actual keywords (including this one).</comment>
  </data>
  <data name="NamingSpecification_CSharp_Parameter" xml:space="preserve">
    <value>parameter</value>
    <comment>This string can be found under "Tools | Options | Text Editor | C# | Code Style | Naming | Manage Specifications | + | Symbol kinds". All of the "NamingSpecification_CSharp_*" strings represent language constructs, and some of them are also actual keywords (NOT this one). Refers to the C# language concept of a "parameter" being passed to a method.</comment>
  </data>
  <data name="NamingSpecification_CSharp_Property" xml:space="preserve">
    <value>property</value>
    <comment>This string can be found under "Tools | Options | Text Editor | C# | Code Style | Naming | Manage Specifications | + | Symbol kinds". All of the "NamingSpecification_CSharp_*" strings represent language constructs, and some of them are also actual keywords (NOT this one). Refers to the C# language concept of a "property" (which allows for the retrieval of data).</comment>
  </data>
  <data name="NamingSpecification_CSharp_Struct" xml:space="preserve">
    <value>struct</value>
    <comment>{Locked} This string can be found under "Tools | Options | Text Editor | C# | Code Style | Naming | Manage Specifications | + | Symbol kinds". All of the "NamingSpecification_CSharp_*" strings represent language constructs, and some of them are also actual keywords (including this one).</comment>
  </data>
  <data name="NamingSpecification_CSharp_TypeParameter" xml:space="preserve">
    <value>type parameter</value>
    <comment>This string can be found under "Tools | Options | Text Editor | C# | Code Style | Naming | Manage Specifications | + | Symbol kinds". All of the "NamingSpecification_CSharp_*" strings represent language constructs, and some of them are also actual keywords (NOT this one). Refers to the C# language concept of a "type parameter".</comment>
  </data>
  <data name="NamingSpecification_VisualBasic_Class" xml:space="preserve">
    <value>Class</value>
    <comment>{Locked} This string can be found under "Tools | Options | Text Editor | Basic | Code Style | Naming | Manage Specifications | + | Symbol kinds". All of the "NamingSpecification_VisualBasic_*" strings represent language constructs, and some of them are also actual keywords (including this one).</comment>
  </data>
  <data name="NamingSpecification_VisualBasic_Delegate" xml:space="preserve">
    <value>Delegate</value>
    <comment>{Locked} This string can be found under "Tools | Options | Text Editor | Basic | Code Style | Naming | Manage Specifications | + | Symbol kinds". All of the "NamingSpecification_VisualBasic_*" strings represent language constructs, and some of them are also actual keywords (including this one).</comment>
  </data>
  <data name="NamingSpecification_VisualBasic_Enum" xml:space="preserve">
    <value>Enum</value>
    <comment>{Locked} This string can be found under "Tools | Options | Text Editor | Basic | Code Style | Naming | Manage Specifications | + | Symbol kinds". All of the "NamingSpecification_VisualBasic_*" strings represent language constructs, and some of them are also actual keywords (including this one).</comment>
  </data>
  <data name="NamingSpecification_VisualBasic_Event" xml:space="preserve">
    <value>Event</value>
    <comment>{Locked} This string can be found under "Tools | Options | Text Editor | Basic | Code Style | Naming | Manage Specifications | + | Symbol kinds". All of the "NamingSpecification_VisualBasic_*" strings represent language constructs, and some of them are also actual keywords (including this one).</comment>
  </data>
  <data name="NamingSpecification_VisualBasic_Field" xml:space="preserve">
    <value>Field</value>
    <comment>This string can be found under "Tools | Options | Text Editor | Basic | Code Style | Naming | Manage Specifications | + | Symbol kinds". All of the "NamingSpecification_VisualBasic_*" strings represent language constructs, and some of them are also actual keywords (NOT this one). Refers to the Visual Basic language concept of a "field" (which stores data).</comment>
  </data>
  <data name="NamingSpecification_VisualBasic_Interface" xml:space="preserve">
    <value>Interface</value>
    <comment>{Locked} This string can be found under "Tools | Options | Text Editor | Basic | Code Style | Naming | Manage Specifications | + | Symbol kinds". All of the "NamingSpecification_VisualBasic_*" strings represent language constructs, and some of them are also actual keywords (including this one).</comment>
  </data>
  <data name="NamingSpecification_VisualBasic_Local" xml:space="preserve">
    <value>Local</value>
    <comment>This string can be found under "Tools | Options | Text Editor | Basic | Code Style | Naming | Manage Specifications | + | Symbol kinds". All of the "NamingSpecification_VisualBasic_*" strings represent language constructs, and some of them are also actual keywords (NOT this one). Refers to the Visual Basic language concept of a "local variable".</comment>
  </data>
  <data name="NamingSpecification_VisualBasic_Method" xml:space="preserve">
    <value>Method</value>
    <comment>This string can be found under "Tools | Options | Text Editor | Basic | Code Style | Naming | Manage Specifications | + | Symbol kinds". All of the "NamingSpecification_VisualBasic_*" strings represent language constructs, and some of them are also actual keywords (NOT this one). Refers to the Visual Basic language concept of a "method".</comment>
  </data>
  <data name="NamingSpecification_VisualBasic_Module" xml:space="preserve">
    <value>Module</value>
    <comment>{Locked} This string can be found under "Tools | Options | Text Editor | Basic | Code Style | Naming | Manage Specifications | + | Symbol kinds". All of the "NamingSpecification_VisualBasic_*" strings represent language constructs, and some of them are also actual keywords (including this one).</comment>
  </data>
  <data name="NamingSpecification_VisualBasic_Namespace" xml:space="preserve">
    <value>Namespace</value>
    <comment>{Locked} This string can be found under "Tools | Options | Text Editor | Basic | Code Style | Naming | Manage Specifications | + | Symbol kinds". All of the "NamingSpecification_VisualBasic_*" strings represent language constructs, and some of them are also actual keywords (including this one).</comment>
  </data>
  <data name="NamingSpecification_VisualBasic_Parameter" xml:space="preserve">
    <value>Parameter</value>
    <comment>This string can be found under "Tools | Options | Text Editor | Basic | Code Style | Naming | Manage Specifications | + | Symbol kinds". All of the "NamingSpecification_VisualBasic_*" strings represent language constructs, and some of them are also actual keywords (NOT this one). Refers to the Visual Basic language concept of a "parameter" which can be passed to a method.</comment>
  </data>
  <data name="NamingSpecification_VisualBasic_Property" xml:space="preserve">
    <value>Property</value>
    <comment>{Locked} This string can be found under "Tools | Options | Text Editor | Basic | Code Style | Naming | Manage Specifications | + | Symbol kinds". All of the "NamingSpecification_VisualBasic_*" strings represent language constructs, and some of them are also actual keywords (including this one).</comment>
  </data>
  <data name="NamingSpecification_VisualBasic_Structure" xml:space="preserve">
    <value>Structure</value>
    <comment>{Locked} This string can be found under "Tools | Options | Text Editor | Basic | Code Style | Naming | Manage Specifications | + | Symbol kinds". All of the "NamingSpecification_VisualBasic_*" strings represent language constructs, and some of them are also actual keywords (including this one).</comment>
  </data>
  <data name="NamingSpecification_VisualBasic_TypeParameter" xml:space="preserve">
    <value>Type Parameter</value>
    <comment>This string can be found under "Tools | Options | Text Editor | Basic | Code Style | Naming | Manage Specifications | + | Symbol kinds". All of the "NamingSpecification_VisualBasic_*" strings represent language constructs, and some of them are also actual keywords (NOT this one). Refers to the Visual Basic language concept of a "type parameter".</comment>
  </data>
  <data name="Containing_member" xml:space="preserve">
    <value>Containing Member</value>
  </data>
  <data name="Containing_type" xml:space="preserve">
    <value>Containing Type</value>
  </data>
  <data name="Running_low_priority_background_processes" xml:space="preserve">
    <value>Running low priority background processes</value>
  </data>
  <data name="Evaluating_0_tasks_in_queue" xml:space="preserve">
    <value>Evaluating ({0} tasks in queue)</value>
  </data>
  <data name="Paused_0_tasks_in_queue" xml:space="preserve">
    <value>Paused ({0} tasks in queue)</value>
  </data>
  <data name="Naming_rules" xml:space="preserve">
    <value>Naming rules</value>
  </data>
  <data name="Updating_severity" xml:space="preserve">
    <value>Updating severity</value>
  </data>
  <data name="Prefer_System_HashCode_in_GetHashCode" xml:space="preserve">
    <value>Prefer 'System.HashCode' in 'GetHashCode'</value>
  </data>
  <data name="Requires_System_HashCode_be_present_in_project" xml:space="preserve">
    <value>Requires 'System.HashCode' be present in project</value>
  </data>
  <data name="A_new_editorconfig_file_was_detected_at_the_root_of_your_solution_Would_you_like_to_make_it_a_solution_item" xml:space="preserve">
    <value>A new .editorconfig file was detected at the root of your solution. Would you like to make it a solution item?</value>
  </data>
  <data name="Run_Code_Analysis_on_0" xml:space="preserve">
    <value>Run Code Analysis on {0}</value>
  </data>
  <data name="Running_code_analysis_for_0" xml:space="preserve">
    <value>Running code analysis for '{0}'...</value>
  </data>
  <data name="Running_code_analysis_for_Solution" xml:space="preserve">
    <value>Running code analysis for Solution...</value>
  </data>
  <data name="Code_analysis_completed_for_0" xml:space="preserve">
    <value>Code analysis completed for '{0}'.</value>
  </data>
  <data name="Code_analysis_completed_for_Solution" xml:space="preserve">
    <value>Code analysis completed for Solution.</value>
  </data>
  <data name="Code_analysis_terminated_before_completion_for_0" xml:space="preserve">
    <value>Code analysis terminated before completion for '{0}'.</value>
  </data>
  <data name="Code_analysis_terminated_before_completion_for_Solution" xml:space="preserve">
    <value>Code analysis terminated before completion for Solution.</value>
  </data>
  <data name="Background_analysis_scope_colon" xml:space="preserve">
    <value>Background analysis scope:</value>
  </data>
  <data name="Current_document" xml:space="preserve">
    <value>Current document</value>
  </data>
  <data name="Open_documents" xml:space="preserve">
    <value>Open documents</value>
  </data>
  <data name="Entire_solution" xml:space="preserve">
    <value>Entire solution</value>
  </data>
  <data name="Edit" xml:space="preserve">
    <value>_Edit</value>
  </data>
  <data name="Edit_0" xml:space="preserve">
    <value>Edit {0}</value>
    <comment>{0} is a parameter description</comment>
  </data>
  <data name="Parameter_Details" xml:space="preserve">
    <value>Parameter Details</value>
  </data>
  <data name="Add" xml:space="preserve">
    <value>_Add</value>
    <comment>Adding an element to a list</comment>
  </data>
  <data name="Callsite" xml:space="preserve">
    <value>Call site</value>
  </data>
  <data name="Add_Parameter" xml:space="preserve">
    <value>Add Parameter</value>
  </data>
  <data name="Call_site_value" xml:space="preserve">
    <value>Call site value:</value>
  </data>
  <data name="Parameter_Name" xml:space="preserve">
    <value>Parameter name:</value>
  </data>
  <data name="Type_Name" xml:space="preserve">
    <value>Type name:</value>
  </data>
  <data name="You_must_change_the_signature" xml:space="preserve">
    <value>You must change the signature</value>
    <comment>"signature" here means the definition of a method</comment>
  </data>
  <data name="Added_Parameter" xml:space="preserve">
    <value>Added parameter.</value>
  </data>
  <data name="Inserting_call_site_value_0" xml:space="preserve">
    <value>Inserting call site value '{0}'</value>
  </data>
  <data name="Index" xml:space="preserve">
    <value>Index</value>
    <comment>Index of parameter in original signature</comment>
  </data>
  <data name="IntroduceUndefinedTodoVariables" xml:space="preserve">
    <value>Introduce undefined TODO variables</value>
    <comment>"TODO" is an indicator that more work should be done at the location where the TODO is inserted</comment>
  </data>
  <data name="Omit_only_for_optional_parameters" xml:space="preserve">
    <value>Omit (only for optional parameters)</value>
  </data>
  <data name="Optional_with_default_value_colon" xml:space="preserve">
    <value>Optional with default value:</value>
  </data>
  <data name="Parameter_kind" xml:space="preserve">
    <value>Parameter kind</value>
  </data>
  <data name="Required" xml:space="preserve">
    <value>Required</value>
  </data>
  <data name="Use_named_argument" xml:space="preserve">
    <value>Use named argument</value>
    <comment>"argument" is a programming term for a value passed to a function</comment>
  </data>
  <data name="Value_to_inject_at_call_sites" xml:space="preserve">
    <value>Value to inject at call sites</value>
  </data>
  <data name="Value_colon" xml:space="preserve">
    <value>Value:</value>
  </data>
  <data name="Editor_Color_Scheme" xml:space="preserve">
    <value>Editor Color Scheme</value>
  </data>
  <data name="Visual_Studio_2019" xml:space="preserve">
    <value>Visual Studio 2019</value>
  </data>
  <data name="Visual_Studio_2017" xml:space="preserve">
    <value>Visual Studio 2017</value>
  </data>
  <data name="Editor_color_scheme_options_are_only_available_when_using_a_color_theme_bundled_with_Visual_Studio_The_color_theme_can_be_configured_from_the_Environment_General_options_page" xml:space="preserve">
    <value>Editor color scheme options are only available when using a color theme bundled with Visual Studio. The color theme can be configured from the Environment &gt; General options page.</value>
  </data>
  <data name="Some_color_scheme_colors_are_being_overridden_by_changes_made_in_the_Environment_Fonts_and_Colors_options_page_Choose_Use_Defaults_in_the_Fonts_and_Colors_page_to_revert_all_customizations" xml:space="preserve">
    <value>Some color scheme colors are being overridden by changes made in the Environment &gt; Fonts and Colors options page. Choose `Use Defaults` in the Fonts and Colors page to revert all customizations.</value>
  </data>
  <data name="Prefer_simplified_boolean_expressions" xml:space="preserve">
    <value>Prefer simplified boolean expressions</value>
  </data>
  <data name="All_sources" xml:space="preserve">
    <value>All sources</value>
  </data>
  <data name="Entire_repository" xml:space="preserve">
    <value>Entire repository</value>
  </data>
  <data name="Indexed_in_organization" xml:space="preserve">
    <value>Indexed in organization</value>
  </data>
  <data name="Indexed_in_repo" xml:space="preserve">
    <value>Indexed in repo</value>
  </data>
  <data name="Item_origin" xml:space="preserve">
    <value>Item origin</value>
  </data>
  <data name="Loaded_items" xml:space="preserve">
    <value>Loaded items</value>
  </data>
  <data name="Loaded_solution" xml:space="preserve">
    <value>Loaded solution</value>
  </data>
  <data name="Local" xml:space="preserve">
    <value>Local</value>
  </data>
  <data name="Local_metadata" xml:space="preserve">
    <value>Local metadata</value>
  </data>
  <data name="Other" xml:space="preserve">
    <value>Others</value>
  </data>
  <data name="Repository" xml:space="preserve">
    <value>Repository</value>
  </data>
  <data name="Type_name_has_a_syntax_error" xml:space="preserve">
    <value>Type name has a syntax error</value>
    <comment>"Type" is the programming language concept</comment>
  </data>
  <data name="Type_name_is_not_recognized" xml:space="preserve">
    <value>Type name is not recognized</value>
    <comment>"Type" is the programming language concept</comment>
  </data>
  <data name="Type_name_is_recognized" xml:space="preserve">
    <value>Type name is recognized</value>
    <comment>"Type" is the programming language concept</comment>
  </data>
  <data name="Please_enter_a_type_name" xml:space="preserve">
    <value>Please enter a type name</value>
    <comment>"Type" is the programming language concept</comment>
  </data>
  <data name="Enter_a_call_site_value_or_choose_a_different_value_injection_kind" xml:space="preserve">
    <value>Enter a call site value or choose a different value injection kind</value>
  </data>
  <data name="Optional_parameters_must_provide_a_default_value" xml:space="preserve">
    <value>Optional parameters must provide a default value</value>
  </data>
  <data name="Parameter_information" xml:space="preserve">
    <value>Parameter information</value>
  </data>
  <data name="Infer_from_context" xml:space="preserve">
    <value>Infer from context</value>
  </data>
  <data name="None" xml:space="preserve">
    <value>None</value>
  </data>
  <data name="Warning_colon_duplicate_parameter_name" xml:space="preserve">
    <value>Warning: duplicate parameter name</value>
  </data>
  <data name="Warning_colon_type_does_not_bind" xml:space="preserve">
    <value>Warning: type does not bind</value>
  </data>
  <data name="Display_inline_parameter_name_hints" xml:space="preserve">
    <value>Disp_lay inline parameter name hints</value>
  </data>
  <data name="Current_parameter" xml:space="preserve">
    <value>Current parameter</value>
  </data>
  <data name="Bitness32" xml:space="preserve">
    <value>32-bit</value>
  </data>
  <data name="Bitness64" xml:space="preserve">
    <value>64-bit</value>
  </data>
  <data name="Use_64_bit_process_for_code_analysis_requires_restart" xml:space="preserve">
    <value>Use 64-bit process for code analysis (requires restart)</value>
  </data>
  <data name="Extract_Base_Class" xml:space="preserve">
    <value>Extract Base Class</value>
  </data>
  <data name="This_file_is_autogenerated_by_0_and_cannot_be_edited" xml:space="preserve">
    <value>This file is auto-generated by the generator '{0}' and cannot be edited.</value>
  </data>
  <data name="generated_by_0_suffix" xml:space="preserve">
    <value>[generated by {0}]</value>
    <comment>{0} is the name of a generator.</comment>
  </data>
  <data name="generated_suffix" xml:space="preserve">
    <value>[generated]</value>
  </data>
  <data name="The_generator_0_that_generated_this_file_has_been_removed_from_the_project" xml:space="preserve">
    <value>The generator '{0}' that generated this file has been removed from the project; this file is no longer being included in your project.</value>
  </data>
  <data name="The_generator_0_that_generated_this_file_has_stopped_generating_this_file" xml:space="preserve">
    <value>The generator '{0}' that generated this file has stopped generating this file; this file is no longer being included in your project.</value>
  </data>
  <data name="Comments" xml:space="preserve">
    <value>Comments</value>
  </data>
  <data name="Inline_Hints_experimental" xml:space="preserve">
    <value>Inline Hints (experimental)</value>
  </data>
  <data name="Show_hints_for_everything_else" xml:space="preserve">
    <value>Show hints for everything else</value>
  </data>
  <data name="Show_hints_for_literals" xml:space="preserve">
    <value>Show hints for literals</value>
  </data>
  <data name="Suppress_hints_when_parameter_name_matches_the_method_s_intent" xml:space="preserve">
    <value>Suppress hints when parameter name matches the method's intent</value>
  </data>
  <data name="Suppress_hints_when_parameter_names_differ_only_by_suffix" xml:space="preserve">
    <value>Suppress hints when parameter names differ only by suffix</value>
  </data>
  <data name="Display_inline_type_hints" xml:space="preserve">
    <value>Display inline type hints</value>
  </data>
  <data name="Show_hints_for_lambda_parameter_types" xml:space="preserve">
    <value>Show hints for lambda parameter types</value>
  </data>
  <data name="Show_hints_for_implicit_object_creation" xml:space="preserve">
    <value>Show hints for implicit object creation</value>
  </data>
  <data name="Show_hints_for_variables_with_inferred_types" xml:space="preserve">
    <value>Show hints for variables with inferred types</value>
  </data>
  <data name="Color_hints" xml:space="preserve">
    <value>Color hints</value>
  </data>
  <data name="Display_all_hints_while_pressing_Alt_F1" xml:space="preserve">
    <value>Display all hints while pressing Alt+F1</value>
  </data>
  <data name="Enable_pull_diagnostics_experimental_requires_restart" xml:space="preserve">
    <value>Enable 'pull' diagnostics (experimental, requires restart)</value>
  </data>
  <data name="Enable_Razor_pull_diagnostics_experimental_requires_restart" xml:space="preserve">
    <value>Enable Razor 'pull' diagnostics (experimental, requires restart)</value>
  </data>
  <data name="CSharp_Visual_Basic_Diagnostics_Language_Client" xml:space="preserve">
    <value>C#/Visual Basic Diagnostics Language Client</value>
  </data>
  <data name="New_Type_Name_colon" xml:space="preserve">
    <value>New Type Name:</value>
  </data>
  <data name="Format_document" xml:space="preserve">
    <value>Format document</value>
  </data>
  <data name="New_line_preferences_experimental_colon" xml:space="preserve">
    <value>New line preferences (experimental):</value>
  </data>
  <data name="Require_colon" xml:space="preserve">
    <value>Require:</value>
  </data>
  <data name="Allow_multiple_blank_lines" xml:space="preserve">
    <value>Allow multiple blank lines</value>
  </data>
  <data name="Allow_statement_immediately_after_block" xml:space="preserve">
    <value>Allow statement immediately after block</value>
  </data>
  <data name="Symbols_without_references" xml:space="preserve">
    <value>Symbols without references</value>
  </data>
  <data name="Tab_twice_to_insert_arguments" xml:space="preserve">
    <value>Tab twice to insert arguments (experimental)</value>
  </data>
  <data name="Apply" xml:space="preserve">
    <value>Apply</value>
  </data>
  <data name="Remove_All" xml:space="preserve">
    <value>Remove All</value>
  </data>
  <data name="Action" xml:space="preserve">
    <value>Action</value>
    <comment>Action to perform on an unused reference, such as remove or keep</comment>
  </data>
  <data name="Assemblies" xml:space="preserve">
    <value>Assemblies</value>
  </data>
  <data name="Choose_which_action_you_would_like_to_perform_on_the_unused_references" xml:space="preserve">
    <value>Choose which action you would like to perform on the unused references.</value>
  </data>
  <data name="Keep" xml:space="preserve">
    <value>Keep</value>
  </data>
  <data name="Packages" xml:space="preserve">
    <value>Packages</value>
  </data>
  <data name="Projects" xml:space="preserve">
    <value>Projects</value>
  </data>
  <data name="Reference" xml:space="preserve">
    <value>Reference</value>
  </data>
  <data name="Enable_all_features_in_opened_files_from_source_generators_experimental" xml:space="preserve">
    <value>Enable all features in opened files from source generators (experimental)</value>
  </data>
  <data name="Remove_Unused_References" xml:space="preserve">
    <value>Remove Unused References</value>
  </data>
  <data name="Analyzing_project_references" xml:space="preserve">
    <value>Analyzing project references...</value>
  </data>
  <data name="Updating_project_references" xml:space="preserve">
    <value>Updating project references...</value>
  </data>
  <data name="No_unused_references_were_found" xml:space="preserve">
    <value>No unused references were found.</value>
  </data>
  <data name="Show_Remove_Unused_References_command_in_Solution_Explorer_experimental" xml:space="preserve">
    <value>Show "Remove Unused References" command in Solution Explorer (experimental)</value>
  </data>
  <data name="Enable_file_logging_for_diagnostics" xml:space="preserve">
    <value>Enable file logging for diagnostics (logged in '%Temp%\Roslyn' folder)</value>
  </data>
  <data name="This_action_cannot_be_undone_Do_you_wish_to_continue" xml:space="preserve">
    <value>This action cannot be undone. Do you wish to continue?</value>
  </data>
  <data name="Show_inheritance_margin" xml:space="preserve">
    <value>Show inheritance margin</value>
  </data>
  <data name="Inheritance_Margin_experimental" xml:space="preserve">
    <value>Inheritance Margin (experimental)</value>
  </data>
  <data name="Analyzers" xml:space="preserve">
    <value>Analyzers</value>
  </data>
  <data name="Carrage_Return_Newline_rn" xml:space="preserve">
    <value>Carrage Return + Newline (\\r\\n)</value>
  </data>
  <data name="Carrage_Return_r" xml:space="preserve">
    <value>Carrage Return (\\r)</value>
  </data>
  <data name="Category" xml:space="preserve">
    <value>Category</value>
  </data>
  <data name="Code_Style" xml:space="preserve">
    <value>Code Style</value>
  </data>
  <data name="Disabled" xml:space="preserve">
    <value>Disabled</value>
  </data>
  <data name="Enabled" xml:space="preserve">
    <value>Enabled</value>
  </data>
  <data name="Error" xml:space="preserve">
    <value>Error</value>
  </data>
  <data name="Formatting" xml:space="preserve">
    <value>Formatting</value>
  </data>
  <data name="Id" xml:space="preserve">
    <value>Id</value>
  </data>
  <data name="Newline_n" xml:space="preserve">
    <value>Newline (\\n)</value>
  </data>
  <data name="Refactoring_Only" xml:space="preserve">
    <value>Refactoring Only</value>
  </data>
  <data name="Suggestion" xml:space="preserve">
    <value>Suggestion</value>
  </data>
  <data name="Title" xml:space="preserve">
    <value>Title</value>
  </data>
  <data name="Value" xml:space="preserve">
    <value>Value</value>
  </data>
  <data name="Warning" xml:space="preserve">
    <value>Warning</value>
  </data>
  <data name="Search_Settings" xml:space="preserve">
    <value>Search Settings</value>
  </data>
<<<<<<< HEAD
  <data name="Multiple_members_are_inherited" xml:space="preserve">
    <value>Multiple members are inherited</value>
  </data>
  <data name="_0_is_inherited" xml:space="preserve">
    <value>'{0}' is inherited</value>
  </data>
  <data name="Navigate_to_0" xml:space="preserve">
    <value>Navigate to '{0}'</value>
  </data>
  <data name="Multiple_members_are_inherited_on_line_0" xml:space="preserve">
    <value>Multiple members are inherited on line {0}</value>
    <comment>Line number info is needed for accessibility purpose.</comment>
  </data>
  <data name="Implemented_members" xml:space="preserve">
    <value>Implemented members</value>
  </data>
  <data name="Implementing_members" xml:space="preserve">
    <value>Implementing members</value>
  </data>
  <data name="Overriding_members" xml:space="preserve">
    <value>Overriding members</value>
  </data>
  <data name="Overridden_members" xml:space="preserve">
    <value>Overridden members</value>
=======
  <data name="Error_updating_suppressions_0" xml:space="preserve">
    <value>Error updating suppressions: {0}</value>
>>>>>>> 66b25cf7
  </data>
</root><|MERGE_RESOLUTION|>--- conflicted
+++ resolved
@@ -1716,7 +1716,6 @@
   <data name="Search_Settings" xml:space="preserve">
     <value>Search Settings</value>
   </data>
-<<<<<<< HEAD
   <data name="Multiple_members_are_inherited" xml:space="preserve">
     <value>Multiple members are inherited</value>
   </data>
@@ -1741,9 +1740,8 @@
   </data>
   <data name="Overridden_members" xml:space="preserve">
     <value>Overridden members</value>
-=======
+  </data>
   <data name="Error_updating_suppressions_0" xml:space="preserve">
     <value>Error updating suppressions: {0}</value>
->>>>>>> 66b25cf7
   </data>
 </root>