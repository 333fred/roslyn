<?xml version="1.0" encoding="utf-8"?>
<root>
  <!-- 
    Microsoft ResX Schema 
    
    Version 2.0
    
    The primary goals of this format is to allow a simple XML format 
    that is mostly human readable. The generation and parsing of the 
    various data types are done through the TypeConverter classes 
    associated with the data types.
    
    Example:
    
    ... ado.net/XML headers & schema ...
    <resheader name="resmimetype">text/microsoft-resx</resheader>
    <resheader name="version">2.0</resheader>
    <resheader name="reader">System.Resources.ResXResourceReader, System.Windows.Forms, ...</resheader>
    <resheader name="writer">System.Resources.ResXResourceWriter, System.Windows.Forms, ...</resheader>
    <data name="Name1"><value>this is my long string</value><comment>this is a comment</comment></data>
    <data name="Color1" type="System.Drawing.Color, System.Drawing">Blue</data>
    <data name="Bitmap1" mimetype="application/x-microsoft.net.object.binary.base64">
        <value>[base64 mime encoded serialized .NET Framework object]</value>
    </data>
    <data name="Icon1" type="System.Drawing.Icon, System.Drawing" mimetype="application/x-microsoft.net.object.bytearray.base64">
        <value>[base64 mime encoded string representing a byte array form of the .NET Framework object]</value>
        <comment>This is a comment</comment>
    </data>
                
    There are any number of "resheader" rows that contain simple 
    name/value pairs.
    
    Each data row contains a name, and value. The row also contains a 
    type or mimetype. Type corresponds to a .NET class that support 
    text/value conversion through the TypeConverter architecture. 
    Classes that don't support this are serialized and stored with the 
    mimetype set.
    
    The mimetype is used for serialized objects, and tells the 
    ResXResourceReader how to depersist the object. This is currently not 
    extensible. For a given mimetype the value must be set accordingly:
    
    Note - application/x-microsoft.net.object.binary.base64 is the format 
    that the ResXResourceWriter will generate, however the reader can 
    read any of the formats listed below.
    
    mimetype: application/x-microsoft.net.object.binary.base64
    value   : The object must be serialized with 
            : System.Runtime.Serialization.Formatters.Binary.BinaryFormatter
            : and then encoded with base64 encoding.
    
    mimetype: application/x-microsoft.net.object.soap.base64
    value   : The object must be serialized with 
            : System.Runtime.Serialization.Formatters.Soap.SoapFormatter
            : and then encoded with base64 encoding.

    mimetype: application/x-microsoft.net.object.bytearray.base64
    value   : The object must be serialized into a byte array 
            : using a System.ComponentModel.TypeConverter
            : and then encoded with base64 encoding.
    -->
  <xsd:schema id="root" xmlns="" xmlns:xsd="http://www.w3.org/2001/XMLSchema" xmlns:msdata="urn:schemas-microsoft-com:xml-msdata">
    <xsd:import namespace="http://www.w3.org/XML/1998/namespace" />
    <xsd:element name="root" msdata:IsDataSet="true">
      <xsd:complexType>
        <xsd:choice maxOccurs="unbounded">
          <xsd:element name="metadata">
            <xsd:complexType>
              <xsd:sequence>
                <xsd:element name="value" type="xsd:string" minOccurs="0" />
              </xsd:sequence>
              <xsd:attribute name="name" use="required" type="xsd:string" />
              <xsd:attribute name="type" type="xsd:string" />
              <xsd:attribute name="mimetype" type="xsd:string" />
              <xsd:attribute ref="xml:space" />
            </xsd:complexType>
          </xsd:element>
          <xsd:element name="assembly">
            <xsd:complexType>
              <xsd:attribute name="alias" type="xsd:string" />
              <xsd:attribute name="name" type="xsd:string" />
            </xsd:complexType>
          </xsd:element>
          <xsd:element name="data">
            <xsd:complexType>
              <xsd:sequence>
                <xsd:element name="value" type="xsd:string" minOccurs="0" msdata:Ordinal="1" />
                <xsd:element name="comment" type="xsd:string" minOccurs="0" msdata:Ordinal="2" />
              </xsd:sequence>
              <xsd:attribute name="name" type="xsd:string" use="required" msdata:Ordinal="1" />
              <xsd:attribute name="type" type="xsd:string" msdata:Ordinal="3" />
              <xsd:attribute name="mimetype" type="xsd:string" msdata:Ordinal="4" />
              <xsd:attribute ref="xml:space" />
            </xsd:complexType>
          </xsd:element>
          <xsd:element name="resheader">
            <xsd:complexType>
              <xsd:sequence>
                <xsd:element name="value" type="xsd:string" minOccurs="0" msdata:Ordinal="1" />
              </xsd:sequence>
              <xsd:attribute name="name" type="xsd:string" use="required" />
            </xsd:complexType>
          </xsd:element>
        </xsd:choice>
      </xsd:complexType>
    </xsd:element>
  </xsd:schema>
  <resheader name="resmimetype">
    <value>text/microsoft-resx</value>
  </resheader>
  <resheader name="version">
    <value>2.0</value>
  </resheader>
  <resheader name="reader">
    <value>System.Resources.ResXResourceReader, System.Windows.Forms, Version=4.0.0.0, Culture=neutral, PublicKeyToken=b77a5c561934e089</value>
  </resheader>
  <resheader name="writer">
    <value>System.Resources.ResXResourceWriter, System.Windows.Forms, Version=4.0.0.0, Culture=neutral, PublicKeyToken=b77a5c561934e089</value>
  </resheader>
  <data name="Element_is_not_valid" xml:space="preserve">
    <value>Element is not valid.</value>
  </data>
  <data name="You_must_select_at_least_one_member" xml:space="preserve">
    <value>You must select at least one member.</value>
  </data>
  <data name="Name_conflicts_with_an_existing_type_name" xml:space="preserve">
    <value>Name conflicts with an existing type name.</value>
  </data>
  <data name="Name_is_not_a_valid_0_identifier" xml:space="preserve">
    <value>Name is not a valid {0} identifier.</value>
  </data>
  <data name="Illegal_characters_in_path" xml:space="preserve">
    <value>Illegal characters in path.</value>
  </data>
  <data name="File_name_must_have_the_0_extension" xml:space="preserve">
    <value>File name must have the "{0}" extension.</value>
  </data>
  <data name="Debugger" xml:space="preserve">
    <value>Debugger</value>
  </data>
  <data name="Determining_breakpoint_location" xml:space="preserve">
    <value>Determining breakpoint location...</value>
  </data>
  <data name="Determining_autos" xml:space="preserve">
    <value>Determining autos...</value>
  </data>
  <data name="Resolving_breakpoint_location" xml:space="preserve">
    <value>Resolving breakpoint location...</value>
  </data>
  <data name="Validating_breakpoint_location" xml:space="preserve">
    <value>Validating breakpoint location...</value>
  </data>
  <data name="Getting_DataTip_text" xml:space="preserve">
    <value>Getting DataTip text...</value>
  </data>
  <data name="Preview_unavailable" xml:space="preserve">
    <value>Preview unavailable</value>
  </data>
  <data name="Invalid_access" xml:space="preserve">
    <value>Invalid access.</value>
  </data>
  <data name="The_following_references_were_not_found_0_Please_locate_and_add_them_manually" xml:space="preserve">
    <value>The following references were not found. {0}Please locate and add them manually.</value>
  </data>
  <data name="End_position_must_be_start_position" xml:space="preserve">
    <value>End position must be &gt;= start position</value>
  </data>
  <data name="Not_a_valid_value" xml:space="preserve">
    <value>Not a valid value</value>
  </data>
  <data name="given_workspace_doesn_t_support_undo" xml:space="preserve">
    <value>given workspace doesn't support undo</value>
  </data>
  <data name="Add_a_reference_to_0" xml:space="preserve">
    <value>Add a reference to '{0}'</value>
  </data>
  <data name="Event_type_is_invalid" xml:space="preserve">
    <value>Event type is invalid</value>
  </data>
  <data name="Can_t_find_where_to_insert_member" xml:space="preserve">
    <value>Can't find where to insert member</value>
  </data>
  <data name="Can_t_rename_other_elements" xml:space="preserve">
    <value>Can't rename 'other' elements</value>
  </data>
  <data name="Unknown_rename_type" xml:space="preserve">
    <value>Unknown rename type</value>
  </data>
  <data name="IDs_are_not_supported_for_this_symbol_type" xml:space="preserve">
    <value>IDs are not supported for this symbol type.</value>
  </data>
  <data name="Can_t_create_a_node_id_for_this_symbol_kind_colon_0" xml:space="preserve">
    <value>Can't create a node id for this symbol kind: '{0}'</value>
  </data>
  <data name="Project_References" xml:space="preserve">
    <value>Project References</value>
  </data>
  <data name="Base_Types" xml:space="preserve">
    <value>Base Types</value>
  </data>
  <data name="Could_not_find_project_0" xml:space="preserve">
    <value>Could not find project '{0}'</value>
  </data>
  <data name="Could_not_find_location_of_folder_on_disk" xml:space="preserve">
    <value>Could not find location of folder on disk</value>
  </data>
  <data name="Assembly" xml:space="preserve">
    <value>Assembly </value>
  </data>
  <data name="Member_of_0" xml:space="preserve">
    <value>Member of {0}</value>
  </data>
  <data name="Project" xml:space="preserve">
    <value>Project </value>
  </data>
  <data name="Type_Parameters_colon" xml:space="preserve">
    <value>Type Parameters:</value>
  </data>
  <data name="File_already_exists" xml:space="preserve">
    <value>File already exists</value>
  </data>
  <data name="File_path_cannot_use_reserved_keywords" xml:space="preserve">
    <value>File path cannot use reserved keywords</value>
  </data>
  <data name="DocumentPath_is_illegal" xml:space="preserve">
    <value>DocumentPath is illegal</value>
  </data>
  <data name="Project_Path_is_illegal" xml:space="preserve">
    <value>Project Path is illegal</value>
  </data>
  <data name="Path_cannot_have_empty_filename" xml:space="preserve">
    <value>Path cannot have empty filename</value>
  </data>
  <data name="The_given_DocumentId_did_not_come_from_the_Visual_Studio_workspace" xml:space="preserve">
    <value>The given DocumentId did not come from the Visual Studio workspace.</value>
  </data>
  <data name="Project_colon_0_1_Use_the_dropdown_to_view_and_switch_to_other_projects_this_file_may_belong_to" xml:space="preserve">
    <value>Project: {0} ({1})

Use the dropdown to view and switch to other projects this file may belong to.</value>
  </data>
  <data name="_0_Use_the_dropdown_to_view_and_navigate_to_other_items_in_this_file" xml:space="preserve">
    <value>{0}

Use the dropdown to view and navigate to other items in this file.</value>
  </data>
  <data name="Project_colon_0_Use_the_dropdown_to_view_and_switch_to_other_projects_this_file_may_belong_to" xml:space="preserve">
    <value>Project: {0}

Use the dropdown to view and switch to other projects this file may belong to.</value>
  </data>
  <data name="AnalyzerChangedOnDisk" xml:space="preserve">
    <value>AnalyzerChangedOnDisk</value>
  </data>
  <data name="The_analyzer_assembly_0_has_changed_Diagnostics_may_be_incorrect_until_Visual_Studio_is_restarted" xml:space="preserve">
    <value>The analyzer assembly '{0}' has changed. Diagnostics may be incorrect until Visual Studio is restarted.</value>
  </data>
  <data name="Deselect_All" xml:space="preserve">
    <value>_Deselect All</value>
  </data>
  <data name="Generated_name_colon" xml:space="preserve">
    <value>Generated name:</value>
  </data>
  <data name="New_file_name_colon" xml:space="preserve">
    <value>New _file name:</value>
  </data>
  <data name="New_interface_name_colon" xml:space="preserve">
    <value>New _interface name:</value>
  </data>
  <data name="OK" xml:space="preserve">
    <value>OK</value>
  </data>
  <data name="Select_All" xml:space="preserve">
    <value>_Select All</value>
  </data>
  <data name="Select_public_members_to_form_interface" xml:space="preserve">
    <value>Select public _members to form interface</value>
  </data>
  <data name="Access_colon" xml:space="preserve">
    <value>_Access:</value>
  </data>
  <data name="Add_to_existing_file" xml:space="preserve">
    <value>Add to _existing file</value>
  </data>
  <data name="Add_to_current_file" xml:space="preserve">
    <value>Add to _current file</value>
  </data>
  <data name="Create_new_file" xml:space="preserve">
    <value>_Create new file</value>
  </data>
  <data name="Default_" xml:space="preserve">
    <value>Default</value>
  </data>
  <data name="File_Name_colon" xml:space="preserve">
    <value>File Name:</value>
  </data>
  <data name="Generate_Type" xml:space="preserve">
    <value>Generate Type</value>
  </data>
  <data name="Kind_colon" xml:space="preserve">
    <value>_Kind:</value>
  </data>
  <data name="Location_colon" xml:space="preserve">
    <value>Location:</value>
  </data>
  <data name="Select_destination" xml:space="preserve">
    <value>Select destination</value>
  </data>
  <data name="Modifier" xml:space="preserve">
    <value>Modifier</value>
  </data>
  <data name="Name_colon1" xml:space="preserve">
    <value>Name:</value>
  </data>
  <data name="Parameter" xml:space="preserve">
    <value>Parameter</value>
  </data>
  <data name="Parameters_colon2" xml:space="preserve">
    <value>Parameters:</value>
  </data>
  <data name="Preview_method_signature_colon" xml:space="preserve">
    <value>Preview method signature:</value>
  </data>
  <data name="Preview_reference_changes" xml:space="preserve">
    <value>Preview reference changes</value>
  </data>
  <data name="Project_colon" xml:space="preserve">
    <value>_Project:</value>
  </data>
  <data name="Type" xml:space="preserve">
    <value>Type</value>
  </data>
  <data name="Type_Details_colon" xml:space="preserve">
    <value>Type Details:</value>
  </data>
  <data name="Re_move" xml:space="preserve">
    <value>Re_move</value>
  </data>
  <data name="Restore" xml:space="preserve">
    <value>_Restore</value>
  </data>
  <data name="More_about_0" xml:space="preserve">
    <value>More about {0}</value>
  </data>
  <data name="bracket_plus_bracket" xml:space="preserve">
    <value>[+] </value>
  </data>
  <data name="bracket_bracket" xml:space="preserve">
    <value>[-] </value>
  </data>
  <data name="Reference_to_0_in_project_1" xml:space="preserve">
    <value>Reference to '{0}' in project '{1}'</value>
  </data>
  <data name="Unknown1" xml:space="preserve">
    <value>&lt;Unknown&gt;</value>
  </data>
  <data name="Analyzer_reference_to_0_in_project_1" xml:space="preserve">
    <value>Analyzer reference to '{0}' in project '{1}'</value>
  </data>
  <data name="Project_reference_to_0_in_project_1" xml:space="preserve">
    <value>Project reference to '{0}' in project '{1}'</value>
  </data>
  <data name="AnalyzerDependencyConflict" xml:space="preserve">
    <value>AnalyzerDependencyConflict</value>
  </data>
  <data name="_0_references" xml:space="preserve">
    <value>{0} references</value>
  </data>
  <data name="_1_reference" xml:space="preserve">
    <value>1 reference</value>
  </data>
  <data name="No_Changes" xml:space="preserve">
    <value>No Changes</value>
  </data>
  <data name="Current_block" xml:space="preserve">
    <value>Current block</value>
  </data>
  <data name="Determining_current_block" xml:space="preserve">
    <value>Determining current block.</value>
  </data>
  <data name="MissingAnalyzerReference" xml:space="preserve">
    <value>MissingAnalyzerReference</value>
  </data>
  <data name="Suppress_diagnostics" xml:space="preserve">
    <value>Suppress diagnostics</value>
  </data>
  <data name="Computing_suppressions_fix" xml:space="preserve">
    <value>Computing suppressions fix...</value>
  </data>
  <data name="Applying_suppressions_fix" xml:space="preserve">
    <value>Applying suppressions fix...</value>
  </data>
  <data name="Remove_suppressions" xml:space="preserve">
    <value>Remove suppressions</value>
  </data>
  <data name="Computing_remove_suppressions_fix" xml:space="preserve">
    <value>Computing remove suppressions fix...</value>
  </data>
  <data name="Applying_remove_suppressions_fix" xml:space="preserve">
    <value>Applying remove suppressions fix...</value>
  </data>
  <data name="This_workspace_only_supports_opening_documents_on_the_UI_thread" xml:space="preserve">
    <value>This workspace only supports opening documents on the UI thread.</value>
  </data>
  <data name="This_workspace_does_not_support_updating_Visual_Basic_compilation_options" xml:space="preserve">
    <value>This workspace does not support updating Visual Basic compilation options.</value>
  </data>
  <data name="This_workspace_does_not_support_updating_Visual_Basic_parse_options" xml:space="preserve">
    <value>This workspace does not support updating Visual Basic parse options.</value>
  </data>
  <data name="Synchronizing_with_0" xml:space="preserve">
    <value>Synchronizing with {0}...</value>
  </data>
  <data name="Visual_Studio_has_suspended_some_advanced_features_to_improve_performance" xml:space="preserve">
    <value>Visual Studio has suspended some advanced features to improve performance.</value>
  </data>
  <data name="Installing_0" xml:space="preserve">
    <value>Installing '{0}'</value>
  </data>
  <data name="Installing_0_completed" xml:space="preserve">
    <value>Installing '{0}' completed</value>
  </data>
  <data name="Package_install_failed_colon_0" xml:space="preserve">
    <value>Package install failed: {0}</value>
  </data>
  <data name="Unknown2" xml:space="preserve">
    <value>&lt;Unknown&gt;</value>
  </data>
  <data name="Enter_a_title_for_this_Naming_Style" xml:space="preserve">
    <value>Enter a title for this Naming Style.</value>
  </data>
  <data name="Accessibilities_can_match_any" xml:space="preserve">
    <value>Accessibilities (can match any)</value>
  </data>
  <data name="Capitalization_colon" xml:space="preserve">
    <value>Capitalization:</value>
  </data>
  <data name="all_lower" xml:space="preserve">
    <value>all lower</value>
  </data>
  <data name="ALL_UPPER" xml:space="preserve">
    <value>ALL UPPER</value>
  </data>
  <data name="camel_Case_Name" xml:space="preserve">
    <value>camel Case Name</value>
  </data>
  <data name="First_word_upper" xml:space="preserve">
    <value>First word upper</value>
  </data>
  <data name="Pascal_Case_Name" xml:space="preserve">
    <value>Pascal Case Name</value>
  </data>
  <data name="Modifiers_must_match_all" xml:space="preserve">
    <value>Modifiers (must match all)</value>
  </data>
  <data name="Naming_Rule" xml:space="preserve">
    <value>Naming Rule</value>
  </data>
  <data name="Naming_Style" xml:space="preserve">
    <value>Naming Style</value>
  </data>
  <data name="Naming_Style_Title_colon" xml:space="preserve">
    <value>Naming Style Title:</value>
  </data>
  <data name="Required_Prefix_colon" xml:space="preserve">
    <value>Required Prefix:</value>
  </data>
  <data name="Required_Suffix_colon" xml:space="preserve">
    <value>Required Suffix:</value>
  </data>
  <data name="Sample_Identifier_colon" xml:space="preserve">
    <value>Sample Identifier:</value>
  </data>
  <data name="Symbol_Kinds_can_match_any" xml:space="preserve">
    <value>Symbol Kinds (can match any)</value>
  </data>
  <data name="Symbol_Specification" xml:space="preserve">
    <value>Symbol Specification</value>
  </data>
  <data name="Symbol_Specification_Title_colon" xml:space="preserve">
    <value>Symbol Specification Title:</value>
  </data>
  <data name="Word_Separator_colon" xml:space="preserve">
    <value>Word Separator:</value>
  </data>
  <data name="example" xml:space="preserve">
    <value>example</value>
    <comment>{Locked} IdentifierWord_Example and IdentifierWord_Identifier are combined (with prefixes, suffixes, and word separators) into an example identifier name in the NamingStyle UI.</comment>
  </data>
  <data name="identifier" xml:space="preserve">
    <value>identifier</value>
    <comment>{Locked} IdentifierWord_Example and IdentifierWord_Identifier are combined (with prefixes, suffixes, and word separators) into an example identifier name in the NamingStyle UI.</comment>
  </data>
  <data name="Install_0" xml:space="preserve">
    <value>Install '{0}'</value>
  </data>
  <data name="Uninstalling_0" xml:space="preserve">
    <value>Uninstalling '{0}'</value>
  </data>
  <data name="Uninstalling_0_completed" xml:space="preserve">
    <value>Uninstalling '{0}' completed</value>
  </data>
  <data name="Uninstall_0" xml:space="preserve">
    <value>Uninstall '{0}'</value>
  </data>
  <data name="Package_uninstall_failed_colon_0" xml:space="preserve">
    <value>Package uninstall failed: {0}</value>
  </data>
  <data name="Additional_information_colon" xml:space="preserve">
    <value>Additional information:</value>
  </data>
  <data name="Installing_0_failed_Additional_information_colon_1" xml:space="preserve">
    <value>Installing '{0}' failed.

Additional information: {1}</value>
  </data>
  <data name="Uninstalling_0_failed_Additional_information_colon_1" xml:space="preserve">
    <value>Uninstalling '{0}' failed.

Additional information: {1}</value>
  </data>
  <data name="Move_0_below_1" xml:space="preserve">
    <value>Move {0} below {1}</value>
    <comment>{0} and {1} are parameter descriptions</comment>
  </data>
  <data name="Move_0_above_1" xml:space="preserve">
    <value>Move {0} above {1}</value>
    <comment>{0} and {1} are parameter descriptions</comment>
  </data>
  <data name="Remove_0" xml:space="preserve">
    <value>Remove {0}</value>
    <comment>{0} is a parameter description</comment>
  </data>
  <data name="Restore_0" xml:space="preserve">
    <value>Restore {0}</value>
    <comment>{0} is a parameter description</comment>
  </data>
  <data name="Re_enable" xml:space="preserve">
    <value>Re-enable</value>
  </data>
  <data name="Learn_more" xml:space="preserve">
    <value>Learn more</value>
  </data>
  <data name="Prefer_framework_type" xml:space="preserve">
    <value>Prefer framework type</value>
  </data>
  <data name="Prefer_predefined_type" xml:space="preserve">
    <value>Prefer predefined type</value>
  </data>
  <data name="Copy_to_Clipboard" xml:space="preserve">
    <value>Copy to Clipboard</value>
  </data>
  <data name="Close" xml:space="preserve">
    <value>Close</value>
  </data>
  <data name="Unknown_parameters" xml:space="preserve">
    <value>&lt;Unknown Parameters&gt;</value>
  </data>
  <data name="End_of_inner_exception_stack" xml:space="preserve">
    <value>--- End of inner exception stack trace ---</value>
  </data>
  <data name="For_locals_parameters_and_members" xml:space="preserve">
    <value>For locals, parameters and members</value>
  </data>
  <data name="For_member_access_expressions" xml:space="preserve">
    <value>For member access expressions</value>
  </data>
  <data name="Prefer_object_initializer" xml:space="preserve">
    <value>Prefer object initializer</value>
  </data>
  <data name="Expression_preferences_colon" xml:space="preserve">
    <value>Expression preferences:</value>
  </data>
  <data name="Block_Structure_Guides" xml:space="preserve">
    <value>Block Structure Guides</value>
  </data>
  <data name="Show_guides_for_code_level_constructs" xml:space="preserve">
    <value>Show guides for code level constructs</value>
  </data>
  <data name="Show_guides_for_declaration_level_constructs" xml:space="preserve">
    <value>Show guides for declaration level constructs</value>
  </data>
  <data name="Show_outlining_for_code_level_constructs" xml:space="preserve">
    <value>Show outlining for code level constructs</value>
  </data>
  <data name="Show_outlining_for_comments_and_preprocessor_regions" xml:space="preserve">
    <value>Show outlining for comments and preprocessor regions</value>
  </data>
  <data name="Show_outlining_for_declaration_level_constructs" xml:space="preserve">
    <value>Show outlining for declaration level constructs</value>
  </data>
  <data name="Variable_preferences_colon" xml:space="preserve">
    <value>Variable preferences:</value>
  </data>
  <data name="Prefer_inlined_variable_declaration" xml:space="preserve">
    <value>Prefer inlined variable declaration</value>
  </data>
  <data name="Use_expression_body_for_methods" xml:space="preserve">
    <value>Use expression body for methods</value>
  </data>
  <data name="Code_block_preferences_colon" xml:space="preserve">
    <value>Code block preferences:</value>
  </data>
  <data name="Use_expression_body_for_accessors" xml:space="preserve">
    <value>Use expression body for accessors</value>
  </data>
  <data name="Use_expression_body_for_constructors" xml:space="preserve">
    <value>Use expression body for constructors</value>
  </data>
  <data name="Use_expression_body_for_indexers" xml:space="preserve">
    <value>Use expression body for indexers</value>
  </data>
  <data name="Use_expression_body_for_operators" xml:space="preserve">
    <value>Use expression body for operators</value>
  </data>
  <data name="Use_expression_body_for_properties" xml:space="preserve">
    <value>Use expression body for properties</value>
  </data>
  <data name="Some_naming_rules_are_incomplete_Please_complete_or_remove_them" xml:space="preserve">
    <value>Some naming rules are incomplete. Please complete or remove them.</value>
  </data>
  <data name="Manage_specifications" xml:space="preserve">
    <value>Manage specifications</value>
  </data>
  <data name="Manage_naming_styles" xml:space="preserve">
    <value>Manage naming styles</value>
  </data>
  <data name="Reorder" xml:space="preserve">
    <value>Reorder</value>
  </data>
  <data name="Severity" xml:space="preserve">
    <value>Severity</value>
  </data>
  <data name="Specification" xml:space="preserve">
    <value>Specification</value>
  </data>
  <data name="Required_Style" xml:space="preserve">
    <value>Required Style</value>
  </data>
  <data name="This_item_cannot_be_deleted_because_it_is_used_by_an_existing_Naming_Rule" xml:space="preserve">
    <value>This item cannot be deleted because it is used by an existing Naming Rule.</value>
  </data>
  <data name="Prefer_collection_initializer" xml:space="preserve">
    <value>Prefer collection initializer</value>
  </data>
  <data name="Prefer_coalesce_expression" xml:space="preserve">
    <value>Prefer coalesce expression</value>
  </data>
  <data name="Collapse_regions_when_collapsing_to_definitions" xml:space="preserve">
    <value>Collapse #regions when collapsing to definitions</value>
  </data>
  <data name="Collapse_local_functions_when_collapsing_to_definitions" xml:space="preserve">
    <value>Collapse local functions when collapsing to definitions</value>
  </data>
  <data name="Prefer_null_propagation" xml:space="preserve">
    <value>Prefer null propagation</value>
  </data>
  <data name="Prefer_explicit_tuple_name" xml:space="preserve">
    <value>Prefer explicit tuple name</value>
  </data>
  <data name="Description" xml:space="preserve">
    <value>Description</value>
  </data>
  <data name="Preference" xml:space="preserve">
    <value>Preference</value>
  </data>
  <data name="Implement_Interface_or_Abstract_Class" xml:space="preserve">
    <value>Implement Interface or Abstract Class</value>
  </data>
  <data name="For_a_given_symbol_only_the_topmost_rule_with_a_matching_Specification_will_be_applied_Violation_of_that_rules_Required_Style_will_be_reported_at_the_chosen_Severity_level" xml:space="preserve">
    <value>For a given symbol, only the topmost rule with a matching 'Specification' will be applied. Violation of that rule's 'Required Style' will be reported at the chosen 'Severity' level.</value>
  </data>
  <data name="at_the_end" xml:space="preserve">
    <value>at the end</value>
  </data>
  <data name="When_inserting_properties_events_and_methods_place_them" xml:space="preserve">
    <value>When inserting properties, events and methods, place them:</value>
  </data>
  <data name="with_other_members_of_the_same_kind" xml:space="preserve">
    <value>with other members of the same kind</value>
  </data>
  <data name="Prefer_braces" xml:space="preserve">
    <value>Prefer braces</value>
  </data>
  <data name="Over_colon" xml:space="preserve">
    <value>Over:</value>
  </data>
  <data name="Prefer_colon" xml:space="preserve">
    <value>Prefer:</value>
  </data>
  <data name="or" xml:space="preserve">
    <value>or</value>
  </data>
  <data name="built_in_types" xml:space="preserve">
    <value>built-in types</value>
  </data>
  <data name="everywhere_else" xml:space="preserve">
    <value>everywhere else</value>
  </data>
  <data name="type_is_apparent_from_assignment_expression" xml:space="preserve">
    <value>type is apparent from assignment expression</value>
  </data>
  <data name="Move_down" xml:space="preserve">
    <value>Move down</value>
  </data>
  <data name="Move_up" xml:space="preserve">
    <value>Move up</value>
  </data>
  <data name="Remove" xml:space="preserve">
    <value>Remove</value>
  </data>
  <data name="Pick_members" xml:space="preserve">
    <value>Pick members</value>
  </data>
  <data name="analyzer_Prefer_auto_properties" xml:space="preserve">
    <value>Prefer auto properties</value>
  </data>
  <data name="Add_item" xml:space="preserve">
    <value>Add item</value>
  </data>
  <data name="Edit_item" xml:space="preserve">
    <value>Edit item</value>
  </data>
  <data name="Remove_item" xml:space="preserve">
    <value>Remove item</value>
  </data>
  <data name="Add_a_naming_rule" xml:space="preserve">
    <value>Add a naming rule</value>
  </data>
  <data name="Remove_naming_rule" xml:space="preserve">
    <value>Remove naming rule</value>
  </data>
  <data name="VisualStudioWorkspace_TryApplyChanges_cannot_be_called_from_a_background_thread" xml:space="preserve">
    <value>VisualStudioWorkspace.TryApplyChanges cannot be called from a background thread.</value>
  </data>
  <data name="codegen_prefer_auto_properties" xml:space="preserve">
    <value>prefer auto properties</value>
  </data>
  <data name="prefer_throwing_properties" xml:space="preserve">
    <value>prefer throwing properties</value>
  </data>
  <data name="When_generating_properties" xml:space="preserve">
    <value>When generating properties:</value>
  </data>
  <data name="Options" xml:space="preserve">
    <value>Options</value>
  </data>
  <data name="Never_show_this_again" xml:space="preserve">
    <value>Never show this again</value>
  </data>
  <data name="Prefer_simple_default_expression" xml:space="preserve">
    <value>Prefer simple 'default' expression</value>
  </data>
  <data name="Prefer_inferred_tuple_names" xml:space="preserve">
    <value>Prefer inferred tuple element names</value>
  </data>
  <data name="Prefer_inferred_anonymous_type_member_names" xml:space="preserve">
    <value>Prefer inferred anonymous type member names</value>
  </data>
  <data name="Preview_pane" xml:space="preserve">
    <value>Preview pane</value>
  </data>
  <data name="Analysis" xml:space="preserve">
    <value>Analysis</value>
  </data>
  <data name="Fade_out_unreachable_code" xml:space="preserve">
    <value>Fade out unreachable code</value>
  </data>
  <data name="Fading" xml:space="preserve">
    <value>Fading</value>
  </data>
  <data name="Prefer_local_function_over_anonymous_function" xml:space="preserve">
    <value>Prefer local function over anonymous function</value>
  </data>
  <data name="Keep_all_parentheses_in_colon" xml:space="preserve">
    <value>Keep all parentheses in:</value>
  </data>
  <data name="In_other_operators" xml:space="preserve">
    <value>In other operators</value>
  </data>
  <data name="Never" xml:space="preserve">
    <value>Never</value>
  </data>
  <data name="Title" xml:space="preserve">
    <value>Title</value>
  </data>
  <data name="Never_if_unnecessary" xml:space="preserve">
    <value>Never if unnecessary</value>
  </data>
  <data name="Always_for_clarity" xml:space="preserve">
    <value>Always for clarity</value>
  </data>
  <data name="Parentheses_preferences_colon" xml:space="preserve">
    <value>Parentheses preferences:</value>
  </data>
  <data name="Prefer_deconstructed_variable_declaration" xml:space="preserve">
    <value>Prefer deconstructed variable declaration</value>
  </data>
  <data name="External_reference_found" xml:space="preserve">
    <value>External reference found</value>
  </data>
  <data name="No_references_found_to_0" xml:space="preserve">
    <value>No references found to '{0}'</value>
  </data>
  <data name="Search_found_no_results" xml:space="preserve">
    <value>Search found no results</value>
  </data>
  <data name="Search_found_no_results_no_csharp_or_vb_projects_opened" xml:space="preserve">
    <value>Search found no results: no C# or Visual Basic projects are opened</value>
  </data>
  <data name="Search_cancelled" xml:space="preserve">
    <value>Search canceled</value>
  </data>
  <data name="Sync_Class_View" xml:space="preserve">
    <value>Sync Class View</value>
  </data>
  <data name="Reset_Visual_Studio_default_keymapping" xml:space="preserve">
    <value>Reset Visual Studio default keymapping</value>
  </data>
  <data name="Enable_navigation_to_decompiled_sources" xml:space="preserve">
    <value>Enable navigation to decompiled sources</value>
  </data>
  <data name="Colorize_regular_expressions" xml:space="preserve">
    <value>Colorize regular expressions</value>
  </data>
  <data name="Highlight_related_components_under_cursor" xml:space="preserve">
    <value>Highlight related components under cursor</value>
  </data>
  <data name="Regular_Expressions" xml:space="preserve">
    <value>Regular Expressions</value>
  </data>
  <data name="Report_invalid_regular_expressions" xml:space="preserve">
    <value>Report invalid regular expressions</value>
  </data>
  <data name="Colorize_JSON_strings" xml:space="preserve">
    <value>Colorize JSON strings</value>
  </data>
  <data name="JSON_strings" xml:space="preserve">
    <value>JSON strings</value>
  </data>
  <data name="Report_invalid_JSON_strings" xml:space="preserve">
    <value>Report invalid JSON strings</value>
  </data>
  <data name="Code_style_header_use_editor_config" xml:space="preserve">
    <value>Your .editorconfig file might override the local settings configured on this page which only apply to your machine. To configure these settings to travel with your solution use EditorConfig files. More info</value>
  </data>
  <data name="Modifier_preferences_colon" xml:space="preserve">
    <value>Modifier preferences:</value>
  </data>
  <data name="Prefer_readonly_fields" xml:space="preserve">
    <value>Prefer readonly fields</value>
  </data>
  <data name="Prefer_conditional_expression_over_if_with_assignments" xml:space="preserve">
    <value>Prefer conditional expression over 'if' with assignments</value>
  </data>
  <data name="Prefer_conditional_expression_over_if_with_returns" xml:space="preserve">
    <value>Prefer conditional expression over 'if' with returns</value>
  </data>
  <data name="Apply_0_keymapping_scheme" xml:space="preserve">
    <value>Apply '{0}' keymapping scheme</value>
  </data>
  <data name="We_notice_you_suspended_0_Reset_keymappings_to_continue_to_navigate_and_refactor" xml:space="preserve">
    <value>We notice you suspended '{0}'. Reset keymappings to continue to navigate and refactor.</value>
  </data>
  <data name="Use_expression_body_for_lambdas" xml:space="preserve">
    <value>Use expression body for lambdas</value>
  </data>
  <data name="Prefer_compound_assignments" xml:space="preserve">
    <value>Prefer compound assignments</value>
  </data>
  <data name="Generate_dot_editorconfig_file_from_settings" xml:space="preserve">
    <value>Generate .editorconfig file from settings</value>
  </data>
  <data name="Save_dot_editorconfig_file" xml:space="preserve">
    <value>Save .editorconfig file</value>
  </data>
  <data name="Kind" xml:space="preserve">
    <value>Kind</value>
  </data>
  <data name="Prefer_index_operator" xml:space="preserve">
    <value>Prefer index operator</value>
  </data>
  <data name="Prefer_range_operator" xml:space="preserve">
    <value>Prefer range operator</value>
  </data>
  <data name="All_methods" xml:space="preserve">
    <value>All methods</value>
  </data>
  <data name="Avoid_expression_statements_that_implicitly_ignore_value" xml:space="preserve">
    <value>Avoid expression statements that implicitly ignore value</value>
  </data>
  <data name="Avoid_unused_parameters" xml:space="preserve">
    <value>Avoid unused parameters</value>
  </data>
  <data name="Avoid_unused_value_assignments" xml:space="preserve">
    <value>Avoid unused value assignments</value>
  </data>
  <data name="Parameter_name_contains_invalid_characters" xml:space="preserve">
    <value>Parameter name contains invalid character(s).</value>
  </data>
  <data name="Parameter_preferences_colon" xml:space="preserve">
    <value>Parameter preferences:</value>
  </data>
  <data name="Parameter_type_contains_invalid_characters" xml:space="preserve">
    <value>Parameter type contains invalid character(s).</value>
  </data>
  <data name="Non_public_methods" xml:space="preserve">
    <value>Non-public methods</value>
  </data>
  <data name="Unused_value_is_explicitly_assigned_to_an_unused_local" xml:space="preserve">
    <value>Unused value is explicitly assigned to an unused local</value>
  </data>
  <data name="Unused_value_is_explicitly_assigned_to_discard" xml:space="preserve">
    <value>Unused value is explicitly assigned to discard</value>
  </data>
  <data name="Value_assigned_here_is_never_used" xml:space="preserve">
    <value>Value assigned here is never used</value>
  </data>
  <data name="Value_returned_by_invocation_is_implicitly_ignored" xml:space="preserve">
    <value>Value returned by invocation is implicitly ignored</value>
  </data>
  <data name="Back" xml:space="preserve">
    <value>Back</value>
  </data>
  <data name="Finish" xml:space="preserve">
    <value>Finish</value>
  </data>
  <data name="Interface_cannot_have_field" xml:space="preserve">
    <value>Interface cannot have field.</value>
  </data>
  <data name="Make_abstract" xml:space="preserve">
    <value>Make abstract</value>
  </data>
  <data name="Members" xml:space="preserve">
    <value>Members</value>
  </data>
  <data name="Namespace_0" xml:space="preserve">
    <value>Namespace: '{0}'</value>
  </data>
  <data name="Pull_Members_Up" xml:space="preserve">
    <value>Pull Members Up</value>
  </data>
  <data name="Additional_changes_are_needed_to_complete_the_refactoring_Review_changes_below" xml:space="preserve">
    <value>Additional changes are needed to complete the refactoring. Review changes below.</value>
  </data>
  <data name="Select_Dependents" xml:space="preserve">
    <value>Select _Dependents</value>
  </data>
  <data name="Select_destination_and_members_to_pull_up" xml:space="preserve">
    <value>Select destination and members to pull up.</value>
  </data>
  <data name="Select_members_colon" xml:space="preserve">
    <value>Select members:</value>
  </data>
  <data name="Select_Public" xml:space="preserve">
    <value>Select _Public</value>
  </data>
  <data name="_0_will_be_changed_to_abstract" xml:space="preserve">
    <value>'{0}' will be changed to abstract.</value>
  </data>
  <data name="_0_will_be_changed_to_non_static" xml:space="preserve">
    <value>'{0}' will be changed to non-static.</value>
  </data>
  <data name="_0_will_be_changed_to_public" xml:space="preserve">
    <value>'{0}' will be changed to public.</value>
  </data>
  <data name="Calculating_dependents" xml:space="preserve">
    <value>Calculating dependents...</value>
  </data>
  <data name="Select_destination_colon" xml:space="preserve">
    <value>Select destination:</value>
  </data>
  <data name="Use_expression_body_for_local_functions" xml:space="preserve">
    <value>Use expression body for local functions</value>
  </data>
  <data name="Allow_colon" xml:space="preserve">
    <value>Allow:</value>
  </data>
  <data name="Make_0_abstract" xml:space="preserve">
    <value>Make '{0}' abstract</value>
  </data>
  <data name="Review_Changes" xml:space="preserve">
    <value>Review Changes</value>
  </data>
  <data name="Select_member" xml:space="preserve">
    <value>Select member</value>
  </data>
  <data name="Prefer_static_local_functions" xml:space="preserve">
    <value>Prefer static local functions</value>
  </data>
  <data name="Prefer_simple_using_statement" xml:space="preserve">
    <value>Prefer simple 'using' statement</value>
  </data>
  <data name="Show_completion_list" xml:space="preserve">
    <value>Show completion list</value>
  </data>
  <data name="Move_to_namespace" xml:space="preserve">
    <value>Move to Namespace</value>
  </data>
  <data name="Namespace" xml:space="preserve">
    <value>Namespace</value>
  </data>
  <data name="Target_Namespace_colon" xml:space="preserve">
    <value>Target Namespace:</value>
  </data>
  <data name="This_is_an_invalid_namespace" xml:space="preserve">
    <value>This is an invalid namespace</value>
  </data>
  <data name="A_new_namespace_will_be_created" xml:space="preserve">
    <value>A new namespace will be created</value>
  </data>
  <data name="A_type_and_name_must_be_provided" xml:space="preserve">
    <value>A type and name must be provided.</value>
  </data>
  <data name="NamingSpecification_CSharp_Class" xml:space="preserve">
    <value>class</value>
    <comment>{Locked} This string can be found under "Tools | Options | Text Editor | C# | Code Style | Naming | Manage Specifications | + | Symbol kinds". All of the "NamingSpecification_CSharp_*" strings represent language constructs, and some of them are also actual keywords (including this one).</comment>
  </data>
  <data name="NamingSpecification_CSharp_Delegate" xml:space="preserve">
    <value>delegate</value>
    <comment>{Locked} This string can be found under "Tools | Options | Text Editor | C# | Code Style | Naming | Manage Specifications | + | Symbol kinds". All of the "NamingSpecification_CSharp_*" strings represent language constructs, and some of them are also actual keywords (including this one).</comment>
  </data>
  <data name="NamingSpecification_CSharp_Enum" xml:space="preserve">
    <value>enum</value>
    <comment>{Locked} This string can be found under "Tools | Options | Text Editor | C# | Code Style | Naming | Manage Specifications | + | Symbol kinds". All of the "NamingSpecification_CSharp_*" strings represent language constructs, and some of them are also actual keywords (including this one).</comment>
  </data>
  <data name="NamingSpecification_CSharp_Event" xml:space="preserve">
    <value>event</value>
    <comment>{Locked} This string can be found under "Tools | Options | Text Editor | C# | Code Style | Naming | Manage Specifications | + | Symbol kinds". All of the "NamingSpecification_CSharp_*" strings represent language constructs, and some of them are also actual keywords (including this one).</comment>
  </data>
  <data name="NamingSpecification_CSharp_Field" xml:space="preserve">
    <value>field</value>
    <comment>This string can be found under "Tools | Options | Text Editor | C# | Code Style | Naming | Manage Specifications | + | Symbol kinds". All of the "NamingSpecification_CSharp_*" strings represent language constructs, and some of them are also actual keywords (NOT this one). Refers to the C# programming language concept of a "field" (which stores data).</comment>
  </data>
  <data name="NamingSpecification_CSharp_Interface" xml:space="preserve">
    <value>interface</value>
    <comment>{Locked} This string can be found under "Tools | Options | Text Editor | C# | Code Style | Naming | Manage Specifications | + | Symbol kinds". All of the "NamingSpecification_CSharp_*" strings represent language constructs, and some of them are also actual keywords (including this one).</comment>
  </data>
  <data name="NamingSpecification_CSharp_Local" xml:space="preserve">
    <value>local</value>
    <comment>This string can be found under "Tools | Options | Text Editor | C# | Code Style | Naming | Manage Specifications | + | Symbol kinds". All of the "NamingSpecification_CSharp_*" strings represent language constructs, and some of them are also actual keywords (NOT this one). Refers to the C# language concept of a "local variable".</comment>
  </data>
  <data name="NamingSpecification_CSharp_LocalFunction" xml:space="preserve">
    <value>local function</value>
    <comment>This string can be found under "Tools | Options | Text Editor | C# | Code Style | Naming | Manage Specifications | + | Symbol kinds". All of the "NamingSpecification_CSharp_*" strings represent language constructs, and some of them are also actual keywords (NOT this one). Refers to the C# language concept of a "local function" that exists locally within another function.</comment>
  </data>
  <data name="NamingSpecification_CSharp_Method" xml:space="preserve">
    <value>method</value>
    <comment>This string can be found under "Tools | Options | Text Editor | C# | Code Style | Naming | Manage Specifications | + | Symbol kinds". All of the "NamingSpecification_CSharp_*" strings represent language constructs, and some of them are also actual keywords (NOT this one). Refers to the C# language concept of a "method" that can be called by other code.</comment>
  </data>
  <data name="NamingSpecification_CSharp_Namespace" xml:space="preserve">
    <value>namespace</value>
    <comment>{Locked} This string can be found under "Tools | Options | Text Editor | C# | Code Style | Naming | Manage Specifications | + | Symbol kinds". All of the "NamingSpecification_CSharp_*" strings represent language constructs, and some of them are also actual keywords (including this one).</comment>
  </data>
  <data name="NamingSpecification_CSharp_Parameter" xml:space="preserve">
    <value>parameter</value>
    <comment>This string can be found under "Tools | Options | Text Editor | C# | Code Style | Naming | Manage Specifications | + | Symbol kinds". All of the "NamingSpecification_CSharp_*" strings represent language constructs, and some of them are also actual keywords (NOT this one). Refers to the C# language concept of a "parameter" being passed to a method.</comment>
  </data>
  <data name="NamingSpecification_CSharp_Property" xml:space="preserve">
    <value>property</value>
    <comment>This string can be found under "Tools | Options | Text Editor | C# | Code Style | Naming | Manage Specifications | + | Symbol kinds". All of the "NamingSpecification_CSharp_*" strings represent language constructs, and some of them are also actual keywords (NOT this one). Refers to the C# language concept of a "property" (which allows for the retrieval of data).</comment>
  </data>
  <data name="NamingSpecification_CSharp_Struct" xml:space="preserve">
    <value>struct</value>
    <comment>{Locked} This string can be found under "Tools | Options | Text Editor | C# | Code Style | Naming | Manage Specifications | + | Symbol kinds". All of the "NamingSpecification_CSharp_*" strings represent language constructs, and some of them are also actual keywords (including this one).</comment>
  </data>
  <data name="NamingSpecification_CSharp_TypeParameter" xml:space="preserve">
    <value>type parameter</value>
    <comment>This string can be found under "Tools | Options | Text Editor | C# | Code Style | Naming | Manage Specifications | + | Symbol kinds". All of the "NamingSpecification_CSharp_*" strings represent language constructs, and some of them are also actual keywords (NOT this one). Refers to the C# language concept of a "type parameter".</comment>
  </data>
  <data name="NamingSpecification_VisualBasic_Class" xml:space="preserve">
    <value>Class</value>
    <comment>{Locked} This string can be found under "Tools | Options | Text Editor | Basic | Code Style | Naming | Manage Specifications | + | Symbol kinds". All of the "NamingSpecification_VisualBasic_*" strings represent language constructs, and some of them are also actual keywords (including this one).</comment>
  </data>
  <data name="NamingSpecification_VisualBasic_Delegate" xml:space="preserve">
    <value>Delegate</value>
    <comment>{Locked} This string can be found under "Tools | Options | Text Editor | Basic | Code Style | Naming | Manage Specifications | + | Symbol kinds". All of the "NamingSpecification_VisualBasic_*" strings represent language constructs, and some of them are also actual keywords (including this one).</comment>
  </data>
  <data name="NamingSpecification_VisualBasic_Enum" xml:space="preserve">
    <value>Enum</value>
    <comment>{Locked} This string can be found under "Tools | Options | Text Editor | Basic | Code Style | Naming | Manage Specifications | + | Symbol kinds". All of the "NamingSpecification_VisualBasic_*" strings represent language constructs, and some of them are also actual keywords (including this one).</comment>
  </data>
  <data name="NamingSpecification_VisualBasic_Event" xml:space="preserve">
    <value>Event</value>
    <comment>{Locked} This string can be found under "Tools | Options | Text Editor | Basic | Code Style | Naming | Manage Specifications | + | Symbol kinds". All of the "NamingSpecification_VisualBasic_*" strings represent language constructs, and some of them are also actual keywords (including this one).</comment>
  </data>
  <data name="NamingSpecification_VisualBasic_Field" xml:space="preserve">
    <value>Field</value>
    <comment>This string can be found under "Tools | Options | Text Editor | Basic | Code Style | Naming | Manage Specifications | + | Symbol kinds". All of the "NamingSpecification_VisualBasic_*" strings represent language constructs, and some of them are also actual keywords (NOT this one). Refers to the Visual Basic language concept of a "field" (which stores data).</comment>
  </data>
  <data name="NamingSpecification_VisualBasic_Interface" xml:space="preserve">
    <value>Interface</value>
    <comment>{Locked} This string can be found under "Tools | Options | Text Editor | Basic | Code Style | Naming | Manage Specifications | + | Symbol kinds". All of the "NamingSpecification_VisualBasic_*" strings represent language constructs, and some of them are also actual keywords (including this one).</comment>
  </data>
  <data name="NamingSpecification_VisualBasic_Local" xml:space="preserve">
    <value>Local</value>
    <comment>This string can be found under "Tools | Options | Text Editor | Basic | Code Style | Naming | Manage Specifications | + | Symbol kinds". All of the "NamingSpecification_VisualBasic_*" strings represent language constructs, and some of them are also actual keywords (NOT this one). Refers to the Visual Basic language concept of a "local variable".</comment>
  </data>
  <data name="NamingSpecification_VisualBasic_Method" xml:space="preserve">
    <value>Method</value>
    <comment>This string can be found under "Tools | Options | Text Editor | Basic | Code Style | Naming | Manage Specifications | + | Symbol kinds". All of the "NamingSpecification_VisualBasic_*" strings represent language constructs, and some of them are also actual keywords (NOT this one). Refers to the Visual Basic language concept of a "method".</comment>
  </data>
  <data name="NamingSpecification_VisualBasic_Module" xml:space="preserve">
    <value>Module</value>
    <comment>{Locked} This string can be found under "Tools | Options | Text Editor | Basic | Code Style | Naming | Manage Specifications | + | Symbol kinds". All of the "NamingSpecification_VisualBasic_*" strings represent language constructs, and some of them are also actual keywords (including this one).</comment>
  </data>
  <data name="NamingSpecification_VisualBasic_Namespace" xml:space="preserve">
    <value>Namespace</value>
    <comment>{Locked} This string can be found under "Tools | Options | Text Editor | Basic | Code Style | Naming | Manage Specifications | + | Symbol kinds". All of the "NamingSpecification_VisualBasic_*" strings represent language constructs, and some of them are also actual keywords (including this one).</comment>
  </data>
  <data name="NamingSpecification_VisualBasic_Parameter" xml:space="preserve">
    <value>Parameter</value>
    <comment>This string can be found under "Tools | Options | Text Editor | Basic | Code Style | Naming | Manage Specifications | + | Symbol kinds". All of the "NamingSpecification_VisualBasic_*" strings represent language constructs, and some of them are also actual keywords (NOT this one). Refers to the Visual Basic language concept of a "parameter" which can be passed to a method.</comment>
  </data>
  <data name="NamingSpecification_VisualBasic_Property" xml:space="preserve">
    <value>Property</value>
    <comment>{Locked} This string can be found under "Tools | Options | Text Editor | Basic | Code Style | Naming | Manage Specifications | + | Symbol kinds". All of the "NamingSpecification_VisualBasic_*" strings represent language constructs, and some of them are also actual keywords (including this one).</comment>
  </data>
  <data name="NamingSpecification_VisualBasic_Structure" xml:space="preserve">
    <value>Structure</value>
    <comment>{Locked} This string can be found under "Tools | Options | Text Editor | Basic | Code Style | Naming | Manage Specifications | + | Symbol kinds". All of the "NamingSpecification_VisualBasic_*" strings represent language constructs, and some of them are also actual keywords (including this one).</comment>
  </data>
  <data name="NamingSpecification_VisualBasic_TypeParameter" xml:space="preserve">
    <value>Type Parameter</value>
    <comment>This string can be found under "Tools | Options | Text Editor | Basic | Code Style | Naming | Manage Specifications | + | Symbol kinds". All of the "NamingSpecification_VisualBasic_*" strings represent language constructs, and some of them are also actual keywords (NOT this one). Refers to the Visual Basic language concept of a "type parameter".</comment>
  </data>
  <data name="Containing_member" xml:space="preserve">
    <value>Containing Member</value>
  </data>
  <data name="Containing_type" xml:space="preserve">
    <value>Containing Type</value>
  </data>
  <data name="Naming_rules" xml:space="preserve">
    <value>Naming rules</value>
  </data>
  <data name="Updating_severity" xml:space="preserve">
    <value>Updating severity</value>
  </data>
  <data name="Prefer_System_HashCode_in_GetHashCode" xml:space="preserve">
    <value>Prefer 'System.HashCode' in 'GetHashCode'</value>
  </data>
  <data name="Requires_System_HashCode_be_present_in_project" xml:space="preserve">
    <value>Requires 'System.HashCode' be present in project</value>
  </data>
  <data name="Run_Code_Analysis_on_0" xml:space="preserve">
    <value>Run Code Analysis on {0}</value>
  </data>
  <data name="Running_code_analysis_for_0" xml:space="preserve">
    <value>Running code analysis for '{0}'...</value>
  </data>
  <data name="Running_code_analysis_for_Solution" xml:space="preserve">
    <value>Running code analysis for Solution...</value>
  </data>
  <data name="Code_analysis_completed_for_0" xml:space="preserve">
    <value>Code analysis completed for '{0}'.</value>
  </data>
  <data name="Code_analysis_completed_for_Solution" xml:space="preserve">
    <value>Code analysis completed for Solution.</value>
  </data>
  <data name="Code_analysis_terminated_before_completion_for_0" xml:space="preserve">
    <value>Code analysis terminated before completion for '{0}'.</value>
  </data>
  <data name="Code_analysis_terminated_before_completion_for_Solution" xml:space="preserve">
    <value>Code analysis terminated before completion for Solution.</value>
  </data>
  <data name="Run_background_code_analysis_for_colon" xml:space="preserve">
    <value>Run background code analysis for:</value>
  </data>
  <data name="Current_document" xml:space="preserve">
    <value>Current document</value>
  </data>
  <data name="Open_documents" xml:space="preserve">
    <value>Open documents</value>
  </data>
  <data name="Entire_solution" xml:space="preserve">
    <value>Entire solution</value>
  </data>
  <data name="Show_compiler_errors_and_warnings_for_colon" xml:space="preserve">
    <value>Show compiler errors and warnings for:</value>
  </data>
  <data name="Edit" xml:space="preserve">
    <value>_Edit</value>
  </data>
  <data name="Add" xml:space="preserve">
    <value>_Add</value>
    <comment>Adding an element to a list</comment>
  </data>
  <data name="Callsite" xml:space="preserve">
    <value>Call site</value>
  </data>
  <data name="Add_Parameter" xml:space="preserve">
    <value>Add Parameter</value>
  </data>
  <data name="Call_site_value" xml:space="preserve">
    <value>Call site value:</value>
  </data>
  <data name="Parameter_Name" xml:space="preserve">
    <value>Parameter name:</value>
  </data>
  <data name="Type_Name" xml:space="preserve">
    <value>Type name:</value>
  </data>
  <data name="You_must_change_the_signature" xml:space="preserve">
    <value>You must change the signature</value>
    <comment>"signature" here means the definition of a method</comment>
  </data>
  <data name="Added_Parameter" xml:space="preserve">
    <value>Added parameter.</value>
  </data>
  <data name="Inserting_call_site_value_0" xml:space="preserve">
    <value>Inserting call site value '{0}'</value>
  </data>
  <data name="Index" xml:space="preserve">
    <value>Index</value>
    <comment>Index of parameter in original signature</comment>
  </data>
  <data name="IntroduceUndefinedTodoVariables" xml:space="preserve">
    <value>Introduce undefined TODO variables</value>
    <comment>"TODO" is an indicator that more work should be done at the location where the TODO is inserted</comment>
  </data>
  <data name="Omit_only_for_optional_parameters" xml:space="preserve">
    <value>Omit (only for optional parameters)</value>
  </data>
  <data name="Optional_with_default_value_colon" xml:space="preserve">
    <value>Optional with default value:</value>
  </data>
  <data name="Parameter_kind" xml:space="preserve">
    <value>Parameter kind</value>
  </data>
  <data name="Required" xml:space="preserve">
    <value>Required</value>
  </data>
  <data name="Use_named_argument" xml:space="preserve">
    <value>Use named argument</value>
    <comment>"argument" is a programming term for a value passed to a function</comment>
  </data>
  <data name="Value_to_inject_at_call_sites" xml:space="preserve">
    <value>Value to inject at call sites</value>
  </data>
  <data name="Editor_Color_Scheme" xml:space="preserve">
    <value>Editor Color Scheme</value>
  </data>
  <data name="Visual_Studio_2019" xml:space="preserve">
    <value>Visual Studio 2019</value>
  </data>
  <data name="Visual_Studio_2017" xml:space="preserve">
    <value>Visual Studio 2017</value>
  </data>
  <data name="Prefer_simplified_boolean_expressions" xml:space="preserve">
    <value>Prefer simplified boolean expressions</value>
  </data>
  <data name="All_sources" xml:space="preserve">
    <value>All sources</value>
  </data>
  <data name="Entire_repository" xml:space="preserve">
    <value>Entire repository</value>
  </data>
  <data name="Loaded_items" xml:space="preserve">
    <value>Loaded items</value>
  </data>
  <data name="Loaded_solution" xml:space="preserve">
    <value>Loaded solution</value>
  </data>
  <data name="Local" xml:space="preserve">
    <value>Local</value>
  </data>
  <data name="Other" xml:space="preserve">
    <value>Others</value>
  </data>
  <data name="Repository" xml:space="preserve">
    <value>Repository</value>
  </data>
  <data name="Type_name_has_a_syntax_error" xml:space="preserve">
    <value>Type name has a syntax error</value>
    <comment>"Type" is the programming language concept</comment>
  </data>
  <data name="Type_name_is_not_recognized" xml:space="preserve">
    <value>Type name is not recognized</value>
    <comment>"Type" is the programming language concept</comment>
  </data>
  <data name="Type_name_is_recognized" xml:space="preserve">
    <value>Type name is recognized</value>
    <comment>"Type" is the programming language concept</comment>
  </data>
  <data name="Please_enter_a_type_name" xml:space="preserve">
    <value>Please enter a type name</value>
    <comment>"Type" is the programming language concept</comment>
  </data>
  <data name="Enter_a_call_site_value_or_choose_a_different_value_injection_kind" xml:space="preserve">
    <value>Enter a call site value or choose a different value injection kind</value>
  </data>
  <data name="Optional_parameters_must_provide_a_default_value" xml:space="preserve">
    <value>Optional parameters must provide a default value</value>
  </data>
  <data name="Parameter_information" xml:space="preserve">
    <value>Parameter information</value>
  </data>
  <data name="Infer_from_context" xml:space="preserve">
    <value>Infer from context</value>
  </data>
  <data name="Warning_colon_duplicate_parameter_name" xml:space="preserve">
    <value>Warning: duplicate parameter name</value>
  </data>
  <data name="Warning_colon_type_does_not_bind" xml:space="preserve">
    <value>Warning: type does not bind</value>
  </data>
  <data name="Display_inline_parameter_name_hints" xml:space="preserve">
    <value>Disp_lay inline parameter name hints</value>
  </data>
  <data name="Current_parameter" xml:space="preserve">
    <value>Current parameter</value>
  </data>
  <data name="Bitness32" xml:space="preserve">
    <value>32-bit</value>
  </data>
  <data name="Bitness64" xml:space="preserve">
    <value>64-bit</value>
  </data>
  <data name="Extract_Base_Class" xml:space="preserve">
    <value>Extract Base Class</value>
  </data>
  <data name="This_file_was_generated_by_0_at_1_and_cannot_be_edited" xml:space="preserve">
    <value>This file was generated by '{0}' at {1} and cannot be edited.</value>
  </data>
  <data name="generated_by_0_suffix" xml:space="preserve">
    <value>[generated by {0}]</value>
    <comment>{0} is the name of a generator.</comment>
  </data>
  <data name="generated_suffix" xml:space="preserve">
    <value>[generated]</value>
  </data>
  <data name="The_generator_0_that_generated_this_file_has_been_removed_from_the_project" xml:space="preserve">
    <value>The generator '{0}' that generated this file has been removed from the project; this file is no longer being included in your project.</value>
  </data>
  <data name="The_generator_0_that_generated_this_file_has_stopped_generating_this_file" xml:space="preserve">
    <value>The generator '{0}' that generated this file has stopped generating this file; this file is no longer being included in your project.</value>
  </data>
  <data name="Comments" xml:space="preserve">
    <value>Comments</value>
  </data>
  <data name="Show_hints_for_everything_else" xml:space="preserve">
    <value>Show hints for everything else</value>
  </data>
  <data name="Show_hints_for_literals" xml:space="preserve">
    <value>Show hints for literals</value>
  </data>
  <data name="Suppress_hints_when_parameter_name_matches_the_method_s_intent" xml:space="preserve">
    <value>Suppress hints when parameter name matches the method's intent</value>
  </data>
  <data name="Suppress_hints_when_parameter_names_differ_only_by_suffix" xml:space="preserve">
    <value>Suppress hints when parameter names differ only by suffix</value>
  </data>
  <data name="Display_inline_type_hints" xml:space="preserve">
    <value>Display inline type hints</value>
  </data>
  <data name="Show_hints_for_lambda_parameter_types" xml:space="preserve">
    <value>Show hints for lambda parameter types</value>
  </data>
  <data name="Show_hints_for_implicit_object_creation" xml:space="preserve">
    <value>Show hints for implicit object creation</value>
  </data>
  <data name="Show_hints_for_variables_with_inferred_types" xml:space="preserve">
    <value>Show hints for variables with inferred types</value>
  </data>
  <data name="Color_hints" xml:space="preserve">
    <value>Color hints</value>
  </data>
  <data name="Display_all_hints_while_pressing_Alt_F1" xml:space="preserve">
    <value>Display all hints while pressing Alt+F1</value>
  </data>
  <data name="New_Type_Name_colon" xml:space="preserve">
    <value>New Type Name:</value>
  </data>
  <data name="Format_document" xml:space="preserve">
    <value>Format document</value>
  </data>
  <data name="New_line_preferences_experimental_colon" xml:space="preserve">
    <value>New line preferences (experimental):</value>
  </data>
  <data name="Require_colon" xml:space="preserve">
    <value>Require:</value>
  </data>
  <data name="Allow_multiple_blank_lines" xml:space="preserve">
    <value>Allow multiple blank lines</value>
  </data>
  <data name="Allow_statement_immediately_after_block" xml:space="preserve">
    <value>Allow statement immediately after block</value>
  </data>
  <data name="Symbols_without_references" xml:space="preserve">
    <value>Symbols without references</value>
  </data>
  <data name="Tab_twice_to_insert_arguments" xml:space="preserve">
    <value>Tab twice to insert arguments (experimental)</value>
  </data>
  <data name="Apply" xml:space="preserve">
    <value>Apply</value>
  </data>
  <data name="Action" xml:space="preserve">
    <value>Action</value>
    <comment>Action to perform on an unused reference, such as remove or keep</comment>
  </data>
  <data name="Assemblies" xml:space="preserve">
    <value>Assemblies</value>
  </data>
  <data name="Choose_which_action_you_would_like_to_perform_on_the_unused_references" xml:space="preserve">
    <value>Choose which action you would like to perform on the unused references.</value>
  </data>
  <data name="Keep" xml:space="preserve">
    <value>Keep</value>
  </data>
  <data name="Packages" xml:space="preserve">
    <value>Packages</value>
  </data>
  <data name="Projects" xml:space="preserve">
    <value>Projects</value>
  </data>
  <data name="Reference" xml:space="preserve">
    <value>Reference</value>
  </data>
  <data name="Remove_Unused_References" xml:space="preserve">
    <value>Remove Unused References</value>
  </data>
  <data name="Analyzing_project_references" xml:space="preserve">
    <value>Analyzing project references...</value>
  </data>
  <data name="Updating_project_references" xml:space="preserve">
    <value>Updating project references...</value>
  </data>
  <data name="No_unused_references_were_found" xml:space="preserve">
    <value>No unused references were found.</value>
  </data>
  <data name="Enable_file_logging_for_diagnostics" xml:space="preserve">
    <value>Enable file logging for diagnostics (logged in '%Temp%\Roslyn' folder)</value>
  </data>
  <data name="Skip_analyzers_for_implicitly_triggered_builds" xml:space="preserve">
    <value>Skip analyzers for implicitly triggered builds</value>
  </data>
  <data name="This_action_cannot_be_undone_Do_you_wish_to_continue" xml:space="preserve">
    <value>This action cannot be undone. Do you wish to continue?</value>
  </data>
  <data name="Show_inheritance_margin" xml:space="preserve">
    <value>Show inheritance margin</value>
  </data>
  <data name="Include_global_imports" xml:space="preserve">
    <value>Include global imports</value>
  </data>
  <data name="Inheritance_Margin" xml:space="preserve">
    <value>Inheritance Margin</value>
  </data>
  <data name="Analyzers" xml:space="preserve">
    <value>Analyzers</value>
  </data>
  <data name="Carriage_Return_Newline_rn" xml:space="preserve">
    <value>Carriage Return + Newline (\r\n)</value>
  </data>
  <data name="Carriage_Return_r" xml:space="preserve">
    <value>Carriage Return (\r)</value>
  </data>
  <data name="Category" xml:space="preserve">
    <value>Category</value>
  </data>
  <data name="Code_Style" xml:space="preserve">
    <value>Code Style</value>
  </data>
  <data name="Disabled" xml:space="preserve">
    <value>Disabled</value>
  </data>
  <data name="Enabled" xml:space="preserve">
    <value>Enabled</value>
  </data>
  <data name="Whitespace" xml:space="preserve">
    <value>Whitespace</value>
  </data>
  <data name="Id" xml:space="preserve">
    <value>Id</value>
  </data>
  <data name="Newline_n" xml:space="preserve">
    <value>Newline (\\n)</value>
  </data>
  <data name="Value" xml:space="preserve">
    <value>Value</value>
  </data>
  <data name="Search_Settings" xml:space="preserve">
    <value>Search Settings</value>
  </data>
  <data name="This_rule_is_not_configurable" xml:space="preserve">
    <value>This rule is not configurable</value>
  </data>
  <data name="Display_diagnostics_inline_experimental" xml:space="preserve">
    <value>Display diagnostics inline (experimental)</value>
  </data>
  <data name="at_the_end_of_the_line_of_code" xml:space="preserve">
    <value>at the end of the line of code</value>
  </data>
  <data name="on_the_right_edge_of_the_editor_window" xml:space="preserve">
    <value>on the right edge of the editor window</value>
  </data>
  <data name="Multiple_members_are_inherited" xml:space="preserve">
    <value>Multiple members are inherited</value>
  </data>
  <data name="_0_is_inherited" xml:space="preserve">
    <value>'{0}' is inherited</value>
  </data>
  <data name="Navigate_to_0" xml:space="preserve">
    <value>Navigate to '{0}'</value>
  </data>
  <data name="Multiple_members_are_inherited_on_line_0" xml:space="preserve">
    <value>Multiple members are inherited on line {0}</value>
    <comment>Line number info is needed for accessibility purpose.</comment>
  </data>
  <data name="Implemented_members" xml:space="preserve">
    <value>Implemented members</value>
  </data>
  <data name="Implementing_members" xml:space="preserve">
    <value>Implementing members</value>
  </data>
  <data name="Overriding_members" xml:space="preserve">
    <value>Overriding members</value>
  </data>
  <data name="Overridden_members" xml:space="preserve">
    <value>Overridden members</value>
  </data>
  <data name="Value_Tracking" xml:space="preserve">
    <value>Value Tracking</value>
    <comment>Title of the "Value Tracking" tool window. "Value" is the variable/symbol and "Tracking" is the action the tool is doing to follow where the value can originate from.</comment>
  </data>
  <data name="Calculating" xml:space="preserve">
    <value>Calculating...</value>
    <comment>Used in UI to represent progress in the context of loading items. </comment>
  </data>
  <data name="Derived_types" xml:space="preserve">
    <value>Derived types</value>
  </data>
  <data name="Implemented_interfaces" xml:space="preserve">
    <value>Implemented interfaces</value>
  </data>
  <data name="Implementing_types" xml:space="preserve">
    <value>Implementing types</value>
  </data>
  <data name="Inherited_interfaces" xml:space="preserve">
    <value>Inherited interfaces</value>
  </data>
  <data name="Invalid_type_name" xml:space="preserve">
    <value>Invalid type name</value>
  </data>
  <data name="Move_static_members_to_another_type_colon" xml:space="preserve">
    <value>Move Static Members to Another Type:</value>
  </data>
  <data name="Select_an_appropriate_symbol_to_start_value_tracking" xml:space="preserve">
    <value>Select an appropriate symbol to start value tracking</value>
  </data>
  <data name="Namespace_declarations" xml:space="preserve">
    <value>Namespace declarations</value>
  </data>
  <data name="Error_updating_suppressions_0" xml:space="preserve">
    <value>Error updating suppressions: {0}</value>
  </data>
  <data name="Underline_reassigned_variables" xml:space="preserve">
    <value>Underline reassigned variables</value>
  </data>
  <data name="Analyzer_Defaults" xml:space="preserve">
    <value>Analyzer Defaults</value>
  </data>
  <data name="Location" xml:space="preserve">
    <value>Location</value>
  </data>
  <data name="Visual_Studio_Settings" xml:space="preserve">
    <value>Visual Studio Settings</value>
  </data>
  <data name="Show_hints_for_indexers" xml:space="preserve">
    <value>Show hints for indexers</value>
  </data>
  <data name="Sync_Namespaces" xml:space="preserve">
    <value>Sync Namespaces</value>
    <comment>"Namespaces" is the programming language concept</comment>
  </data>
  <data name="Updating_namspaces" xml:space="preserve">
    <value>Updating namespaces...</value>
    <comment>"namespaces" is the programming language concept</comment>
  </data>
  <data name="No_namespaces_needed_updating" xml:space="preserve">
    <value>No namespaces needed updating.</value>
    <comment>"Namespaces" is the programming language concept</comment>
  </data>
  <data name="Run_code_analysis_in_separate_process_requires_restart" xml:space="preserve">
    <value>Run code analysis in separate process (requires restart)</value>
  </data>
  <data name="Quick_Actions" xml:space="preserve">
    <value>Quick Actions</value>
  </data>
  <data name="Combine_inheritance_margin_with_indicator_margin" xml:space="preserve">
    <value>Combine inheritance margin with indicator margin</value>
  </data>
  <data name="Default_Current_Document" xml:space="preserve">
    <value>Default (Current Document)</value>
    <comment>This text is a menu command</comment>
  </data>
  <data name="Default_Entire_Solution" xml:space="preserve">
    <value>Default (Entire Solution)</value>
    <comment>This text is a menu command</comment>
  </data>
  <data name="Default_Open_Documents" xml:space="preserve">
    <value>Default (Open Documents)</value>
    <comment>This text is a menu command</comment>
  </data>
  <data name="Default_None" xml:space="preserve">
    <value>Default (None)</value>
    <comment>This text is a menu command</comment>
  </data>
  <data name="Suppress_hints_when_argument_matches_parameter_name" xml:space="preserve">
    <value>Suppress hints when argument matches parameter name</value>
  </data>
  <data name="Package_install_canceled" xml:space="preserve">
    <value>Package install canceled</value>
  </data>
  <data name="Package_uninstall_canceled" xml:space="preserve">
    <value>Package uninstall canceled</value>
  </data>
  <data name="Prefer_tuple_swap" xml:space="preserve">
    <value>Prefer tuple swap</value>
  </data>
  <data name="Always" xml:space="preserve">
    <value>Always</value>
  </data>
  <data name="For_non_interface_members" xml:space="preserve">
    <value>For non interface members</value>
  </data>
  <data name="Omit_if_default" xml:space="preserve">
    <value>Omit if default</value>
  </data>
  <data name="Operator_placement_when_wrapping" xml:space="preserve">
    <value>Operator placement when wrapping</value>
  </data>
  <data name="Prefer_namespace_and_folder_match_structure" xml:space="preserve">
    <value>Prefer namespace and folder match structure</value>
  </data>
  <data name="Prefer_simplified_interpolation" xml:space="preserve">
    <value>Prefer simplified interpolation</value>
  </data>
  <data name="Require_accessibility_modifiers" xml:space="preserve">
    <value>Require accessibility modifiers</value>
  </data>
  <data name="Beginning_of_line" xml:space="preserve">
    <value>Beginning of line</value>
  </data>
  <data name="End_of_line" xml:space="preserve">
    <value>End of line</value>
  </data>
  <data name="Paste_valid_stack_trace" xml:space="preserve">
    <value>Paste a stack trace to view and navigate it's values.</value>
    <comment>"Stack Trace" is a language term and should be kept the same. </comment>
  </data>
  <data name="Stack_Trace_Explorer" xml:space="preserve">
    <value>Stack Trace Explorer</value>
    <comment>"Stack Trace" is a language term and should be kept the same. This is for viewing/exploring stack traces</comment>
  </data>
  <data name="Clear" xml:space="preserve">
    <value>Clear</value>
    <comment>Clear content action</comment>
  </data>
  <data name="Close_tab" xml:space="preserve">
    <value>Close Tab</value>
  </data>
  <data name="Stack_trace_0" xml:space="preserve">
    <value>Stack Trace {0}</value>
    <comment>Header for numbered stack trace view tabs</comment>
  </data>
  <data name="Remove_unnecessary_usings" xml:space="preserve">
    <value>Remove unnecessary usings</value>
  </data>
  <data name="Navigate_to_external_sources" xml:space="preserve">
    <value>Navigate to External Sources</value>
  </data>
  <data name="Automatically_open_stack_trace_explorer_on_focus" xml:space="preserve">
    <value>Automatically open Stack Trace Explorer on focus</value>
    <comment>"Stack Trace Explorer" is a tool window that is owned by the Roslyn package</comment>
  </data>
  <data name="Prefer_method_group_conversion" xml:space="preserve">
    <value>Prefer method group conversion</value>
  </data>
  <data name="Entire_solution_and_external_sources" xml:space="preserve">
    <value>Entire Solution and External Sources</value>
  </data>
  <data name="External_sources" xml:space="preserve">
    <value>External Sources</value>
  </data>
  <data name="Navigating" xml:space="preserve">
    <value>Navigating</value>
  </data>
  <data name="Fix_text_pasted_into_string_literals_experimental" xml:space="preserve">
    <value>Fix text pasted into string literals (experimental)</value>
  </data>
  <data name="Go_To_Definition" xml:space="preserve">
    <value>Go To Definition</value>
  </data>
  <data name="Always_use_default_symbol_servers_for_navigation" xml:space="preserve">
    <value>Always use default symbol servers for navigation</value>
  </data>
  <data name="Prefer_top_level_statements" xml:space="preserve">
    <value>Prefer top-level statements</value>
  </data>
  <data name="_0_1" xml:space="preserve">
    <value>{0} ({1})</value>
    <comment>Used to show a symbol name, followed by the project name it came from</comment>
  </data>
  <data name="Prefer_Utf8_string_literals" xml:space="preserve">
    <value>Prefer UTF-8 string literals</value>
  </data>
  <data name="Collapse_regions_on_file_open" xml:space="preserve">
    <value>Collapse #regions on file open</value>
  </data>
  <data name="Collapse_metadata_signature_files_on_open" xml:space="preserve">
    <value>Collapse metadata signature files to definitions on file open</value>
  </data>
  <data name="Collapse_sourcelink_embedded_decompiled_files_on_open" xml:space="preserve">
    <value>Collapse Source Link, Embedded, and Decompiled source to definitions on file open</value>
  </data>
  <data name="Document_Outline_Search" xml:space="preserve">
    <value>Search Document Outline</value>
  </data>
  <data name="Rename_asynchronously_experimental" xml:space="preserve">
    <value>Rename asynchronously (experimental)</value>
  </data>
  <data name="Fix_analyzer_warnings_and_errors" xml:space="preserve">
    <value>Fix analyzer warnings and errors</value>
  </data>
  <data name="Fix_analyzer_warnings_and_errors_set_in_EditorConfig" xml:space="preserve">
    <value>Fix analyzer warnings and errors set in EditorConfig</value>
  </data>
  <data name="Fix_all_warnings_and_errors_set_in_EditorConfig" xml:space="preserve">
    <value>Fix all warnings and errors set in EditorConfig</value>
  </data>
  <data name="Stack_Trace" xml:space="preserve">
    <value>Stack Trace</value>
  </data>
  <data name="Document_Outline" xml:space="preserve">
    <value>Document Outline</value>
  </data>
  <data name="Enable_navigation_to_sourcelink_and_embedded_sources" xml:space="preserve">
    <value>Enable navigation to Source Link and Embedded sources</value>
  </data>
  <data name="Extract_Base_Record" xml:space="preserve">
    <value>Extract Base Record</value>
    <comment>{Locked="Record"} "Record" is a language construct for C# and should not be localized</comment>
  </data>
  <data name="Show_UI_as_dashboard_in_top_right" xml:space="preserve">
    <value>Show UI as a dashboard in top right</value>
    <comment>"UI" is an acronym for "User Interface"</comment>
  </data>
  <data name="Show_UI_inline" xml:space="preserve">
    <value>Show UI Inline</value>
    <comment>"UI" is an acronym for "User Interface"</comment>
  </data>
  <data name="Where_should_the_rename_UI_be_shown" xml:space="preserve">
    <value>Where should the rename UI be shown?</value>
    <comment>"UI" is an acronym for "User Interface"</comment>
  </data>
  <data name="Prefer_read_only_struct" xml:space="preserve">
    <value>Prefer read-only struct</value>
  </data>
  <data name="Analyze_source_generated_files" xml:space="preserve">
    <value>Analyze source generated files</value>
  </data>
  <data name="Prefer_read_only_struct_member" xml:space="preserve">
    <value>Prefer read-only struct member</value>
  </data>
  <data name="Sync_namespaces_changes" xml:space="preserve">
    <value>Sync namespaces changes</value>
  </data>
  <data name="Enable_document_outline_experimental_requires_restart" xml:space="preserve">
    <value>Enable document outline (experimental, requires restart)</value>
  </data>
  <data name="Prefer_primary_constructors" xml:space="preserve">
    <value>Prefer primary constructors</value>
  </data>
  <data name="Prefer_System_Threading_Lock" xml:space="preserve">
    <value>Prefer 'System.Threading.Lock'</value>
    <comment>{Locked="System.Threading.Lock"} "System.Threading.Lock" is the name of a .Net type and should not be localized.</comment>
  </data>
  <data name="Prefer_collection_expression" xml:space="preserve">
    <value>Prefer collection expression</value>
  </data>
  <data name="SystemVoid_is_not_a_valid_type_for_a_parameter" xml:space="preserve">
    <value>'System.Void' is not a valid type for a parameter</value>
    <comment>{Locked="System.Void"} "System.Void" represents CLR's type and should not be localized</comment>
  </data>
  <data name="Not_applicable" xml:space="preserve">
    <value>Not applicable</value>
  </data>
  <data name="When_types_exactly_match" xml:space="preserve">
    <value>When types exactly match</value>
  </data>
  <data name="When_types_loosely_match" xml:space="preserve">
    <value>When types loosely match</value>
  </data>
  <data name="Strike_out_obsolete_symbols" xml:space="preserve">
    <value>Strike out obsolete symbols</value>
  </data>
  <data name="AssemblyNameAndVersionDisplay" xml:space="preserve">
    <value>{0} ({1})</value>
  </data>
  <data name="Automatic_Run_generators_after_any_change" xml:space="preserve">
    <value>Automatic. Run generators after any change</value>
  </data>
  <data name="Source_generator_execution_requires_restart" xml:space="preserve">
    <value>Source generator execution (requires restart):</value>
  </data>
  <data name="Source_Generators" xml:space="preserve">
    <value>Source Generators</value>
  </data>
  <data name="Balanced_Run_generators_after_saving_or_building" xml:space="preserve">
    <value>Balanced. Run generators after saving or building</value>
  </data>
  <data name="Generator_running" xml:space="preserve">
    <value>Generator running...</value>
  </data>
  <data name="Rerun_generator" xml:space="preserve">
    <value>Rerun generator</value>
  </data>
  <data name="The_project_no_longer_exists" xml:space="preserve">
    <value>The project no longer exists</value>
  </data>
  <data name="Show_guides_for_comments_and_preprocessor_regions" xml:space="preserve">
    <value>Show guides for comments and preprocessor regions</value>
  </data>
  <data name="Semantic_search_results" xml:space="preserve">
    <value>Semantic Search Results</value>
  </data>
  <data name="Semantic_search_0" xml:space="preserve">
    <value>Semantic Search ({0})</value>
  </data>
  <data name="Prefer_static_anonymous_functions" xml:space="preserve">
    <value>Prefer static anonymous functions</value>
  </data>
  <data name="Prefer_unbound_generic_type_in_nameof" xml:space="preserve">
    <value>Prefer unbound generic type in 'nameof'</value>
  </data>
  <data name="Show_hints_for_collection_expressions" xml:space="preserve">
    <value>Show hints for collection expressions</value>
  </data>
  <data name="Automatically_reload_updated_analyzers_and_generators" xml:space="preserve">
    <value>Automatically reload updated analyzers and generators (requires restart)</value>
  </data>
  <data name="Insert_Snippet" xml:space="preserve">
    <value>Insert Snippet</value>
  </data>
  <data name="Show_procedure_line_separators" xml:space="preserve">
    <value>_Show procedure line separators</value>
  </data>
  <data name="Editor_Help" xml:space="preserve">
    <value>Editor Help</value>
  </data>
  <data name="Highlight_related_keywords_under_cursor" xml:space="preserve">
    <value>Highlight related _keywords under cursor</value>
  </data>
  <data name="Highlight_references_to_symbol_under_cursor" xml:space="preserve">
    <value>_Highlight references to symbol under cursor</value>
  </data>
  <data name="Optimize_for_solution_size" xml:space="preserve">
    <value>Optimize for solution size</value>
  </data>
  <data name="Large" xml:space="preserve">
    <value>Large</value>
  </data>
  <data name="Regular" xml:space="preserve">
    <value>Regular</value>
  </data>
  <data name="Small" xml:space="preserve">
    <value>Small</value>
  </data>
  <data name="Performance" xml:space="preserve">
    <value>Performance</value>
  </data>
  <data name="Show_completion_list_after_a_character_is_typed" xml:space="preserve">
    <value>_Show completion list after a character is typed</value>
  </data>
  <data name="Highlight_matching_portions_of_completion_list_items" xml:space="preserve">
    <value>_Highlight matching portions of completion list items</value>
  </data>
  <data name="Show_completion_item_filters" xml:space="preserve">
    <value>Show completion item _filters</value>
  </data>
  <data name="Snippets_behavior" xml:space="preserve">
    <value>Snippets behavior</value>
  </data>
  <data name="Show_completion_list_after_a_character_is_deleted" xml:space="preserve">
    <value>Show completion list after a character is _deleted</value>
  </data>
  <data name="Never_include_snippets" xml:space="preserve">
    <value>Never include snippets</value>
  </data>
  <data name="Always_add_new_line_on_enter" xml:space="preserve">
    <value>_Always add new line on enter</value>
  </data>
  <data name="Never_add_new_line_on_enter" xml:space="preserve">
    <value>_Never add new line on enter</value>
  </data>
  <data name="Highlighting" xml:space="preserve">
    <value>Highlighting</value>
  </data>
  <data name="Show_remarks_in_Quick_Info" xml:space="preserve">
    <value>Show remarks in Quick Info</value>
  </data>
  <data name="Show_items_from_unimported_namespaces" xml:space="preserve">
    <value>Show items from unimported namespaces</value>
  </data>
  <data name="Unused_local" xml:space="preserve">
    <value>Unused local</value>
  </data>
  <data name="Enter_key_behavior_colon" xml:space="preserve">
    <value>Enter key behavior:</value>
  </data>
  <data name="Show_preview_for_rename_tracking" xml:space="preserve">
    <value>Show preview for rename _tracking</value>
  </data>
<<<<<<< HEAD
  <data name="_Only_add_new_line_on_enter_after_end_of_fully_typed_word" xml:space="preserve">
    <value>_Only add new line on enter after end of fully typed word</value>
  </data>
  <data name="Only_add_new_line_on_enter_after_end_of_fully_typed_word" xml:space="preserve">
    <value>Only add new line on enter after end of fully typed word</value>
=======
  <data name="Show_Remove_Unused_References_command_in_Solution_Explorer" xml:space="preserve">
    <value>Show "Remove Unused References" command in Solution Explorer</value>
>>>>>>> e6a3bd70
  </data>
</root><|MERGE_RESOLUTION|>--- conflicted
+++ resolved
@@ -1913,15 +1913,13 @@
   <data name="Show_preview_for_rename_tracking" xml:space="preserve">
     <value>Show preview for rename _tracking</value>
   </data>
-<<<<<<< HEAD
   <data name="_Only_add_new_line_on_enter_after_end_of_fully_typed_word" xml:space="preserve">
     <value>_Only add new line on enter after end of fully typed word</value>
   </data>
   <data name="Only_add_new_line_on_enter_after_end_of_fully_typed_word" xml:space="preserve">
     <value>Only add new line on enter after end of fully typed word</value>
-=======
+  </data>
   <data name="Show_Remove_Unused_References_command_in_Solution_Explorer" xml:space="preserve">
     <value>Show "Remove Unused References" command in Solution Explorer</value>
->>>>>>> e6a3bd70
   </data>
 </root>