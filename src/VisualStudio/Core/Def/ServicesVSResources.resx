--- conflicted
+++ resolved
@@ -1765,10 +1765,9 @@
   <data name="Visual_Studio_Settings" xml:space="preserve">
     <value>Visual Studio Settings</value>
   </data>
-<<<<<<< HEAD
   <data name="Show_hints_for_indexers" xml:space="preserve">
     <value>Show hints for indexers</value>
-=======
+  </data>
   <data name="Sync_Namespaces" xml:space="preserve">
     <value>Sync Namespaces</value>
     <comment>"Namespaces" is the programming language concept</comment>
@@ -1797,6 +1796,5 @@
   <data name="Language_client_initialization_failed" xml:space="preserve">
     <value>{0} failed to initialize. Status = {1}. Exception = {2}</value>
     <comment>{0} is the language server name.  Status is the status of the initialization.  Exception is the exception encountered during initialization.</comment>
->>>>>>> b1fa77e8
   </data>
 </root>