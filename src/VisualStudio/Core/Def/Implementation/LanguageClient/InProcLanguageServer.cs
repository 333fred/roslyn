--- conflicted
+++ resolved
@@ -71,13 +71,7 @@
 
         private InProcLanguageServer(
             AbstractInProcLanguageClient languageClient,
-<<<<<<< HEAD
-            Stream inputStream,
-            Stream outputStream,
             RequestDispatcher requestDispatcher,
-=======
-            AbstractRequestHandlerProvider requestHandlerProvider,
->>>>>>> c10f884b
             Workspace workspace,
             IDiagnosticService? diagnosticService,
             IAsynchronousOperationListenerProvider listenerProvider,
@@ -90,15 +84,7 @@
             _requestDispatcher = requestDispatcher;
             _workspace = workspace;
             _logger = logger;
-
-<<<<<<< HEAD
-            var jsonMessageFormatter = new JsonMessageFormatter();
-            VSExtensionUtilities.AddVSExtensionConverters(jsonMessageFormatter.JsonSerializer);
-
-            _jsonRpc = new JsonRpc(new HeaderDelimitedMessageHandler(outputStream, inputStream, jsonMessageFormatter));
-=======
             _jsonRpc = jsonRpc;
->>>>>>> c10f884b
             _jsonRpc.AddLocalRpcTarget(this);
             _jsonRpc.StartListening();
 
@@ -106,11 +92,7 @@
             _listener = listenerProvider.GetListener(FeatureAttribute.LanguageServer);
             _clientName = clientName;
 
-<<<<<<< HEAD
-            _queue = new RequestExecutionQueue(lspWorkspaceRegistrationService, languageClient.Name, _languageClient.GetType().Name);
-=======
-            _queue = new RequestExecutionQueue(logger ?? NoOpLspLogger.Instance, lspWorkspaceRegistrationService, languageClient.Name);
->>>>>>> c10f884b
+            _queue = new RequestExecutionQueue(logger ?? NoOpLspLogger.Instance, lspWorkspaceRegistrationService, languageClient.Name, _languageClient.GetType().Name);
             _queue.RequestServerShutdown += RequestExecutionQueue_Errored;
 
             // Dedupe on DocumentId.  If we hear about the same document multiple times, we only need to process that id once.
@@ -129,7 +111,7 @@
             AbstractInProcLanguageClient languageClient,
             Stream inputStream,
             Stream outputStream,
-            AbstractRequestHandlerProvider requestHandlerProvider,
+            RequestDispatcher requestDispatcher,
             Workspace workspace,
             IDiagnosticService? diagnosticService,
             IAsynchronousOperationListenerProvider listenerProvider,
@@ -139,15 +121,14 @@
             CancellationToken cancellationToken)
         {
             var jsonMessageFormatter = new JsonMessageFormatter();
-            jsonMessageFormatter.JsonSerializer.Converters.Add(new VSExtensionConverter<TextDocumentIdentifier, VSTextDocumentIdentifier>());
-            jsonMessageFormatter.JsonSerializer.Converters.Add(new VSExtensionConverter<ClientCapabilities, VSClientCapabilities>());
+            VSExtensionUtilities.AddVSExtensionConverters(jsonMessageFormatter.JsonSerializer);
 
             var jsonRpc = new JsonRpc(new HeaderDelimitedMessageHandler(outputStream, inputStream, jsonMessageFormatter));
             var logger = await CreateLoggerAsync(asyncServiceProvider, clientName, jsonRpc, cancellationToken).ConfigureAwait(false);
 
             return new InProcLanguageServer(
                 languageClient,
-                requestHandlerProvider,
+                requestDispatcher,
                 workspace,
                 diagnosticService,
                 listenerProvider,
@@ -263,8 +244,6 @@
         [JsonRpcMethod(Methods.ExitName)]
         public Task ExitAsync(CancellationToken _)
         {
-<<<<<<< HEAD
-=======
             try
             {
                 _logger?.TraceStart("Exit");
@@ -283,7 +262,6 @@
         {
             Contract.ThrowIfFalse(_shuttingDown, "Shutdown has not been called yet.");
 
->>>>>>> c10f884b
             try
             {
                 ShutdownRequestQueue();
