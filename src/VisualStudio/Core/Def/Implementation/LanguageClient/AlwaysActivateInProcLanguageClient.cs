--- conflicted
+++ resolved
@@ -32,14 +32,6 @@
         [ImportingConstructor]
         [Obsolete(MefConstruction.ImportingConstructorMessage, true)]
         public AlwaysActivateInProcLanguageClient(
-<<<<<<< HEAD
-            IGlobalOptionService globalOptionService,
-            CSharpVisualBasicRequestDispatcherFactory csharpVBRequestDispatcherFactory,
-            VisualStudioWorkspace workspace,
-            IAsynchronousOperationListenerProvider listenerProvider,
-            ILspWorkspaceRegistrationService lspWorkspaceRegistrationService)
-            : base(csharpVBRequestDispatcherFactory, workspace, diagnosticService: null, listenerProvider, lspWorkspaceRegistrationService, diagnosticsClientName: null)
-=======
             CSharpVisualBasicRequestDispatcherFactory csharpVBRequestDispatcherFactory,
             VisualStudioWorkspace workspace,
             IAsynchronousOperationListenerProvider listenerProvider,
@@ -47,7 +39,6 @@
             [Import(typeof(SAsyncServiceProvider))] VSShell.IAsyncServiceProvider asyncServiceProvider,
             IThreadingContext threadingContext)
             : base(csharpVBRequestDispatcherFactory, workspace, diagnosticService: null, listenerProvider, lspWorkspaceRegistrationService, asyncServiceProvider, threadingContext, diagnosticsClientName: null)
->>>>>>> cd57586b
         {
         }
 
