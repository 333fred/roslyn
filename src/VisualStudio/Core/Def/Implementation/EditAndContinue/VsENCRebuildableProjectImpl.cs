// Copyright (c) Microsoft.  All Rights Reserved.  Licensed under the Apache License, Version 2.0.  See License.txt in the project root for license information.

using System;
using System.Collections.Generic;
using System.Collections.Immutable;
using System.Diagnostics;
using System.IO;
using System.Linq;
using System.Reflection.Metadata;
using System.Reflection.Metadata.Ecma335;
using System.Runtime.InteropServices;
using System.Threading;
using System.Threading.Tasks;
using Microsoft.CodeAnalysis;
using Microsoft.CodeAnalysis.Diagnostics;
using Microsoft.CodeAnalysis.EditAndContinue;
using Microsoft.CodeAnalysis.Editor.Implementation.EditAndContinue;
using Microsoft.CodeAnalysis.Emit;
using Microsoft.CodeAnalysis.ErrorReporting;
using Microsoft.CodeAnalysis.Internal.Log;
using Microsoft.CodeAnalysis.Notification;
using Microsoft.CodeAnalysis.Text;
using Microsoft.DiaSymReader;
using Microsoft.VisualStudio.ComponentModelHost;
using Microsoft.VisualStudio.Editor;
using Microsoft.VisualStudio.LanguageServices.Implementation.EditAndContinue.Interop;
using Microsoft.VisualStudio.LanguageServices.Implementation.ProjectSystem;
using Microsoft.VisualStudio.LanguageServices.Utilities;
using Roslyn.Utilities;
using ShellInterop = Microsoft.VisualStudio.Shell.Interop;
using VsTextSpan = Microsoft.VisualStudio.TextManager.Interop.TextSpan;
using VsThreading = Microsoft.VisualStudio.Threading;
using Document = Microsoft.CodeAnalysis.Document;

namespace Microsoft.VisualStudio.LanguageServices.Implementation.EditAndContinue
{
    internal sealed class VsENCRebuildableProjectImpl
    {
        private readonly AbstractProject _vsProject;

        // number of projects that are in the debug state:
        private static int s_debugStateProjectCount;

        // number of projects that are in the break state:
        private static int s_breakStateProjectCount;

        // projects that entered the break state:
        private static readonly List<KeyValuePair<ProjectId, ProjectReadOnlyReason>> s_breakStateEnteredProjects = new List<KeyValuePair<ProjectId, ProjectReadOnlyReason>>();

        // active statements of projects that entered the break state:
        private static readonly List<VsActiveStatement> s_pendingActiveStatements = new List<VsActiveStatement>();

        private static VsReadOnlyDocumentTracker s_readOnlyDocumentTracker;

        internal static readonly TraceLog log = new TraceLog(2048, "EnC");

        private static Solution s_breakStateEntrySolution;

        private static EncDebuggingSessionInfo s_encDebuggingSessionInfo;

        private readonly IEditAndContinueWorkspaceService _encService;
        private readonly IActiveStatementTrackingService _trackingService;
        private readonly EditAndContinueDiagnosticUpdateSource _diagnosticProvider;
        private readonly IDebugEncNotify _debugEncNotify;
        private readonly INotificationService _notifications;
        private readonly IVsEditorAdaptersFactoryService _editorAdaptersFactoryService;

        #region Per Project State

        private bool _changesApplied;

        // maps VS Active Statement Id, which is unique within this project, to our id
        private Dictionary<uint, ActiveStatementId> _activeStatementIds;

        private ProjectAnalysisSummary _lastEditSessionSummary = ProjectAnalysisSummary.NoChanges;
        private HashSet<uint> _activeMethods;
        private List<VsExceptionRegion> _exceptionRegions;
        private EmitBaseline _committedBaseline;
        private EmitBaseline _pendingBaseline;
        private Project _projectBeingEmitted;

        private ImmutableArray<DocumentId> _documentsWithEmitError = ImmutableArray<DocumentId>.Empty;

        /// <summary>
        /// Initialized when the project switches to debug state.
        /// Null if the project has no output file or we can't read the MVID.
        /// </summary>
        private ModuleMetadata _metadata;

        private ISymUnmanagedReader3 _pdbReader;

        private IntPtr _pdbReaderObjAsStream;

        #endregion

        private bool IsDebuggable
        {
            get { return _metadata != null; }
        }

        internal VsENCRebuildableProjectImpl(AbstractProject project)
        {
            _vsProject = project;

            _encService = _vsProject.Workspace.Services.GetService<IEditAndContinueWorkspaceService>();
            _trackingService = _vsProject.Workspace.Services.GetService<IActiveStatementTrackingService>();
            _notifications = _vsProject.Workspace.Services.GetService<INotificationService>();

            _debugEncNotify = (IDebugEncNotify)project.ServiceProvider.GetService(typeof(ShellInterop.SVsShellDebugger));

            var componentModel = (IComponentModel)project.ServiceProvider.GetService(typeof(SComponentModel));
            _diagnosticProvider = componentModel.GetService<EditAndContinueDiagnosticUpdateSource>();
            _editorAdaptersFactoryService = componentModel.GetService<IVsEditorAdaptersFactoryService>();

            Debug.Assert(_encService != null);
            Debug.Assert(_trackingService != null);
            Debug.Assert(_diagnosticProvider != null);
            Debug.Assert(_editorAdaptersFactoryService != null);
        }

        // called from an edit filter if an edit of a read-only buffer is attempted:
        internal bool OnEdit(DocumentId documentId)
        {
            SessionReadOnlyReason sessionReason;
            ProjectReadOnlyReason projectReason;
            if (_encService.IsProjectReadOnly(documentId.ProjectId, out sessionReason, out projectReason))
            {
                OnReadOnlyDocumentEditAttempt(documentId, sessionReason, projectReason);
                return true;
            }

            return false;
        }

        private void OnReadOnlyDocumentEditAttempt(
            DocumentId documentId,
            SessionReadOnlyReason sessionReason,
            ProjectReadOnlyReason projectReason)
        {
            if (sessionReason == SessionReadOnlyReason.StoppedAtException)
            {
                _debugEncNotify.NotifyEncEditAttemptedAtInvalidStopState();
                return;
            }

            var visualStudioWorkspace = _vsProject.Workspace as VisualStudioWorkspaceImpl;
            var hostProject = visualStudioWorkspace?.GetHostProject(documentId.ProjectId) as AbstractRoslynProject;
            if (hostProject?.EditAndContinueImplOpt?._metadata != null)
            {
                _debugEncNotify.NotifyEncEditDisallowedByProject(hostProject.Hierarchy);
                return;
            }

            // NotifyEncEditDisallowedByProject is broken if the project isn't built at the time the debugging starts (debugger bug 877586).

            string message;
            if (sessionReason == SessionReadOnlyReason.Running)
            {
                message = "Changes are not allowed while code is running.";
            }
            else
            {
                Debug.Assert(sessionReason == SessionReadOnlyReason.None);

                switch (projectReason)
                {
                    case ProjectReadOnlyReason.MetadataNotAvailable:
                        message = "Changes are not allowed if the project wasn't built when debugging started.";
                        break;

                    case ProjectReadOnlyReason.NotLoaded:
                        message = "Changes are not allowed if the assembly has not been loaded.";
                        break;

                    default:
                        throw ExceptionUtilities.UnexpectedValue(projectReason);
                }
            }

            _notifications.SendNotification(message, title: FeaturesResources.EditAndContinue, severity: NotificationSeverity.Error);
        }

        /// <summary>
        /// Since we can't await asynchronous operations we need to wait for them to complete.
        /// The default SynchronizationContext.Wait pumps messages giving the debugger a chance to 
        /// reenter our EnC implementation. To avoid that we use a specialized SynchronizationContext
        /// that doesn't pump messages. We need to make sure though that the async methods we wait for
        /// don't dispatch to foreground thread, otherwise we would end up in a deadlock.
        /// </summary>
        private static VsThreading.SpecializedSyncContext NonReentrantContext
        {
            get
            {
                return VsThreading.ThreadingTools.Apply(VsThreading.NoMessagePumpSyncContext.Default);
            }
        }

        public bool HasCustomMetadataEmitter()
        {
            return true;
        }

        /// <summary>
        /// Invoked when the debugger transitions from Design mode to Run mode or Break mode.
        /// </summary>
        public int StartDebuggingPE()
        {
            try
            {
                log.Write("Enter Debug Mode: project '{0}'", _vsProject.DisplayName);

                // EnC service is global (per solution), but the debugger calls this for each project.
                // Avoid starting the debug session if it has already been started.
                if (_encService.DebuggingSession == null)
                {
                    Debug.Assert(s_debugStateProjectCount == 0);
                    Debug.Assert(s_breakStateProjectCount == 0);
                    Debug.Assert(s_breakStateEnteredProjects.Count == 0);

                    _encService.OnBeforeDebuggingStateChanged(DebuggingState.Design, DebuggingState.Run);

                    _encService.StartDebuggingSession(_vsProject.Workspace.CurrentSolution);
                    s_encDebuggingSessionInfo = new EncDebuggingSessionInfo();

                    s_readOnlyDocumentTracker = new VsReadOnlyDocumentTracker(_encService, _editorAdaptersFactoryService, _vsProject);
                }

                string outputPath = _vsProject.TryGetObjOutputPath();

                // The project doesn't produce a debuggable binary or we can't read it.
                // Continue on since the debugger ignores HResults and we need to handle subsequent calls.
                if (outputPath != null)
                {
                    try
                    {
                        InjectFault_MvidRead();
                        _metadata = ModuleMetadata.CreateFromStream(new FileStream(outputPath, FileMode.Open, FileAccess.Read, FileShare.Read | FileShare.Delete));
                        _metadata.GetModuleVersionId();
                    }
                    catch (FileNotFoundException)
                    {
                        // If the project isn't referenced by the project being debugged it might not be built.
                        // In that case EnC is never allowed for the project, and thus we can assume the project hasn't entered debug state.
                        log.Write("StartDebuggingPE: '{0}' metadata file not found: '{1}'", _vsProject.DisplayName, outputPath);
                        _metadata = null;
                    }
                    catch (Exception e)
                    {
                        log.Write("StartDebuggingPE: error reading MVID of '{0}' ('{1}'): {2}", _vsProject.DisplayName, outputPath, e.Message);
                        _metadata = null;

                        var descriptor = new DiagnosticDescriptor("Metadata", "Metadata", ServicesVSResources.ErrorWhileReading, DiagnosticCategory.EditAndContinue, DiagnosticSeverity.Error, isEnabledByDefault: true, customTags: DiagnosticCustomTags.EditAndContinue);

                        _diagnosticProvider.ReportDiagnostics(
                            new EncErrorId(_encService.DebuggingSession, EditAndContinueDiagnosticUpdateSource.DebuggerErrorId),
                            _encService.DebuggingSession.InitialSolution,
                            _vsProject.Id,
                            new[] { Diagnostic.Create(descriptor, Location.None, outputPath, e.Message) });
                    }
                }
                else
                {
                    log.Write("StartDebuggingPE: project has no output path '{0}'", _vsProject.DisplayName);
                    _metadata = null;
                }

                if (_metadata != null)
                {
                    // The debugger doesn't call EnterBreakStateOnPE for projects that don't have MVID.
                    // However a project that's initially not loaded (but it might be in future) enters 
                    // both the debug and break states.
                    s_debugStateProjectCount++;
                }

                _activeMethods = new HashSet<uint>();
                _exceptionRegions = new List<VsExceptionRegion>();
                _activeStatementIds = new Dictionary<uint, ActiveStatementId>();

                // The HResult is ignored by the debugger.
                return VSConstants.S_OK;
            }
            catch (Exception e) when (FatalError.ReportWithoutCrash(e))
            {
                return VSConstants.E_FAIL;
            }
        }

        public int StopDebuggingPE()
        {
            try
            {
                log.Write("Exit Debug Mode: project '{0}'", _vsProject.DisplayName);
                Debug.Assert(s_breakStateEnteredProjects.Count == 0);

                // Clear the solution stored while projects were entering break mode. 
                // It should be cleared as soon as all tracked projects enter the break mode 
                // but if the entering break mode fails for some projects we should avoid leaking the solution.
                Debug.Assert(s_breakStateEntrySolution == null);
                s_breakStateEntrySolution = null;

                // EnC service is global (per solution), but the debugger calls this for each project.
                // Avoid ending the debug session if it has already been ended.
                if (_encService.DebuggingSession != null)
                {
                    _encService.OnBeforeDebuggingStateChanged(DebuggingState.Run, DebuggingState.Design);

                    _encService.EndDebuggingSession();
                    LogEncSession();

                    s_encDebuggingSessionInfo = null;
                    s_readOnlyDocumentTracker.Dispose();
                    s_readOnlyDocumentTracker = null;
                }

                if (_metadata != null)
                {
                    _metadata.Dispose();
                    _metadata = null;

                    s_debugStateProjectCount--;
                }
                else
                {
                    // an error might have been reported:
                    var errorId = new EncErrorId(_encService.DebuggingSession, EditAndContinueDiagnosticUpdateSource.DebuggerErrorId);
                    _diagnosticProvider.ClearDiagnostics(errorId, _vsProject.Workspace.CurrentSolution, _vsProject.Id, documentIdOpt: null);
                }

                _activeMethods = null;
                _exceptionRegions = null;
                _committedBaseline = null;
                _activeStatementIds = null;

                Debug.Assert((_pdbReaderObjAsStream == IntPtr.Zero) || (_pdbReader == null));

                if (_pdbReader != null)
                {
                    Marshal.ReleaseComObject(_pdbReader);
                    _pdbReader = null;
                }

                // The HResult is ignored by the debugger.
                return VSConstants.S_OK;
            }
            catch (Exception e) when (FatalError.ReportWithoutCrash(e))
            {
                return VSConstants.E_FAIL;
            }
        }

        private static void LogEncSession()
        {
            var sessionId = DebugLogMessage.GetNextId();
            Logger.Log(FunctionId.Debugging_EncSession, DebugLogMessage.Create(sessionId, s_encDebuggingSessionInfo));

            foreach (var editSession in s_encDebuggingSessionInfo.EditSessions)
            {
                var editSessionId = DebugLogMessage.GetNextId();
                Logger.Log(FunctionId.Debugging_EncSession_EditSession, DebugLogMessage.Create(sessionId, editSessionId, editSession));

                if (editSession.EmitDeltaErrorIds != null)
                {
                    foreach (var error in editSession.EmitDeltaErrorIds)
                    {
                        Logger.Log(FunctionId.Debugging_EncSession_EditSession_EmitDeltaErrorId, DebugLogMessage.Create(sessionId, editSessionId, error));
                    }
                }

                foreach (var rudeEdit in editSession.RudeEdits)
                {
                    Logger.Log(FunctionId.Debugging_EncSession_EditSession_RudeEdit, DebugLogMessage.Create(sessionId, editSessionId, rudeEdit, blocking: editSession.HadRudeEdits));
                }
            }
        }

        /// <summary>
        /// Get MVID and file name of the project's output file.
        /// </summary>
        /// <remarks>
        /// The MVID is used by the debugger to identify modules loaded into debuggee that correspond to this project.
        /// The path seems to be unused.
        /// 
        /// The output file path might be different from the path of the module loaded into the process.
        /// For example, the binary produced by the C# compiler is stores in obj directory, 
        /// and then copied to bin directory from which it is loaded to the debuggee.
        /// 
        /// The binary produced by the compiler can also be rewritten by post-processing tools.
        /// The debugger assumes that the MVID of the compiler's output file at the time we start debugging session 
        /// is the same as the MVID of the module loaded into debuggee. The original MVID might be different though.
        /// </remarks>
        public int GetPEidentity(Guid[] pMVID, string[] pbstrPEName)
        {
            Debug.Assert(_encService.DebuggingSession != null);

            if (_metadata == null)
            {
                return VSConstants.E_FAIL;
            }

            if (pMVID != null && pMVID.Length != 0)
            {
                pMVID[0] = _metadata.GetModuleVersionId();
            }

            if (pbstrPEName != null && pbstrPEName.Length != 0)
            {
                var outputPath = _vsProject.TryGetObjOutputPath();
                Debug.Assert(outputPath != null);

                pbstrPEName[0] = Path.GetFileName(outputPath);
            }

            return VSConstants.S_OK;
        }

        /// <summary>
        /// Called by the debugger when entering a Break state. 
        /// </summary>
        /// <param name="encBreakReason">Reason for transition to Break state.</param>
        /// <param name="pActiveStatements">Statements active when the debuggee is stopped.</param>
        /// <param name="cActiveStatements">Length of <paramref name="pActiveStatements"/>.</param>
        public int EnterBreakStateOnPE(Interop.ENC_BREAKSTATE_REASON encBreakReason, ShellInterop.ENC_ACTIVE_STATEMENT[] pActiveStatements, uint cActiveStatements)
        {
            try
            {
                using (NonReentrantContext)
                {
                    log.Write("Enter {2}Break Mode: project '{0}', AS#: {1}", _vsProject.DisplayName, pActiveStatements != null ? pActiveStatements.Length : -1, encBreakReason == ENC_BREAKSTATE_REASON.ENC_BREAK_EXCEPTION ? "Exception " : "");

                    Debug.Assert(cActiveStatements == (pActiveStatements != null ? pActiveStatements.Length : 0));
                    Debug.Assert(s_breakStateProjectCount < s_debugStateProjectCount);
                    Debug.Assert(s_breakStateProjectCount > 0 || _exceptionRegions.Count == 0);
                    Debug.Assert(s_breakStateProjectCount == s_breakStateEnteredProjects.Count);
                    Debug.Assert(IsDebuggable);

                    if (s_breakStateEntrySolution == null)
                    {
                        _encService.OnBeforeDebuggingStateChanged(DebuggingState.Run, DebuggingState.Break);

                        s_breakStateEntrySolution = _vsProject.Workspace.CurrentSolution;

                        // TODO: This is a workaround for a debugger bug in which not all projects exit the break state.
                        // Reset the project count.
                        s_breakStateProjectCount = 0;
                    }

                    ProjectReadOnlyReason state;
                    if (pActiveStatements != null)
                    {
                        AddActiveStatements(s_breakStateEntrySolution, pActiveStatements);
                        state = ProjectReadOnlyReason.None;
                    }
                    else
                    {
                        // unfortunately the debugger doesn't provide details:
                        state = ProjectReadOnlyReason.NotLoaded;
                    }

                    // If pActiveStatements is null the EnC Manager failed to retrieve the module corresponding 
                    // to the project in the debuggee. We won't include such projects in the edit session.
                    s_breakStateEnteredProjects.Add(KeyValuePair.Create(_vsProject.Id, state));
                    s_breakStateProjectCount++;

                    // EnC service is global, but the debugger calls this for each project.
                    // Avoid starting the edit session until all projects enter break state.
                    if (s_breakStateEnteredProjects.Count == s_debugStateProjectCount)
                    {
                        Debug.Assert(_encService.EditSession == null);
                        Debug.Assert(s_pendingActiveStatements.TrueForAll(s => s.Owner._activeStatementIds.Count == 0));

                        var byDocument = new Dictionary<DocumentId, ImmutableArray<ActiveStatementSpan>>();

                        // note: fills in activeStatementIds of projects that own the active statements:
                        GroupActiveStatements(s_pendingActiveStatements, byDocument);

                        // When stopped at exception: All documents are read-only, but the files might be changed outside of VS.
                        // So we start an edit session as usual and report a rude edit for all changes we see.
                        bool stoppedAtException = encBreakReason == ENC_BREAKSTATE_REASON.ENC_BREAK_EXCEPTION;

                        var projectStates = ImmutableDictionary.CreateRange(s_breakStateEnteredProjects);

                        _encService.StartEditSession(s_breakStateEntrySolution, byDocument, projectStates, stoppedAtException);
                        _trackingService.StartTracking(_encService.EditSession);

                        s_readOnlyDocumentTracker.UpdateWorkspaceDocuments();

                        // When tracking is started the tagger is notified and the active statements are highlighted.
                        // Add the handler that notifies the debugger *after* that initial tagger notification,
                        // so that it's not triggered unless an actual change in leaf AS occurs.
                        _trackingService.TrackingSpansChanged += TrackingSpansChanged;
                    }
                }

                // The debugger ignores the result.
                return VSConstants.S_OK;
            }
            catch (Exception e) when (FatalError.ReportWithoutCrash(e))
            {
                return VSConstants.E_FAIL;
            }
            finally
            {
                // TODO: This is a workaround for a debugger bug.
                // Ensure that the state gets reset even if if `GroupActiveStatements` throws an exception.
                if (s_breakStateEnteredProjects.Count == s_debugStateProjectCount)
                {
                    // we don't need these anymore:
                    s_pendingActiveStatements.Clear();
                    s_breakStateEnteredProjects.Clear();
                    s_breakStateEntrySolution = null;
                }
            }
        }

        private void TrackingSpansChanged(bool leafChanged)
        {
            //log.Write("Tracking spans changed: {0}", leafChanged);

            //if (leafChanged)
            //{
            //    // fire and forget:
            //    Application.Current.Dispatcher.InvokeAsync(() =>
            //    {
            //        log.Write("Notifying debugger of active statement change.");
            //        var debugNotify = (IDebugEncNotify)_vsProject.ServiceProvider.GetService(typeof(ShellInterop.SVsShellDebugger));
            //        debugNotify.NotifyEncUpdateCurrentStatement();
            //    });
            //}
        }

        private struct VsActiveStatement
        {
            public readonly DocumentId DocumentId;
            public readonly uint StatementId;
            public readonly ActiveStatementSpan Span;
            public readonly VsENCRebuildableProjectImpl Owner;

            public VsActiveStatement(VsENCRebuildableProjectImpl owner, uint statementId, DocumentId documentId, ActiveStatementSpan span)
            {
                this.Owner = owner;
                this.StatementId = statementId;
                this.DocumentId = documentId;
                this.Span = span;
            }
        }

        private struct VsExceptionRegion
        {
            public readonly uint ActiveStatementId;
            public readonly int Ordinal;
            public readonly uint MethodToken;
            public readonly LinePositionSpan Span;

            public VsExceptionRegion(uint activeStatementId, int ordinal, uint methodToken, LinePositionSpan span)
            {
                this.ActiveStatementId = activeStatementId;
                this.Span = span;
                this.MethodToken = methodToken;
                this.Ordinal = ordinal;
            }
        }

        // See InternalApis\vsl\inc\encbuild.idl
        private const int TEXT_POSITION_ACTIVE_STATEMENT = 1;

        private void AddActiveStatements(Solution solution, ShellInterop.ENC_ACTIVE_STATEMENT[] vsActiveStatements)
        {
            Debug.Assert(_activeMethods.Count == 0);
            Debug.Assert(_exceptionRegions.Count == 0);

            foreach (var vsActiveStatement in vsActiveStatements)
            {
                log.DebugWrite("+AS[{0}]: {1} {2} {3} {4} '{5}'",
                    vsActiveStatement.id,
                    vsActiveStatement.tsPosition.iStartLine,
                    vsActiveStatement.tsPosition.iStartIndex,
                    vsActiveStatement.tsPosition.iEndLine,
                    vsActiveStatement.tsPosition.iEndIndex,
                    vsActiveStatement.filename);

                // TODO (tomat):
                // Active statement is in user hidden code. The only information that we have from the debugger
                // is the method token. We don't need to track the statement (it's not in user code anyways),
                // but we should probably track the list of such methods in order to preserve their local variables.
                // Not sure what's exactly the scenario here, perhaps modifying async method/iterator? 
                // Dev12 just ignores these.
                if (vsActiveStatement.posType != TEXT_POSITION_ACTIVE_STATEMENT)
                {
                    continue;
                }

                var flags = (ActiveStatementFlags)vsActiveStatement.ASINFO;

                // Finds a document id in the solution with the specified file path.
                DocumentId documentId = solution.GetDocumentIdsWithFilePath(vsActiveStatement.filename)
                    .Where(dId => dId.ProjectId == _vsProject.Id).SingleOrDefault();

                if (documentId != null)
                {
                    var document = solution.GetDocument(documentId);
                    Debug.Assert(document != null);

                    SourceText source = document.GetTextAsync(default(CancellationToken)).Result;
                    LinePositionSpan lineSpan = vsActiveStatement.tsPosition.ToLinePositionSpan();

                    // If the PDB is out of sync with the source we might get bad spans.
                    var sourceLines = source.Lines;
                    if (lineSpan.End.Line >= sourceLines.Count || sourceLines.GetPosition(lineSpan.End) > sourceLines[sourceLines.Count - 1].EndIncludingLineBreak)
                    {
                        log.Write("AS out of bounds (line count is {0})", source.Lines.Count);
                        continue;
                    }

                    SyntaxNode syntaxRoot = document.GetSyntaxRootAsync(default(CancellationToken)).Result;

                    var analyzer = document.Project.LanguageServices.GetService<IEditAndContinueAnalyzer>();

                    s_pendingActiveStatements.Add(new VsActiveStatement(
                        this,
                        vsActiveStatement.id,
                        document.Id,
                        new ActiveStatementSpan(flags, lineSpan)));

                    bool isLeaf = (flags & ActiveStatementFlags.LeafFrame) != 0;
                    var ehRegions = analyzer.GetExceptionRegions(source, syntaxRoot, lineSpan, isLeaf);

                    for (int i = 0; i < ehRegions.Length; i++)
                    {
                        _exceptionRegions.Add(new VsExceptionRegion(
                            vsActiveStatement.id,
                            i,
                            vsActiveStatement.methodToken,
                            ehRegions[i]));
                    }
                }

                _activeMethods.Add(vsActiveStatement.methodToken);
            }
        }

        private static void GroupActiveStatements(
            IEnumerable<VsActiveStatement> activeStatements,
            Dictionary<DocumentId, ImmutableArray<ActiveStatementSpan>> byDocument)
        {
            var spans = new List<ActiveStatementSpan>();

            foreach (var grouping in activeStatements.GroupBy(s => s.DocumentId))
            {
                var documentId = grouping.Key;

                foreach (var activeStatement in grouping.OrderBy(s => s.Span.Span.Start))
                {
                    int ordinal = spans.Count;

                    // register vsid with the project that owns the active statement:
                    activeStatement.Owner._activeStatementIds.Add(activeStatement.StatementId, new ActiveStatementId(documentId, ordinal));

                    spans.Add(activeStatement.Span);
                }

                byDocument.Add(documentId, spans.AsImmutable());
                spans.Clear();
            }
        }

        /// <summary>
        /// Returns the number of exception regions around current active statements.
        /// This is called when the project is entering a break right after 
        /// <see cref="EnterBreakStateOnPE"/> and prior to <see cref="GetExceptionSpans"/>.
        /// </summary>
        /// <remarks>
        /// Called by EnC manager.
        /// </remarks>
        public int GetExceptionSpanCount(out uint pcExceptionSpan)
        {
            pcExceptionSpan = (uint)_exceptionRegions.Count;
            return VSConstants.S_OK;
        }

        /// <summary>
        /// Returns information about exception handlers in the source.
        /// </summary>
        /// <remarks>
        /// Called by EnC manager.
        /// </remarks>
        public int GetExceptionSpans(uint celt, ShellInterop.ENC_EXCEPTION_SPAN[] rgelt, ref uint pceltFetched)
        {
            Debug.Assert(celt == rgelt.Length);
            Debug.Assert(celt == _exceptionRegions.Count);

            for (int i = 0; i < _exceptionRegions.Count; i++)
            {
                rgelt[i] = new ShellInterop.ENC_EXCEPTION_SPAN()
                {
                    id = (uint)i,
                    methodToken = _exceptionRegions[i].MethodToken,
                    tsPosition = _exceptionRegions[i].Span.ToVsTextSpan()
                };
            }

            pceltFetched = celt;
            return VSConstants.S_OK;
        }

        /// <summary>
        /// Called by the debugger whenever it needs to determine a position of an active statement.
        /// E.g. the user clicks on a frame in a call stack.
        /// </summary>
        /// <remarks>
        /// Called when applying change, when setting current IP, a notification is received from 
        /// <see cref="IDebugEncNotify.NotifyEncUpdateCurrentStatement"/>, etc.
        /// In addition this API is exposed on IDebugENC2 COM interface so it can be used anytime by other components.
        /// </remarks>
        public int GetCurrentActiveStatementPosition(uint vsId, VsTextSpan[] ptsNewPosition)
        {
            try
            {
                using (NonReentrantContext)
                {
                    Debug.Assert(IsDebuggable);

                    var session = _encService.EditSession;
                    var ids = _activeStatementIds;

                    // Can be called anytime, even outside of an edit/debug session.
                    // We might not have an active statement available if PDB got out of sync with the source.
                    ActiveStatementId id;
                    if (session == null || ids == null || !ids.TryGetValue(vsId, out id))
                    {
                        log.Write("GetCurrentActiveStatementPosition failed for AS {0}.", vsId);
                        return VSConstants.E_FAIL;
                    }

                    Document document = _vsProject.Workspace.CurrentSolution.GetDocument(id.DocumentId);
                    SourceText text = document.GetTextAsync(default(CancellationToken)).Result;

                    // Try to get spans from the tracking service first.
                    // We might get an imprecise result if the document analysis hasn't been finished yet and 
                    // the active statement has structurally changed, but that's ok. The user won't see an updated tag
                    // for the statement until the analysis finishes anyways.
                    TextSpan span;
                    LinePositionSpan lineSpan;
                    if (_trackingService.TryGetSpan(id, text, out span) && span.Length > 0)
                    {
                        lineSpan = text.Lines.GetLinePositionSpan(span);
                    }
                    else
                    {
                        var activeSpans = session.GetDocumentAnalysis(document).GetValue(default(CancellationToken)).ActiveStatements;
                        if (activeSpans.IsDefault)
                        {
                            // The document has syntax errors and the tracking span is gone.
                            log.Write("Position not available for AS {0} due to syntax errors", vsId);
                            return VSConstants.E_FAIL;
                        }

                        lineSpan = activeSpans[id.Ordinal];
                    }

                    ptsNewPosition[0] = lineSpan.ToVsTextSpan();
                    log.DebugWrite("AS position: {0} {1} {2}", vsId, lineSpan,
                        session.BaseActiveStatements[id.DocumentId][id.Ordinal].Flags);

                    return VSConstants.S_OK;
                }
            }
            catch (Exception e) when (FatalError.ReportWithoutCrash(e))
            {
                return VSConstants.E_FAIL;
            }
        }

        /// <summary>
        /// Returns the state of the changes made to the source. 
        /// The EnC manager calls this to determine whether there are any changes to the source 
        /// and if so whether there are any rude edits.
        /// </summary>
        public int GetENCBuildState(ShellInterop.ENC_BUILD_STATE[] pENCBuildState)
        {
            try
            {
                using (NonReentrantContext)
                {
                    Debug.Assert(pENCBuildState != null && pENCBuildState.Length == 1);

                    // GetENCBuildState is called outside of edit session (at least) in following cases:
                    // 1) when the debugger is determining whether a source file checksum matches the one in PDB.
                    // 2) when the debugger is setting the next statement and a change is pending
                    //    See CDebugger::SetNextStatement(CTextPos* pTextPos, bool WarnOnFunctionChange):
                    // 
                    //    pENC2->ExitBreakState();
                    //    >>> hr = GetCodeContextOfPosition(pTextPos, &pCodeContext, &pProgram, true, true);
                    //    pENC2->EnterBreakState(m_pSession, GetEncBreakReason());
                    //
                    // The debugger seem to expect ENC_NOT_MODIFIED in these cases, otherwise errors occur.

                    if (_changesApplied || _encService.EditSession == null)
                    {
                        _lastEditSessionSummary = ProjectAnalysisSummary.NoChanges;
                    }
                    else
                    {
                        // Fetch the latest snapshot of the project and get an analysis summary for any changes 
                        // made since the break mode was entered.
                        var currentProject = _vsProject.Workspace.CurrentSolution.GetProject(_vsProject.Id);
                        if (currentProject == null)
                        {
                            // If the project has yet to be loaded into the solution (which may be the case,
                            // since they are loaded on-demand), then it stands to reason that it has not yet
                            // been modified.
                            // TODO (https://github.com/dotnet/roslyn/issues/1204): this check should be unnecessary.
                            _lastEditSessionSummary = ProjectAnalysisSummary.NoChanges;
                            log.Write($"Project '{_vsProject.DisplayName}' has not yet been loaded into the solution");
                        }
                        else
                        {
                            _projectBeingEmitted = currentProject;
                            _lastEditSessionSummary = GetProjectAnalysisSummary(_projectBeingEmitted);
                        }

                        _encService.EditSession.LogBuildState(_lastEditSessionSummary);
                    }

                    switch (_lastEditSessionSummary)
                    {
                        case ProjectAnalysisSummary.NoChanges:
                            pENCBuildState[0] = ShellInterop.ENC_BUILD_STATE.ENC_NOT_MODIFIED;
                            break;

                        case ProjectAnalysisSummary.CompilationErrors:
                            pENCBuildState[0] = ShellInterop.ENC_BUILD_STATE.ENC_COMPILE_ERRORS;
                            break;

                        case ProjectAnalysisSummary.RudeEdits:
                            pENCBuildState[0] = ShellInterop.ENC_BUILD_STATE.ENC_NONCONTINUABLE_ERRORS;
                            break;

                        case ProjectAnalysisSummary.ValidChanges:
                        case ProjectAnalysisSummary.ValidInsignificantChanges:
                            // The debugger doesn't distinguish between these two.
                            pENCBuildState[0] = ShellInterop.ENC_BUILD_STATE.ENC_APPLY_READY;
                            break;

                        default:
                            throw ExceptionUtilities.Unreachable;
                    }

                    log.Write("EnC state of '{0}' queried: {1}{2}",
                        _vsProject.DisplayName,
                        pENCBuildState[0],
                        _encService.EditSession != null ? "" : " (no session)");

                    return VSConstants.S_OK;
                }
            }
            catch (Exception e) when (FatalError.ReportWithoutCrash(e))
            {
                return VSConstants.E_FAIL;
            }
        }

        private ProjectAnalysisSummary GetProjectAnalysisSummary(Project project)
        {
            if (!IsDebuggable)
            {
                return ProjectAnalysisSummary.NoChanges;
            }

            var cancellationToken = default(CancellationToken);
            return _encService.EditSession.GetProjectAnalysisSummaryAsync(project, cancellationToken).Result;
        }

        public int ExitBreakStateOnPE()
        {
            try
            {
                using (NonReentrantContext)
                {
                    // The debugger calls Exit without previously calling Enter if the project's MVID isn't available.
                    if (!IsDebuggable)
                    {
                        return VSConstants.S_OK;
                    }

                    log.Write("Exit Break Mode: project '{0}'", _vsProject.DisplayName);

                    // EnC service is global, but the debugger calls this for each project.
                    // Avoid ending the edit session if it has already been ended.
                    if (_encService.EditSession != null)
                    {
                        Debug.Assert(s_breakStateProjectCount == s_debugStateProjectCount);

                        _encService.OnBeforeDebuggingStateChanged(DebuggingState.Break, DebuggingState.Run);

                        _encService.EditSession.LogEditSession(s_encDebuggingSessionInfo);
                        _encService.EndEditSession();
                        _trackingService.EndTracking();

                        s_readOnlyDocumentTracker.UpdateWorkspaceDocuments();

                        _trackingService.TrackingSpansChanged -= TrackingSpansChanged;
                    }

                    _exceptionRegions.Clear();
                    _activeMethods.Clear();
                    _activeStatementIds.Clear();

                    s_breakStateProjectCount--;
                    Debug.Assert(s_breakStateProjectCount >= 0);

                    _changesApplied = false;

                    _diagnosticProvider.ClearDiagnostics(
                        new EncErrorId(_encService.DebuggingSession, EditAndContinueDiagnosticUpdateSource.EmitErrorId), 
                        _vsProject.Workspace.CurrentSolution,
                        _vsProject.Id, 
                        _documentsWithEmitError);

                    _documentsWithEmitError = ImmutableArray<DocumentId>.Empty;
                }

                // HResult ignored by the debugger
                return VSConstants.S_OK;
            }
            catch (Exception e) when (FatalError.ReportWithoutCrash(e))
            {
                return VSConstants.E_FAIL;
            }
        }

        public unsafe int BuildForEnc(object pUpdatePE)
        {
            try
            {
                log.Write("Applying changes to {0}", _vsProject.DisplayName);

                Debug.Assert(_encService.EditSession != null);
                Debug.Assert(!_encService.EditSession.StoppedAtException);

                // Non-debuggable project has no changes.
                Debug.Assert(IsDebuggable);

                if (_changesApplied)
                {
                    log.Write("Changes already applied to {0}, can't apply again", _vsProject.DisplayName);
                    throw ExceptionUtilities.Unreachable;
                }

                // The debugger always calls GetENCBuildState right before BuildForEnc.
                Debug.Assert(_projectBeingEmitted != null);
                Debug.Assert(_lastEditSessionSummary == GetProjectAnalysisSummary(_projectBeingEmitted));

                // The debugger should have called GetENCBuildState before calling BuildForEnc.
                // Unfortunately, there is no way how to tell the debugger that the changes were not significant,
                // so we'll to emit an empty delta. See bug 839558.
                Debug.Assert(_lastEditSessionSummary == ProjectAnalysisSummary.ValidInsignificantChanges ||
                             _lastEditSessionSummary == ProjectAnalysisSummary.ValidChanges);

                var updater = (IDebugUpdateInMemoryPE2)pUpdatePE;
                if (_committedBaseline == null)
                {
                    var hr = MarshalPdbReader(updater, out _pdbReaderObjAsStream);
                    if (hr != VSConstants.S_OK)
                    {
                        return hr;
                    }

                    _committedBaseline = EmitBaseline.CreateInitialBaseline(_metadata, GetBaselineEncDebugInfo);
                }

                // ISymUnmanagedReader can only be accessed from an MTA thread,
                // so dispatch it to one of thread pool threads, which are MTA.
                var emitTask = Task.Factory.SafeStartNew(EmitProjectDelta, CancellationToken.None, TaskScheduler.Default);

                Deltas delta;
                using (NonReentrantContext)
                {
                    delta = emitTask.Result;

                    if (delta == null)
                    {
                        // Non-fatal Watson has already been reported by the emit task
                        return VSConstants.E_FAIL;
                    }
                }

                var errorId = new EncErrorId(_encService.DebuggingSession, EditAndContinueDiagnosticUpdateSource.EmitErrorId);
                
                // Clear diagnostics, in case the project was built before and failed due to errors.
                _diagnosticProvider.ClearDiagnostics(errorId, _projectBeingEmitted.Solution, _vsProject.Id, _documentsWithEmitError);

                if (!delta.EmitResult.Success)
                {
                    var errors = delta.EmitResult.Diagnostics.Where(d => d.Severity == DiagnosticSeverity.Error);
                    _documentsWithEmitError = _diagnosticProvider.ReportDiagnostics(errorId, _projectBeingEmitted.Solution, _vsProject.Id, errors);
                    _encService.EditSession.LogEmitProjectDeltaErrors(errors.Select(e => e.Id));

                    return VSConstants.E_FAIL;
                }

                _documentsWithEmitError = ImmutableArray<DocumentId>.Empty;
                SetFileUpdates(updater, delta.LineEdits);

                updater.SetDeltaIL(delta.IL.Value, (uint)delta.IL.Value.Length);
                updater.SetDeltaPdb(SymUnmanagedStreamFactory.CreateStream(delta.Pdb.Stream));
                updater.SetRemapMethods(delta.Pdb.UpdatedMethods, (uint)delta.Pdb.UpdatedMethods.Length);
                updater.SetDeltaMetadata(delta.Metadata.Bytes, (uint)delta.Metadata.Bytes.Length);

                _pendingBaseline = delta.EmitResult.Baseline;

#if DEBUG
                fixed (byte* deltaMetadataPtr = &delta.Metadata.Bytes[0])
                {
                    var reader = new System.Reflection.Metadata.MetadataReader(deltaMetadataPtr, delta.Metadata.Bytes.Length);
                    var moduleDef = reader.GetModuleDefinition();

                    log.DebugWrite("Gen {0}: MVID={1}, BaseId={2}, EncId={3}",
                        moduleDef.Generation,
                        reader.GetGuid(moduleDef.Mvid),
                        reader.GetGuid(moduleDef.BaseGenerationId),
                        reader.GetGuid(moduleDef.GenerationId));
                }
#endif

                return VSConstants.S_OK;
            }
            catch (Exception e) when (FatalError.ReportWithoutCrash(e))
            {
                return VSConstants.E_FAIL;
            }
        }

        private unsafe void SetFileUpdates(
            IDebugUpdateInMemoryPE2 updater,
            List<KeyValuePair<DocumentId, ImmutableArray<LineChange>>> edits)
        {
            int totalEditCount = edits.Sum(e => e.Value.Length);
            if (totalEditCount == 0)
            {
                return;
            }

            var lineUpdates = new LINEUPDATE[totalEditCount];
            fixed (LINEUPDATE* lineUpdatesPtr = lineUpdates)
            {
                int index = 0;
                var fileUpdates = new FILEUPDATE[edits.Count];
                for (int f = 0; f < fileUpdates.Length; f++)
                {
                    var documentId = edits[f].Key;
                    var deltas = edits[f].Value;

                    fileUpdates[f].FileName = _vsProject.GetDocumentOrAdditionalDocument(documentId).FilePath;
                    fileUpdates[f].LineUpdateCount = (uint)deltas.Length;
                    fileUpdates[f].LineUpdates = (IntPtr)(lineUpdatesPtr + index);

                    for (int l = 0; l < deltas.Length; l++)
                    {
                        lineUpdates[index + l].Line = (uint)deltas[l].OldLine;
                        lineUpdates[index + l].UpdatedLine = (uint)deltas[l].NewLine;
                    }

                    index += deltas.Length;
                }

                // The updater makes a copy of all data, we can release the buffer after the call.
                updater.SetFileUpdates(fileUpdates, (uint)fileUpdates.Length);
            }
        }

        private Deltas EmitProjectDelta()
        {
            Debug.Assert(Thread.CurrentThread.GetApartmentState() == ApartmentState.MTA);

            var emitTask = _encService.EditSession.EmitProjectDeltaAsync(_projectBeingEmitted, _committedBaseline, default(CancellationToken));
            return emitTask.Result;
        }

        /// <summary>
        /// Returns EnC debug information for initial version of the specified method.
        /// </summary>
        /// <exception cref="InvalidDataException">The debug information data is corrupt or can't be retrieved from the debugger.</exception>
        private EditAndContinueMethodDebugInformation GetBaselineEncDebugInfo(MethodDefinitionHandle methodHandle)
        {
            Debug.Assert(Thread.CurrentThread.GetApartmentState() == ApartmentState.MTA);
            if (_pdbReader == null)
            {
                // Unmarshal the symbol reader (being marshalled cross thread from STA -> MTA).
                Debug.Assert(_pdbReaderObjAsStream != IntPtr.Zero);
                object pdbReaderObjMta;

                var exception = Marshal.GetExceptionForHR(NativeMethods.GetObjectForStream(_pdbReaderObjAsStream, out pdbReaderObjMta));
                if (exception != null)
                {
                    // likely a bug in the compiler/debugger
                    FatalError.ReportWithoutCrash(exception); 

                    throw new InvalidDataException(exception.Message, exception);
                }
<<<<<<< HEAD
                _pdbReader = (ISymUnmanagedReader3)pdbReaderObjMta;
=======

                _pdbReaderObjAsStream = IntPtr.Zero;
                _pdbReader = (ISymUnmanagedReader)pdbReaderObjMta;
>>>>>>> 38df45c3
            }

            int methodToken = MetadataTokens.GetToken(methodHandle);

            byte[] debugInfo;
            try
            {
                debugInfo = _pdbReader.GetCustomDebugInfoBytes(methodToken, methodVersion: 1);
            }
            catch (Exception e) when (FatalError.ReportWithoutCrash(e)) // likely a bug in the compiler/debugger
            {
                throw new InvalidDataException(e.Message, e);
            }

            try
            {
                ImmutableArray<byte> localSlots, lambdaMap;
                if (debugInfo != null)
                {
                    localSlots = CustomDebugInfoReader.TryGetCustomDebugInfoRecord(debugInfo, CustomDebugInfoKind.EditAndContinueLocalSlotMap);
                    lambdaMap = CustomDebugInfoReader.TryGetCustomDebugInfoRecord(debugInfo, CustomDebugInfoKind.EditAndContinueLambdaMap);
                }
                else
                {
                    localSlots = lambdaMap = default(ImmutableArray<byte>);
                }

                return EditAndContinueMethodDebugInformation.Create(localSlots, lambdaMap);
            }
            catch (InvalidOperationException e) when (FatalError.ReportWithoutCrash(e)) // likely a bug in the compiler/debugger
            {
                // TODO: CustomDebugInfoReader should throw InvalidDataException
                throw new InvalidDataException(e.Message, e);
            }
        }

        public int EncApplySucceeded(int hrApplyResult)
        {
            try
            {
                log.Write("Change applied to {0}", _vsProject.DisplayName);
                Debug.Assert(IsDebuggable);
                Debug.Assert(_encService.EditSession != null);
                Debug.Assert(!_encService.EditSession.StoppedAtException);
                Debug.Assert(_pendingBaseline != null);

                // Since now on until exiting the break state, we consider the changes applied and the project state should be NoChanges.
                _changesApplied = true;

                _committedBaseline = _pendingBaseline;
                _pendingBaseline = null;

                return VSConstants.S_OK;
            }
            catch (Exception e) when (FatalError.ReportWithoutCrash(e))
            {
                return VSConstants.E_FAIL;
            }
        }

        /// <summary>
        /// Called when changes are being applied.
        /// </summary>
        /// <param name="exceptionRegionId">
        /// The value of <see cref="ShellInterop.ENC_EXCEPTION_SPAN.id"/>. 
        /// Set by <see cref="GetExceptionSpans(uint, ShellInterop.ENC_EXCEPTION_SPAN[], ref uint)"/> to the index into <see cref="_exceptionRegions"/>. 
        /// </param>
        /// <param name="ptsNewPosition">Output value holder.</param>
        public int GetCurrentExceptionSpanPosition(uint exceptionRegionId, VsTextSpan[] ptsNewPosition)
        {
            try
            {
                using (NonReentrantContext)
                {
                    Debug.Assert(IsDebuggable);
                    Debug.Assert(_encService.EditSession != null);
                    Debug.Assert(!_encService.EditSession.StoppedAtException);
                    Debug.Assert(ptsNewPosition.Length == 1);

                    var exceptionRegion = _exceptionRegions[(int)exceptionRegionId];

                    var session = _encService.EditSession;
                    var asid = _activeStatementIds[exceptionRegion.ActiveStatementId];

                    var document = _projectBeingEmitted.GetDocument(asid.DocumentId);
                    var analysis = session.GetDocumentAnalysis(document).GetValue(default(CancellationToken));
                    var regions = analysis.ExceptionRegions;

                    // the method shouldn't be called in presence of errors:
                    Debug.Assert(!analysis.HasChangesAndErrors);
                    Debug.Assert(!regions.IsDefault);

                    // Absence of rude edits guarantees that the exception regions around AS haven't semantically changed.
                    // Only their spans might have changed.
                    ptsNewPosition[0] = regions[asid.Ordinal][exceptionRegion.Ordinal].ToVsTextSpan();
                }

                return VSConstants.S_OK;
            }
            catch (Exception e) when (FatalError.ReportWithoutCrash(e))
            {
                return VSConstants.E_FAIL;
            }
        }

        private static int MarshalPdbReader(IDebugUpdateInMemoryPE2 updater, out IntPtr pdbReaderPointer)
        {
            // ISymUnmanagedReader can only be accessed from an MTA thread, however, we need
            // fetch the IUnknown instance (call IENCSymbolReaderProvider.GetSymbolReader) here
            // in the STA.  To further complicate things, we need to return synchronously from
            // this method.  Waiting for the MTA thread to complete so we can return synchronously
            // blocks the STA thread, so we need to make sure the CLR doesn't try to marshal
            // ISymUnmanagedReader calls made in an MTA back to the STA for execution (if this
            // happens we'll be deadlocked).  We'll use CoMarshalInterThreadInterfaceInStream to
            // achieve this.  First, we'll marshal the object in a Stream and pass a Stream pointer
            // over to the MTA.  In the MTA, we'll get the Stream from the pointer and unmarshal
            // the object.  The reader object was originally created on an MTA thread, and the
            // instance we retrieved in the STA was a proxy.  When we unmarshal the Stream in the
            // MTA, it "unwraps" the proxy, allowing us to directly call the implementation.
            // Another way to achieve this would be for the symbol reader to implement IAgileObject,
            // but the symbol reader we use today does not.  If that changes, we should consider
            // removing this marshal/unmarshal code.
            IENCDebugInfo debugInfo;
            updater.GetENCDebugInfo(out debugInfo);
            var symbolReaderProvider = (IENCSymbolReaderProvider)debugInfo;
            object pdbReaderObjSta;
            symbolReaderProvider.GetSymbolReader(out pdbReaderObjSta);
            int hr = NativeMethods.GetStreamForObject(pdbReaderObjSta, out pdbReaderPointer);
            Marshal.ReleaseComObject(pdbReaderObjSta);
            return hr;
        }

        #region Testing 

#if DEBUG
        // Fault injection:
        // If set we'll fail to read MVID of specified projects to test error reporting.
        internal static ImmutableArray<string> InjectMvidReadingFailure;

        private void InjectFault_MvidRead()
        {
            if (!InjectMvidReadingFailure.IsDefault && InjectMvidReadingFailure.Contains(_vsProject.DisplayName))
            {
                throw new IOException("Fault injection");
            }
        }
#else
        [Conditional("DEBUG")]
        private void InjectFault_MvidRead()
        {
        }
#endif
        #endregion
    }
}<|MERGE_RESOLUTION|>--- conflicted
+++ resolved
@@ -1097,13 +1097,9 @@
 
                     throw new InvalidDataException(exception.Message, exception);
                 }
-<<<<<<< HEAD
+
+                _pdbReaderObjAsStream = IntPtr.Zero;
                 _pdbReader = (ISymUnmanagedReader3)pdbReaderObjMta;
-=======
-
-                _pdbReaderObjAsStream = IntPtr.Zero;
-                _pdbReader = (ISymUnmanagedReader)pdbReaderObjMta;
->>>>>>> 38df45c3
             }
 
             int methodToken = MetadataTokens.GetToken(methodHandle);
