﻿// Licensed to the .NET Foundation under one or more agreements.
// The .NET Foundation licenses this file to you under the MIT license.
// See the LICENSE file in the project root for more information.

using System;
using System.Collections.Generic;
using Microsoft.CodeAnalysis;
using Microsoft.CodeAnalysis.Editor.Shared.Utilities;
using Microsoft.CodeAnalysis.Extensions;
using Microsoft.CodeAnalysis.Internal.Log;
using Microsoft.CodeAnalysis.Shared.TestHooks;
<<<<<<< HEAD
=======
using Microsoft.CodeAnalysis.Telemetry;
>>>>>>> 67d940c4
using Microsoft.VisualStudio.Shell;
using Microsoft.VisualStudio.Shell.Interop;

namespace Microsoft.VisualStudio.LanguageServices.Implementation
{
    internal partial class VisualStudioErrorReportingService : IErrorReportingService
    {
        private readonly IThreadingContext _threadingContext;
        private readonly IAsynchronousOperationListener _listener;
        private readonly IInfoBarService _infoBarService;
        private readonly SVsServiceProvider _serviceProvider;

        public VisualStudioErrorReportingService(
            IThreadingContext threadingContext,
            IAsynchronousOperationListenerProvider listenerProvider,
            IInfoBarService infoBarService,
            SVsServiceProvider serviceProvider)
        {
            _threadingContext = threadingContext;
            _listener = listenerProvider.GetListener(FeatureAttribute.Workspace);
            _infoBarService = infoBarService;
            _serviceProvider = serviceProvider;
        }

        public string HostDisplayName => "Visual Studio";

<<<<<<< HEAD
        public void ShowGlobalErrorInfo(string message, Exception? exception, params InfoBarUI[] items)
        {
            var detailedMessage = exception is null ? "" : GetFormattedExceptionStack(exception);
            LogGlobalErrorToActivityLog(message, detailedMessage);
            _infoBarService.ShowInfoBar(message, items);

            // Have to use KeyValueLogMessage so it gets reported in telemetry
            Logger.Log(FunctionId.VS_ErrorReportingService_ShowGlobalErrorInfo, message, LogLevel.Information);
=======
        public void ShowGlobalErrorInfo(string message, TelemetryFeatureName featureName, Exception? exception, params InfoBarUI[] items)
        {
            var stackTrace = exception is null ? "" : GetFormattedExceptionStack(exception);
            LogGlobalErrorToActivityLog(message, stackTrace);
            _infoBarService.ShowInfoBar(message, items);

            Logger.Log(FunctionId.VS_ErrorReportingService_ShowGlobalErrorInfo, KeyValueLogMessage.Create(LogType.UserAction, m =>
            {
                m["Message"] = message;
                m["FeatureName"] = featureName.ToString();
            }));
>>>>>>> 67d940c4
        }

        public void ShowDetailedErrorInfo(Exception exception)
        {
            var errorInfo = GetFormattedExceptionStack(exception);
            new DetailedErrorInfoDialog(exception.Message, errorInfo).ShowModal();
        }

<<<<<<< HEAD
        public void ShowFeatureNotAvailableErrorInfo(string message, Exception? exception)
=======
        public void ShowFeatureNotAvailableErrorInfo(string message, TelemetryFeatureName featureName, Exception? exception)
>>>>>>> 67d940c4
        {
            var infoBarUIs = new List<InfoBarUI>();

            if (exception != null)
            {
                infoBarUIs.Add(new InfoBarUI(
                    WorkspacesResources.Show_Stack_Trace,
                    InfoBarUI.UIKind.HyperLink,
                    () => ShowDetailedErrorInfo(exception),
                    closeAfterAction: true));
            }

<<<<<<< HEAD
            ShowGlobalErrorInfo(message, exception, infoBarUIs.ToArray());
=======
            ShowGlobalErrorInfo(message, featureName, exception, infoBarUIs.ToArray());
>>>>>>> 67d940c4
        }

        private void LogGlobalErrorToActivityLog(string message, string? detailedError)
        {
            _ = _threadingContext.JoinableTaskFactory.RunAsync(async () =>
            {
                using var _ = _listener.BeginAsyncOperation(nameof(LogGlobalErrorToActivityLog));

                await _threadingContext.JoinableTaskFactory.SwitchToMainThreadAsync(_threadingContext.DisposalToken);

                var activityLog = await ((IAsyncServiceProvider)_serviceProvider).GetServiceAsync<SVsActivityLog, IVsActivityLog>().ConfigureAwait(true);
                Assumes.Present(activityLog);

                activityLog.LogEntry(
                    (uint)__ACTIVITYLOG_ENTRYTYPE.ALE_ERROR,
                    nameof(VisualStudioErrorReportingService),
                    string.Join(Environment.NewLine, message, detailedError));
            });
        }
    }
}<|MERGE_RESOLUTION|>--- conflicted
+++ resolved
@@ -9,10 +9,7 @@
 using Microsoft.CodeAnalysis.Extensions;
 using Microsoft.CodeAnalysis.Internal.Log;
 using Microsoft.CodeAnalysis.Shared.TestHooks;
-<<<<<<< HEAD
-=======
 using Microsoft.CodeAnalysis.Telemetry;
->>>>>>> 67d940c4
 using Microsoft.VisualStudio.Shell;
 using Microsoft.VisualStudio.Shell.Interop;
 
@@ -39,16 +36,6 @@
 
         public string HostDisplayName => "Visual Studio";
 
-<<<<<<< HEAD
-        public void ShowGlobalErrorInfo(string message, Exception? exception, params InfoBarUI[] items)
-        {
-            var detailedMessage = exception is null ? "" : GetFormattedExceptionStack(exception);
-            LogGlobalErrorToActivityLog(message, detailedMessage);
-            _infoBarService.ShowInfoBar(message, items);
-
-            // Have to use KeyValueLogMessage so it gets reported in telemetry
-            Logger.Log(FunctionId.VS_ErrorReportingService_ShowGlobalErrorInfo, message, LogLevel.Information);
-=======
         public void ShowGlobalErrorInfo(string message, TelemetryFeatureName featureName, Exception? exception, params InfoBarUI[] items)
         {
             var stackTrace = exception is null ? "" : GetFormattedExceptionStack(exception);
@@ -60,7 +47,6 @@
                 m["Message"] = message;
                 m["FeatureName"] = featureName.ToString();
             }));
->>>>>>> 67d940c4
         }
 
         public void ShowDetailedErrorInfo(Exception exception)
@@ -69,11 +55,7 @@
             new DetailedErrorInfoDialog(exception.Message, errorInfo).ShowModal();
         }
 
-<<<<<<< HEAD
-        public void ShowFeatureNotAvailableErrorInfo(string message, Exception? exception)
-=======
         public void ShowFeatureNotAvailableErrorInfo(string message, TelemetryFeatureName featureName, Exception? exception)
->>>>>>> 67d940c4
         {
             var infoBarUIs = new List<InfoBarUI>();
 
@@ -86,11 +68,7 @@
                     closeAfterAction: true));
             }
 
-<<<<<<< HEAD
-            ShowGlobalErrorInfo(message, exception, infoBarUIs.ToArray());
-=======
             ShowGlobalErrorInfo(message, featureName, exception, infoBarUIs.ToArray());
->>>>>>> 67d940c4
         }
 
         private void LogGlobalErrorToActivityLog(string message, string? detailedError)
