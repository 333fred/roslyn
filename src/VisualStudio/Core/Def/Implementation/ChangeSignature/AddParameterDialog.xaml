--- conflicted
+++ resolved
@@ -6,13 +6,8 @@
     xmlns="http://schemas.microsoft.com/winfx/2006/xaml/presentation"
     xmlns:x="http://schemas.microsoft.com/winfx/2006/xaml"
     xmlns:vs="clr-namespace:Microsoft.VisualStudio.PlatformUI;assembly=Microsoft.VisualStudio.Shell.15.0"
-<<<<<<< HEAD
     Width="600"
     MinWidth="600"
-=======
-    Width="500"
-    MinWidth="500"
->>>>>>> 483dfb43
     SizeToContent="Height"
     Title="{Binding ElementName=dialog, Path=AddParameterDialogTitle}"
     HasHelpButton="False"
@@ -43,7 +38,6 @@
                 <RowDefinition Height="Auto"/>
             </Grid.RowDefinitions>
             <Label x:Name="TypeNameLabelName" Grid.Row="0" Padding="0,5,0,5" Content="{Binding ElementName=dialog, Path=TypeNameLabel}" />
-<<<<<<< HEAD
             <TextBox x:Name="TypeContentControl" 
                      Grid.Row="1" 
                      Margin="0,5,0,5" 
@@ -80,13 +74,6 @@
             </Grid>
             <RadioButton x:Name="IntroduceErrorRadioButton" Grid.Row="9" Margin="5,5,0,0" Grid.Column="0" GroupName="CallsiteKind" VerticalContentAlignment="Center" Content="{Binding ElementName=dialog, Path=IntroduceUndefinedTodoVariables}"/>
             <RadioButton x:Name="OmitArgumentRadioButton" Grid.Row="10" Margin="5,10,0,0" GroupName="CallsiteKind" IsEnabled="{Binding IsChecked, ElementName=OptionalParameterRadioButton}" Content="{Binding ElementName=dialog, Path=OmitOnlyForOptionalParameters}" />
-=======
-            <TextBox x:Name="TypeContentControl" Grid.Row="1" Margin="0,5,0,5" AutomationProperties.LabeledBy="{Binding ElementName=TypeNameLabelName}"></TextBox>
-            <Label x:Name="ParameterNameLabelName" Grid.Row="2" Padding="0,5,0,5" Content="{Binding ElementName=dialog, Path=ParameterNameLabel}" />
-            <TextBox x:Name="NameContentControl" Grid.Row="3" Margin="0,5,0,5"  AutomationProperties.LabeledBy="{Binding ElementName=ParameterNameLabelName}"></TextBox>
-            <Label x:Name="CallSiteValueLabelName" Grid.Row="4" Padding="0,5,0,5" Content="{Binding ElementName=dialog, Path=CallSiteValueLabel}" />
-            <TextBox x:Name="CallSiteValueTextBox" Grid.Row="5" Text="{Binding CallSiteValue, Mode=TwoWay}"  Margin="0,5,0,5" AutomationProperties.LabeledBy="{Binding ElementName=CallSiteValueLabelName}" />
->>>>>>> 483dfb43
         </Grid>
         <StackPanel Grid.Row="1"
                     HorizontalAlignment="Right" 
