--- conflicted
+++ resolved
@@ -3,6 +3,7 @@
 using System;
 using System.Collections.Immutable;
 using System.Threading.Tasks;
+using Microsoft.CodeAnalysis;
 using Microsoft.CodeAnalysis.DocumentHighlighting;
 using Microsoft.CodeAnalysis.FindUsages;
 using Microsoft.CodeAnalysis.PooledObjects;
@@ -58,15 +59,9 @@
                     // to navigate to.
                     foreach (var sourceSpan in definition.SourceSpans)
                     {
-<<<<<<< HEAD
-                        var entry = await CreateDocumentSpanEntryAsync(
+                        var entry = await TryCreateDocumentSpanEntryAsync(
                             definitionBucket, sourceSpan, HighlightSpanKind.Definition, customColumnsDataOpt: null).ConfigureAwait(false);
-                        entries.Add(entry);
-=======
-                        var entry = await TryCreateDocumentSpanEntryAsync(
-                            definitionBucket, sourceSpan, HighlightSpanKind.Definition).ConfigureAwait(false);
                         entries.AddIfNotNull(entry);
->>>>>>> e13b27fb
                     }
                 }
 
