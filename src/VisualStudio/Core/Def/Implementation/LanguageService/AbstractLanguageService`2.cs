--- conflicted
+++ resolved
@@ -249,47 +249,6 @@
             }
         }
 
-<<<<<<< HEAD
-        private static bool ContainsRegionTag(ITextSnapshot textSnapshot)
-        {
-            foreach (var line in textSnapshot.Lines)
-            {
-                if (StartsWithRegionTag(line))
-                {
-                    return true;
-                }
-            }
-
-            return false;
-        }
-
-        private static bool StartsWithRegionTag(ITextSnapshotLine line)
-        {
-            var start = line.GetFirstNonWhitespacePosition();
-            if (start != null)
-            {
-                var index = start.Value;
-                return line.StartsWith(index, "#region", ignoreCase: true);
-            }
-
-            return false;
-        }
-
-        private void EnsureOutliningTagsComputed(IWpfTextView wpfTextView)
-        {
-            // We need to get our outlining tag source to notify it to start blocking
-            var outliningTaggerProvider = this.Package.ComponentModel.GetService<VisualStudio14StructureTaggerProvider>();
-
-            var subjectBuffer = wpfTextView.TextBuffer;
-            var snapshot = subjectBuffer.CurrentSnapshot;
-            var tagger = outliningTaggerProvider.CreateTagger<IOutliningRegionTag>(subjectBuffer);
-
-            using var disposable = tagger as IDisposable;
-            tagger.GetAllTags(new NormalizedSnapshotSpanCollection(snapshot.GetFullSpan()), CancellationToken.None);
-        }
-
-=======
->>>>>>> 71d5b9ed
         private void InitializeLanguageDebugInfo()
             => this.LanguageDebugInfo = this.CreateLanguageDebugInfo();
 
