﻿// Licensed to the .NET Foundation under one or more agreements.
// The .NET Foundation licenses this file to you under the MIT license.
// See the LICENSE file in the project root for more information.

using System;
using System.Collections.Generic;
using System.Collections.Immutable;
using System.Diagnostics;
using System.Diagnostics.CodeAnalysis;
using System.IO;
using System.Linq;
using System.Runtime.InteropServices;
using System.Text;
using System.Threading;
using System.Threading.Tasks;
using System.Xml.Linq;
using Microsoft.CodeAnalysis;
using Microsoft.CodeAnalysis.Completion;
using Microsoft.CodeAnalysis.Editing;
using Microsoft.CodeAnalysis.Editor.Implementation.IntelliSense.SignatureHelp;
using Microsoft.CodeAnalysis.Editor.Shared.Extensions;
using Microsoft.CodeAnalysis.Editor.Shared.Utilities;
using Microsoft.CodeAnalysis.Formatting;
using Microsoft.CodeAnalysis.Host.Mef;
using Microsoft.CodeAnalysis.Internal.Log;
using Microsoft.CodeAnalysis.LanguageServices;
using Microsoft.CodeAnalysis.Notification;
using Microsoft.CodeAnalysis.Shared.Extensions;
using Microsoft.CodeAnalysis.Shared.Utilities;
using Microsoft.CodeAnalysis.SignatureHelp;
using Microsoft.CodeAnalysis.Text;
using Microsoft.CodeAnalysis.Text.Shared.Extensions;
using Microsoft.VisualStudio.Editor;
using Microsoft.VisualStudio.LanguageServices.Implementation.Extensions;
using Microsoft.VisualStudio.LanguageServices.Implementation.ProjectSystem;
using Microsoft.VisualStudio.Text;
using Microsoft.VisualStudio.Text.Editor;
using Microsoft.VisualStudio.Text.Editor.Commanding;
using Microsoft.VisualStudio.Text.Editor.Commanding.Commands;
using Microsoft.VisualStudio.TextManager.Interop;
using MSXML;
using Roslyn.Utilities;
using CommonFormattingHelpers = Microsoft.CodeAnalysis.Editor.Shared.Utilities.CommonFormattingHelpers;
using VsTextSpan = Microsoft.VisualStudio.TextManager.Interop.TextSpan;

namespace Microsoft.VisualStudio.LanguageServices.Implementation.Snippets
{
    internal abstract class AbstractSnippetExpansionClient : ForegroundThreadAffinitizedObject, IVsExpansionClient
    {
        /// <summary>
        /// The name of a snippet field created for caret placement in Full Method Call snippet sessions when the
        /// invocation has no parameters.
        /// </summary>
        private const string PlaceholderSnippetField = "placeholder";

        /// <summary>
        /// A generated random string which is used to identify argument completion snippets from other snippets.
        /// </summary>
        private static readonly string s_fullMethodCallDescriptionSentinel = Guid.NewGuid().ToString("N");

        private readonly SignatureHelpControllerProvider _signatureHelpControllerProvider;
        private readonly IEditorCommandHandlerServiceFactory _editorCommandHandlerServiceFactory;
        protected readonly IVsEditorAdaptersFactoryService EditorAdaptersFactoryService;
        protected readonly Guid LanguageServiceGuid;
        protected readonly ITextView TextView;
        protected readonly ITextBuffer SubjectBuffer;

        private readonly ImmutableArray<Lazy<ArgumentProvider, OrderableLanguageMetadata>> _allArgumentProviders;
        private ImmutableArray<ArgumentProvider> _argumentProviders;

        private bool _indentCaretOnCommit;
        private int _indentDepth;
        private bool _earlyEndExpansionHappened;

        /// <summary>
        /// Set to <see langword="true"/> when the snippet client registers an event listener for
        /// <see cref="Controller.ModelUpdated"/>.
        /// </summary>
        /// <remarks>
        /// This field should only be used from the main thread.
        /// </remarks>
        private bool _registeredForSignatureHelpEvents;

        // Writes to this state only occur on the main thread.
        private readonly State _state = new();

        public AbstractSnippetExpansionClient(
            IThreadingContext threadingContext,
            Guid languageServiceGuid,
            ITextView textView,
            ITextBuffer subjectBuffer,
            SignatureHelpControllerProvider signatureHelpControllerProvider,
            IEditorCommandHandlerServiceFactory editorCommandHandlerServiceFactory,
            IVsEditorAdaptersFactoryService editorAdaptersFactoryService,
            ImmutableArray<Lazy<ArgumentProvider, OrderableLanguageMetadata>> argumentProviders)
            : base(threadingContext)
        {
            this.LanguageServiceGuid = languageServiceGuid;
            this.TextView = textView;
            this.SubjectBuffer = subjectBuffer;
            this._signatureHelpControllerProvider = signatureHelpControllerProvider;
            this._editorCommandHandlerServiceFactory = editorCommandHandlerServiceFactory;
            this.EditorAdaptersFactoryService = editorAdaptersFactoryService;
            this._allArgumentProviders = argumentProviders;
        }

        /// <inheritdoc cref="State._expansionSession"/>
        public IVsExpansionSession? ExpansionSession => _state._expansionSession;

        /// <inheritdoc cref="State.IsFullMethodCallSnippet"/>
        public bool IsFullMethodCallSnippet => _state.IsFullMethodCallSnippet;

        public ImmutableArray<ArgumentProvider> GetArgumentProviders(Workspace workspace)
        {
            AssertIsForeground();

            // TODO: Move this to ArgumentProviderService: https://github.com/dotnet/roslyn/issues/50897
            if (_argumentProviders.IsDefault)
            {
                _argumentProviders = workspace.Services
                    .SelectMatchingExtensionValues(ExtensionOrderer.Order(_allArgumentProviders), SubjectBuffer.ContentType)
                    .ToImmutableArray();
            }

            return _argumentProviders;
        }

        public abstract int GetExpansionFunction(IXMLDOMNode xmlFunctionNode, string bstrFieldName, out IVsExpansionFunction? pFunc);
        protected abstract ITrackingSpan? InsertEmptyCommentAndGetEndPositionTrackingSpan();
        internal abstract Document AddImports(Document document, int position, XElement snippetNode, bool placeSystemNamespaceFirst, bool allowInHiddenRegions, CancellationToken cancellationToken);
        protected abstract string FallbackDefaultLiteral { get; }

        public int FormatSpan(IVsTextLines pBuffer, VsTextSpan[] tsInSurfaceBuffer)
        {
            AssertIsForeground();

            if (ExpansionSession == null)
            {
                return VSConstants.E_FAIL;
            }

            // If this is a manually-constructed snippet for a full method call, avoid formatting the snippet since
            // doing so will disrupt signature help. Check ExpansionSession instead of '_state.IsFullMethodCallSnippet'
            // because '_state._methodNameForInsertFullMethodCall' is not initialized at this point.
            if (ExpansionSession.TryGetHeaderNode("Description", out var descriptionNode)
                && descriptionNode?.text == s_fullMethodCallDescriptionSentinel)
            {
                return VSConstants.S_OK;
            }

            // Formatting a snippet isn't cancellable.
            var cancellationToken = CancellationToken.None;
            // At this point, the $selection$ token has been replaced with the selected text and
            // declarations have been replaced with their default text. We need to format the 
            // inserted snippet text while carefully handling $end$ position (where the caret goes
            // after Return is pressed). The IVsExpansionSession keeps a tracking point for this
            // position but we do the tracking ourselves to properly deal with virtual space. To 
            // ensure the end location is correct, we take three extra steps:
            // 1. Insert an empty comment ("/**/" or "'") at the current $end$ position (prior 
            //    to formatting), and keep a tracking span for the comment.
            // 2. After formatting the new snippet text, find and delete the empty multiline 
            //    comment (via the tracking span) and notify the IVsExpansionSession of the new 
            //    $end$ location. If the line then contains only whitespace (due to the formatter
            //    putting the empty comment on its own line), then delete the white space and 
            //    remember the indentation depth for that line.
            // 3. When the snippet is finally completed (via Return), and PositionCaretForEditing()
            //    is called, check to see if the end location was on a line containing only white
            //    space in the previous step. If so, and if that line is still empty, then position
            //    the caret in virtual space.
            // This technique ensures that a snippet like "if($condition$) { $end$ }" will end up 
            // as:
            //     if ($condition$)
            //     {
            //         $end$
            //     }
            if (!TryGetSubjectBufferSpan(tsInSurfaceBuffer[0], out var snippetSpan))
            {
                return VSConstants.S_OK;
            }

            // Insert empty comment and track end position
            var snippetTrackingSpan = snippetSpan.CreateTrackingSpan(SpanTrackingMode.EdgeInclusive);

            var fullSnippetSpan = new VsTextSpan[1];
            ExpansionSession.GetSnippetSpan(fullSnippetSpan);

            var isFullSnippetFormat =
                fullSnippetSpan[0].iStartLine == tsInSurfaceBuffer[0].iStartLine &&
                fullSnippetSpan[0].iStartIndex == tsInSurfaceBuffer[0].iStartIndex &&
                fullSnippetSpan[0].iEndLine == tsInSurfaceBuffer[0].iEndLine &&
                fullSnippetSpan[0].iEndIndex == tsInSurfaceBuffer[0].iEndIndex;
            var endPositionTrackingSpan = isFullSnippetFormat ? InsertEmptyCommentAndGetEndPositionTrackingSpan() : null;

            var formattingSpan = CommonFormattingHelpers.GetFormattingSpan(SubjectBuffer.CurrentSnapshot, snippetTrackingSpan.GetSpan(SubjectBuffer.CurrentSnapshot));

            SubjectBuffer.CurrentSnapshot.FormatAndApplyToBuffer(formattingSpan, CancellationToken.None);

            if (isFullSnippetFormat)
            {
                CleanUpEndLocation(endPositionTrackingSpan);

                // Unfortunately, this is the only place we can safely add references and imports
                // specified in the snippet xml. In OnBeforeInsertion we have no guarantee that the
                // snippet xml will be available, and changing the buffer during OnAfterInsertion can
                // cause the underlying tracking spans to get out of sync.
                var currentStartPosition = snippetTrackingSpan.GetStartPoint(SubjectBuffer.CurrentSnapshot).Position;
                AddReferencesAndImports(
                    ExpansionSession, currentStartPosition, cancellationToken);

                SetNewEndPosition(endPositionTrackingSpan);
            }

            return VSConstants.S_OK;
        }

        private void SetNewEndPosition(ITrackingSpan? endTrackingSpan)
        {
            RoslynDebug.AssertNotNull(ExpansionSession);
            if (SetEndPositionIfNoneSpecified(ExpansionSession))
            {
                return;
            }

            if (endTrackingSpan != null)
            {
                if (!TryGetSpanOnHigherBuffer(
                    endTrackingSpan.GetSpan(SubjectBuffer.CurrentSnapshot),
                    TextView.TextBuffer,
                    out var endSpanInSurfaceBuffer))
                {
                    return;
                }

                TextView.TextSnapshot.GetLineAndCharacter(endSpanInSurfaceBuffer.Start.Position, out var endLine, out var endChar);
                ExpansionSession.SetEndSpan(new VsTextSpan
                {
                    iStartLine = endLine,
                    iStartIndex = endChar,
                    iEndLine = endLine,
                    iEndIndex = endChar
                });
            }
        }

        private void CleanUpEndLocation(ITrackingSpan? endTrackingSpan)
        {
            if (endTrackingSpan != null)
            {
                // Find the empty comment and remove it...
                var endSnapshotSpan = endTrackingSpan.GetSpan(SubjectBuffer.CurrentSnapshot);
                SubjectBuffer.Delete(endSnapshotSpan.Span);

                // Remove the whitespace before the comment if necessary. If whitespace is removed,
                // then remember the indentation depth so we can appropriately position the caret
                // in virtual space when the session is ended.
                var line = SubjectBuffer.CurrentSnapshot.GetLineFromPosition(endSnapshotSpan.Start.Position);
                var lineText = line.GetText();

                if (lineText.Trim() == string.Empty)
                {
                    _indentCaretOnCommit = true;

                    var document = this.SubjectBuffer.CurrentSnapshot.GetOpenDocumentInCurrentContextWithChanges();
                    if (document != null)
                    {
                        var documentOptions = document.GetOptionsAsync(CancellationToken.None).WaitAndGetResult(CancellationToken.None);
                        _indentDepth = lineText.GetColumnFromLineOffset(lineText.Length, documentOptions.GetOption(FormattingOptions.TabSize));
                    }
                    else
                    {
                        // If we don't have a document, then just guess the typical default TabSize value.
                        _indentDepth = lineText.GetColumnFromLineOffset(lineText.Length, tabSize: 4);
                    }

                    SubjectBuffer.Delete(new Span(line.Start.Position, line.Length));
                    _ = SubjectBuffer.CurrentSnapshot.GetSpan(new Span(line.Start.Position, 0));
                }
            }
        }

        /// <summary>
        /// If there was no $end$ token, place it at the end of the snippet code. Otherwise, it
        /// defaults to the beginning of the snippet code.
        /// </summary>
        private static bool SetEndPositionIfNoneSpecified(IVsExpansionSession pSession)
        {
            if (!TryGetSnippetNode(pSession, out var snippetNode))
            {
                return false;
            }

            var ns = snippetNode.Name.NamespaceName;
            var codeNode = snippetNode.Element(XName.Get("Code", ns));
            if (codeNode == null)
            {
                return false;
            }

            var delimiterAttribute = codeNode.Attribute("Delimiter");
            var delimiter = delimiterAttribute != null ? delimiterAttribute.Value : "$";
            if (codeNode.Value.IndexOf(string.Format("{0}end{0}", delimiter), StringComparison.OrdinalIgnoreCase) != -1)
            {
                return false;
            }

            var snippetSpan = new VsTextSpan[1];
            if (pSession.GetSnippetSpan(snippetSpan) != VSConstants.S_OK)
            {
                return false;
            }

            var newEndSpan = new VsTextSpan
            {
                iStartLine = snippetSpan[0].iEndLine,
                iStartIndex = snippetSpan[0].iEndIndex,
                iEndLine = snippetSpan[0].iEndLine,
                iEndIndex = snippetSpan[0].iEndIndex
            };

            pSession.SetEndSpan(newEndSpan);
            return true;
        }

        protected static bool TryGetSnippetNode(IVsExpansionSession pSession, [NotNullWhen(true)] out XElement? snippetNode)
        {
            IXMLDOMNode? xmlNode = null;
            snippetNode = null;

            try
            {
                // Cast to our own version of IVsExpansionSession so that we can get pNode as an
                // IntPtr instead of a via a RCW. This allows us to guarantee that it pNode is
                // released before leaving this method. Otherwise, a second invocation of the same
                // snippet may cause an AccessViolationException.
                var session = (IVsExpansionSessionInternal)pSession;
                if (session.GetSnippetNode(null, out var pNode) != VSConstants.S_OK)
                {
                    return false;
                }

                xmlNode = (IXMLDOMNode)Marshal.GetUniqueObjectForIUnknown(pNode);
                snippetNode = XElement.Parse(xmlNode.xml);
                return true;
            }
            finally
            {
                if (xmlNode != null && Marshal.IsComObject(xmlNode))
                {
                    Marshal.ReleaseComObject(xmlNode);
                }
            }
        }

        public int PositionCaretForEditing(IVsTextLines pBuffer, [ComAliasName("Microsoft.VisualStudio.TextManager.Interop.TextSpan")] VsTextSpan[] ts)
        {
            // If the formatted location of the $end$ position (the inserted comment) was on an
            // empty line and indented, then we have already removed the white space on that line
            // and the navigation location will be at column 0 on a blank line. We must now
            // position the caret in virtual space.
            pBuffer.GetLengthOfLine(ts[0].iStartLine, out var lineLength);
            pBuffer.GetLineText(ts[0].iStartLine, 0, ts[0].iStartLine, lineLength, out var endLineText);
            pBuffer.GetPositionOfLine(ts[0].iStartLine, out var endLinePosition);

            PositionCaretForEditingInternal(endLineText, endLinePosition);

            return VSConstants.S_OK;
        }

        /// <summary>
        /// Internal for testing purposes. All real caret positioning logic takes place here. <see cref="PositionCaretForEditing"/>
        /// only extracts the <paramref name="endLineText"/> and <paramref name="endLinePosition"/> from the provided <see cref="IVsTextLines"/>.
        /// Tests can call this method directly to avoid producing an IVsTextLines.
        /// </summary>
        /// <param name="endLineText"></param>
        /// <param name="endLinePosition"></param>
        internal void PositionCaretForEditingInternal(string endLineText, int endLinePosition)
        {
            if (_indentCaretOnCommit && endLineText == string.Empty)
            {
                TextView.TryMoveCaretToAndEnsureVisible(new VirtualSnapshotPoint(TextView.TextSnapshot.GetPoint(endLinePosition), _indentDepth));
            }
        }

        public virtual bool TryHandleTab()
        {
            if (ExpansionSession != null)
            {
                // When 'Tab' is pressed in the last field of a normal snippet, the session wraps back around to the
                // first field (this is preservation of historical behavior). When 'Tab' is pressed at the end of an
                // argument provider snippet, the snippet session is automatically committed (this behavior matches the
                // design for Insert Full Method Call intended for multiple IDEs).
                var tabbedInsideSnippetField = VSConstants.S_OK == ExpansionSession.GoToNextExpansionField(fCommitIfLast: _state.IsFullMethodCallSnippet ? 1 : 0);

                if (!tabbedInsideSnippetField)
                {
                    ExpansionSession.EndCurrentExpansion(fLeaveCaret: 1);
                }

                return tabbedInsideSnippetField;
            }

            return false;
        }

        public virtual bool TryHandleBackTab()
        {
            if (ExpansionSession != null)
            {
                var tabbedInsideSnippetField = VSConstants.S_OK == ExpansionSession.GoToPreviousExpansionField();

                if (!tabbedInsideSnippetField)
                {
                    ExpansionSession.EndCurrentExpansion(fLeaveCaret: 1);
                }

                return tabbedInsideSnippetField;
            }

            return false;
        }

        public virtual bool TryHandleEscape()
        {
            if (ExpansionSession != null)
            {
                ExpansionSession.EndCurrentExpansion(fLeaveCaret: 1);
                return true;
            }

            return false;
        }

        public virtual bool TryHandleReturn()
        {
            return CommitSnippet(leaveCaret: false);
        }

        /// <summary>
        /// Commit the active snippet, if any.
        /// </summary>
        /// <param name="leaveCaret"><see langword="true"/> to leave the caret position unchanged by the call;
        /// otherwise, <see langword="false"/> to move the caret to the <c>$end$</c> position of the snippet when the
        /// snippet is committed.</param>
        /// <returns><see langword="true"/> if the caret may have moved from the call; otherwise,
        /// <see langword="false"/> if the caret did not move, or if there was no active snippet session to
        /// commit.</returns>
        public bool CommitSnippet(bool leaveCaret)
        {
            if (ExpansionSession != null)
            {
                if (!leaveCaret)
                {
                    // Only move the caret if the enter was hit within the snippet fields.
                    var hitWithinField = VSConstants.S_OK == ExpansionSession.GoToNextExpansionField(fCommitIfLast: 0);
                    leaveCaret = !hitWithinField;
                }

                ExpansionSession.EndCurrentExpansion(fLeaveCaret: leaveCaret ? 1 : 0);

                return !leaveCaret;
            }

            return false;
        }

        public virtual bool TryInsertExpansion(int startPositionInSubjectBuffer, int endPositionInSubjectBuffer, CancellationToken cancellationToken)
        {
            var textViewModel = TextView.TextViewModel;
            if (textViewModel == null)
            {
                Debug.Assert(TextView.IsClosed);
                return false;
            }

            // The expansion itself needs to be created in the data buffer, so map everything up
            var triggerSpan = SubjectBuffer.CurrentSnapshot.GetSpan(startPositionInSubjectBuffer, endPositionInSubjectBuffer - startPositionInSubjectBuffer);
            if (!TryGetSpanOnHigherBuffer(triggerSpan, textViewModel.DataBuffer, out var dataBufferSpan))
            {
                return false;
            }

            var buffer = EditorAdaptersFactoryService.GetBufferAdapter(textViewModel.DataBuffer);
            if (buffer is not IVsExpansion expansion)
            {
                return false;
            }

            buffer.GetLineIndexOfPosition(dataBufferSpan.Start.Position, out var startLine, out var startIndex);
            buffer.GetLineIndexOfPosition(dataBufferSpan.End.Position, out var endLine, out var endIndex);

            var textSpan = new VsTextSpan
            {
                iStartLine = startLine,
                iStartIndex = startIndex,
                iEndLine = endLine,
                iEndIndex = endIndex
            };

            if (TryInsertArgumentCompletionSnippet(triggerSpan, dataBufferSpan, expansion, textSpan, cancellationToken))
            {
                Debug.Assert(_state.IsFullMethodCallSnippet);
                return true;
            }

            if (expansion.InsertExpansion(textSpan, textSpan, this, LanguageServiceGuid, out _state._expansionSession) == VSConstants.S_OK)
            {
                // This expansion is not derived from a symbol, so make sure the state isn't tracking any symbol
                // information
                Debug.Assert(!_state.IsFullMethodCallSnippet);
                return true;
            }

            return false;
        }

        private bool TryInsertArgumentCompletionSnippet(SnapshotSpan triggerSpan, SnapshotSpan dataBufferSpan, IVsExpansion expansion, VsTextSpan textSpan, CancellationToken cancellationToken)
        {
            if (!(SubjectBuffer.GetFeatureOnOffOption(CompletionOptions.EnableArgumentCompletionSnippets) ?? false))
            {
                // Argument completion snippets are not enabled
                return false;
            }

            var document = SubjectBuffer.CurrentSnapshot.GetOpenDocumentInCurrentContextWithChanges();
            if (document is null)
            {
                // Couldn't identify the current document
                return false;
            }

            var symbols = ThreadingContext.JoinableTaskFactory.Run(() => GetReferencedSymbolsToLeftOfCaretAsync(document, caretPosition: triggerSpan.End, cancellationToken));

            var methodSymbols = symbols.OfType<IMethodSymbol>().ToImmutableArray();
            if (methodSymbols.Any())
            {
                // This is the method name as it appears in source text
                var methodName = dataBufferSpan.GetText();
                var snippet = CreateMethodCallSnippet(methodName, includeMethod: true, ImmutableArray<IParameterSymbol>.Empty, ImmutableDictionary<string, string>.Empty);

                var doc = (DOMDocument)new DOMDocumentClass();
                if (doc.loadXML(snippet.ToString(SaveOptions.OmitDuplicateNamespaces)))
                {
                    if (expansion.InsertSpecificExpansion(doc, textSpan, this, LanguageServiceGuid, pszRelativePath: null, out _state._expansionSession) == VSConstants.S_OK)
                    {
                        Debug.Assert(_state._expansionSession != null);
                        _state._methodNameForInsertFullMethodCall = methodSymbols.First().Name;
                        Debug.Assert(_state._method == null);

                        if (_signatureHelpControllerProvider.GetController(TextView, SubjectBuffer) is { } controller)
                        {
                            EnsureRegisteredForModelUpdatedEvents(this, controller);
                        }

                        // Trigger signature help after starting the snippet session
                        //
                        // TODO: Figure out why ISignatureHelpBroker.TriggerSignatureHelp doesn't work but this does.
                        // https://github.com/dotnet/roslyn/issues/50036
                        var editorCommandHandlerService = _editorCommandHandlerServiceFactory.GetService(TextView, SubjectBuffer);
                        editorCommandHandlerService.Execute((view, buffer) => new InvokeSignatureHelpCommandArgs(view, buffer), nextCommandHandler: null);

                        return true;
                    }
                }
            }

            return false;

            // Local function
            static void EnsureRegisteredForModelUpdatedEvents(AbstractSnippetExpansionClient client, Controller controller)
            {
                // Access to _registeredForSignatureHelpEvents is synchronized on the main thread
                client.ThreadingContext.ThrowIfNotOnUIThread();

                if (!client._registeredForSignatureHelpEvents)
                {
                    client._registeredForSignatureHelpEvents = true;
                    controller.ModelUpdated += client.OnModelUpdated;
                    client.TextView.Closed += delegate { controller.ModelUpdated -= client.OnModelUpdated; };
                }
            }
        }

        /// <summary>
        /// Creates a snippet for providing arguments to a call.
        /// </summary>
        /// <param name="methodName">The name of the method as it should appear in code.</param>
        /// <param name="includeMethod">
        /// <para><see langword="true"/> to include the method name and invocation parentheses in the resulting snippet;
        /// otherwise, <see langword="false"/> if the method name and parentheses are assumed to already exist and the
        /// template will only specify the argument placeholders. Since the <c>$end$</c> marker is always considered to
        /// lie after the closing <c>)</c> of the invocation, it is only included when this parameter is
        /// <see langword="true"/>.</para>
        ///
        /// <para>For example, consider a call to <see cref="int.ToString(IFormatProvider)"/>. If
        /// <paramref name="includeMethod"/> is <see langword="true"/>, the resulting snippet text might look like
        /// this:</para>
        ///
        /// <code>
        /// ToString($provider$)$end$
        /// </code>
        ///
        /// <para>If <paramref name="includeMethod"/> is <see langword="false"/>, the resulting snippet text might look
        /// like this:</para>
        ///
        /// <code>
        /// $provider$
        /// </code>
        ///
        /// <para>This parameter supports cycling between overloads of a method for argument completion. Since any text
        /// edit that alters the <c>(</c> or <c>)</c> characters will force the Signature Help session to close, we are
        /// careful to only update text that lies between these characters.</para>
        /// </param>
        /// <param name="parameters">The parameters to the method. If the specific target of the invocation is not
        /// known, an empty array may be passed to create a template with a placeholder where arguments will eventually
        /// go.</param>
        private static XDocument CreateMethodCallSnippet(string methodName, bool includeMethod, ImmutableArray<IParameterSymbol> parameters, ImmutableDictionary<string, string> parameterValues)
        {
            XNamespace snippetNamespace = "http://schemas.microsoft.com/VisualStudio/2005/CodeSnippet";

            var template = new StringBuilder();

            if (includeMethod)
            {
                template.Append(methodName).Append('(');
            }

            var declarations = new List<XElement>();
            foreach (var parameter in parameters)
            {
                if (declarations.Any())
                {
                    template.Append(", ");
                }

                // Create a snippet field for the argument. The name of the field matches the parameter name, and the
                // default value for the field is provided by a call to the internal ArgumentValue snippet function. The
                // parameter to the snippet function is a serialized SymbolKey which can be mapped back to the
                // IParameterSymbol.
                template.Append('$').Append(parameter.Name).Append('$');
                declarations.Add(new XElement(
                    snippetNamespace + "Literal",
                    new XElement(snippetNamespace + "ID", new XText(parameter.Name)),
                    new XElement(snippetNamespace + "Default", new XText(parameterValues.GetValueOrDefault(parameter.Name, "")))));
            }

            if (!declarations.Any())
            {
                // If the invocation does not have any parameters, include an empty placeholder in the snippet template
                // to ensure the caret starts inside the parentheses and can track changes to other overloads (which may
                // have parameters).
                template.Append($"${PlaceholderSnippetField}$");
                declarations.Add(new XElement(
                    snippetNamespace + "Literal",
                    new XElement(snippetNamespace + "ID", new XText(PlaceholderSnippetField)),
                    new XElement(snippetNamespace + "Default", new XText(""))));
            }

            if (includeMethod)
            {
                template.Append(")$end$");
            }

            // A snippet is manually constructed. Replacement fields are added for each argument, and the field name
            // matches the parameter name.
            // https://docs.microsoft.com/en-us/visualstudio/ide/code-snippets-schema-reference?view=vs-2019
            return new XDocument(
                new XDeclaration("1.0", "utf-8", null),
                new XElement(
                    snippetNamespace + "CodeSnippets",
                    new XElement(
                        snippetNamespace + "CodeSnippet",
                        new XAttribute(snippetNamespace + "Format", "1.0.0"),
                        new XElement(
                            snippetNamespace + "Header",
                            new XElement(snippetNamespace + "Title", new XText(methodName)),
                            new XElement(snippetNamespace + "Description", new XText(s_fullMethodCallDescriptionSentinel))),
                        new XElement(
                            snippetNamespace + "Snippet",
                            new XElement(snippetNamespace + "Declarations", declarations.ToArray()),
                            new XElement(
                                snippetNamespace + "Code",
                                new XAttribute(snippetNamespace + "Language", "csharp"),
                                new XCData(template.ToString()))))));
        }

        private void OnModelUpdated(object sender, ModelUpdatedEventsArgs e)
        {
            AssertIsForeground();

            if (e.NewModel is null)
            {
                // Signature Help was dismissed, but it's possible for a user to bring it back with Ctrl+Shift+Space.
                // Leave the snippet session (if any) in its current state to allow it to process either a subsequent
                // Signature Help update or the Escape/Enter keys that close the snippet session.
                return;
            }

            if (!_state.IsFullMethodCallSnippet)
            {
                // Signature Help is showing an updated signature, but either there is no active snippet, or the active
                // snippet is not performing argument value completion, so we just ignore it.
                return;
            }

            if (!e.NewModel.UserSelected && _state._method is not null)
            {
                // This was an implicit signature change which was not triggered by user pressing up/down, and we are
                // already showing an initialized argument completion snippet session, so avoid switching sessions.
                return;
            }

            var document = SubjectBuffer.CurrentSnapshot.GetOpenDocumentInCurrentContextWithChanges();
            if (document is null)
            {
                // It's unclear if/how this state would occur, but if it does we would throw an exception trying to
                // use it. Just return immediately.
                return;
            }

            // TODO: The following blocks the UI thread without cancellation, but it only occurs when an argument value
            // completion session is active, which is behind an experimental feature flag.
            // https://github.com/dotnet/roslyn/issues/50634
            var compilation = ThreadingContext.JoinableTaskFactory.Run(() => document.Project.GetRequiredCompilationAsync(CancellationToken.None));
            var newSymbolKey = (e.NewModel.SelectedItem as AbstractSignatureHelpProvider.SymbolKeySignatureHelpItem)?.SymbolKey ?? default;
            var newSymbol = newSymbolKey.Resolve(compilation, cancellationToken: CancellationToken.None).GetAnySymbol();
            if (newSymbol is not IMethodSymbol method)
                return;

            MoveToSpecificMethod(method, CancellationToken.None);
        }

        private static async Task<ImmutableArray<ISymbol>> GetReferencedSymbolsToLeftOfCaretAsync(
            Document document,
            SnapshotPoint caretPosition,
            CancellationToken cancellationToken)
        {
            var semanticModel = await document.GetRequiredSemanticModelAsync(cancellationToken).ConfigureAwait(false);

            var token = await semanticModel.SyntaxTree.GetTouchingWordAsync(caretPosition.Position, document.GetRequiredLanguageService<ISyntaxFactsService>(), cancellationToken).ConfigureAwait(false);
            var semanticInfo = semanticModel.GetSemanticInfo(token, document.Project.Solution.Workspace, cancellationToken);
            return semanticInfo.ReferencedSymbols;
        }

        /// <summary>
        /// Update the current argument value completion session to use a specific method.
        /// </summary>
        /// <param name="method">The currently-selected method in Signature Help.</param>
        /// <param name="cancellationToken">A cancellation token the operation may observe.</param>
        public void MoveToSpecificMethod(IMethodSymbol method, CancellationToken cancellationToken)
        {
            AssertIsForeground();

            if (ExpansionSession is null)
            {
                return;
            }

            if (SymbolEquivalenceComparer.Instance.Equals(_state._method, method))
            {
                return;
            }

            if (_state._methodNameForInsertFullMethodCall != method.Name)
            {
                // Signature Help is showing a signature that wasn't part of the set this argument value completion
                // session was created from. It's unclear how this state should be handled, so we stop processing
                // Signature Help updates for the current session.
                // TODO: https://github.com/dotnet/roslyn/issues/50636
                ExpansionSession.EndCurrentExpansion(fLeaveCaret: 1);
                return;
            }

            // If the first method overload chosen is a zero-parameter method, the snippet we'll create is the same snippet
            // as the one did initially. The editor appears to have a bug where inserting a zero-width snippet (when we update the parameters)
            // causes the inserted session to immediately dismiss; this works around that issue.
            if (_state._method is null && method.Parameters.Length == 0)
            {
                _state._method = method;
                return;
            }

            var document = SubjectBuffer.CurrentSnapshot.GetOpenDocumentInCurrentContextWithChanges();
            if (document is null)
            {
                // Couldn't identify the current document
                ExpansionSession.EndCurrentExpansion(fLeaveCaret: 1);
                return;
            }

            var textViewModel = TextView.TextViewModel;
            if (textViewModel == null)
            {
                Debug.Assert(TextView.IsClosed);
                return;
            }

            var buffer = EditorAdaptersFactoryService.GetBufferAdapter(textViewModel.DataBuffer);
            if (buffer is not IVsExpansion expansion)
            {
                return;
            }

            // We need to replace the portion of the existing Full Method Call snippet which appears inside parentheses.
            // This span starts at the beginning of the first snippet field, and ends at the end of the last snippet
            // field. Methods with no arguments still have an empty "placeholder" snippet field representing the initial
            // caret position when the snippet is created.
            var textSpan = new VsTextSpan[1];
            if (ExpansionSession.GetSnippetSpan(textSpan) != VSConstants.S_OK)
            {
                return;
            }

            var firstField = _state._method?.Parameters.FirstOrDefault()?.Name ?? PlaceholderSnippetField;
            if (ExpansionSession.GetFieldSpan(firstField, textSpan) != VSConstants.S_OK)
            {
                return;
            }

            VsTextSpan adjustedTextSpan;
            adjustedTextSpan.iStartLine = textSpan[0].iStartLine;
            adjustedTextSpan.iStartIndex = textSpan[0].iStartIndex;

            var lastField = _state._method?.Parameters.LastOrDefault()?.Name ?? PlaceholderSnippetField;
            if (ExpansionSession.GetFieldSpan(lastField, textSpan) != VSConstants.S_OK)
            {
                return;
            }

            adjustedTextSpan.iEndLine = textSpan[0].iEndLine;
            adjustedTextSpan.iEndIndex = textSpan[0].iEndIndex;

            // Track current argument values so input created/updated by a user is not lost when cycling through
            // Signature Help overloads:
            //
            // 1. For each parameter of the method currently presented as a snippet, the value of the argument as
            //    it appears in code.
            // 2. Place the argument values in a map from parameter name to current value.
            // 3. (Later) the values in the map can be read to avoid providing new values for equivalent parameters.
            var newArguments = _state._arguments;

            if (_state._method is null || !_state._method.Parameters.Any())
            {
                // If we didn't have any previous parameters, then there is only the placeholder in the snippet.
                // We don't want to lose what the user has typed there, if they typed something
                if (ExpansionSession.GetFieldValue(PlaceholderSnippetField, out var placeholderValue) == VSConstants.S_OK &&
                    placeholderValue.Length > 0)
                {
                    if (method.Parameters.Any())
                    {
                        newArguments = newArguments.SetItem(method.Parameters[0].Name, placeholderValue);
                    }
                    else
                    {
                        // TODO: if the user is typing before signature help updated the model, and we have no parameters here,
                        // should we still create a new snippet that has the existing placeholder text?
                    }
                }
            }
            else if (_state._method is not null)
            {
                foreach (var previousParameter in _state._method.Parameters)
                {
                    if (ExpansionSession.GetFieldValue(previousParameter.Name, out var previousValue) == VSConstants.S_OK)
                    {
                        newArguments = newArguments.SetItem(previousParameter.Name, previousValue);
                    }
                }
            }

            // Now compute the new arguments for the new call
            var semanticModel = document.GetRequiredSemanticModelAsync(cancellationToken).AsTask().WaitAndGetResult(cancellationToken);
            var position = SubjectBuffer.CurrentSnapshot.GetPosition(adjustedTextSpan.iStartLine, adjustedTextSpan.iStartIndex);

            foreach (var parameter in method.Parameters)
            {
                newArguments.TryGetValue(parameter.Name, out var value);

                foreach (var provider in GetArgumentProviders(document.Project.Solution.Workspace))
                {
                    var context = new ArgumentContext(provider, semanticModel, position, parameter, value, cancellationToken);
                    ThreadingContext.JoinableTaskFactory.Run(() => provider.ProvideArgumentAsync(context));

                    if (context.DefaultValue is not null)
                    {
                        value = context.DefaultValue;
                        break;
                    }
                }

                // If we still have no value, fill in the default
                if (value is null)
                {
                    value = FallbackDefaultLiteral;
                }

                newArguments = newArguments.SetItem(parameter.Name, value);
            }

<<<<<<< HEAD
            var snippet = CreateMethodCallSnippet(method.Name, includeMethod: false, method.Parameters, newArguments);
            var doc = new DOMDocumentClass();
=======
            var snippet = CreateMethodCallSnippet(method.Name, includeMethod: false, method.Parameters, newArguments, cancellationToken);
            var doc = (DOMDocument)new DOMDocumentClass();
>>>>>>> a7729281
            if (doc.loadXML(snippet.ToString(SaveOptions.OmitDuplicateNamespaces)))
            {
                if (expansion.InsertSpecificExpansion(doc, adjustedTextSpan, this, LanguageServiceGuid, pszRelativePath: null, out _state._expansionSession) == VSConstants.S_OK)
                {
                    Debug.Assert(_state._expansionSession != null);
                    _state._methodNameForInsertFullMethodCall = method.Name;
                    _state._method = method;
                    _state._arguments = newArguments;

                    // On this path, the closing parenthesis is not part of the updated snippet, so there is no way for
                    // the snippet itself to represent the $end$ marker (which falls after the ')' character). Instead,
                    // we use the internal APIs to manually specify the effective position of the $end$ marker as the
                    // location in code immediately following the ')'. To do this, we use the knowledge that the snippet
                    // includes all text up to (but not including) the ')', and move that span one position to the
                    // right.
                    if (ExpansionSession.GetEndSpan(textSpan) == VSConstants.S_OK)
                    {
                        textSpan[0].iStartIndex++;
                        textSpan[0].iEndIndex++;
                        ExpansionSession.SetEndSpan(textSpan[0]);
                    }
                }
            }
        }

        public int EndExpansion()
        {
            if (ExpansionSession == null)
            {
                _earlyEndExpansionHappened = true;
            }

            _state.Clear();

            _indentCaretOnCommit = false;

            return VSConstants.S_OK;
        }

        public int IsValidKind(IVsTextLines pBuffer, VsTextSpan[] ts, string bstrKind, out int pfIsValidKind)
        {
            pfIsValidKind = 1;
            return VSConstants.S_OK;
        }

        public int IsValidType(IVsTextLines pBuffer, VsTextSpan[] ts, string[] rgTypes, int iCountTypes, out int pfIsValidType)
        {
            pfIsValidType = 1;
            return VSConstants.S_OK;
        }

        public int OnAfterInsertion(IVsExpansionSession pSession)
        {
            Logger.Log(FunctionId.Snippet_OnAfterInsertion);

            return VSConstants.S_OK;
        }

        public int OnBeforeInsertion(IVsExpansionSession pSession)
        {
            Logger.Log(FunctionId.Snippet_OnBeforeInsertion);

            _state._expansionSession = pSession;

            // Symbol information (when necessary) is set by the caller

            return VSConstants.S_OK;
        }

        public int OnItemChosen(string pszTitle, string pszPath)
        {
            var textViewModel = TextView.TextViewModel;
            if (textViewModel == null)
            {
                Debug.Assert(TextView.IsClosed);
                return VSConstants.E_FAIL;
            }

            int hr;
            try
            {
                VsTextSpan textSpan;
                GetCaretPositionInSurfaceBuffer(out textSpan.iStartLine, out textSpan.iStartIndex);

                textSpan.iEndLine = textSpan.iStartLine;
                textSpan.iEndIndex = textSpan.iStartIndex;

                var expansion = (IVsExpansion?)EditorAdaptersFactoryService.GetBufferAdapter(textViewModel.DataBuffer);
                Contract.ThrowIfNull(expansion);

                _earlyEndExpansionHappened = false;

                hr = expansion.InsertNamedExpansion(pszTitle, pszPath, textSpan, this, LanguageServiceGuid, fShowDisambiguationUI: 0, pSession: out _state._expansionSession);

                if (_earlyEndExpansionHappened)
                {
                    // EndExpansion was called before InsertNamedExpansion returned, so set
                    // expansionSession to null to indicate that there is no active expansion
                    // session. This can occur when the snippet inserted doesn't have any expansion
                    // fields.
                    _state._expansionSession = null;
                    _earlyEndExpansionHappened = false;
                }
            }
            catch (COMException ex)
            {
                hr = ex.ErrorCode;
            }

            return hr;
        }

        private void GetCaretPositionInSurfaceBuffer(out int caretLine, out int caretColumn)
        {
            var vsTextView = EditorAdaptersFactoryService.GetViewAdapter(TextView);
            Contract.ThrowIfNull(vsTextView);
            vsTextView.GetCaretPos(out caretLine, out caretColumn);
            vsTextView.GetBuffer(out var textLines);
            // Handle virtual space (e.g, see Dev10 778675)
            textLines.GetLengthOfLine(caretLine, out var lineLength);
            if (caretColumn > lineLength)
            {
                caretColumn = lineLength;
            }
        }

        private void AddReferencesAndImports(
            IVsExpansionSession pSession,
            int position,
            CancellationToken cancellationToken)
        {
            if (!TryGetSnippetNode(pSession, out var snippetNode))
            {
                return;
            }

            var documentWithImports = this.SubjectBuffer.CurrentSnapshot.GetOpenDocumentInCurrentContextWithChanges();
            if (documentWithImports == null)
            {
                return;
            }

            var documentOptions = documentWithImports.GetOptionsAsync(cancellationToken).WaitAndGetResult(cancellationToken);
            var placeSystemNamespaceFirst = documentOptions.GetOption(GenerationOptions.PlaceSystemNamespaceFirst);
            var allowInHiddenRegions = documentWithImports.CanAddImportsInHiddenRegions();

            documentWithImports = AddImports(documentWithImports, position, snippetNode, placeSystemNamespaceFirst, allowInHiddenRegions, cancellationToken);
            AddReferences(documentWithImports.Project, snippetNode);
        }

        private void AddReferences(Project originalProject, XElement snippetNode)
        {
            var referencesNode = snippetNode.Element(XName.Get("References", snippetNode.Name.NamespaceName));
            if (referencesNode == null)
            {
                return;
            }

            var existingReferenceNames = originalProject.MetadataReferences.Select(r => Path.GetFileNameWithoutExtension(r.Display));
            var workspace = originalProject.Solution.Workspace;
            var projectId = originalProject.Id;

            var assemblyXmlName = XName.Get("Assembly", snippetNode.Name.NamespaceName);
            var failedReferenceAdditions = new List<string>();

            foreach (var reference in referencesNode.Elements(XName.Get("Reference", snippetNode.Name.NamespaceName)))
            {
                // Note: URL references are not supported
                var assemblyElement = reference.Element(assemblyXmlName);

                var assemblyName = assemblyElement != null ? assemblyElement.Value.Trim() : null;

                if (RoslynString.IsNullOrEmpty(assemblyName))
                {
                    continue;
                }

                if (!(workspace is VisualStudioWorkspaceImpl visualStudioWorkspace) ||
                    !visualStudioWorkspace.TryAddReferenceToProject(projectId, assemblyName))
                {
                    failedReferenceAdditions.Add(assemblyName);
                }
            }

            if (failedReferenceAdditions.Any())
            {
                var notificationService = workspace.Services.GetRequiredService<INotificationService>();
                notificationService.SendNotification(
                    string.Format(ServicesVSResources.The_following_references_were_not_found_0_Please_locate_and_add_them_manually, Environment.NewLine)
                    + Environment.NewLine + Environment.NewLine
                    + string.Join(Environment.NewLine, failedReferenceAdditions),
                    severity: NotificationSeverity.Warning);
            }
        }

        protected static bool TryAddImportsToContainedDocument(Document document, IEnumerable<string> memberImportsNamespaces)
        {
            if (!(document.Project.Solution.Workspace is VisualStudioWorkspaceImpl vsWorkspace))
            {
                return false;
            }

            var containedDocument = vsWorkspace.TryGetContainedDocument(document.Id);
            if (containedDocument == null)
            {
                return false;
            }

            if (containedDocument.ContainedLanguageHost is IVsContainedLanguageHostInternal containedLanguageHost)
            {
                foreach (var importClause in memberImportsNamespaces)
                {
                    if (containedLanguageHost.InsertImportsDirective(importClause) != VSConstants.S_OK)
                    {
                        return false;
                    }
                }
            }

            return true;
        }

        protected static bool TryGetSnippetFunctionInfo(
            IXMLDOMNode xmlFunctionNode,
            [NotNullWhen(true)] out string? snippetFunctionName,
            [NotNullWhen(true)] out string? param)
        {
            if (xmlFunctionNode.text.IndexOf('(') == -1 ||
                xmlFunctionNode.text.IndexOf(')') == -1 ||
                xmlFunctionNode.text.IndexOf(')') < xmlFunctionNode.text.IndexOf('('))
            {
                snippetFunctionName = null;
                param = null;
                return false;
            }

            snippetFunctionName = xmlFunctionNode.text.Substring(0, xmlFunctionNode.text.IndexOf('('));

            var paramStart = xmlFunctionNode.text.IndexOf('(') + 1;
            var paramLength = xmlFunctionNode.text.LastIndexOf(')') - xmlFunctionNode.text.IndexOf('(') - 1;
            param = xmlFunctionNode.text.Substring(paramStart, paramLength);
            return true;
        }

        internal bool TryGetSubjectBufferSpan(VsTextSpan surfaceBufferTextSpan, out SnapshotSpan subjectBufferSpan)
        {
            var snapshotSpan = TextView.TextSnapshot.GetSpan(surfaceBufferTextSpan);
            var subjectBufferSpanCollection = TextView.BufferGraph.MapDownToBuffer(snapshotSpan, SpanTrackingMode.EdgeExclusive, SubjectBuffer);

            // Bail if a snippet span does not map down to exactly one subject buffer span.
            if (subjectBufferSpanCollection.Count == 1)
            {
                subjectBufferSpan = subjectBufferSpanCollection.Single();
                return true;
            }

            subjectBufferSpan = default;
            return false;
        }

        internal bool TryGetSpanOnHigherBuffer(SnapshotSpan snapshotSpan, ITextBuffer targetBuffer, out SnapshotSpan span)
        {
            var spanCollection = TextView.BufferGraph.MapUpToBuffer(snapshotSpan, SpanTrackingMode.EdgeExclusive, targetBuffer);

            // Bail if a snippet span does not map up to exactly one span.
            if (spanCollection.Count == 1)
            {
                span = spanCollection.Single();
                return true;
            }

            span = default;
            return false;
        }

        private sealed class State
        {
            /// <summary>
            /// The current expansion session.
            /// </summary>
            public IVsExpansionSession? _expansionSession;

            /// <summary>
            /// The symbol name of the method that we have invoked insert full method call on; or <see langword="null"/>
            /// if there is no active snippet session or the active session is a regular snippets session.
            /// </summary>
            public string? _methodNameForInsertFullMethodCall;

            /// <summary>
            /// The current symbol presented in an Argument Provider snippet session. This may be null if Signature Help
            /// has not yet provided a symbol to show.
            /// </summary>
            public IMethodSymbol? _method;

            /// <summary>
            /// Maps from parameter name to current argument value. When this dictionary does not contain a mapping for
            /// a parameter, it means no argument has been provided yet by an ArgumentProvider or the user for a
            /// parameter with this name. This map is cleared at the final end of an argument provider snippet session.
            /// </summary>
            public ImmutableDictionary<string, string> _arguments = ImmutableDictionary.Create<string, string>();

            /// <summary>
            /// <see langword="true"/> if the current snippet session is a Full Method Call snippet session; otherwise,
            /// <see langword="false"/> if there is no current snippet session or if the current snippet session is a normal snippet.
            /// </summary>
            public bool IsFullMethodCallSnippet => _expansionSession is not null && _methodNameForInsertFullMethodCall is not null;

            public void Clear()
            {
                _expansionSession = null;
                _methodNameForInsertFullMethodCall = null;
                _method = null;
                _arguments = _arguments.Clear();
            }
        }
    }
}<|MERGE_RESOLUTION|>--- conflicted
+++ resolved
@@ -896,13 +896,8 @@
                 newArguments = newArguments.SetItem(parameter.Name, value);
             }
 
-<<<<<<< HEAD
             var snippet = CreateMethodCallSnippet(method.Name, includeMethod: false, method.Parameters, newArguments);
-            var doc = new DOMDocumentClass();
-=======
-            var snippet = CreateMethodCallSnippet(method.Name, includeMethod: false, method.Parameters, newArguments, cancellationToken);
             var doc = (DOMDocument)new DOMDocumentClass();
->>>>>>> a7729281
             if (doc.loadXML(snippet.ToString(SaveOptions.OmitDuplicateNamespaces)))
             {
                 if (expansion.InsertSpecificExpansion(doc, adjustedTextSpan, this, LanguageServiceGuid, pszRelativePath: null, out _state._expansionSession) == VSConstants.S_OK)
