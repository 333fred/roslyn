--- conflicted
+++ resolved
@@ -62,13 +62,9 @@
         private async Task InitializeAndPopulateSnippetsCacheAsync(Shell.IAsyncServiceProvider asyncServiceProvider)
         {
             await _threadingContext.JoinableTaskFactory.SwitchToMainThreadAsync();
-<<<<<<< HEAD
-            var textManager = (IVsTextManager2)await asyncServiceProvider.GetServiceAsync(typeof(SVsTextManager)).ConfigureAwait(true);
-=======
             var textManager = (IVsTextManager2?)await asyncServiceProvider.GetServiceAsync(typeof(SVsTextManager)).ConfigureAwait(true);
             Assumes.Present(textManager);
 
->>>>>>> 33457b20
             if (textManager.GetExpansionManager(out _expansionManager) == VSConstants.S_OK)
             {
                 ComEventSink.Advise<IVsExpansionEvents>(_expansionManager, this);
