--- conflicted
+++ resolved
@@ -75,7 +75,16 @@
             UpdateForegroundColor(ClassificationTypeNames.XmlDocCommentComment, sourceFormatMap, targetFormatMap);
             UpdateForegroundColor(ClassificationTypeNames.XmlDocCommentCDataSection, sourceFormatMap, targetFormatMap);
 
-<<<<<<< HEAD
+            UpdateForegroundColor(ClassificationTypeNames.RegexComment, sourceFormatMap, targetFormatMap);
+            UpdateForegroundColor(ClassificationTypeNames.RegexText, sourceFormatMap, targetFormatMap);
+            UpdateForegroundColor(ClassificationTypeNames.RegexCharacterClass, sourceFormatMap, targetFormatMap);
+            UpdateForegroundColor(ClassificationTypeNames.RegexQuantifier, sourceFormatMap, targetFormatMap);
+            UpdateForegroundColor(ClassificationTypeNames.RegexAnchor, sourceFormatMap, targetFormatMap);
+            UpdateForegroundColor(ClassificationTypeNames.RegexAlternation, sourceFormatMap, targetFormatMap);
+            UpdateForegroundColor(ClassificationTypeNames.RegexGrouping, sourceFormatMap, targetFormatMap);
+            UpdateForegroundColor(ClassificationTypeNames.RegexOtherEscape, sourceFormatMap, targetFormatMap);
+            UpdateForegroundColor(ClassificationTypeNames.RegexSelfEscapedCharacter, sourceFormatMap, targetFormatMap);
+
             UpdateForegroundColor(ClassificationTypeNames.JsonComment, sourceFormatMap, targetFormatMap);
             UpdateForegroundColor(ClassificationTypeNames.JsonNumber, sourceFormatMap, targetFormatMap);
             UpdateForegroundColor(ClassificationTypeNames.JsonString, sourceFormatMap, targetFormatMap);
@@ -86,17 +95,6 @@
             UpdateForegroundColor(ClassificationTypeNames.JsonObject, sourceFormatMap, targetFormatMap);
             UpdateForegroundColor(ClassificationTypeNames.JsonPropertyName, sourceFormatMap, targetFormatMap);
             UpdateForegroundColor(ClassificationTypeNames.JsonConstructorName, sourceFormatMap, targetFormatMap);
-=======
-            UpdateForegroundColor(ClassificationTypeNames.RegexComment, sourceFormatMap, targetFormatMap);
-            UpdateForegroundColor(ClassificationTypeNames.RegexText, sourceFormatMap, targetFormatMap);
-            UpdateForegroundColor(ClassificationTypeNames.RegexCharacterClass, sourceFormatMap, targetFormatMap);
-            UpdateForegroundColor(ClassificationTypeNames.RegexQuantifier, sourceFormatMap, targetFormatMap);
-            UpdateForegroundColor(ClassificationTypeNames.RegexAnchor, sourceFormatMap, targetFormatMap);
-            UpdateForegroundColor(ClassificationTypeNames.RegexAlternation, sourceFormatMap, targetFormatMap);
-            UpdateForegroundColor(ClassificationTypeNames.RegexGrouping, sourceFormatMap, targetFormatMap);
-            UpdateForegroundColor(ClassificationTypeNames.RegexOtherEscape, sourceFormatMap, targetFormatMap);
-            UpdateForegroundColor(ClassificationTypeNames.RegexSelfEscapedCharacter, sourceFormatMap, targetFormatMap);
->>>>>>> b5e36269
 
             UpdateForegroundColor(ClassificationTypeNames.PreprocessorKeyword, sourceFormatMap, targetFormatMap);
             UpdateForegroundColor(ClassificationTypeNames.PreprocessorText, sourceFormatMap, targetFormatMap);
