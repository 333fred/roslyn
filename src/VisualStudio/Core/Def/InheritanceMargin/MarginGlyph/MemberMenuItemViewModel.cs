﻿// Licensed to the .NET Foundation under one or more agreements.
// The .NET Foundation licenses this file to you under the MIT license.
// See the LICENSE file in the project root for more information.

using System.Collections.Generic;
using System.Collections.Immutable;
using System.Linq;
using Microsoft.CodeAnalysis;
using Microsoft.CodeAnalysis.Editor.Wpf;
using Microsoft.CodeAnalysis.InheritanceMargin;
using Microsoft.CodeAnalysis.PooledObjects;
using Microsoft.VisualStudio.Imaging.Interop;
using Microsoft.VisualStudio.Utilities;
using Roslyn.Utilities;

namespace Microsoft.VisualStudio.LanguageServices.Implementation.InheritanceMargin.MarginGlyph
{
    /// <summary>
    /// View model used to display a member in MenuItem. Only used when there are multiple members on the same line.
    /// e.g.
    /// interface IBar
    /// {
    ///     event EventHandler e1, e2
    /// }
    /// public class Bar : IBar
    /// {
    ///    public event EventHandler e1, e2
    /// }
    /// And this view model is used to show the first level entry to let the user choose member.
    /// </summary>
    internal class MemberMenuItemViewModel : MenuItemViewModel
    {
        /// <summary>
        /// Inheritance Targets for this member.
        /// </summary>
        public ImmutableArray<MenuItemViewModel> Targets { get; }

        public MemberMenuItemViewModel(
            string displayContent,
            ImageMoniker imageMoniker,
            ImmutableArray<MenuItemViewModel> targets) : base(displayContent, imageMoniker)
        {
            Targets = targets;
        }

        public static MemberMenuItemViewModel CreateWithHeaderInTargets(InheritanceMarginItem member)
<<<<<<< HEAD
        {
            var displayName = member.DisplayTexts.JoinText();

            var targetsByRelationship = member.TargetItems
                .GroupBy(target => target.RelationToMember)
                .SelectMany(grouping => InheritanceMarginHelpers.CreateMenuItemsWithHeader(member, grouping.Key, grouping))
                .ToImmutableArray();

            return new MemberMenuItemViewModel(
                displayName,
=======
            => new(
                member.DisplayTexts.JoinText(),
>>>>>>> 9dc52f1a
                member.Glyph.GetImageMoniker(),
                InheritanceMarginHelpers.CreateModelsForTargetItems(member.TargetItems));
    }
}<|MERGE_RESOLUTION|>--- conflicted
+++ resolved
@@ -42,24 +42,5 @@
         {
             Targets = targets;
         }
-
-        public static MemberMenuItemViewModel CreateWithHeaderInTargets(InheritanceMarginItem member)
-<<<<<<< HEAD
-        {
-            var displayName = member.DisplayTexts.JoinText();
-
-            var targetsByRelationship = member.TargetItems
-                .GroupBy(target => target.RelationToMember)
-                .SelectMany(grouping => InheritanceMarginHelpers.CreateMenuItemsWithHeader(member, grouping.Key, grouping))
-                .ToImmutableArray();
-
-            return new MemberMenuItemViewModel(
-                displayName,
-=======
-            => new(
-                member.DisplayTexts.JoinText(),
->>>>>>> 9dc52f1a
-                member.Glyph.GetImageMoniker(),
-                InheritanceMarginHelpers.CreateModelsForTargetItems(member.TargetItems));
     }
 }