﻿// Licensed to the .NET Foundation under one or more agreements.
// The .NET Foundation licenses this file to you under the MIT license.
// See the LICENSE file in the project root for more information.

#nullable disable

using System.Windows;
using Microsoft.CodeAnalysis;
using Microsoft.CodeAnalysis.Classification;
using Microsoft.CodeAnalysis.ColorSchemes;
using Microsoft.CodeAnalysis.Completion;
using Microsoft.CodeAnalysis.Diagnostics;
using Microsoft.CodeAnalysis.DocumentationComments;
using Microsoft.CodeAnalysis.Editing;
using Microsoft.CodeAnalysis.Editor.CSharp.SplitStringLiteral;
using Microsoft.CodeAnalysis.Editor.Implementation.Suggestions;
using Microsoft.CodeAnalysis.Editor.InlineDiagnostics;
using Microsoft.CodeAnalysis.Editor.InlineHints;
using Microsoft.CodeAnalysis.Editor.Options;
using Microsoft.CodeAnalysis.Editor.Shared.Options;
using Microsoft.CodeAnalysis.ExtractMethod;
using Microsoft.CodeAnalysis.Fading;
using Microsoft.CodeAnalysis.Features.EmbeddedLanguages.Json.LanguageServices;
using Microsoft.CodeAnalysis.Features.EmbeddedLanguages.RegularExpressions.LanguageServices;
using Microsoft.CodeAnalysis.ImplementType;
using Microsoft.CodeAnalysis.InlineHints;
using Microsoft.CodeAnalysis.QuickInfo;
using Microsoft.CodeAnalysis.Remote;
using Microsoft.CodeAnalysis.SolutionCrawler;
using Microsoft.CodeAnalysis.StackTraceExplorer;
using Microsoft.CodeAnalysis.Structure;
using Microsoft.CodeAnalysis.SymbolSearch;
using Microsoft.CodeAnalysis.ValidateFormatString;
using Microsoft.VisualStudio.ComponentModelHost;
using Microsoft.VisualStudio.LanguageServices.Implementation.Options;
using Microsoft.VisualStudio.LanguageServices.Telemetry;

namespace Microsoft.VisualStudio.LanguageServices.CSharp.Options
{
    internal partial class AdvancedOptionPageControl : AbstractOptionPageControl
    {
        private readonly ColorSchemeApplier _colorSchemeApplier;

        public AdvancedOptionPageControl(OptionStore optionStore, IComponentModel componentModel) : base(optionStore)
        {
            _colorSchemeApplier = componentModel.GetService<ColorSchemeApplier>();

            InitializeComponent();

<<<<<<< HEAD
            // Analysis
            BindToOption(Run_background_code_analysis_for, SolutionCrawlerOptions.BackgroundAnalysisScopeOption, LanguageNames.CSharp);
=======
            BindToOption(Run_background_code_analysis_for, SolutionCrawlerOptionsStorage.BackgroundAnalysisScopeOption, LanguageNames.CSharp);
>>>>>>> c77e8783
            BindToOption(DisplayDiagnosticsInline, InlineDiagnosticsOptions.EnableInlineDiagnostics, LanguageNames.CSharp);
            BindToOption(at_the_end_of_the_line_of_code, InlineDiagnosticsOptions.Location, InlineDiagnosticsLocations.PlacedAtEndOfCode, LanguageNames.CSharp);
            BindToOption(on_the_right_edge_of_the_editor_window, InlineDiagnosticsOptions.Location, InlineDiagnosticsLocations.PlacedAtEndOfEditor, LanguageNames.CSharp);
            BindToOption(Enable_navigation_to_decompiled_sources, FeatureOnOffOptions.NavigateToDecompiledSources);
            BindToOption(Run_code_analysis_in_separate_process, RemoteHostOptions.OOP64Bit);
            BindToOption(Enable_file_logging_for_diagnostics, VisualStudioLoggingOptionsMetadata.EnableFileLoggingForDiagnostics);
            BindToOption(Skip_analyzers_for_implicitly_triggered_builds, FeatureOnOffOptions.SkipAnalyzersForImplicitlyTriggeredBuilds);
            BindToOption(Show_Remove_Unused_References_command_in_Solution_Explorer_experimental, FeatureOnOffOptions.OfferRemoveUnusedReferences, () =>
            {
                // If the option has not been set by the user, check if the option to remove unused references
                // is enabled from experimentation. If so, default to that.
                return optionStore.GetOption(FeatureOnOffOptions.OfferRemoveUnusedReferencesFeatureFlag);
            });

            // Editor Help
            BindToOption(Split_string_literals_on_enter, SplitStringLiteralOptions.Enabled, LanguageNames.CSharp);
            BindToOption(Fixup_text_pasted_into_string_literals, FeatureOnOffOptions.AutomaticallyFixStringContentsOnPaste, LanguageNames.CSharp);
            BindToOption(ShowRemarksInQuickInfo, QuickInfoOptionsStorage.ShowRemarksInQuickInfo, LanguageNames.CSharp);
            BindToOption(RenameTrackingPreview, FeatureOnOffOptions.RenameTrackingPreview, LanguageNames.CSharp);
            BindToOption(Report_invalid_placeholders_in_string_dot_format_calls, ValidateFormatStringOption.ReportInvalidPlaceholdersInStringDotFormatCalls, LanguageNames.CSharp);
            BindToOption(Underline_reassigned_variables, ClassificationOptionsStorage.ClassifyReassignedVariables, LanguageNames.CSharp);
            BindToOption(Enable_all_features_in_opened_files_from_source_generators, VisualStudioSyntaxTreeConfigurationService.OptionsMetadata.EnableOpeningSourceGeneratedFilesInWorkspace, () =>
            {
                // If the option has not been set by the user, check if the option is enabled from experimentation.
                // If so, default to that.
                return optionStore.GetOption(VisualStudioSyntaxTreeConfigurationService.OptionsMetadata.EnableOpeningSourceGeneratedFilesInWorkspaceFeatureFlag);
            });

            // Using Directives
            BindToOption(PlaceSystemNamespaceFirst, GenerationOptions.PlaceSystemNamespaceFirst, LanguageNames.CSharp);
            BindToOption(SeparateImportGroups, GenerationOptions.SeparateImportDirectiveGroups, LanguageNames.CSharp);
            BindToOption(SuggestForTypesInReferenceAssemblies, SymbolSearchOptionsStorage.SearchReferenceAssemblies, LanguageNames.CSharp);
            BindToOption(SuggestForTypesInNuGetPackages, SymbolSearchOptionsStorage.SearchNuGetPackages, LanguageNames.CSharp);
            BindToOption(AddUsingsOnPaste, FeatureOnOffOptions.AddImportsOnPaste, LanguageNames.CSharp, () =>
            {
                // This option used to be backed by an experimentation flag but is no longer.
                // Having the option still a bool? keeps us from running into storage related issues,
                // but if the option was stored as null we want it to respect this default
                return false;
            });

            // Outlining
            BindToOption(EnterOutliningMode, FeatureOnOffOptions.Outlining, LanguageNames.CSharp);
            BindToOption(DisplayLineSeparators, FeatureOnOffOptions.LineSeparator, LanguageNames.CSharp);
            BindToOption(Show_outlining_for_declaration_level_constructs, BlockStructureOptionsStorage.ShowOutliningForDeclarationLevelConstructs, LanguageNames.CSharp);
            BindToOption(Show_outlining_for_code_level_constructs, BlockStructureOptionsStorage.ShowOutliningForCodeLevelConstructs, LanguageNames.CSharp);
            BindToOption(Show_outlining_for_comments_and_preprocessor_regions, BlockStructureOptionsStorage.ShowOutliningForCommentsAndPreprocessorRegions, LanguageNames.CSharp);
            BindToOption(Collapse_regions_when_collapsing_to_definitions, BlockStructureOptionsStorage.CollapseRegionsWhenCollapsingToDefinitions, LanguageNames.CSharp);

            // Fading
            BindToOption(Fade_out_unused_usings, FadingOptions.Metadata.FadeOutUnusedImports, LanguageNames.CSharp);
            BindToOption(Fade_out_unreachable_code, FadingOptions.Metadata.FadeOutUnreachableCode, LanguageNames.CSharp);

            // Block Structure
            BindToOption(Show_guides_for_declaration_level_constructs, BlockStructureOptionsStorage.ShowBlockStructureGuidesForDeclarationLevelConstructs, LanguageNames.CSharp);
            BindToOption(Show_guides_for_code_level_constructs, BlockStructureOptionsStorage.ShowBlockStructureGuidesForCodeLevelConstructs, LanguageNames.CSharp);

            // Comment Guides
            BindToOption(GenerateXmlDocCommentsForTripleSlash, DocumentationCommentOptions.Metadata.AutoXmlDocCommentGeneration, LanguageNames.CSharp);
            BindToOption(InsertSlashSlashAtTheStartOfNewLinesWhenWritingSingleLineComments, SplitStringLiteralOptions.Enabled, LanguageNames.CSharp);
            BindToOption(InsertAsteriskAtTheStartOfNewLinesWhenWritingBlockComments, FeatureOnOffOptions.AutoInsertBlockCommentStartString, LanguageNames.CSharp);

            // Quick Actions
            BindToOption(ComputeQuickActionsAsynchronouslyExperimental, SuggestionsOptions.Asynchronous, () =>
            {
                // If the option has not been set by the user, check if the option is disabled from experimentation.
                return !optionStore.GetOption(SuggestionsOptions.AsynchronousQuickActionsDisableFeatureFlag);
            });

            // Highlighting
            BindToOption(EnableHighlightReferences, FeatureOnOffOptions.ReferenceHighlighting, LanguageNames.CSharp);
            BindToOption(EnableHighlightKeywords, FeatureOnOffOptions.KeywordHighlighting, LanguageNames.CSharp);

            BindToOption(DontPutOutOrRefOnStruct, ExtractMethodOptions.Metadata.DontPutOutOrRefOnStruct, LanguageNames.CSharp);

            BindToOption(with_other_members_of_the_same_kind, ImplementTypeOptionsStorage.InsertionBehavior, ImplementTypeInsertionBehavior.WithOtherMembersOfTheSameKind, LanguageNames.CSharp);
            BindToOption(at_the_end, ImplementTypeOptionsStorage.InsertionBehavior, ImplementTypeInsertionBehavior.AtTheEnd, LanguageNames.CSharp);

            BindToOption(prefer_throwing_properties, ImplementTypeOptionsStorage.PropertyGenerationBehavior, ImplementTypePropertyGenerationBehavior.PreferThrowingProperties, LanguageNames.CSharp);
            BindToOption(prefer_auto_properties, ImplementTypeOptionsStorage.PropertyGenerationBehavior, ImplementTypePropertyGenerationBehavior.PreferAutoProperties, LanguageNames.CSharp);

            BindToOption(Colorize_regular_expressions, ClassificationOptionsStorage.ColorizeRegexPatterns, LanguageNames.CSharp);
            BindToOption(Report_invalid_regular_expressions, RegularExpressionsOptions.ReportInvalidRegexPatterns, LanguageNames.CSharp);
            BindToOption(Highlight_related_regular_expression_components_under_cursor, RegularExpressionsOptions.HighlightRelatedRegexComponentsUnderCursor, LanguageNames.CSharp);
            BindToOption(Show_completion_list, CompletionOptionsStorage.ProvideRegexCompletions, LanguageNames.CSharp);

            BindToOption(Colorize_JSON_strings, ClassificationOptionsStorage.ColorizeJsonPatterns, LanguageNames.CSharp);
            BindToOption(Report_invalid_JSON_strings, JsonFeatureOptions.ReportInvalidJsonPatterns, LanguageNames.CSharp);
            BindToOption(Highlight_related_JSON_components_under_cursor, JsonFeatureOptions.HighlightRelatedJsonComponentsUnderCursor, LanguageNames.CSharp);

            BindToOption(Editor_color_scheme, ColorSchemeOptions.ColorScheme);

            BindToOption(DisplayAllHintsWhilePressingAltF1, InlineHintsViewOptions.DisplayAllHintsWhilePressingAltF1);
            BindToOption(ColorHints, InlineHintsViewOptions.ColorHints, LanguageNames.CSharp);

            BindToOption(DisplayInlineParameterNameHints, InlineHintsOptionsStorage.EnabledForParameters, LanguageNames.CSharp);
            BindToOption(ShowHintsForLiterals, InlineHintsOptionsStorage.ForLiteralParameters, LanguageNames.CSharp);
            BindToOption(ShowHintsForNewExpressions, InlineHintsOptionsStorage.ForObjectCreationParameters, LanguageNames.CSharp);
            BindToOption(ShowHintsForEverythingElse, InlineHintsOptionsStorage.ForOtherParameters, LanguageNames.CSharp);
            BindToOption(ShowHintsForIndexers, InlineHintsOptionsStorage.ForIndexerParameters, LanguageNames.CSharp);
            BindToOption(SuppressHintsWhenParameterNameMatchesTheMethodsIntent, InlineHintsOptionsStorage.SuppressForParametersThatMatchMethodIntent, LanguageNames.CSharp);
            BindToOption(SuppressHintsWhenParameterNamesDifferOnlyBySuffix, InlineHintsOptionsStorage.SuppressForParametersThatDifferOnlyBySuffix, LanguageNames.CSharp);
            BindToOption(SuppressHintsWhenParameterNamesMatchArgumentNames, InlineHintsOptionsStorage.SuppressForParametersThatMatchArgumentName, LanguageNames.CSharp);

            BindToOption(DisplayInlineTypeHints, InlineHintsOptionsStorage.EnabledForTypes, LanguageNames.CSharp);
            BindToOption(ShowHintsForVariablesWithInferredTypes, InlineHintsOptionsStorage.ForImplicitVariableTypes, LanguageNames.CSharp);
            BindToOption(ShowHintsForLambdaParameterTypes, InlineHintsOptionsStorage.ForLambdaParameterTypes, LanguageNames.CSharp);
            BindToOption(ShowHintsForImplicitObjectCreation, InlineHintsOptionsStorage.ForImplicitObjectCreation, LanguageNames.CSharp);

            // Leave the null converter here to make sure if the option value is get from the storage (if it is null), the feature will be enabled
            BindToOption(ShowInheritanceMargin, FeatureOnOffOptions.ShowInheritanceMargin, LanguageNames.CSharp, () => true);
            BindToOption(InheritanceMarginCombinedWithIndicatorMargin, FeatureOnOffOptions.InheritanceMarginCombinedWithIndicatorMargin);

            BindToOption(AutomaticallyOpenStackTraceExplorer, StackTraceExplorerOptionsMetadata.OpenOnFocus);
        }

        // Since this dialog is constructed once for the lifetime of the application and VS Theme can be changed after the application has started,
        // we need to update the visibility of our combobox and warnings based on the current VS theme before being rendered.
        internal override void OnLoad()
        {
            var isSupportedTheme = _colorSchemeApplier.IsSupportedTheme();
            var isThemeCustomized = _colorSchemeApplier.IsThemeCustomized();

            Editor_color_scheme.Visibility = isSupportedTheme ? Visibility.Visible : Visibility.Collapsed;
            Customized_Theme_Warning.Visibility = isSupportedTheme && isThemeCustomized ? Visibility.Visible : Visibility.Collapsed;
            Custom_VS_Theme_Warning.Visibility = isSupportedTheme ? Visibility.Collapsed : Visibility.Visible;

            UpdatePullDiagnosticsOptions();
            UpdateInlineHintsOptions();

            base.OnLoad();
        }

        private void UpdatePullDiagnosticsOptions()
        {
            var normalPullDiagnosticsOption = OptionStore.GetOption(InternalDiagnosticsOptions.NormalDiagnosticMode);
            Enable_pull_diagnostics_experimental_requires_restart.IsChecked = GetCheckboxValueForDiagnosticMode(normalPullDiagnosticsOption);

            static bool? GetCheckboxValueForDiagnosticMode(DiagnosticMode mode)
            {
                return mode switch
                {
                    DiagnosticMode.Push => false,
                    DiagnosticMode.Pull => true,
                    DiagnosticMode.Default => null,
                    _ => throw new System.ArgumentException("unknown diagnostic mode"),
                };
            }
        }

        private void Enable_pull_diagnostics_experimental_requires_restart_CheckedChanged(object sender, RoutedEventArgs e)
        {
            // Three state is only valid for the initial option state (default).  If changed we only
            // allow the checkbox to be on or off.
            Enable_pull_diagnostics_experimental_requires_restart.IsThreeState = false;
            var checkboxValue = Enable_pull_diagnostics_experimental_requires_restart.IsChecked;
            var newDiagnosticMode = GetDiagnosticModeForCheckboxValue(checkboxValue);
            if (checkboxValue != null)
            {
                // Update the actual value of the feature flag to ensure CPS is informed of the new feature flag value.
                this.OptionStore.SetOption(DiagnosticOptions.LspPullDiagnosticsFeatureFlag, checkboxValue.Value);
            }

            // Update the workspace option.
            this.OptionStore.SetOption(InternalDiagnosticsOptions.NormalDiagnosticMode, newDiagnosticMode);

            UpdatePullDiagnosticsOptions();

            static DiagnosticMode GetDiagnosticModeForCheckboxValue(bool? checkboxValue)
            {
                return checkboxValue switch
                {
                    true => DiagnosticMode.Pull,
                    false => DiagnosticMode.Push,
                    null => DiagnosticMode.Default
                };
            }
        }

        private void Enable_pull_diagnostics_experimental_requires_restart_Indeterminate(object sender, RoutedEventArgs e)
        {
            this.OptionStore.SetOption(InternalDiagnosticsOptions.NormalDiagnosticMode, DiagnosticMode.Default);
            UpdatePullDiagnosticsOptions();
        }

        private void UpdateInlineHintsOptions()
        {
            var enabledForParameters = this.OptionStore.GetOption(InlineHintsOptionsStorage.EnabledForParameters, LanguageNames.CSharp);
            ShowHintsForLiterals.IsEnabled = enabledForParameters;
            ShowHintsForNewExpressions.IsEnabled = enabledForParameters;
            ShowHintsForEverythingElse.IsEnabled = enabledForParameters;
            ShowHintsForIndexers.IsEnabled = enabledForParameters;
            SuppressHintsWhenParameterNameMatchesTheMethodsIntent.IsEnabled = enabledForParameters;
            SuppressHintsWhenParameterNamesDifferOnlyBySuffix.IsEnabled = enabledForParameters;
            SuppressHintsWhenParameterNamesMatchArgumentNames.IsEnabled = enabledForParameters;

            var enabledForTypes = this.OptionStore.GetOption(InlineHintsOptionsStorage.EnabledForTypes, LanguageNames.CSharp);
            ShowHintsForVariablesWithInferredTypes.IsEnabled = enabledForTypes;
            ShowHintsForLambdaParameterTypes.IsEnabled = enabledForTypes;
            ShowHintsForImplicitObjectCreation.IsEnabled = enabledForTypes;
        }

        private void DisplayInlineParameterNameHints_Checked(object sender, RoutedEventArgs e)
        {
            this.OptionStore.SetOption(InlineHintsOptionsStorage.EnabledForParameters, LanguageNames.CSharp, true);
            UpdateInlineHintsOptions();
        }

        private void DisplayInlineParameterNameHints_Unchecked(object sender, RoutedEventArgs e)
        {
            this.OptionStore.SetOption(InlineHintsOptionsStorage.EnabledForParameters, LanguageNames.CSharp, false);
            UpdateInlineHintsOptions();
        }

        private void DisplayInlineTypeHints_Checked(object sender, RoutedEventArgs e)
        {
            this.OptionStore.SetOption(InlineHintsOptionsStorage.EnabledForTypes, LanguageNames.CSharp, true);
            UpdateInlineHintsOptions();
        }

        private void DisplayInlineTypeHints_Unchecked(object sender, RoutedEventArgs e)
        {
            this.OptionStore.SetOption(InlineHintsOptionsStorage.EnabledForTypes, LanguageNames.CSharp, false);
            UpdateInlineHintsOptions();
        }
    }
}<|MERGE_RESOLUTION|>--- conflicted
+++ resolved
@@ -47,12 +47,8 @@
 
             InitializeComponent();
 
-<<<<<<< HEAD
             // Analysis
-            BindToOption(Run_background_code_analysis_for, SolutionCrawlerOptions.BackgroundAnalysisScopeOption, LanguageNames.CSharp);
-=======
             BindToOption(Run_background_code_analysis_for, SolutionCrawlerOptionsStorage.BackgroundAnalysisScopeOption, LanguageNames.CSharp);
->>>>>>> c77e8783
             BindToOption(DisplayDiagnosticsInline, InlineDiagnosticsOptions.EnableInlineDiagnostics, LanguageNames.CSharp);
             BindToOption(at_the_end_of_the_line_of_code, InlineDiagnosticsOptions.Location, InlineDiagnosticsLocations.PlacedAtEndOfCode, LanguageNames.CSharp);
             BindToOption(on_the_right_edge_of_the_editor_window, InlineDiagnosticsOptions.Location, InlineDiagnosticsLocations.PlacedAtEndOfEditor, LanguageNames.CSharp);
@@ -69,7 +65,7 @@
 
             // Editor Help
             BindToOption(Split_string_literals_on_enter, SplitStringLiteralOptions.Enabled, LanguageNames.CSharp);
-            BindToOption(Fixup_text_pasted_into_string_literals, FeatureOnOffOptions.AutomaticallyFixStringContentsOnPaste, LanguageNames.CSharp);
+            BindToOption(Fix_text_pasted_into_string_literals, FeatureOnOffOptions.AutomaticallyFixStringContentsOnPaste, LanguageNames.CSharp);
             BindToOption(ShowRemarksInQuickInfo, QuickInfoOptionsStorage.ShowRemarksInQuickInfo, LanguageNames.CSharp);
             BindToOption(RenameTrackingPreview, FeatureOnOffOptions.RenameTrackingPreview, LanguageNames.CSharp);
             BindToOption(Report_invalid_placeholders_in_string_dot_format_calls, ValidateFormatStringOption.ReportInvalidPlaceholdersInStringDotFormatCalls, LanguageNames.CSharp);
