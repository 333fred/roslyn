--- conflicted
+++ resolved
@@ -242,13 +242,8 @@
                               Content="{x:Static local:AdvancedOptionPageStrings.Option_Report_invalid_placeholders_in_string_dot_format_calls}" />
                     <CheckBox x:Name="Underline_reassigned_variables"
                               Content="{x:Static local:AdvancedOptionPageStrings.Option_Underline_reassigned_variables}" />
-<<<<<<< HEAD
-=======
                     <CheckBox x:Name="Strike_out_obsolete_symbols"
                               Content="{x:Static local:AdvancedOptionPageStrings.Option_Strike_out_obsolete_symbols}" />
-                    <CheckBox x:Name="Enable_all_features_in_opened_files_from_source_generators"
-                              Content="{x:Static local:AdvancedOptionPageStrings.Enable_all_features_in_opened_files_from_source_generators_experimental}" />
->>>>>>> 46be15dd
                 </StackPanel>
             </GroupBox>
 
