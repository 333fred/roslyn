--- conflicted
+++ resolved
@@ -335,13 +335,8 @@
         <note />
       </trans-unit>
       <trans-unit id="2359">
-<<<<<<< HEAD
-        <source>CSharp Editor with Encoding</source>
-        <target state="translated">エンコード付き CSharp エディター</target>
-=======
         <source>C# Editor with Encoding</source>
         <target state="needs-review-translation">Encoding 付き CSharp エディター</target>
->>>>>>> dca4d18b
         <note />
       </trans-unit>
       <trans-unit id="113">
