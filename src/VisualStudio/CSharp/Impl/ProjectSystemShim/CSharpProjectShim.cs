// Copyright (c) Microsoft.  All Rights Reserved.  Licensed under the Apache License, Version 2.0.  See License.txt in the project root for license information.

using System;
using System.Collections.Generic;
using System.Diagnostics.CodeAnalysis;
using System.Runtime.InteropServices;
using Microsoft.CodeAnalysis;
using Microsoft.CodeAnalysis.CSharp;
using Microsoft.CodeAnalysis.CSharp.Utilities;
using Microsoft.CodeAnalysis.Host;
using Microsoft.VisualStudio.LanguageServices.CSharp.ProjectSystemShim.Interop;
using Microsoft.VisualStudio.LanguageServices.Implementation.ProjectSystem;
using Microsoft.VisualStudio.LanguageServices.Implementation.ProjectSystem.Legacy;
using Microsoft.VisualStudio.LanguageServices.Implementation.TaskList;
using Microsoft.VisualStudio.Shell.Interop;
using Microsoft.VisualStudio.TextManager.Interop;
using Roslyn.Utilities;

namespace Microsoft.VisualStudio.LanguageServices.CSharp.ProjectSystemShim
{
    /// <summary>
    /// The representation of a project to both the project factory and workspace API.
    /// </summary>
    /// <remarks>
    /// Due to the number of interfaces this object must implement, all interface implementations
    /// are in a separate files. Methods that are shared across multiple interfaces (which are
    /// effectively methods that just QI from one interface to another), are implemented here.
    /// </remarks>
    [ExcludeFromCodeCoverage]
    internal abstract partial class CSharpProjectShim : AbstractLegacyProject
    {
        /// <summary>
        /// This member is used to store a raw array of warning numbers, which is needed to properly implement
        /// ICSCompilerConfig.GetWarnNumbers. Read the implementation of that function for more details.
        /// </summary>
        private readonly IntPtr _warningNumberArrayPointer;

        private ICSharpProjectRoot _projectRoot;

        private OutputKind _outputKind = OutputKind.DynamicallyLinkedLibrary;
        private string _mainTypeName;
        private object[] _options = new object[(int)CompilerOptions.LARGEST_OPTION_ID];

        public CSharpProjectShim(
            ICSharpProjectRoot projectRoot,
            VisualStudioProjectTracker projectTracker,
            Func<ProjectId, IVsReportExternalErrors> reportExternalErrorCreatorOpt,
            string projectSystemName,
            IVsHierarchy hierarchy,
            IServiceProvider serviceProvider,
            VisualStudioWorkspaceImpl visualStudioWorkspaceOpt,
            HostDiagnosticUpdateSource hostDiagnosticUpdateSourceOpt,
            ICommandLineParserService commandLineParserServiceOpt)
            : base(projectTracker,
                   reportExternalErrorCreatorOpt,
                   projectSystemName,
                   hierarchy,
                   LanguageNames.CSharp,
                   serviceProvider,
                   visualStudioWorkspaceOpt,
                   hostDiagnosticUpdateSourceOpt,
                   commandLineParserServiceOpt)
        {
            _projectRoot = projectRoot;
            _warningNumberArrayPointer = Marshal.AllocHGlobal(0);

            // Ensure the default options are set up
            ResetAllOptions();
            UpdateOptions();

            projectTracker.AddProject(this);
        }

        public override void Disconnect()
        {
            _projectRoot = null;

            base.Disconnect();
        }

        private string GetIdForErrorCode(int errorCode)
        {
            return "CS" + errorCode.ToString("0000");
        }

        protected override CompilationOptions CreateCompilationOptions(CommandLineArguments commandLineArguments, ParseOptions newParseOptions)
        {
            // Get the base options from command line arguments + common workspace defaults.
            var options = (CSharpCompilationOptions)base.CreateCompilationOptions(commandLineArguments, newParseOptions);

            // Now override these with the options from our state.
            IDictionary<string, ReportDiagnostic> ruleSetSpecificDiagnosticOptions = null;

            // Get options from the ruleset file, if any, first. That way project-specific
            // options can override them.
            ReportDiagnostic? ruleSetGeneralDiagnosticOption = null;
            if (this.RuleSetFile != null)
            {
                ruleSetGeneralDiagnosticOption = this.RuleSetFile.GetGeneralDiagnosticOption();
                ruleSetSpecificDiagnosticOptions = new Dictionary<string, ReportDiagnostic>(this.RuleSetFile.GetSpecificDiagnosticOptions());
            }
            else
            {
                ruleSetSpecificDiagnosticOptions = new Dictionary<string, ReportDiagnostic>();
            }

            UpdateRuleSetError(this.RuleSetFile);

            ReportDiagnostic generalDiagnosticOption;
            var warningsAreErrors = GetNullableBooleanOption(CompilerOptions.OPTID_WARNINGSAREERRORS);
            if (warningsAreErrors.HasValue)
            {
                generalDiagnosticOption = warningsAreErrors.Value ? ReportDiagnostic.Error : ReportDiagnostic.Default;
            }
            else if (ruleSetGeneralDiagnosticOption.HasValue)
            {
                generalDiagnosticOption = ruleSetGeneralDiagnosticOption.Value;
            }
            else
            {
                generalDiagnosticOption = ReportDiagnostic.Default;
            }

            // Start with the rule set options
            IDictionary<string, ReportDiagnostic> diagnosticOptions = new Dictionary<string, ReportDiagnostic>(ruleSetSpecificDiagnosticOptions);

            // Update the specific options based on the general settings
            if (warningsAreErrors.HasValue && warningsAreErrors.Value == true)
            {
                foreach (var pair in ruleSetSpecificDiagnosticOptions)
                {
                    if (pair.Value == ReportDiagnostic.Warn)
                    {
                        diagnosticOptions[pair.Key] = ReportDiagnostic.Error;
                    }
                }
            }

            // Update the specific options based on the specific settings
            foreach (var diagnosticID in ParseWarningCodes(CompilerOptions.OPTID_WARNASERRORLIST))
            {
                diagnosticOptions[diagnosticID] = ReportDiagnostic.Error;
            }

            foreach (var diagnosticID in ParseWarningCodes(CompilerOptions.OPTID_WARNNOTASERRORLIST))
            {
                if (ruleSetSpecificDiagnosticOptions.TryGetValue(diagnosticID, out var ruleSetOption))
                {
                    diagnosticOptions[diagnosticID] = ruleSetOption;
                }
                else
                {
                    diagnosticOptions[diagnosticID] = ReportDiagnostic.Default;
                }
            }

            foreach (var diagnosticID in ParseWarningCodes(CompilerOptions.OPTID_NOWARNLIST))
            {
                diagnosticOptions[diagnosticID] = ReportDiagnostic.Suppress;
            }

            if (!Enum.TryParse(GetStringOption(CompilerOptions.OPTID_PLATFORM, ""), ignoreCase: true, result: out Platform platform))
            {
                platform = Platform.AnyCpu;
            }

            if (!int.TryParse(GetStringOption(CompilerOptions.OPTID_WARNINGLEVEL, defaultValue: ""), out var warningLevel))
            {
                warningLevel = 4;
            }

            // TODO: appConfigPath: GetFilePathOption(CompilerOptions.OPTID_FUSIONCONFIG), bug #869604

            return options.WithAllowUnsafe(GetBooleanOption(CompilerOptions.OPTID_UNSAFE))
                .WithOverflowChecks(GetBooleanOption(CompilerOptions.OPTID_CHECKED))
                .WithCryptoKeyContainer(GetStringOption(CompilerOptions.OPTID_KEYNAME, defaultValue: null))
                .WithCryptoKeyFile(GetFilePathRelativeOption(CompilerOptions.OPTID_KEYFILE))
                .WithDelaySign(GetNullableBooleanOption(CompilerOptions.OPTID_DELAYSIGN))
                .WithGeneralDiagnosticOption(generalDiagnosticOption)
                .WithMainTypeName(_mainTypeName)
                .WithModuleName(GetStringOption(CompilerOptions.OPTID_MODULEASSEMBLY, defaultValue: null))
                .WithOptimizationLevel(GetBooleanOption(CompilerOptions.OPTID_OPTIMIZATIONS) ? OptimizationLevel.Release : OptimizationLevel.Debug)
                .WithOutputKind(_outputKind)
                .WithPlatform(platform)
                .WithSpecificDiagnosticOptions(diagnosticOptions)
                .WithWarningLevel(warningLevel);
        }

        private IEnumerable<string> ParseWarningCodes(CompilerOptions compilerOptions)
        {
            Contract.ThrowIfFalse(compilerOptions == CompilerOptions.OPTID_NOWARNLIST || compilerOptions == CompilerOptions.OPTID_WARNASERRORLIST || compilerOptions == CompilerOptions.OPTID_WARNNOTASERRORLIST);
            foreach (var warning in GetStringOption(compilerOptions, defaultValue: "").Split(new[] { ' ', ',', ';' }, StringSplitOptions.RemoveEmptyEntries))
            {
                var warningStringID = warning;
                if (int.TryParse(warning, out var warningId))
                {
                    warningStringID = GetIdForErrorCode(warningId);
                }

                yield return warningStringID;
            }
        }

        private bool? GetNullableBooleanOption(CompilerOptions optionID)
        {
            return (bool?)_options[(int)optionID];
        }

        private bool GetBooleanOption(CompilerOptions optionID)
        {
            return GetNullableBooleanOption(optionID).GetValueOrDefault(defaultValue: false);
        }

        private string GetFilePathRelativeOption(CompilerOptions optionID)
        {
            var path = GetStringOption(optionID, defaultValue: null);

            if (string.IsNullOrEmpty(path))
            {
                return null;
            }

            var directory = this.ContainingDirectoryPathOpt;

            if (!string.IsNullOrEmpty(directory))
            {
                return FileUtilities.ResolveRelativePath(path, directory);
            }

            return null;
        }

        private string GetStringOption(CompilerOptions optionID, string defaultValue)
        {
            string value = (string)_options[(int)optionID];

            if (string.IsNullOrEmpty(value))
            {
                return defaultValue;
            }
            else
            {
                return value;
            }
        }

        protected override ParseOptions CreateParseOptions(CommandLineArguments commandLineArguments)
        {
            // Get the base parse options and override the defaults with the options from state.
            var options = (CSharpParseOptions)base.CreateParseOptions(commandLineArguments);
            var symbols = GetStringOption(CompilerOptions.OPTID_CCSYMBOLS, defaultValue: "").Split(new[] { ';' }, StringSplitOptions.RemoveEmptyEntries);

            DocumentationMode documentationMode = DocumentationMode.Parse;
            if (GetStringOption(CompilerOptions.OPTID_XML_DOCFILE, defaultValue: null) != null)
            {
                documentationMode = DocumentationMode.Diagnose;
            }

<<<<<<< HEAD
            var languageVersionString = GetStringOption(CompilerOptions.OPTID_COMPATIBILITY, defaultValue: string.Empty);
            if (!CSharpCommandLineParser.TryParseLanguageVersion(languageVersionString, out LanguageVersion languageVersion))
            {
                languageVersion = CSharpParseOptions.Default.LanguageVersion;
            }
=======
            GetStringOption(CompilerOptions.OPTID_COMPATIBILITY, defaultValue: "").TryParse(out var languageVersion);
>>>>>>> d49215ef

            return options.WithKind(SourceCodeKind.Regular)
                .WithLanguageVersion(languageVersion)
                .WithPreprocessorSymbols(symbols.AsImmutable())
                .WithDocumentationMode(documentationMode);
        }

        ~CSharpProjectShim()
        {
            // Free the unmanaged memory we allocated in the constructor
            Marshal.FreeHGlobal(_warningNumberArrayPointer);

            // Free any entry point strings.
            if (_startupClasses != null)
            {
                foreach (var @class in _startupClasses)
                {
                    Marshal.FreeHGlobal(@class);
                }
            }
        }

        internal bool CanCreateFileCodeModelThroughProject(string filePath)
        {
            return _projectRoot.CanCreateFileCodeModel(filePath);
        }

        internal object CreateFileCodeModelThroughProject(string filePath)
        {
            var iid = VSConstants.IID_IUnknown;
            return _projectRoot.CreateFileCodeModel(filePath, ref iid);
        }
    }
}<|MERGE_RESOLUTION|>--- conflicted
+++ resolved
@@ -256,15 +256,7 @@
                 documentationMode = DocumentationMode.Diagnose;
             }
 
-<<<<<<< HEAD
-            var languageVersionString = GetStringOption(CompilerOptions.OPTID_COMPATIBILITY, defaultValue: string.Empty);
-            if (!CSharpCommandLineParser.TryParseLanguageVersion(languageVersionString, out LanguageVersion languageVersion))
-            {
-                languageVersion = CSharpParseOptions.Default.LanguageVersion;
-            }
-=======
             GetStringOption(CompilerOptions.OPTID_COMPATIBILITY, defaultValue: "").TryParse(out var languageVersion);
->>>>>>> d49215ef
 
             return options.WithKind(SourceCodeKind.Regular)
                 .WithLanguageVersion(languageVersion)
