--- conflicted
+++ resolved
@@ -46,11 +46,7 @@
 
             // Because instantiating the connection will fail, we will not get back
             // a working persistent storage. We are testing a fault recovery code path.
-<<<<<<< HEAD
-            await using (var storage = await GetStorageAsync(solution, faultInjector, throwOnFailure: false))
-=======
             await using (var storage = await GetStorageAsync(solution, faultInjector: faultInjector, throwOnFailure: false))
->>>>>>> 67d940c4
             using (var memStream = new MemoryStream())
             using (var streamWriter = new StreamWriter(memStream))
             {
