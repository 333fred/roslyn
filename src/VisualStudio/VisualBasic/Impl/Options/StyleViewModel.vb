﻿' Copyright (c) Microsoft.  All Rights Reserved.  Licensed under the Apache License, Version 2.0.  See License.txt in the project root for license information.

Imports System.Windows.Data
Imports Microsoft.CodeAnalysis
Imports Microsoft.CodeAnalysis.CodeStyle
Imports Microsoft.CodeAnalysis.Options
<<<<<<< HEAD
=======
Imports Microsoft.CodeAnalysis.Simplification
Imports Microsoft.CodeAnalysis.VisualBasic.CodeStyle
>>>>>>> a604cefe
Imports Microsoft.VisualStudio.LanguageServices.Implementation.Options

Namespace Microsoft.VisualStudio.LanguageServices.VisualBasic.Options
    Friend Class StyleViewModel
        Inherits AbstractOptionPreviewViewModel

#Region "Preview Text"

        Private Shared s_fieldDeclarationPreviewTrue As String = "
Class C
    Private capacity As Integer
    Sub Method()
        '//[
        Me.capacity = 0
        '//]
    End Sub
End Class
"

        Private Shared s_fieldDeclarationPreviewFalse As String = "
Class C
    Private capacity As Integer
    Sub Method()
        '//[
        capacity = 0
        '//]
    End Sub
End Class
"

        Private Shared s_propertyDeclarationPreviewTrue As String = "
Class C
    Public Property Id As Integer
    Sub Method()
        '//[
        Me.Id = 0
        '//]
    End Sub
End Class
"

        Private Shared s_propertyDeclarationPreviewFalse As String = "
Class C
    Public Property Id As Integer
    Sub Method()
        '//[
        Id = 0
        '//]
    End Sub
End Class
"

        Private Shared s_methodDeclarationPreviewTrue As String = "
Class C
    Sub Display()
        '//[
        Me.Display()
        '//]
    End Sub
End Class
"

        Private Shared s_methodDeclarationPreviewFalse As String = "
Class C
    Sub Display()
        '//[
        Display()
        '//]
    End Sub
End Class
"

        Private Shared s_eventDeclarationPreviewTrue As String = "
Imports System
Class C
    Public Event Elapsed As EventHandler
    Sub Handler(sender As Object, args As EventArgs)
        '//[
        AddHandler Me.Elapsed, AddressOf Handler
        '//]
    End Sub
End Class
"

        Private Shared s_eventDeclarationPreviewFalse As String = "
Imports System
Class C
    Public Event Elapsed As EventHandler
    Sub Handler(sender As Object, args As EventArgs)
        '//[
        AddHandler Elapsed, AddressOf Handler
        '//]
    End Sub
End Class
"

        Private _intrinsicDeclarationPreviewTrue As String = <a><![CDATA[
Class Program
    '//[
    Private _member As Integer
    Sub M(argument As Integer)
        Dim local As Integer = 0
    End Sub
    '//]
End Class
]]></a>.Value

        Private _intrinsicDeclarationPreviewFalse As String = <a><![CDATA[
Class Program
    '//[
    Private _member As Int32
    Sub M(argument As Int32)
        Dim local As Int32 = 0
    End Sub
    '//]
End Class
]]></a>.Value

        Private _intrinsicMemberAccessPreviewTrue As String = <a><![CDATA[
Imports System
Class Program
    '//[
    Sub M()
        Dim local = Integer.MaxValue
    End Sub
    '//]
End Class
]]></a>.Value

        Private _intrinsicMemberAccessPreviewFalse As String = <a><![CDATA[
Imports System
Class Program
    '//[
    Sub M()
        Dim local = Int32.MaxValue
    End Sub
    '//]
End Class
]]></a>.Value

        Private Shared ReadOnly s_preferObjectInitializer As String = $"
Imports System

Class Customer
    Private Age As Integer

    Sub New()
//[
        ' {ServicesVSResources.Prefer_colon}
        Dim c = New Customer() With {{
            .Age = 21
        }}

        ' {ServicesVSResources.Over_colon}
        Dim c = New Customer()
        c.Age = 21
//]
    End Sub
End Class"

        Private Shared ReadOnly s_preferCollectionInitializer As String = $"

Class Customer
    Private Age As Integer

    Sub New()
//[
        ' {ServicesVSResources.Prefer_colon}
        Dim list = New List(Of Integer) From {{
            1,
            2,
            3
        }}

        ' {ServicesVSResources.Over_colon}
        Dim list = New List(Of Integer)()
        list.Add(1)
        list.Add(2)
        list.Add(3)
//]
    End Sub
End Class"

        Private Shared ReadOnly s_preferExplicitTupleName As String = $"
Class Customer
    Public Sub New()
//[
        ' {ServicesVSResources.Prefer_colon}
        Dim customer As (name As String, age As Integer)
        Dim name = customer.name
        Dim age = customer.age

        ' {ServicesVSResources.Over_colon}
        Dim customer As (name As String, age As Integer)
        Dim name = customer.Item1
        Dim age = customer.Item2
//]
    End Sub
end class
"

        Private Shared ReadOnly s_preferInferredTupleName As String = $"
Class Customer
    Public Sub New(name as String, age As Integer)
//[
        ' {ServicesVSResources.Prefer_colon}
        Dim tuple = (name, age)

        ' {ServicesVSResources.Over_colon}
        Dim tuple = (name:=name, age:=age)
//]
    End Sub
end class
"

        Private Shared ReadOnly s_preferInferredAnonymousTypeMemberName As String = $"
Class Customer
    Public Sub New(name as String, age As Integer)
//[
        ' {ServicesVSResources.Prefer_colon}
        Dim anon = New With {{ name, age }}

        ' {ServicesVSResources.Over_colon}
        Dim anon = New With {{ .name = name, .age = age }}
//]
    End Sub
end class
"

        Private Shared ReadOnly s_preferCoalesceExpression As String = $"
Imports System

Class Customer
    Private Age As Integer

    Sub New()
//[
        ' {ServicesVSResources.Prefer_colon}
        Dim v = If(x, y)

        ' {ServicesVSResources.Over_colon}
        Dim v = If(x Is Nothing, y, x)    ' {ServicesVSResources.or}
        Dim v = If(x IsNot Nothing, x, y)
//]
    End Sub
End Class"

        Private Shared ReadOnly s_preferNullPropagation As String = $"
Imports System

Class Customer
    Private Age As Integer

    Sub New()
//[
        ' {ServicesVSResources.Prefer_colon}
        Dim v = o?.ToString()

        ' {ServicesVSResources.Over_colon}
        Dim v = If(o Is Nothing, Nothing, o.ToString())    ' {ServicesVSResources.or}
        Dim v = If(o IsNot Nothing, o.ToString(), Nothing)
//]
    End Sub
End Class"

<<<<<<< HEAD
        Private Shared ReadOnly s_preferAutoProperties As String = $"
Imports System

Class Customer
//[
    ' {ServicesVSResources.Prefer_colon}
    Public ReadOnly Property Age As Integer

    ' {ServicesVSResources.Over_colon}
    Private _age As Integer

    Public ReadOnly Property Age As Integer
        Get
            return _age
        End Get
    End Property
//]
End Class
"
=======
        Private Shared ReadOnly s_preferIsNothingCheckOverReferenceEquals As String = $"
Imports System

Class Customer
    Sub New(value as object)
//[
        ' {ServicesVSResources.Prefer_colon}
        If value Is Nothing
            Return
        End If

        ' {ServicesVSResources.Over_colon}
        If Object.ReferenceEquals(value, Nothing)
            Return
        End If
//]
    End Sub
End Class"
>>>>>>> a604cefe

#End Region

        Public Sub New(optionSet As OptionSet, serviceProvider As IServiceProvider)
            MyBase.New(optionSet, serviceProvider, LanguageNames.VisualBasic)

            Dim collectionView = DirectCast(CollectionViewSource.GetDefaultView(CodeStyleItems), ListCollectionView)
            collectionView.GroupDescriptions.Add(New PropertyGroupDescription(NameOf(AbstractCodeStyleOptionViewModel.GroupName)))

            Dim qualifyGroupTitle = BasicVSResources.Me_preferences_colon
            Dim qualifyMemberAccessPreferences = New List(Of CodeStylePreference) From
            {
                New CodeStylePreference(BasicVSResources.Prefer_Me, isChecked:=True),
                New CodeStylePreference(BasicVSResources.Do_not_prefer_Me, isChecked:=False)
            }

            Dim predefinedTypesGroupTitle = BasicVSResources.Predefined_type_preferences_colon
            Dim predefinedTypesPreferences = New List(Of CodeStylePreference) From
            {
                New CodeStylePreference(ServicesVSResources.Prefer_predefined_type, isChecked:=True),
                New CodeStylePreference(ServicesVSResources.Prefer_framework_type, isChecked:=False)
            }

            Dim codeBlockPreferencesGroupTitle = ServicesVSResources.Code_block_preferences_colon
            Dim expressionPreferencesGroupTitle = ServicesVSResources.Expression_preferences_colon
            Dim nothingPreferencesGroupTitle = BasicVSResources.nothing_checking_colon

            ' qualify with Me. group
            Me.CodeStyleItems.Add(New BooleanCodeStyleOptionViewModel(CodeStyleOptions.QualifyFieldAccess, BasicVSResources.Qualify_field_access_with_Me, s_fieldDeclarationPreviewTrue, s_fieldDeclarationPreviewFalse, Me, optionSet, qualifyGroupTitle, qualifyMemberAccessPreferences))
            Me.CodeStyleItems.Add(New BooleanCodeStyleOptionViewModel(CodeStyleOptions.QualifyPropertyAccess, BasicVSResources.Qualify_property_access_with_Me, s_propertyDeclarationPreviewTrue, s_propertyDeclarationPreviewFalse, Me, optionSet, qualifyGroupTitle, qualifyMemberAccessPreferences))
            Me.CodeStyleItems.Add(New BooleanCodeStyleOptionViewModel(CodeStyleOptions.QualifyMethodAccess, BasicVSResources.Qualify_method_access_with_Me, s_methodDeclarationPreviewTrue, s_methodDeclarationPreviewFalse, Me, optionSet, qualifyGroupTitle, qualifyMemberAccessPreferences))
            Me.CodeStyleItems.Add(New BooleanCodeStyleOptionViewModel(CodeStyleOptions.QualifyEventAccess, BasicVSResources.Qualify_event_access_with_Me, s_eventDeclarationPreviewTrue, s_eventDeclarationPreviewFalse, Me, optionSet, qualifyGroupTitle, qualifyMemberAccessPreferences))

            ' predefined or framework type group
            Me.CodeStyleItems.Add(New BooleanCodeStyleOptionViewModel(CodeStyleOptions.PreferIntrinsicPredefinedTypeKeywordInDeclaration, ServicesVSResources.For_locals_parameters_and_members, _intrinsicDeclarationPreviewTrue, _intrinsicDeclarationPreviewFalse, Me, optionSet, predefinedTypesGroupTitle, predefinedTypesPreferences))
            Me.CodeStyleItems.Add(New BooleanCodeStyleOptionViewModel(CodeStyleOptions.PreferIntrinsicPredefinedTypeKeywordInMemberAccess, ServicesVSResources.For_member_access_expressions, _intrinsicMemberAccessPreviewTrue, _intrinsicMemberAccessPreviewFalse, Me, optionSet, predefinedTypesGroupTitle, predefinedTypesPreferences))

            ' Code block
            Me.CodeStyleItems.Add(New SimpleCodeStyleOptionViewModel(CodeStyleOptions.PreferAutoProperties, ServicesVSResources.Prefer_auto_properties, s_preferAutoProperties, s_preferAutoProperties, Me, optionSet, codeBlockPreferencesGroupTitle))

            ' expression preferences
            Me.CodeStyleItems.Add(New BooleanCodeStyleOptionViewModel(CodeStyleOptions.PreferObjectInitializer, ServicesVSResources.Prefer_object_initializer, s_preferObjectInitializer, s_preferObjectInitializer, Me, optionSet, expressionPreferencesGroupTitle))
            Me.CodeStyleItems.Add(New BooleanCodeStyleOptionViewModel(CodeStyleOptions.PreferCollectionInitializer, ServicesVSResources.Prefer_collection_initializer, s_preferCollectionInitializer, s_preferCollectionInitializer, Me, optionSet, expressionPreferencesGroupTitle))
            Me.CodeStyleItems.Add(New BooleanCodeStyleOptionViewModel(CodeStyleOptions.PreferExplicitTupleNames, ServicesVSResources.Prefer_explicit_tuple_name, s_preferExplicitTupleName, s_preferExplicitTupleName, Me, optionSet, expressionPreferencesGroupTitle))
            Me.CodeStyleItems.Add(New BooleanCodeStyleOptionViewModel(VisualBasicCodeStyleOptions.PreferInferredTupleNames, ServicesVSResources.Prefer_inferred_tuple_names, s_preferInferredTupleName, s_preferInferredTupleName, Me, optionSet, expressionPreferencesGroupTitle))
            Me.CodeStyleItems.Add(New BooleanCodeStyleOptionViewModel(VisualBasicCodeStyleOptions.PreferInferredAnonymousTypeMemberNames, ServicesVSResources.Prefer_inferred_anonymous_type_member_names, s_preferInferredAnonymousTypeMemberName, s_preferInferredAnonymousTypeMemberName, Me, optionSet, expressionPreferencesGroupTitle))

            ' nothing preferences
            Me.CodeStyleItems.Add(New BooleanCodeStyleOptionViewModel(CodeStyleOptions.PreferCoalesceExpression, ServicesVSResources.Prefer_coalesce_expression, s_preferCoalesceExpression, s_preferCoalesceExpression, Me, optionSet, nothingPreferencesGroupTitle))
            Me.CodeStyleItems.Add(New BooleanCodeStyleOptionViewModel(CodeStyleOptions.PreferNullPropagation, ServicesVSResources.Prefer_null_propagation, s_preferNullPropagation, s_preferNullPropagation, Me, optionSet, nothingPreferencesGroupTitle))
            Me.CodeStyleItems.Add(New BooleanCodeStyleOptionViewModel(CodeStyleOptions.PreferIsNullCheckOverReferenceEqualityMethod, BasicVSResources.Prefer_Is_Nothing_over_ReferenceEquals, s_preferIsNothingCheckOverReferenceEquals, s_preferIsNothingCheckOverReferenceEquals, Me, optionSet, nothingPreferencesGroupTitle))
        End Sub
    End Class
End Namespace<|MERGE_RESOLUTION|>--- conflicted
+++ resolved
@@ -4,11 +4,8 @@
 Imports Microsoft.CodeAnalysis
 Imports Microsoft.CodeAnalysis.CodeStyle
 Imports Microsoft.CodeAnalysis.Options
-<<<<<<< HEAD
-=======
 Imports Microsoft.CodeAnalysis.Simplification
 Imports Microsoft.CodeAnalysis.VisualBasic.CodeStyle
->>>>>>> a604cefe
 Imports Microsoft.VisualStudio.LanguageServices.Implementation.Options
 
 Namespace Microsoft.VisualStudio.LanguageServices.VisualBasic.Options
@@ -274,7 +271,6 @@
     End Sub
 End Class"
 
-<<<<<<< HEAD
         Private Shared ReadOnly s_preferAutoProperties As String = $"
 Imports System
 
@@ -294,7 +290,7 @@
 //]
 End Class
 "
-=======
+
         Private Shared ReadOnly s_preferIsNothingCheckOverReferenceEquals As String = $"
 Imports System
 
@@ -313,7 +309,6 @@
 //]
     End Sub
 End Class"
->>>>>>> a604cefe
 
 #End Region
 
@@ -352,7 +347,7 @@
             Me.CodeStyleItems.Add(New BooleanCodeStyleOptionViewModel(CodeStyleOptions.PreferIntrinsicPredefinedTypeKeywordInMemberAccess, ServicesVSResources.For_member_access_expressions, _intrinsicMemberAccessPreviewTrue, _intrinsicMemberAccessPreviewFalse, Me, optionSet, predefinedTypesGroupTitle, predefinedTypesPreferences))
 
             ' Code block
-            Me.CodeStyleItems.Add(New SimpleCodeStyleOptionViewModel(CodeStyleOptions.PreferAutoProperties, ServicesVSResources.Prefer_auto_properties, s_preferAutoProperties, s_preferAutoProperties, Me, optionSet, codeBlockPreferencesGroupTitle))
+            Me.CodeStyleItems.Add(New BooleanCodeStyleOptionViewModel(CodeStyleOptions.PreferAutoProperties, ServicesVSResources.Prefer_auto_properties_1, s_preferAutoProperties, s_preferAutoProperties, Me, optionSet, codeBlockPreferencesGroupTitle))
 
             ' expression preferences
             Me.CodeStyleItems.Add(New BooleanCodeStyleOptionViewModel(CodeStyleOptions.PreferObjectInitializer, ServicesVSResources.Prefer_object_initializer, s_preferObjectInitializer, s_preferObjectInitializer, Me, optionSet, expressionPreferencesGroupTitle))
