﻿// Copyright (c) Microsoft.  All Rights Reserved.  Licensed under the Apache License, Version 2.0.  See License.txt in the project root for license information.

using System;
using System.Collections.Generic;
using System.Collections.Immutable;
using System.Diagnostics;
using System.IO;
using System.Linq;
using System.Reflection;
using System.Runtime.ExceptionServices;
using System.Threading.Tasks;
using EnvDTE;
using Microsoft.VisualStudio.Setup.Configuration;
using RunTests;
using Process = System.Diagnostics.Process;

namespace Microsoft.VisualStudio.IntegrationTest.Utilities
{
    public sealed class VisualStudioInstanceFactory : IDisposable
    {
        [ThreadStatic]
        private static bool s_inHandler;

        public static readonly string VsProductVersion = Settings.Default.VsProductVersion;

        public static readonly string VsLaunchArgs = $"{(string.IsNullOrWhiteSpace(Settings.Default.VsRootSuffix) ? "/log" : $"/rootsuffix {Settings.Default.VsRootSuffix}")} /log";

        /// <summary>
        /// The instance that has already been launched by this factory and can be reused.
        /// </summary>
        private VisualStudioInstance _currentlyRunningInstance;

        /// <summary>
        /// Identifies the first time a Visual Studio instance is launched during an integration test run.
        /// </summary>
        private static bool _firstLaunch = true;

        public VisualStudioInstanceFactory()
        {
            AppDomain.CurrentDomain.AssemblyResolve += AssemblyResolveHandler;
            AppDomain.CurrentDomain.FirstChanceException += FirstChanceExceptionHandler;

<<<<<<< HEAD
            if (int.Parse(majorVsProductVersion) < 16)
=======
            var majorVsProductVersion = VsProductVersion.Split('.')[0];
            if (int.Parse(majorVsProductVersion) < 15)
>>>>>>> f3f3e657
            {
                throw new PlatformNotSupportedException("The Visual Studio Integration Test Framework is only supported on Visual Studio 16.0 and later.");
            }
        }

        private static void FirstChanceExceptionHandler(object sender, FirstChanceExceptionEventArgs eventArgs)
        {
            if (s_inHandler)
            {
                // An exception was thrown from within the handler, resulting in a recursive call to the handler.
                // Bail out now we so don't recursively throw another exception and overflow the stack.
                return;
            }

            try
            {
                s_inHandler = true;

                var assemblyDirectory = GetAssemblyDirectory();
                var testName = CaptureTestNameAttribute.CurrentName ?? "Unknown";
                var logDir = Path.Combine(assemblyDirectory, "xUnitResults", "Screenshots");
                var baseFileName = $"{testName}-{eventArgs.Exception.GetType().Name}-{DateTime.Now:HH.mm.ss}";

                var maxLength = logDir.Length + 1 + baseFileName.Length + ".Watson.log".Length + 1;
                const int MaxPath = 260;
                if (maxLength > MaxPath)
                {
                    testName = testName.Substring(0, testName.Length - (maxLength - MaxPath));
                    baseFileName = $"{testName}-{eventArgs.Exception.GetType().Name}-{DateTime.Now:HH.mm.ss}";
                }

                Directory.CreateDirectory(logDir);

                var exception = eventArgs.Exception;
                File.WriteAllText(
                    Path.Combine(logDir, $"{baseFileName}.log"),
                    $"{exception}.GetType().Name{Environment.NewLine}{exception.StackTrace}");

                EventLogCollector.TryWriteDotNetEntriesToFile(Path.Combine(logDir, $"{baseFileName}.DotNet.log"));
                EventLogCollector.TryWriteWatsonEntriesToFile(Path.Combine(logDir, $"{baseFileName}.Watson.log"));

                ScreenshotService.TakeScreenshot(Path.Combine(logDir, $"{baseFileName}.png"));
            }
            finally
            {
                s_inHandler = false;
            }
        }

        // This looks like it is pointless (since we are returning an assembly that is already loaded) but it is actually required.
        // The BinaryFormatter, when invoking 'HandleReturnMessage', will end up attempting to call 'BinaryAssemblyInfo.GetAssembly()',
        // which will itself attempt to call 'Assembly.Load()' using the full name of the assembly for the type that is being deserialized.
        // Depending on the manner in which the assembly was originally loaded, this may end up actually trying to load the assembly a second
        // time and it can fail if the standard assembly resolution logic fails. This ensures that we 'succeed' this secondary load by returning
        // the assembly that is already loaded.
        private static Assembly AssemblyResolveHandler(object sender, ResolveEventArgs eventArgs)
        {
            Debug.WriteLine($"'{eventArgs.RequestingAssembly}' is attempting to resolve '{eventArgs.Name}'");
            var resolvedAssembly = AppDomain.CurrentDomain.GetAssemblies().Where((assembly) => assembly.FullName.Equals(eventArgs.Name)).SingleOrDefault();

            if (resolvedAssembly != null)
            {
                Debug.WriteLine("The assembly was already loaded!");
            }

            return resolvedAssembly;
        }

        /// <summary>
        /// Returns a <see cref="VisualStudioInstanceContext"/>, starting a new instance of Visual Studio if necessary.
        /// </summary>
        public async Task<VisualStudioInstanceContext> GetNewOrUsedInstanceAsync(ImmutableHashSet<string> requiredPackageIds)
        {
            try
            {
                bool shouldStartNewInstance = ShouldStartNewInstance(requiredPackageIds);
                await UpdateCurrentlyRunningInstanceAsync(requiredPackageIds, shouldStartNewInstance).ConfigureAwait(true);

                return new VisualStudioInstanceContext(_currentlyRunningInstance, this);
            }
            catch
            {
                // Make sure the next test doesn't try to reuse the same instance
                NotifyCurrentInstanceContextDisposed(canReuse: false);
                throw;
            }
        }

        internal void NotifyCurrentInstanceContextDisposed(bool canReuse)
        {
            if (!canReuse)
            {
                _currentlyRunningInstance?.Close();
                _currentlyRunningInstance = null;
            }
        }

        private bool ShouldStartNewInstance(ImmutableHashSet<string> requiredPackageIds)
        {
            // We need to start a new instance if:
            //  * The current instance does not exist -or-
            //  * The current instance does not support all the required packages -or-
            //  * The current instance is no longer running

            return _currentlyRunningInstance == null
                || (!requiredPackageIds.All(id => _currentlyRunningInstance.SupportedPackageIds.Contains(id)))
                || !_currentlyRunningInstance.IsRunning;
        }

        /// <summary>
        /// Starts up a new <see cref="VisualStudioInstance"/>, shutting down any instances that are already running.
        /// </summary>
        private async Task UpdateCurrentlyRunningInstanceAsync(ImmutableHashSet<string> requiredPackageIds, bool shouldStartNewInstance)
        {
            Process hostProcess;
            DTE dte;
            ImmutableHashSet<string> supportedPackageIds;
            string installationPath;

            if (shouldStartNewInstance)
            {
                // We are starting a new instance, so ensure we close the currently running instance, if it exists
                _currentlyRunningInstance?.Close();

                var instance = LocateVisualStudioInstance(requiredPackageIds) as ISetupInstance2;
                supportedPackageIds = ImmutableHashSet.CreateRange(instance.GetPackages().Select((supportedPackage) => supportedPackage.GetId()));
                installationPath = instance.GetInstallationPath();

                var instanceVersion = instance.GetInstallationVersion();
                var majorVersion = int.Parse(instanceVersion.Substring(0, instanceVersion.IndexOf('.')));
                hostProcess = StartNewVisualStudioProcess(installationPath, majorVersion);

                var procDumpInfo = ProcDumpInfo.ReadFromEnvironment();
                if (procDumpInfo != null)
                {
                    ProcDumpUtil.AttachProcDump(procDumpInfo.Value, hostProcess.Id);
                }

                // We wait until the DTE instance is up before we're good
                dte = await IntegrationHelper.WaitForNotNullAsync(() => IntegrationHelper.TryLocateDteForProcess(hostProcess)).ConfigureAwait(true);
            }
            else
            {
                // We are going to reuse the currently running instance, so ensure that we grab the host Process and DTE
                // before cleaning up any hooks or remoting services created by the previous instance. We will then
                // create a new VisualStudioInstance from the previous to ensure that everything is in a 'clean' state.
                //
                // We create a new DTE instance in the current context since the COM object could have been separated
                // from its RCW during the previous test.

                Debug.Assert(_currentlyRunningInstance != null);

                hostProcess = _currentlyRunningInstance.HostProcess;
                dte = await IntegrationHelper.WaitForNotNullAsync(() => IntegrationHelper.TryLocateDteForProcess(hostProcess)).ConfigureAwait(true);
                supportedPackageIds = _currentlyRunningInstance.SupportedPackageIds;
                installationPath = _currentlyRunningInstance.InstallationPath;

                _currentlyRunningInstance.Close(exitHostProcess: false);
            }

            _currentlyRunningInstance = new VisualStudioInstance(hostProcess, dte, supportedPackageIds, installationPath);
        }

        private static IEnumerable<ISetupInstance> EnumerateVisualStudioInstances()
        {
            var setupConfiguration = new SetupConfiguration();

            var instanceEnumerator = setupConfiguration.EnumAllInstances();
            var instances = new ISetupInstance[3];

            instanceEnumerator.Next(instances.Length, instances, out var instancesFetched);

            if (instancesFetched == 0)
            {
                throw new Exception("There were no instances of Visual Studio 15.0 or later found.");
            }

            do
            {
                for (var index = 0; index < instancesFetched; index++)
                {
                    yield return instances[index];
                }

                instanceEnumerator.Next(instances.Length, instances, out instancesFetched);
            }
            while (instancesFetched != 0);
        }

        private static ISetupInstance LocateVisualStudioInstance(ImmutableHashSet<string> requiredPackageIds)
        {
            var vsInstallDir = Environment.GetEnvironmentVariable("__UNITTESTEXPLORER_VSINSTALLPATH__")
                ?? Environment.GetEnvironmentVariable("VSAPPIDDIR");
            if (vsInstallDir != null)
            {
                vsInstallDir = Path.GetFullPath(Path.Combine(vsInstallDir, @"..\.."));
            }
            else
            {
                vsInstallDir = Environment.GetEnvironmentVariable("VSInstallDir");
            }

            var haveVsInstallDir = !string.IsNullOrEmpty(vsInstallDir);

            if (haveVsInstallDir)
            {
                vsInstallDir = Path.GetFullPath(vsInstallDir);
                vsInstallDir = vsInstallDir.TrimEnd(Path.DirectorySeparatorChar, Path.AltDirectorySeparatorChar);
                Debug.WriteLine($"An environment variable named 'VSInstallDir' (or equivalent) was found, adding this to the specified requirements. (VSInstallDir: {vsInstallDir})");
            }

            var instances = EnumerateVisualStudioInstances().Where((instance) =>
            {
                var isMatch = true;
                {
                    if (haveVsInstallDir)
                    {
                        var installationPath = instance.GetInstallationPath();
                        installationPath = Path.GetFullPath(installationPath);
                        installationPath = installationPath.TrimEnd(Path.DirectorySeparatorChar, Path.AltDirectorySeparatorChar);
                        isMatch &= installationPath.Equals(vsInstallDir, StringComparison.OrdinalIgnoreCase);
                    }
                    else
                    {
                        isMatch &= instance.GetInstallationVersion().StartsWith(VsProductVersion);
                    }
                }
                return isMatch;
            });

            var instanceFoundWithInvalidState = false;

            foreach (ISetupInstance2 instance in instances)
            {
                var packages = instance.GetPackages()
                                       .Where((package) => requiredPackageIds.Contains(package.GetId()));

                if (packages.Count() != requiredPackageIds.Count())
                {
                    continue;
                }

                const InstanceState minimumRequiredState = InstanceState.Local | InstanceState.Registered;

                var state = instance.GetState();

                if ((state & minimumRequiredState) == minimumRequiredState)
                {
                    return instance;
                }

                Debug.WriteLine($"An instance matching the specified requirements but had an invalid state. (State: {state})");
                instanceFoundWithInvalidState = true;
            }

            throw new Exception(instanceFoundWithInvalidState ?
                                "An instance matching the specified requirements was found but it was in an invalid state." :
                                "There were no instances of Visual Studio found that match the specified requirements.");
        }

        private static Process StartNewVisualStudioProcess(string installationPath, int majorVersion)
        {
            var vsExeFile = Path.Combine(installationPath, @"Common7\IDE\devenv.exe");
            var vsRegEditExeFile = Path.Combine(installationPath, @"Common7\IDE\VsRegEdit.exe");

            if (_firstLaunch)
            {
                if (majorVersion == 16)
                {
                    // Make sure the start window doesn't show on launch
                    Process.Start(vsRegEditExeFile, $"set \"{installationPath}\" {Settings.Default.VsRootSuffix} HKCU General OnEnvironmentStartup dword 10").WaitForExit();
                }

                // BUG: Currently building with /p:DeployExtension=true does not always cause the MEF cache to recompose...
                //      So, run clearcache and updateconfiguration to workaround https://devdiv.visualstudio.com/DevDiv/_workitems?id=385351.
                Process.Start(vsExeFile, $"/clearcache {VsLaunchArgs}").WaitForExit();
                Process.Start(vsExeFile, $"/updateconfiguration {VsLaunchArgs}").WaitForExit();
                Process.Start(vsExeFile, $"/resetsettings General.vssettings /command \"File.Exit\" {VsLaunchArgs}").WaitForExit();

                // Disable roaming settings to avoid interference from the online user profile
                Process.Start(vsRegEditExeFile, $"set \"{installationPath}\" {Settings.Default.VsRootSuffix} HKCU \"ApplicationPrivateSettings\\Microsoft\\VisualStudio\" RoamingEnabled string \"1*System.Boolean*False\"").WaitForExit();

                // Disable text editor error reporting because it pops up a dialog. We want to either fail fast in our
                // custom handler or fail silently and continue testing.
                Process.Start(vsRegEditExeFile, $"set \"{installationPath}\" {Settings.Default.VsRootSuffix} HKCU \"Text Editor\" \"Report Exceptions\" dword 0").WaitForExit();

                _firstLaunch = false;
            }

            // Make sure we kill any leftover processes spawned by the host
            IntegrationHelper.KillProcess("DbgCLR");
            IntegrationHelper.KillProcess("VsJITDebugger");
            IntegrationHelper.KillProcess("dexplore");

            var process = Process.Start(vsExeFile, VsLaunchArgs);
            Debug.WriteLine($"Launched a new instance of Visual Studio. (ID: {process.Id})");

            return process;
        }

        private static string GetAssemblyDirectory()
        {
            var assemblyPath = typeof(VisualStudioInstanceFactory).Assembly.Location;
            return Path.GetDirectoryName(assemblyPath);
        }

        public void Dispose()
        {
            _currentlyRunningInstance?.Close();
            _currentlyRunningInstance = null;

            AppDomain.CurrentDomain.FirstChanceException -= FirstChanceExceptionHandler;
            AppDomain.CurrentDomain.AssemblyResolve -= AssemblyResolveHandler;
        }
    }
}<|MERGE_RESOLUTION|>--- conflicted
+++ resolved
@@ -40,12 +40,8 @@
             AppDomain.CurrentDomain.AssemblyResolve += AssemblyResolveHandler;
             AppDomain.CurrentDomain.FirstChanceException += FirstChanceExceptionHandler;
 
-<<<<<<< HEAD
+            var majorVsProductVersion = VsProductVersion.Split('.')[0];
             if (int.Parse(majorVsProductVersion) < 16)
-=======
-            var majorVsProductVersion = VsProductVersion.Split('.')[0];
-            if (int.Parse(majorVsProductVersion) < 15)
->>>>>>> f3f3e657
             {
                 throw new PlatformNotSupportedException("The Visual Studio Integration Test Framework is only supported on Visual Studio 16.0 and later.");
             }
